/*
 Copyright (c) 2012, Oracle and/or its affiliates. All rights
 reserved.
 
 This program is free software; you can redistribute it and/or
 modify it under the terms of the GNU General Public License
 as published by the Free Software Foundation; version 2 of
 the License.
 
 This program is distributed in the hope that it will be useful,
 but WITHOUT ANY WARRANTY; without even the implied warranty of
 MERCHANTABILITY or FITNESS FOR A PARTICULAR PURPOSE. See the
 GNU General Public License for more details.
 
 You should have received a copy of the GNU General Public License
 along with this program; if not, write to the Free Software
 Foundation, Inc., 51 Franklin St, Fifth Floor, Boston, MA
 02110-1301  USA
 */

/*global unified_debug, fs, path, util, assert, suites_dir,
         test_conn_properties
*/

"use strict";

/* This test harness is documented in the README file.
*/

var udebug = unified_debug.getLogger("harness.js");
var exec = require("child_process").exec;
var re_matching_test_case = /Test\.js$/;
var SQL = {};

/* Test  
*/
function Test(name, phase) {
  this.filename = "";
  this.name = name;
  this.phase = (typeof(phase) === 'number') ? phase : 2;
  this.errorMessages = '';
  this.index = 0;
  this.failed = null;
  this.has_proxy = false;
  this.skipped = false;
}

function SmokeTest(name) {
  this.name = name;
  this.phase = 0;
}
SmokeTest.prototype = new Test();

function ConcurrentTest(name) {
  this.name = name;
  this.phase = 1;
}
ConcurrentTest.prototype = new Test();


function ConcurrentSubTest(name) {
  this.name = name;
  this.phase = 1;
  this.has_proxy = true;
}
ConcurrentSubTest.prototype = new Test();


function SerialTest(name) {
  this.name = name;
  this.phase = 2;
}
SerialTest.prototype = new Test();


function ClearSmokeTest(name) {
  this.name = name;
  this.phase = 3;
}
ClearSmokeTest.prototype = new Test();


Test.prototype.test = function(result) {
  udebug.log_detail('test starting:', this.suite.name, this.name);
  this.result = result;
  result.listener.startTest(this);
  this.setup();

  /* If a concurrent test has a proxy, then it is considered to be an async 
     test incorporated into some larger test, and it will pass or fail while 
     the larger test is running. */
  if(this.has_proxy) {
    return;
  }

  try {
    udebug.log_detail('test.run:', this.suite.name, this.name);
    if (!this.run()) {
      udebug.log_detail(this.name, 'started.');
      // async test must call Test.pass or Test.fail when done
      return;
    }
    // fail if any error messages have been reported
    if(! this.skipped) {
      if (this.errorMessages === '') {
        udebug.log_detail(this.name, this.suite.name, 'result.pass');
        result.pass(this);
      } else {
        this.failed = true;
        udebug.log_detail(this.name, this.suite.name, 'result.fail');
        result.fail(this, this.errorMessages);
      }
    }
  }
  catch(e) {
    udebug.log_detail('result.fail');
    this.failed = true;
    result.fail(this, e);
    this.teardown();
  }
};

Test.prototype.pass = function() {
  if (this.failed !== null) {
    console.log('Error: pass called with status already ' + (this.failed?'failed':'passed'));
    assert(this.failed === null);
  } else {
    this.failed = false;
    this.result.pass(this);
    this.teardown();
  }
};

Test.prototype.fail = function(message) {
  if (this.failed !== null) {
    console.log('Error: pass called with status already ' + (this.failed?'failed':'passed'));
    assert(this.failed === null);
  } else {
    this.failed = true;
    if (message) {
      this.appendErrorMessage(message);
    }
    this.result.fail(this, { 'message' : this.errorMessages});
    this.teardown();
  }
};

Test.prototype.appendErrorMessage = function(message) {
  this.errorMessages += message;
  this.errorMessages += '\n';
};

Test.prototype.failOnError = function() {
  if (this.errorMessages !== '') {
    this.fail();
  } else {
    this.pass();
  }
};

Test.prototype.skip = function(message) {
  this.skipped = true;
  this.result.skip(this, message);
  return true;
};

Test.prototype.isTest = function() { return true; };
Test.prototype.setup = function() {};
Test.prototype.teardown = function() {};

Test.prototype.fullName = function() {
  var n = "";
  if(this.suite)    { n = n + this.suite.name + " "; }
  if(this.filename) { n = n + path.basename(this.filename) + " "; }
  return n + this.name;
};

Test.prototype.run = function() {
  throw {
    "name" : "unimplementedTest",
    "message" : "this test does not have a run() method"
  };
};

Test.prototype.errorIfNotEqual = function(message, o1, o2) {
<<<<<<< HEAD
	if (o1 !== o2) {
    message += ': expected ' + o1 + '; actual ' + o2 + '\n';
		this.errorMessages += message;
	}
=======
  if (o1 !== o2) {
    message += ': expected ' + o1 + '; actual ' + o2 + '\n';
    this.errorMessages += message;
  }
};

Test.prototype.errorIfTrue = function(message, o1) {
  if (o1) {
    message += ': expected not true; actual ' + o1 + '\n';
    this.errorMessages += message;
  }
};

Test.prototype.errorIfNotTrue = function(message, o1) {
  if (o1 !== true) {
    message += ': expected true; actual ' + o1 + '\n';
    this.errorMessages += message;
  }
>>>>>>> a8de29e3
};

Test.prototype.errorIfNull = function(message, val) {
  if(val === null) {
    this.errorMessages += message;
  }
};

<<<<<<< HEAD
/* Use this with the error argument in a callback */
Test.prototype.errorIfError = function(val) {
  if(typeof val !== 'undefined' && val !== null) {
    this.errorMessages += util.inspect(val);
  }
};
=======
Test.prototype.errorIfNotNull = function(message, val) {
  if(val !== null) {
    this.errorMessages += message;
  }
};

>>>>>>> a8de29e3

/** Suite
  *  A suite consists of all tests in all test programs in a directory 
  *
  */
function Suite(name, path) {
  this.name = name;
  this.path = path;
  this.tests = [];
  this.currentTest = 0;
  this.smokeTest = {};
  this.concurrentTests = [];
  this.numberOfConcurrentTests = 0;
  this.numberOfConcurrentTestsCompleted = 0;
  this.numberOfConcurrentTestsStarted = 0;
  this.firstConcurrentTestIndex = -1;
  this.serialTests = [];
  this.numberOfSerialTests = 0;
  this.firstSerialTestIndex = -1;
  this.nextSerialTestIndex = -1;
  this.clearSmokeTest = {};
  this.testInFile = null;
  this.suite = {};
  this.numberOfRunningConcurrentTests = 0;
  this.skipSmokeTest = false;
  this.skipClearSmokeTest = false;
  udebug.log_detail('Creating Suite for', name, path);
}

Suite.prototype.addTest = function(filename, test) {
  this.filename = path.relative(suites_dir, filename);
  udebug.log_detail('Suite', this.name, 'adding test', test.name, 'from', this.filename);
  test.filename = filename;
  test.suite = this;
  this.tests.push(test);
  return test;
};

Suite.prototype.addTestsFromFile = function(f, onlyTests) {
  var t, i, j, k, testList, testHash;
  if(onlyTests) {
    onlyTests = String(onlyTests);
    testList = onlyTests.split(",");
    testHash = [];
    for(i = 0 ; i < testList.length ; i ++) {
      k = Number(testList[i]) - 1;
      testHash[k] = 1;
    }
  }
  if(re_matching_test_case.test(f)) {
    t = require(f);
    if(typeof(t.tests) === 'object' && t.tests instanceof Array) {
      for(j = 0 ; j < t.tests.length ; j++) {
        if(onlyTests === null || testHash[j] === 1) {
          this.addTest(f, t.tests[j]);
        }
      }
    }      
    else if(typeof(t.isTest) === 'function' && t.isTest()) {
      this.addTest(f, t);
    }
    else { 
      udebug.log_detail(t);
      throw "Module " + f + " does not export a Test.";
    }
  }
};

Suite.prototype.createTests = function() {  
  var stat = fs.statSync(this.path);
  var suite, i;
  
  if(stat.isFile()) {
    var testFile = this.path;
    this.path = path.dirname(testFile);
    try {
      this.addTestsFromFile(path.join(this.path, "SmokeTest.js"), null);
    } catch(e1) {}
    this.addTestsFromFile(testFile, this.testInFile);
    try {
      this.addTestsFromFile(path.join(this.path, "ClearSmokeTest.js"), null);
    } catch(e2) {}
  }
  else if(stat.isDirectory()) {
    var files = fs.readdirSync(this.path);
    for(i = 0; i < files.length ; i++) {
      this.addTestsFromFile(path.join(this.path, files[i]), null);
    }
  }

  udebug.log_detail('Suite', this.name, 'found', this.tests.length, 'tests.');

  this.tests.forEach(function(t, index) {
    t.original = index;
  });

  this.tests.sort(function(a,b) {
    // sort the tests by phase, preserving the original order within each phase
    if(a.phase < b.phase)  { return -1; }
    if(a.phase === b.phase) { return (a.original < b.original)?-1:1;  }
    return 1;
  });

  suite = this;
  this.tests.forEach(function(t, index) {
    t.index = index;
    t.suite = suite;
    switch(t.phase) {
      case 0:
        suite.smokeTest = t;
        break;
      case 1:
        suite.concurrentTests.push(t);
        if (suite.firstConcurrentTestIndex === -1) {
          suite.firstConcurrentTestIndex = t.index;
          udebug.log_detail('Suite.createTests firstConcurrentTestIndex:', suite.firstConcurrentTestIndex);
        }
        break;
      case 2:
        suite.serialTests.push(t);
        if (suite.firstSerialTestIndex === -1) {
          suite.firstSerialTestIndex = t.index;
          udebug.log_detail('Suite.createTests firstSerialTestIndex:', suite.firstSerialTestIndex);
        }
        break;
      case 3:
        suite.clearSmokeTest = t;
        break;
    }
    udebug.log_detail('createTests sorted test case', t.name, ' ', t.phase, ' ', t.index);
    });
  suite.numberOfConcurrentTests = suite.concurrentTests.length;
  udebug.log_detail('numberOfConcurrentTests for', suite.name, 'is', suite.numberOfConcurrentTests);
  suite.numberOfSerialTests = suite.serialTests.length;
  udebug.log_detail('numberOfSerialTests for', suite.name, 'is', suite.numberOfSerialTests);
};


Suite.prototype.runTests = function(result) {
  var tc;
  if (this.tests.length === 0) { 
    return false;
  }
  this.currentTest = 0;
  tc = this.tests[this.currentTest];
  switch (tc.phase) {
    case 0:
      // smoke test
      // start the smoke test
      if(this.skipSmokeTest) {
        tc.result = result;
        tc.skip("skipping SmokeTest");
      }
      else {
        tc.test(result);
      }
      break;
    case 1:
      // concurrent test is the first test
      // start all concurrent tests
      this.startConcurrentTests(result);
      break;
    case 2:
      // serial test is the first test
      this.startSerialTests(result);
      break;
    case 3:
      // clear smoke test is the first test
      if(this.skipClearSmokeTest) {
       tc.result = result;
       tc.skip("skipping ClearSmokeTest");
      }
      else {
        tc.test(result);
      }
      break;
  }
  return true;
};


Suite.prototype.startConcurrentTests = function(result) {
  var self = this;
  udebug.log_detail('Suite.startConcurrentTests');
  if (this.firstConcurrentTestIndex !== -1) {
    this.concurrentTests.forEach(function(testCase) {
      udebug.log_detail('Suite.startConcurrentTests starting ', self.name, testCase.name);
      testCase.test(result);
      self.numberOfConcurrentTestsStarted++;
    });
    return false;    
  } 
  // else:
  return this.startSerialTests(result);
};


Suite.prototype.startSerialTests = function(result) {
  assert(result);
  udebug.log_detail('Suite.startSerialTests');
  if (this.firstSerialTestIndex !== -1) {
    this.startNextSerialTest(this.firstSerialTestIndex, result);
    return false;
  } 
  // else:
  return this.startClearSmokeTest(result);
};


Suite.prototype.startClearSmokeTest = function(result) {
  assert(result);
  udebug.log_detail('Suite.startClearSmokeTest');
  if (this.skipClearSmokeTest) {
    this.clearSmokeTest.result = result;
    this.clearSmokeTest.skip("skipping ClearSmokeTest");
  }
  else if (this.clearSmokeTest && this.clearSmokeTest.test) {
    this.clearSmokeTest.test(result);
    return false;
  } 
  return true;
};


Suite.prototype.startNextSerialTest = function(index, result) {
  assert(result);
  var testCase = this.tests[index];
  testCase.test(result);
};


/* Notify the suite that a test has completed.
   Returns false if there are more tests to be run,
   true if suite is complete.
 */
Suite.prototype.testCompleted = function(testCase) {
  var tc, index;

  udebug.log_detail('Suite.testCompleted for', this.name, testCase.name, 'phase', 
                    testCase.phase);
  var result = testCase.result;
  switch (testCase.phase) {
    case 0:     // the smoke test completed
      if (testCase.failed) {        // if the smoke test failed, we are done
        return true;          
      } 
      udebug.log_detail('Suite.testCompleted; starting concurrent tests');
      return this.startConcurrentTests(result);

    case 1:     // one of the concurrent tests completed
      udebug.log_detail('Completed ', this.numberOfConcurrentTestsCompleted, 
                 ' out of ', this.numberOfConcurrentTests);
      if (++this.numberOfConcurrentTestsCompleted === this.numberOfConcurrentTests) {
        return this.startSerialTests(result);   // go on to the serial tests
      }
      return false;

    case 2:     // one of the serial tests completed
      index = testCase.index + 1;
      if (index < this.tests.length) {
        tc = this.tests[index];
        if (tc.phase === 2) {     // start another serial test
          tc.test(result);
        } 
        else if (tc.phase === 3) {     // start the clear smoke test
          this.startClearSmokeTest(result);
        }
        return false;
      }
      /* Done */
      udebug.log_detail('Suite.testCompleted there is no ClearSmokeTest so we are done with ' + testCase.suite.name);
      return true;

    case 3:   // the clear smoke test completed
      udebug.log_detail('Suite.testCompleted completed ClearSmokeTest.');
      return true;
  }
};


/* Listener
*/
function Listener() {
  this.started = 0;
  this.ended   = 0;
  this.printStackTraces = false;
  this.running = [];
}

Listener.prototype.startTest = function(t) { 
  this.started++;
  this.running[t.index] = t.fullName();
};

Listener.prototype.pass = function(t) {
  this.ended++;
  delete this.running[t.index];
  console.log("[pass]", t.fullName() );
};

Listener.prototype.skip = function(t, message) {
  this.skipped++;
  delete this.running[t.index];
  console.log("[skipped]", t.fullName(), "\t", message);
};

Listener.prototype.fail = function(t, e) {
  var message = "";
  this.ended++;
  delete this.running[t.index];
  if(e) {
    message = e.toString();
    if (typeof(e.message) !== 'undefined') {
      message = e.message;
    } 
  }
  if ((this.printStackTraces) && typeof(e.stack) !== 'undefined') {
    message = e.stack;
  }
  
  console.log("[FAIL]", t.fullName(), "\t", message);
};

Listener.prototype.listRunningTests = function() {
  function listElement(e) {
    console.log("  " + e);
  }
  this.running.forEach(listElement);
};


/* QuietListener */
function QuietListener() {
  this.started = 0;
  this.ended   = 0;
  this.running = [];
}

QuietListener.prototype.startTest = Listener.prototype.startTest;

QuietListener.prototype.pass = function(t) {
  this.ended++;
  delete this.running[t.index];
};

QuietListener.prototype.skip = QuietListener.prototype.pass;
QuietListener.prototype.fail = QuietListener.prototype.pass;

QuietListener.prototype.listRunningTests = Listener.prototype.listRunningTests;


/* Result 
*/
function Result(driver) {
  this.driver = driver;
  this.passed = [];
  this.failed = [];
  this.skipped = [];
}

Result.prototype.pass = function(t) {
  this.passed.push(t.name);
  this.listener.pass(t);
  this.driver.testCompleted(t);
};

Result.prototype.fail = function(t, e) {
  this.failed.push(t.name);
  this.listener.fail(t, e);
  this.driver.testCompleted(t);
};

Result.prototype.skip = function(t, reason) {
  this.skipped.push(t.name);
  this.listener.skip(t, reason);
  this.driver.testCompleted(t);
};

/* SQL DDL Utilities
*/
var runSQL = function(sqlPath, source, callback) {  

  function childProcess(error, stdout, stderr) {
    udebug.log_detail('harness runSQL process completed.');
    udebug.log_detail(source + ' stdout: ' + stdout);
    udebug.log_detail(source + ' stderr: ' + stderr);
    if (error !== null) {
      console.log(source + 'exec error: ' + error);
    } else {
      udebug.log_detail(source + ' exec OK');
    }
    if(callback) {
      callback(error);  
    }
  }

  var p = test_conn_properties;
  var cmd = 'mysql';
  if(p) {
    if(p.mysql_socket)     { cmd += " --socket=" + p.mysql_socket; }
    else if(p.mysql_port)  { cmd += " --port=" + p.mysql_port; }
    if(p.mysql_host)     { cmd += " -h " + p.mysql_host; }
    if(p.mysql_user)     { cmd += " -u " + p.mysql_user; }
    if(p.mysql_password) { cmd += " --password=" + p.mysql_password; }
  }
  cmd += ' <' + sqlPath; 
  udebug.log_detail('harness runSQL forking process...' + cmd);
  var child = exec(cmd, childProcess);
};

SQL.create =  function(suite, callback) {
  var sqlPath = path.join(suite.path, 'create.sql');
  udebug.log_detail("createSQL path: " + sqlPath);
  runSQL(sqlPath, 'createSQL', callback);
};

SQL.drop = function(suite, callback) {
  var sqlPath = path.join(suite.path, 'drop.sql');
  udebug.log_detail("dropSQL path: " + sqlPath);
  runSQL(sqlPath, 'dropSQL', callback);
};


/* Exports from this module */
exports.Test              = Test;
exports.Suite             = Suite;
exports.Listener          = Listener;
exports.QuietListener     = QuietListener;
exports.Result            = Result;
exports.SmokeTest         = SmokeTest;
exports.ConcurrentTest    = ConcurrentTest;
exports.ConcurrentSubTest = ConcurrentSubTest;
exports.SerialTest        = SerialTest;
exports.ClearSmokeTest    = ClearSmokeTest;
exports.SQL               = SQL;

<|MERGE_RESOLUTION|>--- conflicted
+++ resolved
@@ -183,16 +183,10 @@
 };
 
 Test.prototype.errorIfNotEqual = function(message, o1, o2) {
-<<<<<<< HEAD
 	if (o1 !== o2) {
     message += ': expected ' + o1 + '; actual ' + o2 + '\n';
 		this.errorMessages += message;
 	}
-=======
-  if (o1 !== o2) {
-    message += ': expected ' + o1 + '; actual ' + o2 + '\n';
-    this.errorMessages += message;
-  }
 };
 
 Test.prototype.errorIfTrue = function(message, o1) {
@@ -207,7 +201,6 @@
     message += ': expected true; actual ' + o1 + '\n';
     this.errorMessages += message;
   }
->>>>>>> a8de29e3
 };
 
 Test.prototype.errorIfNull = function(message, val) {
@@ -216,21 +209,19 @@
   }
 };
 
-<<<<<<< HEAD
+Test.prototype.errorIfNotNull = function(message, val) {
+  if(val !== null) {
+    this.errorMessages += message;
+  }
+};
+
 /* Use this with the error argument in a callback */
 Test.prototype.errorIfError = function(val) {
   if(typeof val !== 'undefined' && val !== null) {
     this.errorMessages += util.inspect(val);
   }
 };
-=======
-Test.prototype.errorIfNotNull = function(message, val) {
-  if(val !== null) {
-    this.errorMessages += message;
-  }
-};
-
->>>>>>> a8de29e3
+
 
 /** Suite
   *  A suite consists of all tests in all test programs in a directory 
