--- conflicted
+++ resolved
@@ -655,12 +655,6 @@
                               PFS_statement_stat *to_array_1,
                               PFS_statement_stat *to_array_2);
 
-<<<<<<< HEAD
-void aggregate_thread(PFS_thread *thread);
-void aggregate_thread_waits(PFS_thread *thread);
-void aggregate_thread_stages(PFS_thread *thread);
-void aggregate_thread_statements(PFS_thread *thread);
-=======
 void aggregate_thread(PFS_thread *thread,
                       PFS_account *safe_account,
                       PFS_user *safe_user,
@@ -677,7 +671,6 @@
                                  PFS_account *safe_account,
                                  PFS_user *safe_user,
                                  PFS_host *safe_host);
->>>>>>> 7c0bc485
 void clear_thread_account(PFS_thread *thread);
 void set_thread_account(PFS_thread *thread);
 
