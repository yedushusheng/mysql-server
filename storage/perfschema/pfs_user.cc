--- conflicted
+++ resolved
@@ -1,8 +1,4 @@
-<<<<<<< HEAD
-/* Copyright (c) 2010, 2013 Oracle and/or its affiliates. All rights reserved.
-=======
 /* Copyright (c) 2010, 2014, Oracle and/or its affiliates. All rights reserved.
->>>>>>> a9800d0d
 
   This program is free software; you can redistribute it and/or modify
   it under the terms of the GNU General Public License as published by
@@ -127,18 +123,6 @@
 
   for (index= 0; index < user_max; index++)
   {
-<<<<<<< HEAD
-    user_array[index].m_instr_class_waits_stats=
-      &user_instr_class_waits_array[index * wait_class_max];
-    user_array[index].m_instr_class_stages_stats=
-      &user_instr_class_stages_array[index * stage_class_max];
-    user_array[index].m_instr_class_statements_stats=
-      &user_instr_class_statements_array[index * statement_class_max];
-    user_array[index].m_instr_class_transactions_stats=
-      &user_instr_class_transactions_array[index * transaction_class_max];
-    user_array[index].m_instr_class_memory_stats=
-      &user_instr_class_memory_array[index * memory_class_max];
-=======
     user_array[index].set_instr_class_waits_stats(
       &user_instr_class_waits_array[index * wait_class_max]);
     user_array[index].set_instr_class_stages_stats(
@@ -149,7 +133,6 @@
       &user_instr_class_transactions_array[index * transaction_class_max]);
     user_array[index].set_instr_class_memory_stats(
       &user_instr_class_memory_array[index * memory_class_max]);
->>>>>>> a9800d0d
   }
 
   return 0;
@@ -265,10 +248,7 @@
   const uint retry_max= 3;
   uint index;
   uint attempts= 0;
-<<<<<<< HEAD
-=======
   pfs_dirty_state dirty_state;
->>>>>>> a9800d0d
 
 search:
   entry= reinterpret_cast<PFS_user**>
@@ -295,45 +275,6 @@
     index= PFS_atomic::add_u32(& monotonic.m_u32, 1) % user_max;
     pfs= user_array + index;
 
-<<<<<<< HEAD
-    if (pfs->m_lock.is_free())
-    {
-      if (pfs->m_lock.free_to_dirty())
-      {
-        pfs->m_key= key;
-        if (username_length > 0)
-          pfs->m_username= &pfs->m_key.m_hash_key[0];
-        else
-          pfs->m_username= NULL;
-        pfs->m_username_length= username_length;
-
-        pfs->init_refcount();
-        pfs->reset_stats();
-        pfs->m_disconnected_count= 0;
-
-        int res;
-        pfs->m_lock.dirty_to_allocated();
-        res= lf_hash_insert(&user_hash, pins, &pfs);
-        if (likely(res == 0))
-        {
-          return pfs;
-        }
-
-        pfs->m_lock.allocated_to_free();
-
-        if (res > 0)
-        {
-          if (++retry_count > retry_max)
-          {
-            user_lost++;
-            return NULL;
-          }
-          goto search;
-        }
-
-        user_lost++;
-        return NULL;
-=======
     if (pfs->m_lock.free_to_dirty(& dirty_state))
     {
       pfs->m_key= key;
@@ -365,7 +306,6 @@
           return NULL;
         }
         goto search;
->>>>>>> a9800d0d
       }
 
       user_lost++;
@@ -431,19 +371,12 @@
 
 void PFS_user::carry_memory_stat_delta(PFS_memory_stat_delta *delta, uint index)
 {
-<<<<<<< HEAD
-  PFS_memory_stat *stat;
-  PFS_memory_stat_delta delta_buffer;
-
-  stat= & m_instr_class_memory_stats[index];
-=======
   PFS_memory_stat *event_name_array;
   PFS_memory_stat *stat;
   PFS_memory_stat_delta delta_buffer;
 
   event_name_array= write_instr_class_memory_stats();
   stat= & event_name_array[index];
->>>>>>> a9800d0d
   (void) stat->apply_delta(delta, &delta_buffer);
 }
 
