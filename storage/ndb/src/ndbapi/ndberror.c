/*
   Copyright (c) 2004, 2012, Oracle and/or its affiliates. All rights reserved.

   This program is free software; you can redistribute it and/or modify
   it under the terms of the GNU General Public License as published by
   the Free Software Foundation; version 2 of the License.

   This program is distributed in the hope that it will be useful,
   but WITHOUT ANY WARRANTY; without even the implied warranty of
   MERCHANTABILITY or FITNESS FOR A PARTICULAR PURPOSE.  See the
   GNU General Public License for more details.

   You should have received a copy of the GNU General Public License
   along with this program; if not, write to the Free Software
   Foundation, Inc., 51 Franklin St, Fifth Floor, Boston, MA 02110-1301  USA
*/


#include <ndb_global.h>

#include <my_base.h>
#include <ndberror.h>
#include <m_string.h>

#include "../mgmsrv/ndb_mgmd_error.h"

#include "NdbQueryBuilderImpl.hpp"

typedef struct ErrorBundle {
  int code;
  int mysql_code;
  ndberror_classification classification;
  const char * message;
} ErrorBundle;

/**
 * Shorter names in table below
 */

#define ST_S ndberror_st_success
#define ST_P ndberror_st_permanent
#define ST_T ndberror_st_temporary
#define ST_U ndberror_st_unknown

#define NE ndberror_cl_none
#define AE ndberror_cl_application
#define CE ndberror_cl_configuration
#define ND ndberror_cl_no_data_found
#define CV ndberror_cl_constraint_violation
#define SE ndberror_cl_schema_error
#define UD ndberror_cl_user_defined

#define IS ndberror_cl_insufficient_space
#define TR ndberror_cl_temporary_resource
#define NR ndberror_cl_node_recovery
#define OL ndberror_cl_overload
#define TO ndberror_cl_timeout_expired
#define NS ndberror_cl_node_shutdown

#define UR ndberror_cl_unknown_result

#define IE ndberror_cl_internal_error
#define NI ndberror_cl_function_not_implemented
#define UE ndberror_cl_unknown_error_code

#define OE ndberror_cl_schema_object_already_exists

#define IT ndberror_cl_internal_temporary

/* default mysql error code for unmapped codes */
#define DMEC -1

static const char* empty_string = "";

/*
 * Error code ranges are reserved for respective block
 *
 *  200 - TC
 *  300 - DIH
 *  400 - LQH
 *  600 - ACC
 *  700 - DICT
 *  800 - TUP
 *  900 - TUX
 * 1200 - LQH
 * 1300 - BACKUP
 * 1400 - SUMA
 * 1500 - LGMAN
 * 1600 - TSMAN
 * 1700 - QMGR
 * 4000 - API
 * 4100 - ""
 * 4200 - ""
 * 4300 - ""
 * 4400 - ""
 * 4500 - ""
 * 4600 - ""
 * 4700 - "" Event
 * 4800 - API, QueryBuilder
 * 5000 - Management server
 * 20000 - SPJ
 */

static
const 
ErrorBundle ErrorCodes[] = {
  /**
   * No error
   */
  { 0,    0, NE, "No error" },
  
  /**
   * NoDataFound
   */
  { 626,  HA_ERR_KEY_NOT_FOUND, ND, "Tuple did not exist" },

  /**
   * ConstraintViolation 
   */
  { 630,  HA_ERR_FOUND_DUPP_KEY, CV, "Tuple already existed when attempting to insert" },
  { 839,  DMEC, CV, "Illegal null attribute" },
  { 840,  DMEC, CV, "Trying to set a NOT NULL attribute to NULL" },
  { 893,  HA_ERR_FOUND_DUPP_KEY, CV, "Constraint violation e.g. duplicate value in unique index" },

  /**
   * Node recovery errors
   */
  {  286, DMEC, NR, "Node failure caused abort of transaction" }, 
  {  250, DMEC, NR, "Node where lock was held crashed, restart scan transaction" },
  {  499, DMEC, NR, "Scan take over error, restart scan transaction" },  
  { 1204, DMEC, NR, "Temporary failure, distribution changed" },
  { 4002, DMEC, NR, "Send to NDB failed" },
  { 4010, DMEC, NR, "Node failure caused abort of transaction" }, 
  { 4025, DMEC, NR, "Node failure caused abort of transaction" }, 
  { 4027, DMEC, NR, "Node failure caused abort of transaction" },
  { 4028, DMEC, NR, "Node failure caused abort of transaction" },
  { 4029, DMEC, NR, "Node failure caused abort of transaction" },
  { 4031, DMEC, NR, "Node failure caused abort of transaction" },
  { 4033, DMEC, NR, "Send to NDB failed" },
  { 4115, DMEC, NR, 
    "Transaction was committed but all read information was not "
    "received due to node crash" },
  { 4119, DMEC, NR, "Simple/dirty read failed due to node failure" },

  /**
   * SPJ error codes
   */ 

  { 20000, DMEC, TR, "Query aborted due out of operation records" },
  { 20001, DMEC, IE, "Query aborted due to empty query tree" },
  { 20002, DMEC, IE, "Query aborted due to invalid request" },
  { 20003, DMEC, IE, "Query aborted due to  unknown query operation" },
  { 20004, DMEC, IE, "Query aborted due to invalid tree node specification" },
  { 20005, DMEC, IE, "Query aborted due to invalid tree parameter specification" },
  { 20006, DMEC, TR, "Query aborted due to out of LongMessageBuffer" },
  { 20007, DMEC, IE, "Query aborted due to invalid pattern" },
  { 20008, DMEC, TR, "Query aborted due to out of query memory" },
  { 20009, DMEC, IE, "Query aborted due to query node too big" },
  { 20010, DMEC, IE, "Query aborted due to query node parameters too big" },
  { 20011, DMEC, IE, "Query aborted due to both tree and parameters contain interpreted program" },
  { 20012, DMEC, IE, "Query aborted due to invalid tree parameter specification: Key parameter bits mismatch" },
  { 20013, DMEC, IE, "Query aborted due to invalid tree parameter specification: Incorrect key parameter count" },
  { 20014, DMEC, IE, "Query aborted due to internal error" },
  { 20015, DMEC, TR, "Query aborted due to out of row memory" },
  { 20016, DMEC, NR, "Query aborted due to node failure" },
  { 20017, DMEC, IE, "Query aborted due to invalid node count" },
  { 20018, DMEC, IE, "Query aborted due to index fragment not found" },
<<<<<<< HEAD
  
=======
  { 20019, HA_ERR_NO_SUCH_TABLE, SE, "Query table not defined" },
  { 20020, HA_ERR_NO_SUCH_TABLE, SE, "Query table is being dropped" },
  { 20021, HA_ERR_TABLE_DEF_CHANGED, SE, "Query table definition has changed" },

>>>>>>> 26685dfc
  /**
   * Node shutdown
   */
  {  280, DMEC, NS, "Transaction aborted due to node shutdown" },
  /* This scan trans had an active fragment scan in a LQH which have crashed */
  {  270, DMEC, NS, "Transaction aborted due to node shutdown" }, 
  { 1223, DMEC, NS, "Read operation aborted due to node shutdown" },
  { 4023, DMEC, NS, "Transaction aborted due to node shutdown" },
  { 4030, DMEC, NS, "Transaction aborted due to node shutdown" },
  { 4034, DMEC, NS, "Transaction aborted due to node shutdown" },


  
  /**
   * Unknown result
   */
  { 4007, DMEC, UR, "Send to ndbd node failed" },
  { 4008, DMEC, UR, "Receive from NDB failed" },
  { 4009, HA_ERR_NO_CONNECTION, UR, "Cluster Failure" },
  { 4012, DMEC, UR, 
    "Request ndbd time-out, maybe due to high load or communication problems"}, 
  { 4013, DMEC, UR, "Request timed out in waiting for node failure"}, 
  { 4024, DMEC, UR, 
    "Time-out, most likely caused by simple read or cluster failure" }, 
  
  /**
   * TemporaryResourceError
   */
  { 217,  DMEC, TR, "217" },
  { 218,  DMEC, TR, "Out of LongMessageBuffer" },
  { 219,  DMEC, TR, "219" },
  { 233,  DMEC, TR,
    "Out of operation records in transaction coordinator (increase MaxNoOfConcurrentOperations)" },
  { 275,  DMEC, TR, "Out of transaction records for complete phase (increase MaxNoOfConcurrentTransactions)" },
  { 279,  DMEC, TR, "Out of transaction markers in transaction coordinator" },
  { 312,  DMEC, TR, "Out of LongMessageBuffer" },
  { 414,  DMEC, TR, "414" },
  { 418,  DMEC, TR, "Out of transaction buffers in LQH" },
  { 419,  DMEC, TR, "419" },
  { 245,  DMEC, TR, "Too many active scans" },
  { 488,  DMEC, TR, "Too many active scans" },
  { 489,  DMEC, TR, "Too many active scans" },
  { 490,  DMEC, TR, "Too many active scans" },
  { 805,  DMEC, TR, "Out of attrinfo records in tuple manager" },
  { 830,  DMEC, TR, "Out of add fragment operation records" },
  { 873,  DMEC, TR, "Out of attrinfo records for scan in tuple manager" },
  { 899,  DMEC, TR, "Rowid already allocated" },
  { 1217, DMEC, TR, "Out of operation records in local data manager (increase MaxNoOfLocalOperations)" },
  { 1218, DMEC, TR, "Send Buffers overloaded in NDB kernel" },
  { 1220, DMEC, TR, "REDO log files overloaded (increase FragmentLogFileSize)" },
  { 1234, DMEC, TR, "REDO log files overloaded (increase disk hardware)" },
  { 1222, DMEC, TR, "Out of transaction markers in LQH" },
  { 4021, DMEC, TR, "Out of Send Buffer space in NDB API" },
  { 4022, DMEC, TR, "Out of Send Buffer space in NDB API" },
  { 4032, DMEC, TR, "Out of Send Buffer space in NDB API" },
  { 1501, DMEC, TR, "Out of undo space" },
  {  288, DMEC, TR, "Out of index operations in transaction coordinator (increase MaxNoOfConcurrentIndexOperations)" },
  {  289, DMEC, TR, "Out of transaction buffer memory in TC (increase TransactionBufferMemory)" },
  {  780, DMEC, TR, "Too many schema transactions" },
  {  783, DMEC, TR, "Too many schema operations" },
  {  785, DMEC, TR, "Schema object is busy with another schema transaction" },
  {  291, DMEC, TR, "Out of scanfrag records in TC (increase MaxNoOfLocalScans)" },

  /**
   * InsufficientSpace
   */
  { 623,  HA_ERR_RECORD_FILE_FULL, IS, "623" },
  { 624,  HA_ERR_RECORD_FILE_FULL, IS, "624" },
  { 625,  HA_ERR_INDEX_FILE_FULL, IS, "Out of memory in Ndb Kernel, hash index part (increase IndexMemory)" },
  { 633,  HA_ERR_INDEX_FILE_FULL, IS,
    "Table fragment hash index has reached maximum possible size" },
  { 640,  DMEC, IS, "Too many hash indexes (should not happen)" },
  { 826,  HA_ERR_RECORD_FILE_FULL, IS, "Too many tables and attributes (increase MaxNoOfAttributes or MaxNoOfTables)" },
  { 827,  HA_ERR_RECORD_FILE_FULL, IS, "Out of memory in Ndb Kernel, table data (increase DataMemory)" },
  { 889,  HA_ERR_RECORD_FILE_FULL, IS,
    "Table fragment fixed data reference has reached maximum possible value (specify MAXROWS or increase no of partitions)"},
  { 902,  HA_ERR_RECORD_FILE_FULL, IS, "Out of memory in Ndb Kernel, ordered index data (increase DataMemory)" },
  { 903,  HA_ERR_INDEX_FILE_FULL, IS, "Too many ordered indexes (increase MaxNoOfOrderedIndexes)" },
  { 904,  HA_ERR_INDEX_FILE_FULL, IS, "Out of fragment records (increase MaxNoOfOrderedIndexes)" },
  { 905,  DMEC, IS, "Out of attribute records (increase MaxNoOfAttributes)" },
  { 1601, HA_ERR_RECORD_FILE_FULL, IS, "Out extents, tablespace full" },
  { 1602, DMEC, IS,"No datafile in tablespace" },
  { 1603, HA_ERR_RECORD_FILE_FULL, IS,
    "Table fragment fixed data reference has reached maximum possible value (specify MAXROWS or increase no of partitions)"},

  /**
   * TimeoutExpired 
   */
  { 266,  HA_ERR_LOCK_WAIT_TIMEOUT, TO, "Time-out in NDB, probably caused by deadlock" },
  { 274,  HA_ERR_LOCK_WAIT_TIMEOUT, TO, "Time-out in NDB, probably caused by deadlock" }, /* Scan trans timeout */
  { 296,  HA_ERR_LOCK_WAIT_TIMEOUT, TO, "Time-out in NDB, probably caused by deadlock" }, /* Scan trans timeout */
  { 297,  HA_ERR_LOCK_WAIT_TIMEOUT, TO, "Time-out in NDB, probably caused by deadlock" }, /* Scan trans timeout, temporary!! */
  { 237,  HA_ERR_LOCK_WAIT_TIMEOUT, TO, "Transaction had timed out when trying to commit it" },
  
  /**
   * OverloadError
   */
  { 701,  DMEC, OL, "System busy with other schema operation" },
  { 711,  DMEC, OL, "System busy with node restart, schema operations not allowed" },
  { 410,  DMEC, OL, "REDO log files overloaded (decrease TimeBetweenLocalCheckpoints or increase NoOfFragmentLogFiles)" },
  { 677,  DMEC, OL, "Index UNDO buffers overloaded (increase UndoIndexBuffer)" },
  { 891,  DMEC, OL, "Data UNDO buffers overloaded (increase UndoDataBuffer)" },
  { 1221, DMEC, OL, "REDO buffers overloaded (increase RedoBuffer)" },
  { 4006, DMEC, OL, "Connect failure - out of connection objects (increase MaxNoOfConcurrentTransactions)" }, 


  /*
   * Internal Temporary
   */
  { 702,  DMEC, IT, "Request to non-master" },
  { 787,  DMEC, IT, "Schema transaction aborted" },
  
  /**
   * Internal errors
   */
  { 896,  DMEC, IE, "Tuple corrupted - wrong checksum or column data in invalid format" },
  { 901,  DMEC, IE, "Inconsistent ordered index. The index needs to be dropped and recreated" },
  { 202,  DMEC, IE, "202" },
  { 203,  DMEC, IE, "203" },
  { 207,  DMEC, IE, "207" },
  { 208,  DMEC, IE, "208" },
  { 209,  DMEC, IE, "Communication problem, signal error" },
  { 220,  DMEC, IE, "220" },
  { 230,  DMEC, IE, "230" },
  { 232,  DMEC, IE, "232" },
  { 238,  DMEC, IE, "238" },
  { 271,  DMEC, IE, "Simple Read transaction without any attributes to read" },
  { 272,  DMEC, IE, "Update operation without any attributes to update" },
  { 276,  DMEC, IE, "276" },
  { 277,  DMEC, IE, "277" },
  { 278,  DMEC, IE, "278" },
  { 287,  DMEC, IE, "Index corrupted" },
  { 290,  DMEC, IE, "Corrupt key in TC, unable to xfrm" },
  { 293,  DMEC, IE, "Inconsistent trigger state in TC block" },
  { 292,  DMEC, IE, "Inconsistent index state in TC block" },
  { 631,  DMEC, IE, "631" },
  { 632,  DMEC, IE, "632" },
  { 706,  DMEC, IE, "Inconsistency during table creation" },
  { 781,  DMEC, IE, "Invalid schema transaction key from NDB API" },
  { 782,  DMEC, IE, "Invalid schema transaction id from NDB API" },
  { 784,  DMEC, TR, "Invalid schema transaction state" },
  { 788,  DMEC, TR, "Missing schema operation at takeover of schema transaction" },
  { 809,  DMEC, IE, "809" },
  { 812,  DMEC, IE, "812" },
  { 833,  DMEC, IE, "833" },
  { 871,  DMEC, IE, "871" },
  { 882,  DMEC, IE, "882" },
  { 883,  DMEC, IE, "883" },
  { 887,  DMEC, IE, "887" },
  { 888,  DMEC, IE, "888" },
  { 890,  DMEC, IE, "890" },
  { 4000, DMEC, IE, "MEMORY ALLOCATION ERROR" },
  { 4001, DMEC, IE, "Signal Definition Error" },
  { 4005, DMEC, IE, "Internal Error in NdbApi" },
  { 4011, DMEC, IE, "Internal Error in NdbApi" }, 
  { 4107, DMEC, IE, "Simple Transaction and Not Start" },
  { 4108, DMEC, IE, "Faulty operation type" },
  { 4109, DMEC, IE, "Faulty primary key attribute length" },
  { 4110, DMEC, IE, "Faulty length in ATTRINFO signal" },
  { 4111, DMEC, IE, "Status Error in NdbConnection" },
  { 4113, DMEC, IE, "Too many operations received" },
  { 4320, DMEC, IE, "Cannot use the same object twice to create table" },
  { 4321, DMEC, IE, "Trying to start two schema transactions" },
  { 4344, DMEC, IE, "Only DBDICT and TRIX can send requests to TRIX" },
  { 4345, DMEC, IE, "TRIX block is not available yet, probably due to node failure" },
  { 4346, DMEC, IE, "Internal error at index create/build" },
  { 4347, DMEC, IE, "Bad state at alter index" },
  { 4348, DMEC, IE, "Inconsistency detected at alter index" },
  { 4349, DMEC, IE, "Inconsistency detected at index usage" },
  { 4350, DMEC, IE, "Transaction already aborted" },
  { 4351, DMEC, TO, "Timeout/deadlock during index build" },
  { 294,  DMEC, IE, "Unlocked operation has out of range index" },
  { 295,  DMEC, IE, "Unlocked operation has invalid state" },
  { 298,  DMEC, IE, "Invalid distribution key" },
  { 416,  DMEC, IE, "Bad state handling unlock request" },

  /**
   * Application error
   */
  { 281,  HA_ERR_NO_CONNECTION, AE, "Operation not allowed due to cluster shutdown in progress" },
  { 299,  DMEC, AE, "Operation not allowed or aborted due to single user mode" },
  { 261,  DMEC, AE,
    "DML count in transaction exceeds config parameter MaxDMLOperationsPerTransaction" },
  { 763,  DMEC, AE, "DDL is not supported with mixed data-node versions" },
  { 823,  DMEC, AE, "Too much attrinfo from application in tuple manager" },
  { 829,  DMEC, AE, "Corrupt data received for insert/update" },
  { 831,  DMEC, AE, "Too many nullable/bitfields in table definition" },
  { 850,  DMEC, AE, "Too long or too short default value"},
  { 851,  DMEC, AE, "Maximum 8052 bytes of FIXED columns supported"
    ", use varchar or COLUMN_FORMAT DYNMIC instead" },
  { 876,  DMEC, AE, "876" },
  { 877,  DMEC, AE, "877" },
  { 878,  DMEC, AE, "878" },
  { 879,  DMEC, AE, "879" },
  { 880,  DMEC, AE, "Tried to read too much - too many getValue calls" },
  { 884,  DMEC, AE, "Stack overflow in interpreter" },
  { 885,  DMEC, AE, "Stack underflow in interpreter" },
  { 886,  DMEC, AE, "More than 65535 instructions executed in interpreter" },
  { 897,  DMEC, AE, "Update attempt of primary key via ndbcluster internal api (if this occurs via the MySQL server it is a bug, please report)" },
  { 892,  DMEC, AE, "Unsupported type in scan filter" },
  { 1233, DMEC, AE, "Table read-only" },
  { 4256, DMEC, AE, "Must call Ndb::init() before this function" },
  { 4257, DMEC, AE, "Tried to read too much - too many getValue calls" },
  { 320,  DMEC, AE, "Invalid no of nodes specified for new nodegroup" },
  { 321,  DMEC, AE, "Invalid nodegroup id" },
  { 322,  DMEC, AE, "Invalid node(s) specified for new nodegroup, node already in nodegroup" },
  { 323,  DMEC, AE, "Invalid nodegroup id, nodegroup already existing" },
  { 324,  DMEC, AE, "Invalid node(s) specified for new nodegroup, no node in nodegroup is started" },
  { 417,  DMEC, AE, "Bad operation reference - double unlock" },

  /** 
   * Scan application errors
   */
  { 242,  DMEC, AE, "Zero concurrency in scan"},
  { 244,  DMEC, AE, "Too high concurrency in scan"},
  { 269,  DMEC, AE, "No condition and attributes to read in scan"},
  { 874,  DMEC, AE, "Too much attrinfo (e.g. scan filter) for scan in tuple manager" },
  { 4600, DMEC, AE, "Transaction is already started"},
  { 4601, DMEC, AE, "Transaction is not started"},
  { 4602, DMEC, AE, "You must call getNdbOperation before executeScan" },
  { 4603, DMEC, AE, "There can only be ONE operation in a scan transaction" },
  { 4604, DMEC, AE, "takeOverScanOp, to take over a scanned row one must explicitly request keyinfo on readTuples call" },
  { 4605, DMEC, AE, "You may only call readTuples() once for each operation"},
  { 4607, DMEC, AE, "There may only be one operation in a scan transaction"},
  { 4608, DMEC, AE, "You can not takeOverScan unless you have used openScanExclusive"},
  { 4609, DMEC, AE, "You must call nextScanResult before trying to takeOverScan"},
  { 4232, DMEC, AE, "Parallelism can only be between 1 and 240" },

  /** 
   * Event schema errors
   */

  { 4713,  DMEC, SE, "Column defined in event does not exist in table"},
  
  /** 
   * Event application errors
   */

  { 4707,  DMEC, AE, "Too many event have been defined"},
  { 4708,  DMEC, AE, "Event name is too long"},
  { 4709,  DMEC, AE, "Can't accept more subscribers"},
  {  746,  DMEC, OE, "Event name already exists"},
  {  747,  DMEC, IS, "Out of event records"},
  {  748,  DMEC, TR, "Busy during read of event table"},
  { 4710,  DMEC, AE, "Event not found"},
  { 4711,  DMEC, AE, "Creation of event failed"},
  { 4712,  DMEC, AE, "Stopped event operation does not exist. Already stopped?"},

  /** 
   * Event internal errors
   */

  { 4731,  DMEC, IE, "Event not found"},

  /**
   * SchemaError
   */
  { 306,  DMEC, IE, "Out of fragment records in DIH" },
  { 311,  DMEC, AE, "Undefined partition used in setPartitionId" },
  { 703,  DMEC, SE, "Invalid table format" },
  { 704,  DMEC, SE, "Attribute name too long" },
  { 705,  DMEC, SE, "Table name too long" },
  { 707,  DMEC, SE, "No more table metadata records (increase MaxNoOfTables)" },  
  { 708,  DMEC, SE, "No more attribute metadata records (increase MaxNoOfAttributes)" },
  { 709,  HA_ERR_NO_SUCH_TABLE, SE, "No such table existed" },
  { 710,  DMEC, SE, "Internal: Get by table name not supported, use table id." },
  { 721,  HA_ERR_TABLE_EXIST,   OE, "Schema object with given name already exists" },
  { 723,  HA_ERR_NO_SUCH_TABLE, SE, "No such table existed" },
  { 736,  DMEC, SE, "Unsupported array size" },
  { 737,  HA_WRONG_CREATE_OPTION, SE, "Attribute array size too big" },
  { 738,  HA_WRONG_CREATE_OPTION, SE, "Record too big" },
  { 739,  HA_WRONG_CREATE_OPTION, SE, "Unsupported primary key length" },
  { 740,  HA_WRONG_CREATE_OPTION, SE, "Nullable primary key not supported" },
  { 741,  DMEC, SE, "Unsupported alter table" },
  { 743,  HA_WRONG_CREATE_OPTION, SE, "Unsupported character set in table or index" },
  { 744,  DMEC, SE, "Character string is invalid for given character set" },
  { 745,  HA_WRONG_CREATE_OPTION, SE, "Distribution key not supported for char attribute (use binary attribute)" },
  { 771,  HA_WRONG_CREATE_OPTION, AE, "Given NODEGROUP doesn't exist in this cluster" },
  { 772,  HA_WRONG_CREATE_OPTION, IE, "Given fragmentType doesn't exist" },
  { 749,  HA_WRONG_CREATE_OPTION, IE, "Primary Table in wrong state" },
  { 779,  HA_WRONG_CREATE_OPTION, SE, "Invalid undo buffer size" },
  { 791,  HA_WRONG_CREATE_OPTION, SE, "Too many total bits in bitfields" },
  { 795,  DMEC, IE, "Out of LongMessageBuffer in DICT" },
  { 764,  HA_WRONG_CREATE_OPTION, SE, "Invalid extent size" },
  { 789,  HA_WRONG_CREATE_OPTION, AE, "Logfile group not found" },
  { 765,  DMEC, SE, "Out of filegroup records" },
  { 750,  IE, SE, "Invalid file type" },
  { 751,  DMEC, SE, "Out of file records" },
  { 752,  DMEC, SE, "Invalid file format" },
  { 753,  IE, SE, "Invalid filegroup for file" },
  { 754,  IE, SE, "Invalid filegroup version when creating file" },
  { 755,  HA_WRONG_CREATE_OPTION, SE, "Invalid tablespace" },
  { 756,  DMEC, SE, "Index on disk column is not supported" },
  { 757,  DMEC, SE, "Varsize bitfield not supported" },
  { 758,  DMEC, SE, "Tablespace has changed" },
  { 759,  DMEC, SE, "Invalid tablespace version " },
  { 760,  DMEC, SE, "File already exists", },
  { 761,  DMEC, SE, "Unable to drop table as backup is in progress" },
  { 762,  DMEC, SE, "Unable to alter table as backup is in progress" },
  { 766,  DMEC, SE, "Cant drop file, no such file" },
  { 767,  DMEC, SE, "Cant drop filegroup, no such filegroup" },
  { 768,  DMEC, SE, "Cant drop filegroup, filegroup is used" },
  { 769,  DMEC, SE, "Drop undofile not supported, drop logfile group instead" },
  { 770,  DMEC, SE, "Cant drop file, file is used" },
  { 774,  DMEC, SE, "Invalid schema object for drop" },
  { 790,  HA_WRONG_CREATE_OPTION, SE, "Invalid hashmap" },
  { 793,  DMEC, AE, "Object definition too big" },
  { 241,  HA_ERR_TABLE_DEF_CHANGED, SE, "Invalid schema object version" },
  { 283,  HA_ERR_NO_SUCH_TABLE, SE, "Table is being dropped" },
  { 284,  HA_ERR_TABLE_DEF_CHANGED, SE, "Table not defined in transaction coordinator" },
  { 285,  DMEC, SE, "Unknown table error in transaction coordinator" },
  { 881,  DMEC, SE, "Unable to create table, out of data pages (increase DataMemory) " },
  { 906,  DMEC, SE, "Unsupported attribute type in index" },
  { 907,  DMEC, SE, "Unsupported character set in table or index" },
  { 908,  DMEC, IS, "Invalid ordered index tree node size" },
  { 909,  DMEC, IE, "No free index scan op" },
  { 910, HA_ERR_NO_SUCH_TABLE, SE, "Index is being dropped" },
  { 913,  DMEC, AE, "Invalid index for index state update" },
  { 914,  DMEC, IE, "Invalid index stats request" },
  { 915,  DMEC, TR, "No free index stats op" },
  { 916,  DMEC, IE, "Invalid index stats sys tables" },
  { 917,  DMEC, IE, "Invalid index stats sys tables data" },
  { 918,  DMEC, TR, "Cannot prepare index stats update" },
  { 919,  DMEC, TR, "Cannot execute index stats update" },
  { 1224, HA_WRONG_CREATE_OPTION, SE, "Too many fragments" },
  { 1225, DMEC, SE, "Table not defined in local query handler" },
  { 1226, HA_ERR_NO_SUCH_TABLE, SE, "Table is being dropped" },
  { 1227, HA_WRONG_CREATE_OPTION, SE, "Invalid schema version" },
  { 1228, DMEC, SE, "Cannot use drop table for drop index" },
  { 1229, DMEC, SE, "Too long frm data supplied" },
  { 1231, DMEC, SE, "Invalid table or index to scan" },
  { 1232, DMEC, SE, "Invalid table or index to scan" },

  { 1502, DMEC, IE, "Filegroup already exists" },
  { 1503, DMEC, SE, "Out of filegroup records" },
  { 1504, DMEC, SE, "Out of logbuffer memory" },
  { 1505, DMEC, IE, "Invalid filegroup" },
  { 1506, DMEC, IE, "Invalid filegroup version" },
  { 1507, DMEC, IE, "File no already inuse" },
  { 1508, DMEC, SE, "Out of file records" },
  { 1509, DMEC, SE, "File system error, check if path,permissions etc" },
  { 1510, DMEC, IE, "File meta data error" },
  { 1511, DMEC, IE, "Out of memory" },
  { 1512, DMEC, SE, "File read error" },
  { 1513, DMEC, IE, "Filegroup not online" },
  { 1514, DMEC, SE, "Currently there is a limit of one logfile group" },
  { 1515, DMEC, SE, "Currently there is a 4G limit of one undo/data-file in 32-bit host" },
  { 1516, DMEC, SE, "File too small" },

  { 773,  DMEC, SE, "Out of string memory, please modify StringMemory config parameter" },
  { 775,  DMEC, SE, "Create file is not supported when Diskless=1" },
  { 776,  DMEC, AE, "Index created on temporary table must itself be temporary" },
  { 777,  DMEC, AE, "Cannot create a temporary index on a non-temporary table" },
  { 778,  DMEC, AE, "A temporary table or index must be specified as not logging" },
  { 786,  DMEC, NR, "Schema transaction aborted due to node-failure" },
  { 792,  DMEC, SE, "Default value for primary key column not supported" },
  { 794,  DMEC, AE, "Schema feature requires data node upgrade" },
  { 796,  DMEC, SE, "Out of schema transaction memory" },

  /**
   * FunctionNotImplemented
   */
  { 4003, DMEC, NI, "Function not implemented yet" },

  /**
   * Backup error codes
   */ 

  { 1300, DMEC, IE, "Undefined error" },
  { 1301, DMEC, IE, "Backup issued to not master (reissue command to master)" },
  { 1302, DMEC, AE, "A backup is already running" },
  { 1303, DMEC, IS, "Out of resources" },
  { 1304, DMEC, IE, "Sequence failure" },
  { 1305, DMEC, IE, "Backup definition not implemented" },
  { 1306, DMEC, AE, "Backup not supported in diskless mode (change Diskless)" },

  { 1321, DMEC, UD, "Backup aborted by user request" },
  { 1322, DMEC, IE, "Backup already completed" },
  { 1323, DMEC, IE, "1323" },
  { 1324, DMEC, IE, "Backup log buffer full" },
  { 1325, DMEC, IE, "File or scan error" },
  { 1326, DMEC, IE, "Backup abortet due to node failure" },
  { 1327, DMEC, IE, "1327" },
  
  { 1340, DMEC, IE, "Backup undefined error" },
  { 1342, DMEC, AE, "Backup failed to allocate buffers (check configuration)" },
  { 1343, DMEC, AE, "Backup failed to setup fs buffers (check configuration)" },
  { 1344, DMEC, AE, "Backup failed to allocate tables (check configuration)" },
  { 1345, DMEC, AE, "Backup failed to insert file header (check configuration)" },
  { 1346, DMEC, AE, "Backup failed to insert table list (check configuration)" },
  { 1347, DMEC, AE, "Backup failed to allocate table memory (check configuration)" },
  { 1348, DMEC, AE, "Backup failed to allocate file record (check configuration)" },
  { 1349, DMEC, AE, "Backup failed to allocate attribute record (check configuration)" },
  { 1350, DMEC, TR, "Backup failed: file already exists (use 'START BACKUP <backup id>')" },
  { 1329, DMEC, AE, "Backup during software upgrade not supported" },

  /**
   * Node id allocation error codes
   */ 

  { 1700, DMEC, IE, "Undefined error" },
  { 1701, DMEC, AE, "Node already reserved" },
  { 1702, DMEC, AE, "Node already connected" },
  { 1703, DMEC, IT, "Node failure handling not completed" },
  { 1704, DMEC, AE, "Node type mismatch" },

  /*
   * Index stats error codes
   */
  { 4714, DMEC, AE, "Index stats sys tables " NDB_INDEX_STAT_PREFIX " do not exist" },
  { 4715, DMEC, AE, "Index stats for specified index do not exist" },
  { 4716, DMEC, AE, "Index stats methods usage error" },
  { 4717, DMEC, AE, "Index stats cannot allocate memory" },
  { 4718, DMEC, IE, "Index stats samples data or memory cache is invalid" },
  { 4719, DMEC, IE, "Index stats internal error" },
  { 4720, DMEC, AE, "Index stats sys tables " NDB_INDEX_STAT_PREFIX " partly missing or invalid" },
  { 4721, DMEC, IE, "Mysqld: index stats thread not open for requests" },
  { 4722, DMEC, IE, "Mysqld: index stats entry unexpectedly not found" },
  { 4723, DMEC, AE, "Mysqld: index stats request ignored due to recent error" },
  { 4724, DMEC, AE, "Mysqld: index stats request aborted by stats thread" },
  { 4725, DMEC, AE, "Index stats were deleted by another process" },
  
  /**
   * Still uncategorized
   */
  { 720,  DMEC, AE, "Attribute name reused in table definition" },
  { 1405, DMEC, NR, "Subscriber manager busy with node recovery" },
  { 1407, DMEC, SE, "Subscription not found in subscriber manager" },
  { 1411, DMEC, TR, "Subscriber manager busy with adding/removing a subscriber" },
  { 1412, DMEC, IS, "Can't accept more subscribers, out of space in pool" },
  { 1413, DMEC, TR, "Subscriber manager busy with adding the subscription" },
  { 1414, DMEC, TR, "Subscriber manager has subscribers on this subscription" },
  { 1415, DMEC, SE, "Subscription not unique in subscriber manager" },
  { 1416, DMEC, IS, "Can't accept more subscriptions, out of space in pool" },
  { 1417, DMEC, SE, "Table in suscription not defined, probably dropped" },
  { 1418, DMEC, SE, "Subscription dropped, no new subscribers allowed" },
  { 1419, DMEC, SE, "Subscription already dropped" },

  { 1420, DMEC, TR, "Subscriber manager busy with adding/removing a table" },
  { 1421, DMEC, SE, "Partially connected API in NdbOperation::execute()" },
  { 1422, DMEC, SE, "Out of subscription records" },
  { 1423, DMEC, SE, "Out of table records in SUMA" },
  { 1424, DMEC, SE, "Out of MaxNoOfConcurrentSubOperations" },
  { 1425, DMEC, SE, "Subscription being defined...while trying to stop subscriber" },
  { 1426, DMEC, SE, "No such subscriber" },
  { 1427, DMEC, NR, "Api node died, when SUB_START_REQ reached node "},
  { 1428, DMEC, IE, "No replica to scan on this node (internal index stats error)" },
  { 1429, DMEC, IE, "Subscriber node undefined in SubStartReq (config change\?\?)" },

  { 4004, DMEC, AE, "Attribute name or id not found in the table" },
  
  { 4100, DMEC, AE, "Status Error in NDB" },
  { 4101, DMEC, AE, "No connections to NDB available and connect failed" },
  { 4102, DMEC, AE, "Type in NdbTamper not correct" },
  { 4103, DMEC, AE, "No schema connections to NDB available and connect failed" },
  { 4104, DMEC, AE, "Ndb Init in wrong state, destroy Ndb object and create a new" },
  { 4105, DMEC, AE, "Too many Ndb objects" },
  { 4106, DMEC, AE, "All Not NULL attribute have not been defined" },
  { 4114, DMEC, AE, "Transaction is already completed" },
  { 4116, DMEC, AE, "Operation was not defined correctly, probably missing a key" },
  { 4117, DMEC, AE, "Could not start transporter, configuration error"}, 
  { 4118, DMEC, AE, "Parameter error in API call" },
  { 4120, DMEC, AE, "Scan already complete" },
  { 4300, DMEC, AE, "Tuple Key Type not correct" },
  { 4301, DMEC, AE, "Fragment Type not correct" },
  { 4302, DMEC, AE, "Minimum Load Factor not correct" },
  { 4303, DMEC, AE, "Maximum Load Factor not correct" },
  { 4304, DMEC, AE, "Maximum Load Factor smaller than Minimum" },
  { 4305, DMEC, AE, "K value must currently be set to 6" },
  { 4306, DMEC, AE, "Memory Type not correct" },
  { 4307, DMEC, AE, "Invalid table name" },
  { 4308, DMEC, AE, "Attribute Size not correct" },
  { 4309, DMEC, AE, "Fixed array too large, maximum 64000 bytes" },
  { 4310, DMEC, AE, "Attribute Type not correct" },
  { 4311, DMEC, AE, "Storage Mode not correct" },
  { 4312, DMEC, AE, "Null Attribute Type not correct" },
  { 4313, DMEC, AE, "Index only storage for non-key attribute" },
  { 4314, DMEC, AE, "Storage Type of attribute not correct" },
  { 4315, DMEC, AE, "No more key attributes allowed after defining variable length key attribute" },
  { 4316, DMEC, AE, "Key attributes are not allowed to be NULL attributes" },
  { 4317, DMEC, AE, "Too many primary keys defined in table" },
  { 4318, DMEC, AE, "Invalid attribute name or number" },
  { 4319, DMEC, AE, "createAttribute called at erroneus place" },
  { 4322, DMEC, AE, "Attempt to define distribution key when not prepared to" },
  { 4323, DMEC, AE, "Distribution Key set on table but not defined on first attribute" },
  { 4324, DMEC, AE, "Attempt to define distribution group when not prepared to" },
  { 4325, DMEC, AE, "Distribution Group set on table but not defined on first attribute" },
  { 4326, DMEC, AE, "Distribution Group with erroneus number of bits" },
  { 4327, DMEC, AE, "Distribution key is only supported on part of primary key" },
  { 4328, DMEC, AE, "Disk memory attributes not yet supported" },
  { 4329, DMEC, AE, "Variable stored attributes not yet supported" },
  { 4340, DMEC, AE, "Result or attribute record must be a base table ndbrecord, not an index ndbrecord" },

  { 4400, DMEC, AE, "Status Error in NdbSchemaCon" },
  { 4401, DMEC, AE, "Only one schema operation per schema transaction" },
  { 4402, DMEC, AE, "No schema operation defined before calling execute" },
  { 4410, DMEC, AE, "Schema transaction is already started" },
  { 4411, DMEC, AE, "Schema transaction not possible until upgrade complete" },

  { 4501, DMEC, AE, "Insert in hash table failed when getting table information from Ndb" },
  { 4502, DMEC, AE, "GetValue not allowed in Update operation" },
  { 4503, DMEC, AE, "GetValue not allowed in Insert operation" },
  { 4504, DMEC, AE, "SetValue not allowed in Read operation" },
  { 4505, DMEC, AE, "NULL value not allowed in primary key search" },
  { 4506, DMEC, AE, "Missing getValue/setValue when calling execute" },
  { 4507, DMEC, AE, "Missing operation request when calling execute" },
  { 4508, DMEC, AE, "GetValue not allowed for NdbRecord defined operation" },
  { 4509, DMEC, AE, "Non SF_MultiRange scan cannot have more than one bound" },
  { 4510, DMEC, AE, "User specified partition id not allowed for scan takeover operation" },
  { 4511, DMEC, AE, "Blobs not allowed in NdbRecord delete result record" },
  { 4512, DMEC, AE, "Incorrect combination of OperationOptions optionsPresent, extraGet/SetValues ptr and numExtraGet/SetValues" },
  { 4513, DMEC, AE, "Only one scan bound allowed for non-NdbRecord setBound() API" },
  { 4514, DMEC, AE, "Can only call setBound/equal() for an NdbIndexScanOperation" },
  { 4515, DMEC, AE, "Method not allowed for NdbRecord, use OperationOptions or ScanOptions structure instead" },
  { 4516, DMEC, AE, "Illegal instruction in interpreted program" },
  { 4517, DMEC, AE, "Bad label in branch instruction" },
  { 4518, DMEC, AE, "Too many instructions in interpreted program" },
  { 4519, DMEC, AE, "NdbInterpretedCode::finalise() not called" },
  { 4520, DMEC, AE, "Call to undefined subroutine" },
  { 4521, DMEC, AE, "Call to undefined subroutine, internal error" },
  { 4522, DMEC, AE, "setBound() called twice for same key" },
  { 4523, DMEC, AE, "Pseudo columns not supported by NdbRecord" },
  { 4524, DMEC, AE, "NdbInterpretedCode is for different table" },
  { 4535, DMEC, AE, "Attempt to set bound on non key column" },
  { 4536, DMEC, AE, "NdbScanFilter constructor taking NdbOperation is not supported for NdbRecord" },
  { 4537, DMEC, AE, "Wrong API.  Use NdbInterpretedCode for NdbRecord operations" },
  { 4538, DMEC, AE, "NdbInterpretedCode instruction requires that table is set" },
  { 4539, DMEC, AE, "NdbInterpretedCode not supported for operation type" },
  { 4540, DMEC, AE, "Attempt to pass an Index column to createRecord.  Use base table columns only" },
  /* 4541 No longer generated */
  { 4542, DMEC, AE, "Unknown partition information type" },
  { 4543, DMEC, AE, "Duplicate partitioning information supplied" },
  { 4544, DMEC, AE, "Wrong partitionInfo type for table" },
  { 4545, DMEC, AE, "Invalid or Unsupported PartitionInfo structure" },
  { 4546, DMEC, AE, "Explicit partitioning info not allowed for table and operation" },
  { 4547, DMEC, AE, "RecordSpecification has overlapping offsets" },
  { 4548, DMEC, AE, "RecordSpecification has too many elements" },
  { 4549, DMEC, AE, "getLockHandle only supported for primary key read with a lock" },
  { 4550, DMEC, AE, "Cannot releaseLockHandle until operation executed" },
  { 4551, DMEC, AE, "NdbLockHandle already released" },
  { 4552, DMEC, AE, "NdbLockHandle does not belong to transaction" },
  { 4553, DMEC, AE, "NdbLockHandle original operation not executed successfully" },
  { 4554, DMEC, AE, "NdbBlob can only be closed from Active state" },
  { 4555, DMEC, AE, "NdbBlob cannot be closed with pending operations" },

  { 4200, DMEC, AE, "Status Error when defining an operation" },
  { 4201, DMEC, AE, "Variable Arrays not yet supported" },
  { 4202, DMEC, AE, "Set value on tuple key attribute is not allowed" },
  { 4203, DMEC, AE, "Trying to set a NOT NULL attribute to NULL" },
  { 4204, DMEC, AE, "Set value and Read/Delete Tuple is incompatible" },
  { 4205, DMEC, AE, "No Key attribute used to define tuple" },
  { 4206, DMEC, AE, "Not allowed to equal key attribute twice" },
  { 4207, DMEC, AE, "Key size is limited to 4092 bytes" },
  { 4208, DMEC, AE, "Trying to read a non-stored attribute" },
  { 4209, DMEC, AE, "Length parameter in equal/setValue is incorrect" },
  { 4210, DMEC, AE, "Ndb sent more info than the length he specified" },
  { 4211, DMEC, AE, "Inconsistency in list of NdbRecAttr-objects" },
  { 4212, DMEC, AE, "Ndb reports NULL value on Not NULL attribute" },
  { 4213, DMEC, AE, "Not all data of an attribute has been received" },
  { 4214, DMEC, AE, "Not all attributes have been received" },
  { 4215, DMEC, AE, "More data received than reported in TCKEYCONF message" },
  { 4216, DMEC, AE, "More than 8052 bytes in setValue cannot be handled" },
  { 4217, DMEC, AE, "It is not allowed to increment any other than unsigned ints" },
  { 4218, DMEC, AE, "Currently not allowed to increment NULL-able attributes" },
  { 4219, DMEC, AE, "Maximum size of interpretative attributes are 64 bits" },
  { 4220, DMEC, AE, "Maximum size of interpretative attributes are 64 bits" },
  { 4221, DMEC, AE, "Trying to jump to a non-defined label" },
  { 4222, DMEC, AE, "Label was not found, internal error" },
  { 4223, DMEC, AE, "Not allowed to create jumps to yourself" },
  { 4224, DMEC, AE, "Not allowed to jump to a label in a different subroutine" },
  { 4225, DMEC, AE, "All primary keys defined, call setValue/getValue"},
  { 4226, DMEC, AE, "Bad number when defining a label" },
  { 4227, DMEC, AE, "Bad number when defining a subroutine" },
  { 4228, DMEC, AE, "Illegal interpreter function in scan definition" },
  { 4229, DMEC, AE, "Illegal register in interpreter function definition" },
  { 4230, DMEC, AE, "Illegal state when calling getValue, probably not a read" },
  { 4231, DMEC, AE, "Illegal state when calling interpreter routine" },
  { 4233, DMEC, AE, "Calling execute (synchronous) when already prepared asynchronous transaction exists" },
  { 4234, DMEC, AE, "Illegal to call setValue in this state" },
  { 4235, DMEC, AE, "No callback from execute" },
  { 4236, DMEC, AE, "Trigger name too long" },
  { 4237, DMEC, AE, "Too many triggers" },
  { 4238, DMEC, AE, "Trigger not found" },
  { 4239, DMEC, AE, "Trigger with given name already exists"},
  { 4240, DMEC, AE, "Unsupported trigger type"},
  { 4241, DMEC, AE, "Index name too long" },
  { 4242, DMEC, AE, "Too many indexes" },
  { 4243, DMEC, AE, "Index not found" },
  { 4244, HA_ERR_TABLE_EXIST, OE, "Index or table with given name already exists" },
  { 4247, DMEC, AE, "Illegal index/trigger create/drop/alter request" },
  { 4248, DMEC, AE, "Trigger/index name invalid" },
  { 4249, DMEC, AE, "Invalid table" },
  { 4250, DMEC, AE, "Invalid index type or index logging option" },
  { 4251, HA_ERR_FOUND_DUPP_UNIQUE, AE, "Cannot create unique index, duplicate keys found" },
  { 4252, DMEC, AE, "Failed to allocate space for index" },
  { 4253, DMEC, AE, "Failed to create index table" },
  { 4254, DMEC, AE, "Table not an index table" },
  { 4255, DMEC, AE, "Hash index attributes must be specified in same order as table attributes" },
  { 4258, DMEC, AE, "Cannot create unique index, duplicate attributes found in definition" },
  { 4259, DMEC, AE, "Invalid set of range scan bounds" },
  { 4260, DMEC, UD, "NdbScanFilter: Operator is not defined in NdbScanFilter::Group"},
  { 4261, DMEC, UD, "NdbScanFilter: Column is NULL"},
  { 4262, DMEC, UD, "NdbScanFilter: Condition is out of bounds"},
  { 4263, DMEC, IE, "Invalid blob attributes or invalid blob parts table" },
  { 4264, DMEC, AE, "Invalid usage of blob attribute" },
  { 4265, DMEC, AE, "The method is not valid in current blob state" },
  { 4266, DMEC, AE, "Invalid blob seek position" },
  { 4267, DMEC, IE, "Corrupted blob value" },
  { 4268, DMEC, IE, "Error in blob head update forced rollback of transaction" },
  { 4269, DMEC, IE, "No connection to ndb management server" },
  { 4270, DMEC, IE, "Unknown blob error" },
  { 4335, DMEC, AE, "Only one autoincrement column allowed per table. Having a table without primary key uses an autoincremented hidden key, i.e. a table without a primary key can not have an autoincremented column" },
  { 4271, DMEC, AE, "Invalid index object, not retrieved via getIndex()" },
  { 4272, DMEC, AE, "Table definition has undefined column" },
  { 4273, DMEC, IE, "No blob table in dict cache" },
  { 4274, DMEC, IE, "Corrupted main table PK in blob operation" },
  { 4275, DMEC, AE, "The blob method is incompatible with operation type or lock mode" },
  { 4276, DMEC, AE, "Missing NULL ptr in end of keyData list" },
  { 4277, DMEC, AE, "Key part len is to small for column" },
  { 4278, DMEC, AE, "Supplied buffer to small" },
  { 4279, DMEC, AE, "Malformed string" },
  { 4280, DMEC, AE, "Inconsistent key part length" },
  { 4281, DMEC, AE, "Too many keys specified for key bound in scanIndex" },
  { 4282, DMEC, AE, "range_no not strictly increasing in ordered multi-range index scan" },
  { 4283, DMEC, AE, "key_record in index scan is not an index ndbrecord" },
  { 4284, DMEC, AE, "Cannot mix NdbRecAttr and NdbRecord methods in one operation" },
  { 4285, DMEC, AE, "NULL NdbRecord pointer" },
  { 4286, DMEC, AE, "Invalid range_no (must be < 4096)" },
  { 4287, DMEC, AE, "The key_record and attribute_record in primary key operation do not belong to the same table" },
  { 4288, DMEC, AE, "Blob handle for column not available" },
  { 4289, DMEC, AE, "API version mismatch or wrong sizeof(NdbDictionary::RecordSpecification)" },
  { 4290, DMEC, AE, "Missing column specification in NdbDictionary::RecordSpecification" },
  { 4291, DMEC, AE, "Duplicate column specification in NdbDictionary::RecordSpecification" },
  { 4292, DMEC, AE, "NdbRecord for tuple access is not an index key NdbRecord" },
  { 4341, DMEC, AE, "Not all keys read when using option SF_OrderBy" },
  { 4293, DMEC, AE, "Error returned from application scanIndex() callback" },
  { 4294, DMEC, AE, "Scan filter is too large, discarded" },
  { 4295, DMEC, AE, "Column is NULL in Get/SetValueSpec structure" },
  { 4296, DMEC, AE, "Invalid AbortOption" },
  { 4297, DMEC, AE, "Invalid or unsupported OperationOptions structure" },
  { 4298, DMEC, AE, "Invalid or unsupported ScanOptions structure" },
  { 4299, DMEC, AE, "Incorrect combination of ScanOption flags, extraGetValues ptr and numExtraGetValues" },
  { 2810, DMEC, TR, "No space left on the device" },
  { 2811, DMEC, TR, "Error with file permissions, please check file system" },
  { 2815, DMEC, TR, "Error in reading files, please check file system" },
  {  920, DMEC, AE, "Row operation defined after refreshTuple()" },

  /**
   * NdbQueryBuilder API errors
   */
  { QRY_REQ_ARG_IS_NULL, DMEC, AE, 
    "Required argument is NULL" },
  { QRY_TOO_FEW_KEY_VALUES, DMEC, AE, 
    "All required 'key' values was not specified" },
  { QRY_TOO_MANY_KEY_VALUES, DMEC, AE,
    "Too many 'key' or 'bound' values was specified" },
  { QRY_OPERAND_HAS_WRONG_TYPE, DMEC, AE, 
    "Incompatible datatype specified in operand argument" },
  { QRY_CHAR_OPERAND_TRUNCATED, DMEC, AE, 
    "Character operand was right truncated" },
  { QRY_NUM_OPERAND_RANGE, DMEC, AE, 
    "Numeric operand out of range" },
  { QRY_MULTIPLE_PARENTS, DMEC, AE, 
    "Multiple 'parents' specified in linkedValues for this operation" },
  { QRY_UNKNOWN_PARENT, DMEC, AE,
    "Unknown 'parent' specified in linkedValue" },
  { QRY_UNRELATED_INDEX, DMEC, AE, 
    "Specified 'index' does not belong to specified 'table'" },
  { QRY_WRONG_INDEX_TYPE, DMEC, AE, 
    "Wrong type of index specified for this operation"},
  { QRY_OPERAND_ALREADY_BOUND, DMEC, AE, 
    "Can't use same operand value to specify different column values" },
  { QRY_DEFINITION_TOO_LARGE, DMEC, AE, 
    "Query definition too large." },
  { QRY_RESULT_ROW_ALREADY_DEFINED, DMEC, AE, 
    "Result row already defined for NdbQueryOperation."},
  { QRY_HAS_ZERO_OPERATIONS, DMEC, AE, 
    "Query defintion should have at least one operation."},
  { QRY_IN_ERROR_STATE, DMEC, AE, 
    "A previous query operation failed, which you missed to catch."},
  { QRY_ILLEGAL_STATE, DMEC, AE, 
    "Query is in illegal state for this operation."},
  { QRY_WRONG_OPERATION_TYPE, DMEC, AE, 
    "This method cannot be invoked on this type of operation (lookup/scan/"
    "index scan)."},
  { QRY_SCAN_ORDER_ALREADY_SET, DMEC, AE, 
    "Index scan order was already set in query definition."},
  { QRY_PARAMETER_HAS_WRONG_TYPE, DMEC, AE, 
    "Parameter value has an incompatible datatype" },
  { QRY_CHAR_PARAMETER_TRUNCATED, DMEC, AE, 
    "Character Parameter was right truncated" },
  { QRY_MULTIPLE_SCAN_SORTED, DMEC, AE, 
    "Query with multiple scans may not be sorted." },
  { QRY_SEQUENTIAL_SCAN_SORTED, DMEC, AE, 
    "Parallelism cannot be restricted for sorted scans." },
  { QRY_BATCH_SIZE_TOO_SMALL, DMEC, AE, 
    "Batch size for sub scan cannot be smaller than number of fragments." },
  { QRY_EMPTY_PROJECTION, DMEC, AE,
    "Query has operation with empty projection." },

  { NO_CONTACT_WITH_PROCESS, DMEC, AE,
    "No contact with the process (dead ?)."},
  { WRONG_PROCESS_TYPE, DMEC, AE,
   "The process has wrong type. Expected a DB process."},
  { SEND_OR_RECEIVE_FAILED, DMEC, AE,
    "Send to process or receive failed."},
  { INVALID_ERROR_NUMBER, DMEC, AE,
    "Invalid error number. Should be >= 0."},
  { INVALID_TRACE_NUMBER, DMEC, AE,
    "Invalid trace number."},
  { INVALID_BLOCK_NAME, DMEC, AE,
    "Invalid block name"},
  { NODE_SHUTDOWN_IN_PROGESS, DMEC, AE,
    "Node shutdown in progress" },
  { SYSTEM_SHUTDOWN_IN_PROGRESS, DMEC, AE,
    "System shutdown in progress" },
  { NODE_SHUTDOWN_WOULD_CAUSE_SYSTEM_CRASH, DMEC, AE,
   "Node shutdown would cause system crash" },
  { UNSUPPORTED_NODE_SHUTDOWN, DMEC, AE,
   "Unsupported multi node shutdown. Abort option required." },
  { NODE_NOT_API_NODE, DMEC, AE,
    "The specified node is not an API node." },
  { OPERATION_NOT_ALLOWED_START_STOP, DMEC, AE,
   "Operation not allowed while nodes are starting or stopping."},
  { NO_CONTACT_WITH_DB_NODES, DMEC, AE,
    "No contact with database nodes" }
};

static
const
int NbErrorCodes = sizeof(ErrorCodes)/sizeof(ErrorBundle);

typedef struct ErrorStatusMessage {
  ndberror_status status;
  const char * message;
} ErrorStatusMessage;

typedef struct ErrorStatusClassification {
  ndberror_status status;
  ndberror_classification classification;
  const char * message;
} ErrorStatusClassification;

/**
 * Mapping between classification and status
 */
static
const
ErrorStatusMessage StatusMessageMapping[] = {
  { ST_S, "Success"},
  { ST_P, "Permanent error"},
  { ST_T, "Temporary error"},
  { ST_U ,"Unknown result"}
};

static
const
int NbStatus = sizeof(StatusMessageMapping)/sizeof(ErrorStatusMessage);

static
const
ErrorStatusClassification StatusClassificationMapping[] = {
  { ST_S, NE, "No error"},
  { ST_P, AE, "Application error"},
  { ST_P, CE, "Configuration or application error"},
  { ST_P, ND, "No data found"},
  { ST_P, CV, "Constraint violation"},
  { ST_P, SE, "Schema error"},
  { ST_P, UD, "User defined error"},
  { ST_P, IS, "Insufficient space"},
  
  { ST_T, TR, "Temporary Resource error"},
  { ST_T, NR, "Node Recovery error"},
  { ST_T, OL, "Overload error"},
  { ST_T, TO, "Timeout expired"},
  { ST_T, NS, "Node shutdown"},
  { ST_T, IT, "Internal temporary"},
  
  { ST_U , UR, "Unknown result error"},
  { ST_U , UE, "Unknown error code"},
  
  { ST_P, IE, "Internal error"},
  { ST_P, NI, "Function not implemented"}
};

static
const
int NbClassification = sizeof(StatusClassificationMapping)/sizeof(ErrorStatusClassification);


void
ndberror_update(ndberror_struct * error){

  int found = 0;
  int i;

  for(i = 0; i<NbErrorCodes; i++){
    if(ErrorCodes[i].code == error->code){
      error->classification = ErrorCodes[i].classification;
      error->message        = ErrorCodes[i].message;
      error->mysql_code     = ErrorCodes[i].mysql_code;
      found = 1;
      break;
    }
  }

  if(!found){
    error->classification = UE;
    error->message        = "Unknown error code";
    error->mysql_code     = DMEC;
  }

  found = 0;
  for(i = 0; i<NbClassification; i++){
    if(StatusClassificationMapping[i].classification == error->classification){
      error->status = StatusClassificationMapping[i].status;
      found = 1;
      break;
    }
  }
  if(!found){
    error->status = ST_U;
  }
}


const char *ndberror_status_message(ndberror_status status)
{
  int i;
  for (i= 0; i < NbStatus; i++)
    if (StatusMessageMapping[i].status == status)
      return StatusMessageMapping[i].message;
  return empty_string;
}

const char *ndberror_classification_message(ndberror_classification classification)
{
  int i;
  for (i= 0; i < NbClassification; i++)
    if (StatusClassificationMapping[i].classification == classification)
      return StatusClassificationMapping[i].message;
  return empty_string;
}

int ndb_error_string(int err_no, char *str, int size)
{
  ndberror_struct error;
  int len;

  assert(size > 1);
  if(size <= 1)
    return 0;

  error.code = err_no;
  ndberror_update(&error);

  len = (int)my_snprintf(str, size-1, "%s: %s: %s", error.message,
		ndberror_status_message(error.status),
		ndberror_classification_message(error.classification));
  str[size-1]= '\0';

  if (error.classification != UE)
    return len;
  return -len;
}<|MERGE_RESOLUTION|>--- conflicted
+++ resolved
@@ -165,14 +165,10 @@
   { 20016, DMEC, NR, "Query aborted due to node failure" },
   { 20017, DMEC, IE, "Query aborted due to invalid node count" },
   { 20018, DMEC, IE, "Query aborted due to index fragment not found" },
-<<<<<<< HEAD
-  
-=======
   { 20019, HA_ERR_NO_SUCH_TABLE, SE, "Query table not defined" },
   { 20020, HA_ERR_NO_SUCH_TABLE, SE, "Query table is being dropped" },
   { 20021, HA_ERR_TABLE_DEF_CHANGED, SE, "Query table definition has changed" },
 
->>>>>>> 26685dfc
   /**
    * Node shutdown
    */
