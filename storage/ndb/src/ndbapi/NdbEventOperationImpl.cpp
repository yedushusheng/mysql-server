/*
   Copyright (c) 2003, 2017, Oracle and/or its affiliates. All rights reserved.

   This program is free software; you can redistribute it and/or modify
   it under the terms of the GNU General Public License as published by
   the Free Software Foundation; version 2 of the License.

   This program is distributed in the hope that it will be useful,
   but WITHOUT ANY WARRANTY; without even the implied warranty of
   MERCHANTABILITY or FITNESS FOR A PARTICULAR PURPOSE.  See the
   GNU General Public License for more details.

   You should have received a copy of the GNU General Public License
   along with this program; if not, write to the Free Software
   Foundation, Inc., 51 Franklin St, Fifth Floor, Boston, MA 02110-1301  USA
*/


#include <ndb_global.h>
#include <kernel_types.h>

#include "API.hpp"
#include <NdbOut.hpp>

#include <signaldata/CreateEvnt.hpp>
#include <signaldata/SumaImpl.hpp>
#include <SimpleProperties.hpp>
#include <Bitmask.hpp>
#include <AttributeHeader.hpp>
#include <AttributeList.hpp>
#include <NdbError.hpp>
#include <BaseString.hpp>
#include <UtilBuffer.hpp>
#include <signaldata/AlterTable.hpp>
#include "ndb_internal.hpp"

#include <EventLogger.hpp>
extern EventLogger * g_eventLogger;

/**
 * Page allocation of memory (mmap) depends on MAP_ANONYMOUS being available
 * on the platform, else plain malloc will be used (Windows, osx).
 */
#if defined(MAP_ANONYMOUS)
#define USE_MMAP 1
#endif

#define TOTAL_BUCKETS_INIT (1U << 15)

static const Uint32 MEM_BLOCK_SMALL  = 128*1024;
static const Uint32 MEM_BLOCK_LARGE  = 512*1024;

const MonotonicEpoch MonotonicEpoch::min( Uint32(0), Uint64(0));
const MonotonicEpoch MonotonicEpoch::max(~Uint32(0),~Uint64(0));

#define NULL_EPOCH MonotonicEpoch::min
#define MAX_EPOCH  MonotonicEpoch::max

#if defined(VM_TRACE) && defined(NOT_USED)
static void
print_std(const SubTableData * sdata, LinearSectionPtr ptr[3])
{
  printf("addr=%p gci{hi/lo}hi=%u/%u op=%d\n", (void*)sdata,
         sdata->gci_hi, sdata->gci_lo,
	 SubTableData::getOperation(sdata->requestInfo));
  for (int i = 0; i <= 2; i++) {
    printf("sec=%d addr=%p sz=%d\n", i, (void*)ptr[i].p, ptr[i].sz);
    for (int j = 0; (uint) j < ptr[i].sz; j++)
      printf("%08x ", ptr[i].p[j]);
    printf("\n");
  }
}
#endif


/*
 * Class NdbEventOperationImpl
 *
 *
 */

// todo handle several ndb objects
// todo free allocated data when closing NdbEventBuffer

NdbEventOperationImpl::NdbEventOperationImpl(NdbEventOperation &f,
					     Ndb *theNdb, 
					     const char* eventName) :
  NdbEventOperation(*this),
  m_facade(&f),
  m_ndb(theNdb),
  m_state(EO_ERROR),
  m_oid(~(Uint32)0),
  m_stop_gci(),
  m_allow_empty_update(false)
{
  DBUG_ENTER("NdbEventOperationImpl::NdbEventOperationImpl");

  assert(m_ndb != NULL);
  NdbDictionary::Dictionary *myDict = m_ndb->getDictionary();
  assert(myDict != NULL);

  const NdbDictionary::Event *myEvnt = myDict->getEvent(eventName);
  if (!myEvnt)
  {
    m_error.code= myDict->getNdbError().code;
    DBUG_VOID_RETURN;
  }

  init(myEvnt->m_impl);
  DBUG_VOID_RETURN;
}

NdbEventOperationImpl::NdbEventOperationImpl(Ndb *theNdb,
                                             NdbEventImpl& evnt) :
  NdbEventOperation(*this),
  m_facade(this),
  m_ndb(theNdb),
  m_state(EO_ERROR),
  m_oid(~(Uint32)0),
  m_stop_gci(),
  m_allow_empty_update(false)
{
  DBUG_ENTER("NdbEventOperationImpl::NdbEventOperationImpl [evnt]");
  init(evnt);
  DBUG_VOID_RETURN;
}

void
NdbEventOperationImpl::init(NdbEventImpl& evnt)
{
  DBUG_ENTER("NdbEventOperationImpl::init");

  m_magic_number = 0;
  mi_type = 0;
  m_change_mask = 0;
#ifdef VM_TRACE
  m_data_done_count = 0;
  m_data_count = 0;
#endif
  m_next = 0;
  m_prev = 0;

  m_eventId = 0;
  theFirstPkAttrs[0] = NULL;
  theCurrentPkAttrs[0] = NULL;
  theFirstPkAttrs[1] = NULL;
  theCurrentPkAttrs[1] = NULL;
  theFirstDataAttrs[0] = NULL;
  theCurrentDataAttrs[0] = NULL;
  theFirstDataAttrs[1] = NULL;
  theCurrentDataAttrs[1] = NULL;

  theBlobList = NULL;
  theBlobOpList = NULL;
  theMainOp = NULL;
  theBlobVersion = 0;

  m_data_item= NULL;
  m_eventImpl = NULL;

  m_custom_data= 0;
  m_has_error= 1;

  // we should lookup id in Dictionary, TODO
  // also make sure we only have one listener on each event

  m_eventImpl = &evnt;

  m_eventId = m_eventImpl->m_eventId;

  m_oid= m_ndb->theImpl->mapRecipient(this);

  m_state= EO_CREATED;

#ifdef ndb_event_stores_merge_events_flag
  m_mergeEvents = m_eventImpl->m_mergeEvents;
#else
  m_mergeEvents = false;
#endif
  m_ref_count = 0;
  DBUG_PRINT("info", ("m_ref_count = 0 for op: 0x%lx", (long) this));

  m_has_error= 0;

  DBUG_PRINT("exit",("this: 0x%lx  oid: %u", (long) this, m_oid));
  DBUG_VOID_RETURN;
}

NdbEventOperationImpl::~NdbEventOperationImpl()
{
  DBUG_ENTER("NdbEventOperationImpl::~NdbEventOperationImpl");
  m_magic_number= 0;

#ifndef NDEBUG
  m_state = (NdbEventOperation::State)0xDead;
#endif

  if (m_oid == ~(Uint32)0)
    DBUG_VOID_RETURN;

  stop();
  
  if (theMainOp == NULL)
  {
    NdbEventOperationImpl* tBlobOp = theBlobOpList;
    while (tBlobOp != NULL)
    {
      NdbEventOperationImpl *op = tBlobOp;
      tBlobOp = tBlobOp->m_next;
      delete op;
    }
  }

  m_ndb->theImpl->unmapRecipient(m_oid, this);
  DBUG_PRINT("exit",("this: %p/%p oid: %u main: %p",
             this, m_facade, m_oid, theMainOp));

  if (m_eventImpl)
  {
    delete m_eventImpl->m_facade;
    m_eventImpl= 0;
  }

  DBUG_VOID_RETURN;
}

NdbEventOperation::State
NdbEventOperationImpl::getState()
{
  return m_state;
}

NdbRecAttr*
NdbEventOperationImpl::getValue(const char *colName, char *aValue, int n)
{
  DBUG_ENTER("NdbEventOperationImpl::getValue");
  if (m_state != EO_CREATED) {
    ndbout_c("NdbEventOperationImpl::getValue may only be called between "
	     "instantiation and execute()");
    DBUG_RETURN(NULL);
  }

  NdbColumnImpl *tAttrInfo = m_eventImpl->m_tableImpl->getColumn(colName);

  if (tAttrInfo == NULL) {
    ndbout_c("NdbEventOperationImpl::getValue attribute %s not found",colName);
    DBUG_RETURN(NULL);
  }

  DBUG_RETURN(NdbEventOperationImpl::getValue(tAttrInfo, aValue, n));
}

NdbRecAttr*
NdbEventOperationImpl::getValue(const NdbColumnImpl *tAttrInfo, char *aValue, int n)
{
  DBUG_ENTER("NdbEventOperationImpl::getValue");
  // Insert Attribute Id into ATTRINFO part. 

  NdbRecAttr **theFirstAttr;
  NdbRecAttr **theCurrentAttr;

  if (tAttrInfo->getPrimaryKey())
  {
    theFirstAttr = &theFirstPkAttrs[n];
    theCurrentAttr = &theCurrentPkAttrs[n];
  }
  else
  {
    theFirstAttr = &theFirstDataAttrs[n];
    theCurrentAttr = &theCurrentDataAttrs[n];
  }

  /************************************************************************
   *	Get a Receive Attribute object and link it into the operation object.
   ************************************************************************/
  NdbRecAttr *tAttr = m_ndb->getRecAttr();
  if (tAttr == NULL) { 
    exit(-1);
    //setErrorCodeAbort(4000);
    DBUG_RETURN(NULL);
  }

  /**********************************************************************
   * Now set the attribute identity and the pointer to the data in 
   * the RecAttr object
   * Also set attribute size, array size and attribute type
   ********************************************************************/
  if (tAttr->setup(tAttrInfo, aValue)) {
    //setErrorCodeAbort(4000);
    m_ndb->releaseRecAttr(tAttr);
    exit(-1);
    DBUG_RETURN(NULL);
  }
  //theErrorLine++;

  tAttr->setUNDEFINED();
  
  // We want to keep the list sorted to make data insertion easier later

  if (*theFirstAttr == NULL) {
    *theFirstAttr = tAttr;
    *theCurrentAttr = tAttr;
    tAttr->next(NULL);
  } else {
    Uint32 tAttrId = tAttrInfo->m_attrId;
    if (tAttrId > (*theCurrentAttr)->attrId()) { // right order
      (*theCurrentAttr)->next(tAttr);
      tAttr->next(NULL);
      *theCurrentAttr = tAttr;
    } else if ((*theFirstAttr)->next() == NULL ||    // only one in list
	       (*theFirstAttr)->attrId() > tAttrId) {// or first 
      tAttr->next(*theFirstAttr);
      *theFirstAttr = tAttr;
    } else { // at least 2 in list and not first and not last
      NdbRecAttr *p = *theFirstAttr;
      NdbRecAttr *p_next = p->next();
      while (tAttrId > p_next->attrId()) {
	p = p_next;
	p_next = p->next();
      }
      if (tAttrId == p_next->attrId()) { // Using same attribute twice
	tAttr->release(); // do I need to do this?
	m_ndb->releaseRecAttr(tAttr);
	exit(-1);
	DBUG_RETURN(NULL);
      }
      // this is it, between p and p_next
      p->next(tAttr);
      tAttr->next(p_next);
    }
  }
  DBUG_RETURN(tAttr);
}

NdbBlob*
NdbEventOperationImpl::getBlobHandle(const char *colName, int n)
{
  DBUG_ENTER("NdbEventOperationImpl::getBlobHandle (colName)");

  assert(m_mergeEvents);

  if (m_state != EO_CREATED) {
    ndbout_c("NdbEventOperationImpl::getBlobHandle may only be called between "
	     "instantiation and execute()");
    DBUG_RETURN(NULL);
  }

  NdbColumnImpl *tAttrInfo = m_eventImpl->m_tableImpl->getColumn(colName);

  if (tAttrInfo == NULL) {
    ndbout_c("NdbEventOperationImpl::getBlobHandle attribute %s not found",colName);
    DBUG_RETURN(NULL);
  }

  NdbBlob* bh = getBlobHandle(tAttrInfo, n);
  DBUG_RETURN(bh);
}

NdbBlob*
NdbEventOperationImpl::getBlobHandle(const NdbColumnImpl *tAttrInfo, int n)
{
  DBUG_ENTER("NdbEventOperationImpl::getBlobHandle");
  DBUG_PRINT("info", ("attr=%s post/pre=%d", tAttrInfo->m_name.c_str(), n));
  
  // as in NdbOperation, create only one instance
  NdbBlob* tBlob = theBlobList;
  NdbBlob* tLastBlob = NULL;
  while (tBlob != NULL) {
    if (tBlob->theColumn == tAttrInfo && tBlob->theEventBlobVersion == n)
      DBUG_RETURN(tBlob);
    tLastBlob = tBlob;
    tBlob = tBlob->theNext;
  }

  NdbEventOperationImpl* tBlobOp = NULL;

  const bool is_tinyblob = (tAttrInfo->getPartSize() == 0);
  assert(is_tinyblob == (tAttrInfo->m_blobTable == NULL));

  if (! is_tinyblob) {
    // blob event name
    char bename[MAX_TAB_NAME_SIZE];
    NdbBlob::getBlobEventName(bename, m_eventImpl, tAttrInfo);

    // find blob event op if any (it serves both post and pre handles)
    tBlobOp = theBlobOpList;
    NdbEventOperationImpl* tLastBlopOp = NULL;
    while (tBlobOp != NULL) {
      if (strcmp(tBlobOp->m_eventImpl->m_name.c_str(), bename) == 0) {
        break;
      }
      tLastBlopOp = tBlobOp;
      tBlobOp = tBlobOp->m_next;
    }

    DBUG_PRINT("info", ("%s blob event op for %s",
                        tBlobOp ? " reuse" : " create", bename));

    // create blob event op if not found
    if (tBlobOp == NULL) {
      // get blob event
      NdbDictionaryImpl& dict =
        NdbDictionaryImpl::getImpl(*m_ndb->getDictionary());
      NdbEventImpl* blobEvnt =
        dict.getBlobEvent(*this->m_eventImpl, tAttrInfo->m_column_no);
      if (blobEvnt == NULL) {
        m_error.code = dict.m_error.code;
        DBUG_RETURN(NULL);
      }

      // create blob event operation
      tBlobOp =
        m_ndb->theEventBuffer->createEventOperationImpl(*blobEvnt, m_error);
      if (tBlobOp == NULL)
        DBUG_RETURN(NULL);

      // pointer to main table op
      tBlobOp->theMainOp = this;
      tBlobOp->m_mergeEvents = m_mergeEvents;
      tBlobOp->theBlobVersion = tAttrInfo->m_blobVersion;

      // to hide blob op it is linked under main op, not under m_ndb
      if (tLastBlopOp == NULL)
        theBlobOpList = tBlobOp;
      else
        tLastBlopOp->m_next = tBlobOp;
      tBlobOp->m_next = NULL;
    }
  }

  tBlob = m_ndb->getNdbBlob();
  if (tBlob == NULL) {
    m_error.code = m_ndb->getNdbError().code;
    DBUG_RETURN(NULL);
  }

  // calls getValue on inline and blob part
  if (tBlob->atPrepare(this, tBlobOp, tAttrInfo, n) == -1) {
    m_error.code = tBlob->getNdbError().code;
    m_ndb->releaseNdbBlob(tBlob);
    DBUG_RETURN(NULL);
  }

  // add to list end
  if (tLastBlob == NULL)
    theBlobList = tBlob;
  else
    tLastBlob->theNext = tBlob;
  tBlob->theNext = NULL;
  DBUG_RETURN(tBlob);
}

Uint32
NdbEventOperationImpl::get_blob_part_no(bool hasDist)
{
  assert(theBlobVersion == 1 || theBlobVersion == 2);
  assert(theMainOp != NULL);
  const NdbTableImpl* mainTable = theMainOp->m_eventImpl->m_tableImpl;
  assert(m_data_item != NULL);
  LinearSectionPtr (&ptr)[3] = m_data_item->ptr;

  uint pos = 0; // PK and possibly DIST to skip

  if (unlikely(theBlobVersion == 1)) {
    pos += AttributeHeader(ptr[0].p[0]).getDataSize();
    assert(hasDist);
    pos += AttributeHeader(ptr[0].p[1]).getDataSize();
  } else {
    uint n = mainTable->m_noOfKeys;
    uint i;
    for (i = 0; i < n; i++) {
      pos += AttributeHeader(ptr[0].p[i]).getDataSize();
    }
    if (hasDist)
      pos += AttributeHeader(ptr[0].p[n]).getDataSize();
  }

  assert(pos < ptr[1].sz);
  Uint32 no = ptr[1].p[pos];
  return no;
}

int
NdbEventOperationImpl::readBlobParts(char* buf, NdbBlob* blob,
                                     Uint32 part, Uint32 count, Uint16* lenLoc)
{
  DBUG_ENTER_EVENT("NdbEventOperationImpl::readBlobParts");
  DBUG_PRINT_EVENT("info", ("part=%u count=%u post/pre=%d",
                      part, count, blob->theEventBlobVersion));

  NdbEventOperationImpl* blob_op = blob->theBlobEventOp;
  const bool hasDist = (blob->theStripeSize != 0);

  DBUG_PRINT_EVENT("info", ("m_data_item=%p", m_data_item));
  assert(m_data_item != NULL);

  // search for blob parts list head
  EventBufData* head;
  assert(m_data_item != NULL);
  head = m_data_item->m_next_blob;
  while (head != NULL)
  {
    if (head->m_event_op == blob_op)
    {
      DBUG_PRINT_EVENT("info", ("found blob parts head %p", head));
      break;
    }
    head = head->m_next_blob;
  }

  Uint32 nparts = 0;
  Uint32 noutside = 0;
  EventBufData* data = head;
  // XXX optimize using part no ordering
  while (data != NULL)
  {
    /*
     * Hack part no directly out of buffer since it is not returned
     * in pre data (PK buglet).  For part data use receive_event().
     * This means extra copy. XXX fix
     */
    blob_op->m_data_item = data;
    int r = blob_op->receive_event();
    require(r > 0);
    // XXX should be: no = blob->theBlobEventPartValue
    Uint32 no = blob_op->get_blob_part_no(hasDist);

    DBUG_PRINT_EVENT("info", ("part_data=%p part no=%u part", data, no));

    if (part <= no && no < part + count)
    {
      DBUG_PRINT_EVENT("info", ("part within read range"));

      const char* src = blob->theBlobEventDataBuf.data;
      Uint32 sz = 0;
      if (blob->theFixedDataFlag) {
        sz = blob->thePartSize;
      } else {
        const uchar* p = (const uchar*)blob->theBlobEventDataBuf.data;
        sz = p[0] + (p[1] << 8);
        src += 2;
      }
      memcpy(buf + (no - part) * sz, src, sz);
      nparts++;
      if (lenLoc != NULL) {
        assert(count == 1);
        *lenLoc = sz;
      } else {
        assert(sz == blob->thePartSize);
      }
    }
    else
    {
      DBUG_PRINT_EVENT("info", ("part outside read range"));
      noutside++;
    }
    data = data->m_next;
  }
  if (unlikely(nparts != count))
  {
    ndbout_c("nparts: %u count: %u noutside: %u", nparts, count, noutside);
  }
  assert(nparts == count);

  DBUG_RETURN_EVENT(0);
}

int
NdbEventOperationImpl::execute()
{
  DBUG_ENTER("NdbEventOperationImpl::execute");
  m_ndb->theEventBuffer->add_drop_lock();
  int r = execute_nolock();
  m_ndb->theEventBuffer->add_drop_unlock();
  DBUG_RETURN(r);
}

int
NdbEventOperationImpl::execute_nolock()
{
  DBUG_ENTER("NdbEventOperationImpl::execute_nolock");
  DBUG_PRINT("info", ("this=%p type=%s", this, !theMainOp ? "main" : "blob"));

  NdbDictionary::Dictionary *myDict = m_ndb->getDictionary();
  if (!myDict) {
    m_error.code= m_ndb->getNdbError().code;
    DBUG_RETURN(-1);
  }

  bool schemaTrans = false;
  if (m_ndb->theEventBuffer->m_prevent_nodegroup_change)
  {
    /*
     * Since total count of sub data streams (Suma buckets)
     * are initially set when the first subscription are setup,
     * a dummy schema transaction are used to stop add or drop
     * node to occur for first subscription.  Otherwise count may
     * change before we are in a state to detect that correctly.
     * This should not be needed since the handling of
     * SUB_GCP_COMPLETE_REP in recevier thread(s) should handle
     * this, but until sure this behaviour is kept.
     */
    int res = NdbDictionaryImpl::getImpl(* myDict).beginSchemaTrans(false);
    if (res != 0)
    {
      switch(myDict->getNdbError().code){
      case 711:
      case 763:
        // ignore;
        break;
      default:
        m_error.code= myDict->getNdbError().code;
        DBUG_RETURN(-1);
      }
    }
    else
    {
      schemaTrans = true;
    }
  }

  if (theFirstPkAttrs[0] == NULL && 
      theFirstDataAttrs[0] == NULL) { // defaults to get all
  }

  m_magic_number= NDB_EVENT_OP_MAGIC_NUMBER;
  m_state= EO_EXECUTING;
  mi_type= m_eventImpl->mi_type;
  // add kernel reference
  // removed on TE_STOP, TE_CLUSTER_FAILURE, or error below
  m_ref_count++;
  m_stop_gci= MAX_EPOCH;
  DBUG_PRINT("info", ("m_ref_count: %u for op: %p", m_ref_count, this));
  int r= NdbDictionaryImpl::getImpl(*myDict).executeSubscribeEvent(*this);
  if (r == 0) 
  {
    m_ndb->theEventBuffer->m_prevent_nodegroup_change = false;
    if (schemaTrans)
    {
      schemaTrans = false;
      myDict->endSchemaTrans(1);
    }

    if (theMainOp == NULL) {
      DBUG_PRINT("info", ("execute blob ops"));
      NdbEventOperationImpl* blob_op = theBlobOpList;
      while (blob_op != NULL) {
        r = blob_op->execute_nolock();
        if (r != 0) {
          // since main op is running and possibly some blob ops as well
          // we can't just reset the main op.  Instead return with error,
          // main op (and blob ops) will be cleaned up when user calls
          // dropEventOperation
          m_error.code= myDict->getNdbError().code;
          DBUG_RETURN(r);
        }
        blob_op = blob_op->m_next;
      }
    }
    if (r == 0)
    {
      DBUG_RETURN(0);
    }
  }
  // Error
  // remove kernel reference
  // added above
  m_ref_count--;
  m_stop_gci = NULL_EPOCH;
  DBUG_PRINT("info", ("m_ref_count: %u for op: %p", m_ref_count, this));
  m_state= EO_ERROR;
  mi_type= 0;
  m_magic_number= 0;
  m_error.code= myDict->getNdbError().code;

  if (schemaTrans)
  {
    schemaTrans = false;
    myDict->endSchemaTrans(1);
  }

  DBUG_RETURN(r);
}

int
NdbEventOperationImpl::stop()
{
  DBUG_ENTER("NdbEventOperationImpl::stop");
  int i;

  for (i=0 ; i<2; i++) {
    NdbRecAttr *p = theFirstPkAttrs[i];
    while (p) {
      NdbRecAttr *p_next = p->next();
      m_ndb->releaseRecAttr(p);
      p = p_next;
    }
    theFirstPkAttrs[i]= 0;
  }
  for (i=0 ; i<2; i++) {
    NdbRecAttr *p = theFirstDataAttrs[i];
    while (p) {
      NdbRecAttr *p_next = p->next();
      m_ndb->releaseRecAttr(p);
      p = p_next;
    }
    theFirstDataAttrs[i]= 0;
  }

  if (m_state != EO_EXECUTING)
  {
    DBUG_RETURN(-1);
  }

  NdbDictionary::Dictionary *myDict = m_ndb->getDictionary();
  if (!myDict) {
    m_error.code= m_ndb->getNdbError().code;
    DBUG_RETURN(-1);
  }

  m_ndb->theEventBuffer->add_drop_lock();
  /**
   * Note, that there is a deadlock risk both in the call to
   * stopSubscribeEvent and the NdbMutex_Lock below, both using
   * the trp_client lock, which could already be taken if this
   * function is called from NdbEventOperationImpl destructor
   * invoked in deleteUsedEventOperations via nextEvents*() and
   * pollEvents*().
   */
  Uint64 stop_gci = 0;
  const int r= NdbDictionaryImpl::getImpl(*myDict).stopSubscribeEvent(*this,stop_gci);
  /**
   * remove_op decrements the active event operation counter.
   * This enables later cleanup of obsolete receiver threads data.
   * To guarantee that this is only called once per event
   * operation unsubscription it is called here in client thread.
   */
  NdbMutex_Lock(m_ndb->theEventBuffer->m_mutex);
  m_ndb->theEventBuffer->remove_op();
  NdbMutex_Unlock(m_ndb->theEventBuffer->m_mutex);
  m_state= EO_DROPPED;
  mi_type= 0;
  if (r == 0) {
    if (stop_gci == 0)
    {
      // response from old kernel
      stop_gci= m_ndb->theEventBuffer->m_highest_sub_gcp_complete_GCI;
      if (stop_gci)
      {
        // calculate a "safe" gci in the future to remove event op.
        stop_gci += (Uint64(3) << 32);
      }
      else
      {
        // set highest value to ensure that operation does not get dropped
        // too early. Note '-1' as ~Uint64(0) indicates active event
        stop_gci = ~Uint64(0)-1;
      }
    }
    NdbMutex_Lock(m_ndb->theEventBuffer->m_mutex);
    if (m_stop_gci == MAX_EPOCH) //A CLUSTER_FAILURE could happen inbetween
    {
      m_stop_gci = MonotonicEpoch(m_ndb->theEventBuffer->m_epoch_generation, stop_gci);
    }
    NdbMutex_Unlock(m_ndb->theEventBuffer->m_mutex);
    m_ndb->theEventBuffer->add_drop_unlock();
    DBUG_RETURN(0);
  }
  //Error
  m_error.code= NdbDictionaryImpl::getImpl(*myDict).m_error.code;
  m_state= EO_ERROR;
  m_ndb->theEventBuffer->add_drop_unlock();
  DBUG_RETURN(r);
}

bool NdbEventOperationImpl::tableNameChanged() const
{
  return (bool)AlterTableReq::getNameFlag(m_change_mask);
}

bool NdbEventOperationImpl::tableFrmChanged() const
{
  return (bool)AlterTableReq::getFrmFlag(m_change_mask);
}

bool NdbEventOperationImpl::tableFragmentationChanged() const
{
  return (bool)AlterTableReq::getFragDataFlag(m_change_mask);
}

bool NdbEventOperationImpl::tableRangeListChanged() const
{
  return (bool)AlterTableReq::getRangeListFlag(m_change_mask);
}

Uint64
NdbEventOperationImpl::getGCI() const
{
  return m_data_item->getGCI();
}

Uint64
EventBufData::getGCI() const
{
  const Uint32 gci_hi = sdata->gci_hi;
  const Uint32 gci_lo = sdata->gci_lo;
  return gci_lo | (Uint64(gci_hi) << 32);
}

bool
NdbEventOperationImpl::isErrorEpoch(NdbDictionary::Event::TableEvent *error_type)
{
  const NdbDictionary::Event::TableEvent type = getEventType2();
  // Error types are defined from TE_INCONSISTENT
  if (type >= NdbDictionary::Event::TE_INCONSISTENT)
  {
    if (error_type)
      *error_type = type;
    return true;
  }
  return false;
}

bool
NdbEventOperationImpl::isEmptyEpoch()
{
  const Uint32 type = getEventType2();
  if (type == NdbDictionary::Event::TE_EMPTY)
    return true;
  return false;
}

Uint32
NdbEventOperationImpl::getAnyValue() const
{
  return m_data_item->sdata->anyValue;
}

Uint64
NdbEventOperationImpl::getLatestGCI()
{
  return m_ndb->theEventBuffer->getLatestGCI();
}

Uint64
NdbEventOperationImpl::getTransId() const
{
  /* Return 64 bit composite */
  Uint32 transId1 = m_data_item->sdata->transId1;
  Uint32 transId2 = m_data_item->sdata->transId2;
  return Uint64(transId1) << 32 | transId2;
}

bool
NdbEventOperationImpl::execSUB_TABLE_DATA(const NdbApiSignal * signal,
                                          const LinearSectionPtr ptr[3])
{
  DBUG_ENTER("NdbEventOperationImpl::execSUB_TABLE_DATA");
  const SubTableData * const sdata=
    CAST_CONSTPTR(SubTableData, signal->getDataPtr());

  if(signal->isFirstFragment()){
    m_fragmentId = signal->getFragmentId();
    m_buffer.grow(4 * sdata->totalLen);
  } else {
    if(m_fragmentId != signal->getFragmentId()){
      abort();
    }
  }

  const Uint32 i = SubTableData::DICT_TAB_INFO;
  DBUG_PRINT("info", ("Accumulated %u bytes for fragment %u", 
                      4 * ptr[i].sz, m_fragmentId));
  m_buffer.append(ptr[i].p, 4 * ptr[i].sz);
  
  if(!signal->isLastFragment()){
    DBUG_RETURN(FALSE);
  }  
  
  DBUG_RETURN(TRUE);
}


int
NdbEventOperationImpl::receive_event()
{
  Uint32 operation= 
    SubTableData::getOperation(m_data_item->sdata->requestInfo);
  if (unlikely(operation >= NdbDictionary::Event::_TE_FIRST_NON_DATA_EVENT))
  {
    DBUG_ENTER("NdbEventOperationImpl::receive_event");
    DBUG_PRINT("info",("sdata->operation %u  this: %p", operation, this));
    m_ndb->theImpl->incClientStat(Ndb::NonDataEventsRecvdCount, 1);
    if (operation == NdbDictionary::Event::_TE_ALTER)
    {
      // Parse the new table definition and
      // create a table object
      NdbDictInterface::Tx tx_unused;
      NdbError error;
      int warn;
      NdbDictInterface dif(tx_unused, error, warn);
      NdbTableImpl *at;
      m_change_mask = m_data_item->sdata->changeMask;
      error.code = dif.parseTableInfo(&at,
                                      (Uint32*)m_buffer.get_data(), 
                                      m_buffer.length() / 4, 
                                      true);
      m_buffer.clear();
      if (unlikely(error.code))
      {
        DBUG_PRINT("info", ("Failed to parse DictTabInfo error %u", 
                                  error.code));
        ndbout_c("Failed to parse DictTabInfo error %u", error.code);
        DBUG_RETURN(1);
      }
      at->buildColumnHash();
      
      NdbTableImpl *tmp_table_impl= m_eventImpl->m_tableImpl;
      m_eventImpl->m_tableImpl = at;
      
      DBUG_PRINT("info", ("switching table impl 0x%lx -> 0x%lx",
                          (long) tmp_table_impl, (long) at));
      
      // change the rec attrs to refer to the new table object
      int i;
      for (i = 0; i < 2; i++)
      {
        NdbRecAttr *p = theFirstPkAttrs[i];
        while (p)
        {
          int no = p->getColumn()->getColumnNo();
          NdbColumnImpl *tAttrInfo = at->getColumn(no);
          DBUG_PRINT("info", ("rec_attr: 0x%lx  "
                              "switching column impl 0x%lx -> 0x%lx",
                              (long) p, (long) p->m_column, (long) tAttrInfo));
          p->m_column = tAttrInfo;
          p = p->next();
        }
      }
      for (i = 0; i < 2; i++)
      {
        NdbRecAttr *p = theFirstDataAttrs[i];
        while (p)
        {
          int no = p->getColumn()->getColumnNo();
          NdbColumnImpl *tAttrInfo = at->getColumn(no);
          DBUG_PRINT("info", ("rec_attr: 0x%lx  "
                              "switching column impl 0x%lx -> 0x%lx",
                              (long) p, (long) p->m_column, (long) tAttrInfo));
          p->m_column = tAttrInfo;
          p = p->next();
        }
      }
      // change the blobHandle's to refer to the new table object.
      NdbBlob *p = theBlobList;
      while (p)
      {
        int no = p->getColumn()->getColumnNo();
        NdbColumnImpl *tAttrInfo = at->getColumn(no);
        DBUG_PRINT("info", ("blob_handle: 0x%lx  "
                            "switching column impl 0x%lx -> 0x%lx",
                            (long) p, (long) p->theColumn, (long) tAttrInfo));
        p->theColumn = tAttrInfo;
        p = p->next();
      }
      if (tmp_table_impl) 
        delete tmp_table_impl;
    }
    DBUG_RETURN(1);
  }

  DBUG_ENTER_EVENT("NdbEventOperationImpl::receive_event");
  DBUG_PRINT_EVENT("info",("sdata->operation %u  this: %p", operation, this));
  // now move the data into the RecAttrs
  m_ndb->theImpl->incClientStat(Ndb::DataEventsRecvdCount, 1);

  int is_insert= operation == NdbDictionary::Event::_TE_INSERT;

  Uint32 *aAttrPtr = m_data_item->ptr[0].p;
  Uint32 *aAttrEndPtr = aAttrPtr + m_data_item->ptr[0].sz;
  Uint32 *aDataPtr = m_data_item->ptr[1].p;

  DBUG_DUMP_EVENT("after",(char*)m_data_item->ptr[1].p, m_data_item->ptr[1].sz*4);
  DBUG_DUMP_EVENT("before",(char*)m_data_item->ptr[2].p, m_data_item->ptr[2].sz*4);

  // copy data into the RecAttr's
  // we assume that the respective attribute lists are sorted

  // first the pk's
  {
    NdbRecAttr *tAttr= theFirstPkAttrs[0];
    NdbRecAttr *tAttr1= theFirstPkAttrs[1];
    while(tAttr)
    {
      assert(aAttrPtr < aAttrEndPtr);
      unsigned tDataSz= AttributeHeader(*aAttrPtr).getByteSize();
      assert(tAttr->attrId() ==
	     AttributeHeader(*aAttrPtr).getAttributeId());
      receive_data(tAttr, aDataPtr, tDataSz);
      if (!is_insert)
	receive_data(tAttr1, aDataPtr, tDataSz);
      else
        tAttr1->setUNDEFINED(); // do not leave unspecified
      tAttr1= tAttr1->next();
      // next
      aAttrPtr++;
      aDataPtr+= (tDataSz + 3) >> 2;
      tAttr= tAttr->next();
    }
  }
  
  NdbRecAttr *tWorkingRecAttr = theFirstDataAttrs[0];
  Uint32 tRecAttrId;
  Uint32 tAttrId;
  Uint32 tDataSz;
  int hasSomeData= (operation != NdbDictionary::Event::_TE_UPDATE) ||
    m_allow_empty_update;
  while ((aAttrPtr < aAttrEndPtr) && (tWorkingRecAttr != NULL)) {
    tRecAttrId = tWorkingRecAttr->attrId();
    tAttrId = AttributeHeader(*aAttrPtr).getAttributeId();
    tDataSz = AttributeHeader(*aAttrPtr).getByteSize();
    
    while (tAttrId > tRecAttrId) {
      DBUG_PRINT_EVENT("info",("undef [%u] %u 0x%x [%u] 0x%x",
                               tAttrId, tDataSz, *aDataPtr, tRecAttrId, aDataPtr));
      tWorkingRecAttr->setUNDEFINED();
      tWorkingRecAttr = tWorkingRecAttr->next();
      if (tWorkingRecAttr == NULL)
	break;
      tRecAttrId = tWorkingRecAttr->attrId();
    }
    if (tWorkingRecAttr == NULL)
      break;
    
    if (tAttrId == tRecAttrId) {
      hasSomeData=1;
      
      DBUG_PRINT_EVENT("info",("set [%u] %u 0x%x [%u] 0x%x",
                               tAttrId, tDataSz, *aDataPtr, tRecAttrId, aDataPtr));
      
      receive_data(tWorkingRecAttr, aDataPtr, tDataSz);
      tWorkingRecAttr = tWorkingRecAttr->next();
    }
    aAttrPtr++;
    aDataPtr += (tDataSz + 3) >> 2;
  }
    
  while (tWorkingRecAttr != NULL) {
    tRecAttrId = tWorkingRecAttr->attrId();
    //printf("set undefined [%u] %u %u [%u]\n",
    //       tAttrId, tDataSz, *aDataPtr, tRecAttrId);
    tWorkingRecAttr->setUNDEFINED();
    tWorkingRecAttr = tWorkingRecAttr->next();
  }
  
  tWorkingRecAttr = theFirstDataAttrs[1];
  aDataPtr = m_data_item->ptr[2].p;
  Uint32 *aDataEndPtr = aDataPtr + m_data_item->ptr[2].sz;
  while ((aDataPtr < aDataEndPtr) && (tWorkingRecAttr != NULL)) {
    tRecAttrId = tWorkingRecAttr->attrId();
    tAttrId = AttributeHeader(*aDataPtr).getAttributeId();
    tDataSz = AttributeHeader(*aDataPtr).getByteSize();
    aDataPtr++;
    while (tAttrId > tRecAttrId) {
      tWorkingRecAttr->setUNDEFINED();
      tWorkingRecAttr = tWorkingRecAttr->next();
      if (tWorkingRecAttr == NULL)
	break;
      tRecAttrId = tWorkingRecAttr->attrId();
    }
    if (tWorkingRecAttr == NULL)
      break;
    if (tAttrId == tRecAttrId) {
      assert(!m_eventImpl->m_tableImpl->getColumn(tRecAttrId)->getPrimaryKey());
      hasSomeData=1;
      
      receive_data(tWorkingRecAttr, aDataPtr, tDataSz);
      tWorkingRecAttr = tWorkingRecAttr->next();
    }
    aDataPtr += (tDataSz + 3) >> 2;
  }
  while (tWorkingRecAttr != NULL) {
    tWorkingRecAttr->setUNDEFINED();
    tWorkingRecAttr = tWorkingRecAttr->next();
  }
  
  if (hasSomeData)
  {
    DBUG_RETURN_EVENT(1);
  }

  DBUG_RETURN_EVENT(0);
}

NdbDictionary::Event::TableEvent 
NdbEventOperationImpl::getEventType2()
{
  return (NdbDictionary::Event::TableEvent)
    (1U << SubTableData::getOperation(m_data_item->sdata->requestInfo));
}



void
NdbEventOperationImpl::print()
{
  int i;
  ndbout << "EventId " << m_eventId << "\n";

  for (i = 0; i < 2; i++) {
    NdbRecAttr *p = theFirstPkAttrs[i];
    ndbout << " %u " << i;
    while (p) {
      ndbout << " : " << p->attrId() << " = " << *p;
      p = p->next();
    }
    ndbout << "\n";
  }
  for (i = 0; i < 2; i++) {
    NdbRecAttr *p = theFirstDataAttrs[i];
    ndbout << " %u " << i;
    while (p) {
      ndbout << " : " << p->attrId() << " = " << *p;
      p = p->next();
    }
    ndbout << "\n";
  }
}

void
NdbEventOperationImpl::printAll()
{
  Uint32 *aAttrPtr = m_data_item->ptr[0].p;
  Uint32 *aAttrEndPtr = aAttrPtr + m_data_item->ptr[0].sz;
  Uint32 *aDataPtr = m_data_item->ptr[1].p;

  //tRecAttr->setup(tAttrInfo, aValue)) {

  Uint32 tAttrId;
  Uint32 tDataSz;
  for (; aAttrPtr < aAttrEndPtr; ) {
    tAttrId = AttributeHeader(*aAttrPtr).getAttributeId();
    tDataSz = AttributeHeader(*aAttrPtr).getDataSize();

    aAttrPtr++;
    aDataPtr += tDataSz;
  }
}

EventBufferManager::EventBufferManager(const Ndb* const ndb) :
  m_ndb(ndb),
  m_pre_gap_epoch(0), // equivalent to setting state COMPLETELY_BUFFERING
  m_begin_gap_epoch(0),
  m_end_gap_epoch(0),
  m_max_buffered_epoch(0),
  m_max_received_epoch(0),
  m_free_percent(20),
  m_event_buffer_manager_state(EBM_COMPLETELY_BUFFERING)
{}

unsigned
EventBufferManager::get_eventbuffer_free_percent()
{
  return m_free_percent;
}

void
EventBufferManager::set_eventbuffer_free_percent(unsigned free)
{
  m_free_percent = free;
}

void
EventBufferManager::onBufferingEpoch(Uint64 received_epoch)
{
  if (m_max_buffered_epoch < received_epoch)
    m_max_buffered_epoch = received_epoch;
}

ReportReason
EventBufferManager::onEventDataReceived(Uint32 memory_usage_percent,
                                        Uint64 received_epoch)
{
  ReportReason report_reason = NO_REPORT;

  if (isCompletelyBuffering())
  {
    if (memory_usage_percent >= 100)
    {
      // Transition COMPLETELY_BUFFERING -> PARTIALLY_DISCARDING.
      m_pre_gap_epoch = m_max_buffered_epoch;
      m_event_buffer_manager_state = EBM_PARTIALLY_DISCARDING;
      report_reason = PARTIALLY_DISCARDING;
    }
  }
  else if (isCompletelyDiscarding())
  {
    if (memory_usage_percent < 100 - m_free_percent)
    {
      // Transition COMPLETELY_DISCARDING -> PARTIALLY_BUFFERING
      m_end_gap_epoch = m_max_received_epoch;
      m_event_buffer_manager_state = EBM_PARTIALLY_BUFFERING;
      report_reason = PARTIALLY_BUFFERING;
    }
  }
  else if (isPartiallyBuffering())
  {
    if (memory_usage_percent >= 100)
    {
      // New gap is starting before the on-going gap ends.
      report_reason = PARTIALLY_BUFFERING;

      g_eventLogger->warning("Ndb 0x%x %s: Event Buffer: Ending gap epoch %u/%u (%llu) lacks event buffer memory. Overbuffering.",
              m_ndb->getReference(), m_ndb->getNdbObjectName(),
              Uint32(m_begin_gap_epoch >> 32), Uint32(m_begin_gap_epoch),
              m_begin_gap_epoch);
      g_eventLogger->warning("Check how many epochs the eventbuffer_free_percent memory can accommodate.\n");
      g_eventLogger->warning("Increase eventbuffer_free_percent, eventbuffer memory or both accordingly.\n");
    }
  }
  /**
   * else: transition from PARTIALLY_DISCARDING to COMPLETELY_DISCARDING
   * and PARTIALLY_BUFFERING to COMPLETELY_BUFFERING
   * will be handled in execSUB_GCP_COMPLETE()
   */

  // Any new epoch received after memory becomes available will be buffered
  if (m_max_received_epoch < received_epoch)
    m_max_received_epoch = received_epoch;

  return report_reason;
}

bool
EventBufferManager::isEventDataToBeDiscarded(Uint64 received_epoch)
{
  DBUG_ENTER_EVENT("EventBufferManager::isEventDataToBeDiscarded");
  /* Discard event data received via SUB_TABLE_DATA during gap period,
   * m_pre_gap_epoch > 0 : gap will start at the next epoch
   * m_end_gap_epoch == 0 : gap has not ended
   * received_epoch <= m_end_gap_epoch : gap has ended at m_end_gap_epoch
   */
  if (m_pre_gap_epoch > 0 && received_epoch > m_pre_gap_epoch &&
      (m_end_gap_epoch == 0 || received_epoch <= m_end_gap_epoch ))
  {
    assert(isInDiscardingState());
    DBUG_PRINT_EVENT("info", ("Discarding SUB_TABLE_DATA for epoch %u/%u (%llu) > begin_gap epoch %u/%u (%llu)",
                              Uint32(received_epoch >> 32),
                              Uint32(received_epoch),
                              received_epoch,
                              Uint32(m_pre_gap_epoch >> 32),
                              Uint32(m_pre_gap_epoch),
                              m_pre_gap_epoch));
    if (m_end_gap_epoch > 0)
    {
      DBUG_PRINT_EVENT("info", (" and <= end_gap epoch %u/%u (%llu)",
                                Uint32(m_end_gap_epoch >> 32),
                                Uint32(m_end_gap_epoch),
                                m_end_gap_epoch));
    }
    DBUG_RETURN_EVENT(true);
  }
  DBUG_RETURN_EVENT(false);
}

ReportReason
EventBufferManager::onEpochCompleted(Uint64 completed_epoch, bool& gap_begins)
{
  ReportReason report_reason = NO_REPORT;

  if (isPartiallyDiscarding() && completed_epoch > m_pre_gap_epoch)
  {
    /**
     * No on-going gap. This should be the first completed epoch after
     * a transition to PARTIALLY_DISCARDING (the first completed epoch
     * after m_pre_gap_epoch). Mark this as the beginning of a new gap.
     * Transition PARTIALLY_DISCARDING -> COMPLETELY_DISCARDING:
     */
    m_begin_gap_epoch = completed_epoch;
    m_event_buffer_manager_state = EBM_COMPLETELY_DISCARDING;
    gap_begins = true;
    report_reason = COMPLETELY_DISCARDING;
    g_eventLogger->warning("Ndb 0x%x %s: Event Buffer: New gap begins at epoch : %u/%u (%llu)",
                           m_ndb->getReference(), m_ndb->getNdbObjectName(),
                           (Uint32)(m_begin_gap_epoch >> 32),
                           (Uint32)m_begin_gap_epoch, m_begin_gap_epoch);
  }
  else if (isPartiallyBuffering() && completed_epoch > m_end_gap_epoch)
  {
    // The completed_epoch marks the first completely buffered post_gap epoch
    // Transition PARTIALLY_BUFFERNG -> COMPLETELY_BUFFERING
    g_eventLogger->warning("Ndb 0x%x %s: Event Buffer : Gap began at epoch : %u/%u (%llu) ends at epoch %u/%u (%llu)",
                           m_ndb->getReference(),
                           m_ndb->getNdbObjectName(),
                           (Uint32)(m_begin_gap_epoch >> 32),
                           (Uint32)m_begin_gap_epoch, m_begin_gap_epoch,
                           (Uint32)(completed_epoch >> 32),
                           (Uint32)completed_epoch, completed_epoch);
    m_pre_gap_epoch = 0;
    m_begin_gap_epoch = 0;
    m_end_gap_epoch = 0;
    m_event_buffer_manager_state = EBM_COMPLETELY_BUFFERING;
    report_reason = COMPLETELY_BUFFERING;
  }
  /**
   * else: transition from COMPLETELY_BUFFERING to PARTIALLY_DISCARDING
   * and COMPLETELY_DISCARDING to PARTIALLY_BUFFERING
   * are handled in insertDataL
   */
  return report_reason;
}

bool
EventBufferManager::isGcpCompleteToBeDiscarded(Uint64 completed_epoch)
{
  DBUG_ENTER_EVENT("EventBufferManager::isGcpCompleteToBeDiscarded");
  /* Discard SUB_GCP_COMPLETE during gap period,
   * m_begin_gap_epoch > 0 : gap has started at m_begin_gap_epoch
   * m_end_gap_epoch == 0 : gap has not ended
   * received_epoch <= m_end_gap_epoch : gap has ended at m_end_gap_epoch
   */

  // for m_begin_gap_epoch < completed_epoch <= m_end_gap_epoch

  if (m_begin_gap_epoch > 0 && completed_epoch > m_begin_gap_epoch &&
      (m_end_gap_epoch == 0 || completed_epoch <= m_end_gap_epoch ))
  {
    assert(isInDiscardingState());
    DBUG_PRINT_EVENT("info", ("Discarding SUB_GCP_COMPLETE_REP for epoch %u/%u (%llu) > begin_gap epoch %u/%u (%llu)",
                              Uint32(completed_epoch >> 32),
                              Uint32(completed_epoch),
                              completed_epoch,
                              Uint32(m_begin_gap_epoch >> 32),
                              Uint32(m_begin_gap_epoch),
                              m_begin_gap_epoch));
    if (m_end_gap_epoch > 0)
    {
      DBUG_PRINT_EVENT("info", (" and <= end_gap epoch %u/%u (%llu)",
                                Uint32(m_end_gap_epoch >> 32),
                                Uint32(m_end_gap_epoch),
                                m_end_gap_epoch));
    }
    DBUG_RETURN_EVENT(true);
  }
  DBUG_RETURN_EVENT(false);
}

/*
 * Class NdbEventBuffer
 * Each Ndb object has a Object.
 */
NdbEventBuffer::NdbEventBuffer(Ndb *ndb) :
  m_total_buckets(TOTAL_BUCKETS_INIT), 
  m_min_gci_index(0),
  m_max_gci_index(0),
  m_known_gci(),
  m_active_gci(),
  m_ndb(ndb),
  m_epoch_generation(0),
  m_latestGCI(0), m_latest_complete_GCI(0),
  m_highest_sub_gcp_complete_GCI(0),
  m_latest_poll_GCI(),
  m_latest_consumed_epoch(0),
  m_buffered_epochs(0),
  m_failure_detected(false),
  m_prevent_nodegroup_change(true),
  m_mutex(NULL),
  m_complete_data(),
  m_event_queue(),
  m_current_data(NULL),
  m_total_alloc(0),
  m_max_alloc(0),
  m_event_buffer_manager(ndb),
  m_free_thresh(0),
  m_min_free_thresh(0),
  m_max_free_thresh(0),
  m_gci_slip_thresh(0),
  m_last_log_time(NdbTick_getCurrentTicks()),
  m_mem_block_head(NULL), m_mem_block_tail(NULL),
  m_mem_block_free(NULL), m_mem_block_free_sz(0),
  m_queue_empty_epoch(false),
  m_dropped_ev_op(0),
  m_active_op_count(0),
  m_add_drop_mutex(NULL),
  m_alive_node_bit_mask()
{
#ifdef VM_TRACE
  m_latest_command= "NdbEventBuffer::NdbEventBuffer";
  m_flush_gci = 0;
#endif

  // get reference to mutex managed by current connection
  m_add_drop_mutex= 
    m_ndb->theImpl->m_ndb_cluster_connection.m_event_add_drop_mutex;

  // initialize lists
  init_gci_containers();
  bzero(&m_sub_data_streams, sizeof(m_sub_data_streams));
}

NdbEventBuffer::~NdbEventBuffer()
{
  // client should not have any active subscriptions
  assert(m_active_op_count == 0);
  // todo lock?  what if receive thread writes here?
  NdbEventOperationImpl* op= m_dropped_ev_op;  
  while ((op = m_dropped_ev_op))
  {
    m_dropped_ev_op = m_dropped_ev_op->m_next;
    delete op->m_facade;
  }

  EventMemoryBlock *mem_block;
  while ((mem_block = m_mem_block_head) != NULL)
  {
    const Uint32 unmap_sz = mem_block->alloced_size();
    m_total_alloc -= unmap_sz;
    m_mem_block_head = mem_block->m_next;
#ifndef NDEBUG
    memset(mem_block, 0x11, unmap_sz);
#endif

#if defined(USE_MMAP)
    require(my_munmap(mem_block, unmap_sz) == 0);
#else
    free(mem_block);
#endif
  }
  while ((mem_block = m_mem_block_free) != NULL)
  {
    const Uint32 unmap_sz = mem_block->alloced_size();
    m_total_alloc -= unmap_sz;
    m_mem_block_free = mem_block->m_next;
    m_mem_block_free_sz -= mem_block->get_size();
#ifndef NDEBUG
    memset(mem_block, 0x11, unmap_sz);
#endif

#if defined(USE_MMAP)
    require(my_munmap(mem_block, unmap_sz) == 0);
#else
    free(mem_block);
#endif
  }
  assert(m_mem_block_free_sz == 0);
  assert(m_total_alloc == 0);
}

unsigned
NdbEventBuffer::get_eventbuffer_free_percent()
{
  return m_event_buffer_manager.get_eventbuffer_free_percent();
}

void
NdbEventBuffer::set_eventbuffer_free_percent(unsigned free)
{
  m_event_buffer_manager.set_eventbuffer_free_percent(free);
}

void
NdbEventBuffer::add_op()
{
  /*
   * When m_active_op_count is zero, SUB_GCP_COMPLETE_REP is
   * ignored and no event data will reach application.
   * Positive values will enable event data to reach application.
   */
  m_active_op_count++;
}

void
NdbEventBuffer::remove_op()
{
  assert(m_active_op_count > 0);
  m_active_op_count--;
}

/**
 * Init the *receiver thread* part of the event buffers.
 *
 * NOTE:
 *  ::consume_all() is the propper way to empty the client
 *  side buffers.
 */
void
NdbEventBuffer::init_gci_containers()
{
  Gci_container_pod empty_gci_container;
  new(&empty_gci_container) Gci_container(this);

  m_startup_hack = true;
  m_active_gci.clear();
  m_active_gci.fill(3, empty_gci_container);
  m_min_gci_index = m_max_gci_index = 1;
  Uint64 gci = 0;
  m_known_gci.clear();
  m_known_gci.fill(7, gci);
  // No 'out of order' epoch in the containers.
  m_latest_complete_GCI = 0;
}

/**
 * Discard all buffered events in the client thread.
 */
void NdbEventBuffer::consume_all()   //Need m_mutex locked
{
  m_current_data = NULL;

  // Check the total #buffered epochs is consistent with the queues
  assert(m_buffered_epochs == count_buffered_epochs());

  // Drop all buffered epochs with event data
  m_complete_data.clear();
  m_event_queue.clear();

  m_buffered_epochs = 0;

  /* Clean up deleted event_op and memory blocks which expired.
   * In case we consume across a failure event, include the
   * (now monotonic) GCIs across the restart.
   */ 
  remove_consumed(MonotonicEpoch(m_epoch_generation,m_latestGCI));
}

int
NdbEventBuffer::pollEvents(Uint64 *highestQueuedEpoch)
{
  int ret= 1;
#ifdef VM_TRACE
  const char *m_latest_command_save= m_latest_command;
  m_latest_command= "NdbEventBuffer::pollEvents";
#endif

  NdbMutex_Lock(m_mutex);
  EventBufData *ev_data= move_data();
  m_latest_poll_GCI= MonotonicEpoch(m_epoch_generation,m_latestGCI);
#ifdef VM_TRACE
  if (ev_data && ev_data->m_event_op)
  {
    NdbEventOperationImpl *ev_op= ev_data->m_event_op;
    // m_mutex is locked
    // update event ops data counters
    ev_op->m_data_count-= ev_op->m_data_done_count;
    ev_op->m_data_done_count= 0;
  }
  m_latest_command= m_latest_command_save;
#endif
  if (unlikely(ev_data == NULL))
  {
    ret= 0; // applicable for both aMillisecondNumber >= 0
    /*
      Events consumed or ignored including m_latest_poll_GCI.
      We can free all event-data, gci_ops, memory-blocks and
      stopped event operations, upto m_latest_poll_GCI inclusive.
    */
    remove_consumed(m_latest_poll_GCI);
    m_current_data = NULL;
  }
  NdbMutex_Unlock(m_mutex); // we have moved the data

  if (highestQueuedEpoch)
    *highestQueuedEpoch= m_latest_poll_GCI.getGCI();

  return ret;
}

int
NdbEventBuffer::flushIncompleteEvents(Uint64 gci)
{
  /**
   *  Find min complete gci
   */
  Uint64 * array = m_known_gci.getBase();
  Uint32 mask = m_known_gci.size() - 1;
  Uint32 minpos = m_min_gci_index;
  Uint32 maxpos = m_max_gci_index;

  g_eventLogger->info("Flushing incomplete GCI:s < %u/%u",
                      Uint32(gci >> 32), Uint32(gci));
  while (minpos != maxpos && array[minpos] < gci)
  {
    Gci_container* tmp = find_bucket(array[minpos]);
    assert(tmp);
    assert(maxpos == m_max_gci_index);
    tmp->clear();
    minpos = (minpos + 1) & mask;
  }

  m_min_gci_index = minpos;

#ifdef VM_TRACE
  m_flush_gci = gci;
#endif

  return 0;
}

bool
NdbEventBuffer::is_exceptional_epoch(EventBufData *data)
{
  Uint32 type = SubTableData::getOperation(data->sdata->requestInfo);

  if (type == NdbDictionary::Event::_TE_EMPTY ||
      type >= NdbDictionary::Event::_TE_INCONSISTENT)
  {
    if (type != NdbDictionary::Event::_TE_EMPTY)
    {
      DBUG_PRINT_EVENT("info",
                       ("detected excep. gci %u/%u (%u) 0x%x 0x%x %s",
                        Uint32(gci >> 32), Uint32(gci),
                        data->sdata->gci_lo|(Uint64(data->sdata->gci_hi) << 32),
                        type,
                        m_ndb->getReference(), m_ndb->getNdbObjectName()));
    }
    DBUG_RETURN_EVENT(true);
  }
  DBUG_RETURN_EVENT(false);
}

#ifndef NDEBUG
Uint32
NdbEventBuffer::count_buffered_epochs() const  //Need m_mutex locked
{
  Uint32 total_buffered_epochs = 0;
  EpochData *epoch = m_complete_data.first_epoch();
  while (epoch)
  {
    total_buffered_epochs++;
    epoch = epoch->m_next;
  }

  epoch = m_event_queue.first_epoch();
  while (epoch)
  {
    total_buffered_epochs++;
    epoch = epoch->m_next;
  }
  return total_buffered_epochs;
}
#endif

void
NdbEventBuffer::remove_consumed_epoch_data(MonotonicEpoch consumedGci)
{
  EpochData *epoch = m_event_queue.first_epoch();
  while (epoch && epoch->m_gci <= consumedGci)
  {
    assert(m_buffered_epochs > 0);
    m_buffered_epochs--;

    epoch = m_event_queue.next_epoch();
  }
}

/**
 * Specified epoch has been completely consumed.
 * Release any resources allocated to it and prepare to start
 * consuming from next epoch.
 */
void
NdbEventBuffer::remove_consumed(MonotonicEpoch consumedGci)  //Need m_mutex locked
{
  remove_consumed_epoch_data(consumedGci);
  remove_consumed_memory(consumedGci);
  deleteUsedEventOperations(consumedGci);

  assert(consumedGci <= MonotonicEpoch(m_epoch_generation,m_latestGCI));
  m_latest_consumed_epoch = consumedGci.getGCI();
}

/**
 * Return the next EventData deliverable to the client.
 * EpochData belonging to consumed epochs are deleted.
 */
EventBufData *
NdbEventBuffer::nextEventData()
{
  /**
   * 'current' is now consumed. If that completed an epoch,
   * we do garbage collection of expired data.
   */
  m_current_data = NULL;

  // Garbage collect when an epoch has been consumed
  if (m_event_queue.m_head != NULL  && 
      m_event_queue.m_head->m_data == NULL)  //Consumed last EventData in epoch
  {
    const MonotonicEpoch consumedGci = m_event_queue.m_head->m_gci;
    NdbMutex_Lock(m_mutex);
    remove_consumed(consumedGci);
    NdbMutex_Unlock(m_mutex);
  }

  EventBufData *data = m_event_queue.consume_first_event_data();
  m_current_data = data;
  return data;
}

NdbEventOperation *
NdbEventBuffer::nextEvent2()
{
  DBUG_ENTER_EVENT("NdbEventBuffer::nextEvent2");
#ifdef VM_TRACE
  const char *m_latest_command_save= m_latest_command;
  m_latest_command= "NdbEventBuffer::nextEvent2";
#endif

  while (EventBufData *data= nextEventData())
  {
    m_ndb->theImpl->incClientStat(Ndb::EventBytesRecvdCount, data->get_size());

    NdbEventOperationImpl *op= data->m_event_op;
    // Check event_op magic state to detect destructed
    assert(!(op && op->m_state == (NdbEventOperation::State)0xDead));

    /*
     * Exceptional events are not yet associated with an event operation,
     * Pick one, which one is not important, to tuck the ex-event onto.
     */
    assert((op == NULL) == (is_exceptional_epoch(data)));
    if (is_exceptional_epoch(data))
    {
      DBUG_PRINT_EVENT("info", ("detected inconsistent gci %u 0x%x %s",
                                data->getGCI(), m_ndb->getReference(),
                                m_ndb->getNdbObjectName()));

      // If all event operations are dropped, ignore exceptional-event
      op = m_ndb->theImpl->m_ev_op;
      if (op == NULL)
        continue;

      data->m_event_op = op;
      op->m_data_item = data;
      DBUG_RETURN_EVENT(op->m_facade);
    }

    DBUG_PRINT_EVENT("info", ("available data=%p op=%p 0x%x %s",
                              data, op, m_ndb->getReference(),
                              m_ndb->getNdbObjectName()));

    /*
     * If merge is on, blob part sub-events must not be seen on this level.
     * If merge is not on, there are no blob part sub-events.
     */
    assert(op->theMainOp == NULL);

    // set NdbEventOperation data
    op->m_data_item= data;

#ifdef VM_TRACE
    op->m_data_done_count++;
#endif

    if (op->m_state == NdbEventOperation::EO_EXECUTING)
    {
      int r= op->receive_event();
      if (r > 0)
      {
#ifdef VM_TRACE
	 m_latest_command= m_latest_command_save;
#endif
         NdbBlob* tBlob = op->theBlobList;
         while (tBlob != NULL)
         {
           (void)tBlob->atNextEvent();
           tBlob = tBlob->theNext;
         }

         // to return TE_NUL it should be made into data event
         if (SubTableData::getOperation(data->sdata->requestInfo) ==
	   NdbDictionary::Event::_TE_NUL)
         {
           DBUG_PRINT_EVENT("info", ("skip _TE_NUL 0x%x %s",
                                     m_ndb->getReference(),
                                     m_ndb->getNdbObjectName()));
           continue;
         }
         DBUG_RETURN_EVENT(op->m_facade);
       }
       // the next event belonged to an event op that is no
       // longer valid, skip to next
      continue;
    }
#ifdef VM_TRACE
    m_latest_command= m_latest_command_save;
#endif
  }
  m_error.code= 0;
#ifdef VM_TRACE
  m_latest_command= m_latest_command_save;
#endif

  // All available events and its gci_ops should have been consumed
  assert(m_event_queue.is_empty());
  assert(m_current_data == NULL);

  /*
   * Event consumed up until m_latest_poll_GCI.
   * Free all dropped event operations stopped up until that gci
   */
  if (m_dropped_ev_op)
  {
    NdbMutex_Lock(m_mutex);
    deleteUsedEventOperations(m_latest_poll_GCI);
    NdbMutex_Unlock(m_mutex);
  }
  DBUG_RETURN_EVENT(0);
}

bool
NdbEventBuffer::isConsistent(Uint64& gci)
{
  DBUG_ENTER("NdbEventBuffer::isConsistent");
  EpochData *epoch = m_event_queue.first_epoch();
  while (epoch)
  {
    if (epoch->m_error == NdbDictionary::Event::_TE_INCONSISTENT)
    {
      gci = epoch->m_gci.getGCI();
      DBUG_RETURN(false);
    }
    epoch = epoch->m_next;
  }

  DBUG_RETURN(true);
}

bool
NdbEventBuffer::isConsistentGCI(Uint64 gci)
{
  DBUG_ENTER("NdbEventBuffer::isConsistentGCI");
  EpochData *epoch = m_event_queue.first_epoch();
  while (epoch)
  {
    if (epoch->m_gci.getGCI() == gci &&
        epoch->m_error == NdbDictionary::Event::_TE_INCONSISTENT)
      DBUG_RETURN(false);
    epoch = epoch->m_next;
  }

  DBUG_RETURN(true);
}

NdbEventOperationImpl*
NdbEventBuffer::getEpochEventOperations(Uint32* iter, Uint32* event_types, Uint32* cumulative_any_value)
{
<<<<<<< HEAD
  DBUG_ENTER("NdbEventBuffer::getGCIEventOperations");
  EpochData *epoch = m_event_queue.first_epoch();
  if (*iter < epoch->m_gci_op_count)
=======
  DBUG_ENTER("NdbEventBuffer::getEpochEventOperations");
  EventBufData_list::Gci_ops *gci_ops = m_available_data.first_gci_ops();
  if (*iter < gci_ops->m_gci_op_count)
>>>>>>> 10a0e449
  {
    Gci_op g = epoch->m_gci_op_list[(*iter)++];
    if (event_types != NULL)
      *event_types = g.event_types;
<<<<<<< HEAD
    DBUG_PRINT("info", ("gci: %u  g.op: 0x%lx  g.event_types: 0x%lx 0x%x %s",
                        (unsigned)epoch->m_gci.getGCI(), (long) g.op,
                        (long) g.event_types, m_ndb->getReference(),
                        m_ndb->getNdbObjectName()));
=======
    if (cumulative_any_value != NULL)
      *cumulative_any_value = g.cumulative_any_value;
    DBUG_PRINT("info", ("gci: %u  g.op: 0x%lx  g.event_types: 0x%lx g.cumulative_any_value: 0x%lx 0x%x %s",
                        (unsigned)gci_ops->m_gci.getGCI(), (long) g.op,
                        (long) g.event_types, (long) g.cumulative_any_value,
                        m_ndb->getReference(), m_ndb->getNdbObjectName()));
>>>>>>> 10a0e449
    DBUG_RETURN(g.op);
  }
  DBUG_RETURN(NULL);
}

void
NdbEventBuffer::deleteUsedEventOperations(MonotonicEpoch last_consumed_gci)
{
  NdbEventOperationImpl *op= m_dropped_ev_op;
  while (op && op->m_stop_gci != NULL_EPOCH)
  {
    /**
     * NOTE: We likely could have deleted including 'last_consumed_gci'.
     * However, as events can be resent after a node failure, we keep
     * the dropped eventOp for an extra epoch as an extra precaution.
     */
    if (last_consumed_gci > op->m_stop_gci)
    {
      while (op)
      {
        NdbEventOperationImpl *next_op= op->m_next;
        op->m_stop_gci = NULL_EPOCH;
        op->m_ref_count--;
        if (op->m_ref_count == 0)
        {
          if (op->m_next)
            op->m_next->m_prev = op->m_prev;
          if (op->m_prev)
            op->m_prev->m_next = op->m_next;
          else
            m_dropped_ev_op = op->m_next;
          delete op->m_facade;
        }
        op = next_op;
      }
      break;
    }
    op = op->m_next;
  }
}

#ifdef VM_TRACE

NdbOut&
operator<<(NdbOut& out, const MonotonicEpoch& gci)
{
  out << (gci.getGCI() >> 32) << "/" << (gci.getGCI() & 0xFFFFFFFF);
  out << "(" << gci.m_seq << ")";
  return out;
}

static
NdbOut&
operator<<(NdbOut& out, const EpochData& epoch)
{
  out << "[ GCI: " << epoch.m_gci << "]";
  return out;
}

static
NdbOut&
operator<<(NdbOut& out, const EpochDataList& epochs)
{
  out << "  head: " << hex << epochs.m_head;
  if (epochs.m_head)
    out << *epochs.m_head;

  out << "  tail: " << hex << epochs.m_tail;
  if (epochs.m_tail != epochs.m_head)
    out << *epochs.m_tail;
  return out;
}

static
NdbOut&
operator<<(NdbOut& out, const Gci_container& bucket)
{
  out << "[ GCI: " << bucket.m_gci
      << "  state: " << hex << bucket.m_state 
      << "  head: " << hex << bucket.m_head
      << "  tail: " << hex << bucket.m_tail
      << " gcp: " << dec << bucket.m_gcp_complete_rep_count 
      << "]";
  return out;
}

static
NdbOut&
operator<<(NdbOut& out, const Gci_container_pod& gci)
{
  Gci_container* ptr = (Gci_container*)&gci;
  out << *ptr;
  return out;
}
#endif

void
NdbEventBuffer::resize_known_gci()
{
  Uint32 minpos = m_min_gci_index;
  Uint32 maxpos = m_max_gci_index;
  Uint32 mask = m_known_gci.size() - 1;

  Uint64 fill = 0;
  Uint32 newsize = 2 * (mask + 1);
  m_known_gci.fill(newsize - 1, fill);
  Uint64 * array = m_known_gci.getBase();

  if (0)
  {
    printf("before (%u): ", minpos);
    for (Uint32 i = minpos; i != maxpos; i = (i + 1) & mask)
      printf("%u/%u ",
             Uint32(array[i] >> 32),
             Uint32(array[i]));
    printf("\n");
  }

  Uint32 idx = mask + 1; // Store eveything in "new" part of buffer
  if (0) printf("swapping ");
  while (minpos != maxpos)
  {
    if (0) printf("%u-%u ", minpos, idx);
    Uint64 tmp = array[idx];
    array[idx] = array[minpos];
    array[minpos] = tmp;

    idx++;
    minpos = (minpos + 1) & mask; // NOTE old mask
  }
  if (0) printf("\n");

  minpos = m_min_gci_index = mask + 1;
  maxpos = m_max_gci_index = idx;
  assert(minpos < maxpos);

  if (0)
  {
    ndbout_c("resize_known_gci from %u to %u", (mask + 1), newsize);
    printf("after: ");
    for (Uint32 i = minpos; i < maxpos; i++)
    {
      printf("%u/%u ",
             Uint32(array[i] >> 32),
             Uint32(array[i]));
    }
    printf("\n");
  }

#ifdef VM_TRACE
  Uint64 gci = array[minpos];
  for (Uint32 i = minpos + 1; i<maxpos; i++)
  {
    assert(array[i] > gci);
    gci = array[i];
  }
#endif
}

#ifdef VM_TRACE
void
NdbEventBuffer::verify_known_gci(bool allowempty)
{
  Uint32 minpos = m_min_gci_index;
  Uint32 maxpos = m_max_gci_index;
  Uint32 mask = m_known_gci.size() - 1;

  Uint32 line;
#define MMASSERT(x) { if (!(x)) { line = __LINE__; goto fail; }}
  if (m_min_gci_index == m_max_gci_index)
  {
    MMASSERT(allowempty);
    for (Uint32 i = 0; i<m_active_gci.size(); i++)
      MMASSERT(((Gci_container*)(m_active_gci.getBase()+i))->m_gci == 0);
    return;
  }

  {
    Uint64 last = m_known_gci[minpos];
    MMASSERT(last > m_latestGCI);
    MMASSERT(find_bucket(last) != 0);
    MMASSERT(maxpos == m_max_gci_index);

    minpos = (minpos + 1) & mask;
    while (minpos != maxpos)
    {
      MMASSERT(m_known_gci[minpos] > last);
      last = m_known_gci[minpos];
      MMASSERT(find_bucket(last) != 0);
      MMASSERT(maxpos == m_max_gci_index);
      minpos = (minpos + 1) & mask;
    }
  }

  {
    Gci_container* buckets = (Gci_container*)(m_active_gci.getBase());
    for (Uint32 i = 0; i<m_active_gci.size(); i++)
    {
      if (buckets[i].m_gci)
      {
        bool found = false;
        for (Uint32 j = m_min_gci_index; j != m_max_gci_index;
             j = (j + 1) & mask)
        {
          if (m_known_gci[j] == buckets[i].m_gci)
          {
            found = true;
            break;
          }
        }
        if (!found)
          ndbout_c("%u/%u not found",
                   Uint32(buckets[i].m_gci >> 32),
                   Uint32(buckets[i].m_gci));
        MMASSERT(found == true);
      }
    }
  }

  return;
fail:
  ndbout_c("assertion at %d", line);
  printf("known gci: ");
  for (Uint32 i = m_min_gci_index; i != m_max_gci_index; i = (i + 1) & mask)
  {
    printf("%u/%u ", Uint32(m_known_gci[i] >> 32), Uint32(m_known_gci[i]));
  }

  printf("\nContainers");
  for (Uint32 i = 0; i<m_active_gci.size(); i++)
    ndbout << m_active_gci[i] << endl;
  abort();
}
#endif

Gci_container*
NdbEventBuffer::find_bucket_chained(Uint64 gci)
{
  if (0)
    printf("find_bucket_chained(%u/%u) ", Uint32(gci >> 32), Uint32(gci));
  if (unlikely(gci <= m_latestGCI))
  {
    /**
     * an already complete GCI
     */
    if (0)
      ndbout_c("already complete (%u/%u)",
               Uint32(m_latestGCI >> 32),
               Uint32(m_latestGCI));
    return 0;
  }

  if (m_event_buffer_manager.isGcpCompleteToBeDiscarded(gci))
  {
    return 0; // gci belongs to a gap
  }

  if (unlikely(m_total_buckets == 0))
  {
    return 0;
  }

  Uint32 pos = Uint32(gci & ACTIVE_GCI_MASK);
  Uint32 size = m_active_gci.size();
  Gci_container *buckets = (Gci_container*)(m_active_gci.getBase());
  while (pos < size)
  {
    Uint64 cmp = (buckets + pos)->m_gci;
    if (cmp == gci)
    {
      if (0)
        ndbout_c("found pos: %u", pos);
      return buckets + pos;
    }

    if (cmp == 0)
    {
      if (0)
        ndbout_c("empty(%u) ", pos);
      Uint32 search = pos + ACTIVE_GCI_DIRECTORY_SIZE;
      while (search < size)
      {
        if ((buckets + search)->m_gci == gci)
        {
          memcpy(buckets + pos, buckets + search, sizeof(Gci_container));
          buckets[search].clear();
          if (0)
            printf("moved from %u to %u", search, pos);
          if (search == size - 1)
          {
            m_active_gci.erase(search);
            if (0)
              ndbout_c(" shrink");
          }
          else
          {
            if (0)
              printf("\n");
          }
          return buckets + pos;
        }
        search += ACTIVE_GCI_DIRECTORY_SIZE;
      }
      goto newbucket;
    }
    pos += ACTIVE_GCI_DIRECTORY_SIZE;
  }

  /**
   * This is a new bucket...likely close to start
   */
  if (0)
    ndbout_c("new (with expand) ");

  Gci_container_pod empty_gci_container;
  new(&empty_gci_container) Gci_container(this);
  m_active_gci.fill(pos, empty_gci_container);
  buckets = (Gci_container*)(m_active_gci.getBase());

newbucket:
  Gci_container* bucket = buckets + pos;
  bucket->m_gci = gci;
  bucket->m_gcp_complete_rep_count = m_total_buckets;

  Uint32 mask = m_known_gci.size() - 1;
  Uint64 * array = m_known_gci.getBase();

  Uint32 minpos = m_min_gci_index;
  Uint32 maxpos = m_max_gci_index;
  bool full = ((maxpos + 1) & mask) == minpos;
  if (unlikely(full))
  {
    resize_known_gci();
    minpos = m_min_gci_index;
    maxpos = m_max_gci_index;
    mask = m_known_gci.size() - 1;
    array = m_known_gci.getBase();
  }

  Uint32 maxindex = (maxpos - 1) & mask;
  Uint32 newmaxpos = (maxpos + 1) & mask;
  m_max_gci_index = newmaxpos;
  if (likely(minpos == maxpos || gci > array[maxindex]))
  {
    array[maxpos] = gci;
#ifdef VM_TRACE
    verify_known_gci(false);
#endif
    return bucket;
  }

  for (pos = minpos; pos != maxpos; pos = (pos + 1) & mask)
  {
    if (array[pos] > gci)
      break;
  }

  if (0)
    ndbout_c("insert %u/%u (max %u/%u) at pos %u (min: %u max: %u)",
             Uint32(gci >> 32),
             Uint32(gci),
             Uint32(array[maxindex] >> 32),
             Uint32(array[maxindex]),
             pos,
             m_min_gci_index, m_max_gci_index);

  assert(pos != maxpos);
  Uint64 oldgci;
  do {
    oldgci = array[pos];
    array[pos] = gci;
    gci = oldgci;
    pos = (pos + 1) & mask;
  } while (pos != maxpos);
  array[pos] = gci;

#ifdef VM_TRACE
  verify_known_gci(false);
#endif
  return bucket;
}

void
NdbEventBuffer::crash_on_invalid_SUB_GCP_COMPLETE_REP(const Gci_container* bucket,
				      const SubGcpCompleteRep * const rep,
                                      Uint32 replen,
                                      Uint32 remcnt,
                                      Uint32 repcnt) const
{
  ndbout_c("INVALID SUB_GCP_COMPLETE_REP");
  // SubGcpCompleteRep
  ndbout_c("signal length: %u", replen);
  ndbout_c("gci: %u/%u", rep->gci_hi, rep->gci_lo);
  ndbout_c("senderRef: x%x", rep->senderRef);
  ndbout_c("count: %u", rep->gcp_complete_rep_count);
  ndbout_c("flags: x%x", rep->flags);
  if (rep->flags & rep->ON_DISK) ndbout_c("\tON_DISK");
  if (rep->flags & rep->IN_MEMORY) ndbout_c("\tIN_MEMORY");
  if (rep->flags & rep->MISSING_DATA) ndbout_c("\tMISSING_DATA");
  if (rep->flags & rep->ADD_CNT) ndbout_c("\tADD_CNT %u", rep->flags>>16);
  if (rep->flags & rep->SUB_CNT) ndbout_c("\tSUB_CNT %u", rep->flags>>16);
  if (rep->flags & rep->SUB_DATA_STREAMS_IN_SIGNAL) 
  {
    ndbout_c("\tSUB_DATA_STREAMS_IN_SIGNAL");
    // Expected signal size with two stream id per word
    const Uint32 explen = rep->SignalLength + (rep->gcp_complete_rep_count + 1)/2;
    if (replen != explen)
    {
      ndbout_c("ERROR: Signal length %d words does not match expected %d! Corrupt signal?", replen, explen);
    }
    // Protect against corrupt signal length, max signal size is 25 words
    if (replen > 25) replen = 25;
    if (replen > rep->SignalLength)
    {
      const int words = replen - rep->SignalLength;
      for (int i=0; i < words; i++)
      {
        ndbout_c("\t\t%04x\t%04x", Uint32(rep->sub_data_streams[i]), Uint32(rep->sub_data_streams[i]>>16));
      }
    }
  }
  ndbout_c("remaining count: %u", remcnt);
  ndbout_c("report count (without duplicates): %u", repcnt);
  // Gci_container
  ndbout_c("bucket gci: %u/%u", Uint32(bucket->m_gci>>32), Uint32(bucket->m_gci));
  ndbout_c("bucket state: x%x", bucket->m_state);
  if (bucket->m_state & bucket->GC_COMPLETE) ndbout_c("\tGC_COMPLETE");
  if (bucket->m_state & bucket->GC_INCONSISTENT) ndbout_c("\tGC_INCONSISTENT");
  if (bucket->m_state & bucket->GC_CHANGE_CNT) ndbout_c("\tGC_CHANGE_CNT");
  if (bucket->m_state & bucket->GC_OUT_OF_MEMORY) ndbout_c("\tGC_OUT_OF_MEMORY");
  ndbout_c("bucket remain count: %u", bucket->m_gcp_complete_rep_count);
  ndbout_c("total buckets: %u", m_total_buckets);
  ndbout_c("startup hack: %u", m_startup_hack);
  for (int i=0; i < MAX_SUB_DATA_STREAMS; i++)
  {
    Uint16 id = m_sub_data_streams[i];
    if (id == 0) continue;
    ndbout_c("stream: idx %u, id %04x, counted %d", i, id, bucket->m_gcp_complete_rep_sub_data_streams.get(i));
  }
  abort();
}

EpochData*
NdbEventBuffer::create_empty_exceptional_epoch(Uint64 gci, Uint32 type)
{
  EventBufData *exceptional_event_data= alloc_data();

  /** Add gci and event type to the inconsistent epoch event data,
   * such that nextEvent handles it correctly and makes it visible
   * to the consumer, such that consumer will be able to handle it.
   */
  LinearSectionPtr ptr[3];
  for (int i = 0; i < 3; i++)
  {
    ptr[i].p = NULL;
    ptr[i].sz = 0;
  }
  alloc_mem(exceptional_event_data, ptr);

  SubTableData *sdata = exceptional_event_data->sdata;
  assert(sdata);
  sdata->tableId = ~0;
  sdata->requestInfo = 0;
  sdata->gci_hi = Uint32(gci >> 32);
  sdata->gci_lo = Uint32(gci);
  SubTableData::setOperation(sdata->requestInfo, type);

  // NOTE:
  // We do not yet assign an m_event_op to the exceptional event:
  // Whatever event we assigned now, could later be dropped before
  // nextEvent() reads it. nextEvent() will later find a suitable op.

  // Create EpochData for error epoch events to make the search for
  // inconsistent(Uint64& gci) to be effective (backward compatibility)
  void* memptr = alloc(sizeof(EpochData));
  assert(memptr != NULL);  // alloc failure catched in ::alloc()
  const MonotonicEpoch epoch(m_epoch_generation,gci);
  EpochData *newEpochData = new(memptr) EpochData(epoch, NULL, 0,
                                                  exceptional_event_data);
  if (type >= NdbDictionary::Event::_TE_INCONSISTENT)
  {
    newEpochData->m_error = type;
  }
  return newEpochData;
}

void
NdbEventBuffer::complete_bucket(Gci_container* bucket)
{
  const Uint64 gci = bucket->m_gci;

  if (0)
  {
    Gci_container* buckets = (Gci_container*)m_active_gci.getBase();
    ndbout_c("complete %u/%u pos: %u", Uint32(gci >> 32), Uint32(gci),
             Uint32(bucket - buckets));
  }
#ifdef VM_TRACE
  verify_known_gci(false);
#endif

  /*
   * There could be a error condition, causing the bucket
   * to be missing data, probably due to kernel running out
   * of event_buffer during node failure. In such cases we
   * ignore the partially-received event data and create an
   * empty epoch with only the exceptional event.
   */
  EpochData *completed_epoch = NULL;
  if (unlikely(bucket->m_state & Gci_container::GC_INCONSISTENT))
  {
    completed_epoch = create_empty_exceptional_epoch(gci,
                        NdbDictionary::Event::_TE_INCONSISTENT);
  }
  else if (unlikely(bucket->m_state & Gci_container::GC_OUT_OF_MEMORY))
  {
    completed_epoch = create_empty_exceptional_epoch(gci,
                        NdbDictionary::Event::_TE_OUT_OF_MEMORY);
  }
  else if (bucket->is_empty())
  {
    assert(bucket->m_gci_op_count == 0);
    if (m_queue_empty_epoch)
    {
      completed_epoch = create_empty_exceptional_epoch(gci,
                          NdbDictionary::Event::_TE_EMPTY);
    }
  }
  else
  {
    // Bucket is complete and consistent: Create the epoch
    completed_epoch = bucket->createEpochData(gci);
  }

  // Add completed epoch to complete_data list, recycle bucket slot
  if (completed_epoch != NULL)
  {
    m_complete_data.append(completed_epoch);
    m_buffered_epochs++;
  }

  bucket->clear();
  Uint32 minpos = m_min_gci_index;
  Uint32 mask = m_known_gci.size() - 1;
  assert((mask & (mask + 1)) == 0);
  m_min_gci_index = (minpos + 1) & mask;

#ifdef VM_TRACE
  verify_known_gci(true);
#endif
}

void
NdbEventBuffer::execSUB_START_CONF(const SubStartConf * const rep,
                                   Uint32 len)
{
  Uint32 buckets;
  if (len >= SubStartConf::SignalLength)
  {
    buckets = rep->bucketCount;
  }
  else
  {
    /*
     * Pre-7.0 kernel nodes do not return the number of buckets
     * Assume it's == theNoOfDBnodes as was the case in 6.3
     */
    buckets = m_ndb->theImpl->theNoOfDBnodes;
  }

  set_total_buckets(buckets);

  add_op();
}

void
NdbEventBuffer::execSUB_GCP_COMPLETE_REP(const SubGcpCompleteRep * const rep,
                                         Uint32 len, int complete_cluster_failure)
{
  Uint32 gci_hi = rep->gci_hi;
  Uint32 gci_lo = rep->gci_lo;

  if (unlikely(len < SubGcpCompleteRep::SignalLength))
  {
    gci_lo = 0;
  }

  const Uint64 gci= gci_lo | (Uint64(gci_hi) << 32);
  if (gci > m_highest_sub_gcp_complete_GCI)
    m_highest_sub_gcp_complete_GCI = gci;

  if (!complete_cluster_failure)
  {
    m_alive_node_bit_mask.set(refToNode(rep->senderRef));
    // Reset cluster failure marker
    m_failure_detected= false;

    if (unlikely(m_active_op_count == 0))
    {
      return;
    }
  }
  
  DBUG_ENTER_EVENT("NdbEventBuffer::execSUB_GCP_COMPLETE_REP");

  Uint32 cnt= rep->gcp_complete_rep_count;

  Gci_container *bucket = find_bucket(gci);

  if (0)
    ndbout_c("execSUB_GCP_COMPLETE_REP(%u/%u) cnt: %u from %x flags: 0x%x",
             Uint32(gci >> 32), Uint32(gci), cnt, rep->senderRef,
             rep->flags);

  if (unlikely(rep->flags & (SubGcpCompleteRep::ADD_CNT |
                             SubGcpCompleteRep::SUB_CNT)))
  {
    handle_change_nodegroup(rep);
  }

  if (unlikely(bucket == 0))
  {
    if (unlikely(gci <= m_latestGCI))
    {
    /**
     * Already completed GCI...
     *   Possible in case of resend during NF handling
     */
#ifdef VM_TRACE
    Uint64 minGCI = m_known_gci[m_min_gci_index];
    ndbout_c("bucket == 0, gci: %u/%u minGCI: %u/%u m_latestGCI: %u/%u",
             Uint32(gci >> 32), Uint32(gci),
             Uint32(minGCI >> 32), Uint32(minGCI),
             Uint32(m_latestGCI >> 32), Uint32(m_latestGCI));
    ndbout << " complete: " << m_complete_data << endl;
    for(Uint32 i = 0; i<m_active_gci.size(); i++)
    {
      if (((Gci_container*)(&m_active_gci[i]))->m_gci)
        ndbout << i << " - " << m_active_gci[i] << endl;
    }
#endif
    }
    else
    {
      DBUG_PRINT_EVENT("info", ("bucket == 0 due to an ongoing gap, completed epoch: %u/%u (%llu)",
                                Uint32(gci >> 32), Uint32(gci), gci));
    }
    DBUG_VOID_RETURN_EVENT;
  }

  if (rep->flags & SubGcpCompleteRep::SUB_DATA_STREAMS_IN_SIGNAL)
  {
    Uint32 already_counted = 0;
    for(Uint32 i = 0; i < cnt; i ++)
    {
      Uint16 sub_data_stream;
      if ((i & 1) == 0)
      {
        sub_data_stream = rep->sub_data_streams[i / 2] & 0xFFFF;
      }
      else
      {
        sub_data_stream = (rep->sub_data_streams[i / 2] >> 16);
      }
      Uint32 sub_data_stream_number = find_sub_data_stream_number(sub_data_stream);
      if (bucket->m_gcp_complete_rep_sub_data_streams.get(sub_data_stream_number))
      {
        // Received earlier. This must be a duplicate from the takeover node.
        already_counted ++;
      }
      else
      {
        bucket->m_gcp_complete_rep_sub_data_streams.set(sub_data_stream_number);
      }
    }
    assert(already_counted <= cnt);
    if (already_counted <= cnt)
    {
      cnt -= already_counted;
      if (cnt == 0)
      {
        // All sub data streams are already reported as completed for epoch
        // So data for all streams reported in this signal have been sent
        // twice but from two different nodes.  Ignore this duplicate report.
        DBUG_VOID_RETURN_EVENT;
      }
    }
  }

  if (rep->flags & SubGcpCompleteRep::MISSING_DATA)
  {
    bucket->m_state = Gci_container::GC_INCONSISTENT;
  }

  Uint32 old_cnt = bucket->m_gcp_complete_rep_count;
  if(unlikely(old_cnt == ~(Uint32)0))
  {
    old_cnt = m_total_buckets;
  }
  
  if (unlikely(! (old_cnt >= cnt)))
  {
    crash_on_invalid_SUB_GCP_COMPLETE_REP(bucket, rep, len, old_cnt, cnt);
  }
  bucket->m_gcp_complete_rep_count = old_cnt - cnt;
  
  if(old_cnt == cnt)
  {
    Uint64 minGCI = m_known_gci[m_min_gci_index];
    if(likely(minGCI == 0 || gci == minGCI))
    {
  do_complete:
      m_startup_hack = false;
      bool gapBegins = false;

      // if there is a gap, mark the gap boundary
      ReportReason reason_to_report =
        m_event_buffer_manager.onEpochCompleted(gci, gapBegins);

      // if a new gap begins, mark the bucket.
      if (gapBegins)
        bucket->m_state |= Gci_container::GC_OUT_OF_MEMORY;

      complete_bucket(bucket);
      m_latestGCI = gci; // before reportStatus
      reportStatus(reason_to_report);
      
      if(unlikely(m_latest_complete_GCI > gci))
      {
	complete_outof_order_gcis();
      }
    }
    else
    {
      if (unlikely(m_startup_hack))
      {
        flushIncompleteEvents(gci);
        bucket = find_bucket(gci);
        assert(bucket);
        assert(bucket->m_gci == gci);
        goto do_complete;
      }
      /** out of order something */
      g_eventLogger->info("out of order bucket: %d gci: %u/%u minGCI: %u/%u m_latestGCI: %u/%u",
                          (int)(bucket-(Gci_container*)m_active_gci.getBase()),
                          Uint32(gci >> 32), Uint32(gci),
                          Uint32(minGCI >> 32), Uint32(minGCI),
                          Uint32(m_latestGCI >> 32), Uint32(m_latestGCI));
      bucket->m_state = Gci_container::GC_COMPLETE;
      if (gci > m_latest_complete_GCI)
        m_latest_complete_GCI = gci;
    }
  }
  
  DBUG_VOID_RETURN_EVENT;
}

void
NdbEventBuffer::complete_outof_order_gcis()
{
#ifdef VM_TRACE
  verify_known_gci(false);
#endif

  Uint64 * array = m_known_gci.getBase();
  Uint32 mask = m_known_gci.size() - 1;
  Uint32 minpos = m_min_gci_index;
  Uint32 maxpos = m_max_gci_index;
  Uint64 stop_gci = m_latest_complete_GCI;

  Uint64 start_gci = array[minpos];
  g_eventLogger->info("complete_outof_order_gcis from: %u/%u(%u) to: %u/%u(%u)",
                      Uint32(start_gci >> 32), Uint32(start_gci), minpos,
                      Uint32(stop_gci >> 32), Uint32(stop_gci), maxpos);

  assert(start_gci <= stop_gci);
  do
  {
    start_gci = array[minpos];
    Gci_container* bucket = find_bucket(start_gci);
    assert(bucket);
    assert(maxpos == m_max_gci_index);
    if (!(bucket->m_state & Gci_container::GC_COMPLETE)) // Not complete
    {
#ifdef VM_TRACE
      verify_known_gci(false);
#endif
      return;
    }

#ifdef VM_TRACE
    ndbout_c("complete_outof_order_gcis - completing %u/%u rows: %u",
             Uint32(start_gci >> 32), Uint32(start_gci), bucket->count_event_data());
#else
    ndbout_c("complete_outof_order_gcis - completing %u/%u",
             Uint32(start_gci >> 32), Uint32(start_gci));
#endif
    
    complete_bucket(bucket);
    m_latestGCI = start_gci;

#ifdef VM_TRACE
    verify_known_gci(true);
#endif
    minpos = (minpos + 1) & mask;
  } while (start_gci != stop_gci);
}

void
NdbEventBuffer::insert_event(NdbEventOperationImpl* impl,
                             SubTableData &data,
                             LinearSectionPtr *ptr,
                             Uint32 &oid_ref)
{
  DBUG_PRINT("info", ("gci{hi/lo}: %u/%u 0x%x %s",
                      data.gci_hi, data.gci_lo, m_ndb->getReference(),
                      m_ndb->getNdbObjectName()));
  do
  {
    if (impl->m_stop_gci == MAX_EPOCH)
    {
      oid_ref = impl->m_oid;
      insertDataL(impl, &data, SubTableData::SignalLength, ptr);
    }
    NdbEventOperationImpl* blob_op = impl->theBlobOpList;
    while (blob_op != NULL)
    {
      if (blob_op->m_stop_gci == MAX_EPOCH)
      {
        oid_ref = blob_op->m_oid;
        insertDataL(blob_op, &data, SubTableData::SignalLength, ptr);
      }
      blob_op = blob_op->m_next;
    }
  } while((impl = impl->m_next));
}

bool
NdbEventBuffer::find_max_known_gci(Uint64 * res) const
{
  const Uint64 * array = m_known_gci.getBase();
  Uint32 mask = m_known_gci.size() - 1;
  Uint32 minpos = m_min_gci_index;
  Uint32 maxpos = m_max_gci_index;

  if (minpos == maxpos)
    return false;

  if (res)
  {
    * res = array[(maxpos - 1) & mask];
  }

  return true;
}

void
NdbEventBuffer::handle_change_nodegroup(const SubGcpCompleteRep* rep)
{
  const Uint64 gci = (Uint64(rep->gci_hi) << 32) | rep->gci_lo;
  const Uint32 cnt = (rep->flags >> 16);
  const Uint64 *const array = m_known_gci.getBase();
  const Uint32 mask = m_known_gci.size() - 1;
  const Uint32 minpos = m_min_gci_index;
  const Uint32 maxpos = m_max_gci_index;

  if (rep->flags & SubGcpCompleteRep::ADD_CNT)
  {
    ndbout_c("handle_change_nodegroup(add, cnt=%u,gci=%u/%u)",
             cnt, Uint32(gci >> 32), Uint32(gci));

    Uint32 found = 0;
    Uint32 pos = minpos;
    for (; pos != maxpos; pos = (pos + 1) & mask)
    {
      if (array[pos] == gci)
      {
        Gci_container* tmp = find_bucket(array[pos]);
        if (tmp->m_state & Gci_container::GC_CHANGE_CNT)
        {
          found = 1;
          ndbout_c(" - gci %u/%u already marked complete",
                   Uint32(tmp->m_gci >> 32), Uint32(tmp->m_gci));
          break;
        }
        else
        {
          found = 2;
          ndbout_c(" - gci %u/%u marking (and increasing)",
                   Uint32(tmp->m_gci >> 32), Uint32(tmp->m_gci));
          tmp->m_state |= Gci_container::GC_CHANGE_CNT;
          tmp->m_gcp_complete_rep_count += cnt;
          break;
        }
      }
      else
      {
        ndbout_c(" - ignore %u/%u",
                 Uint32(array[pos] >> 32), Uint32(array[pos]));
      }
    }

    if (found == 0)
    {
      ndbout_c(" - NOT FOUND (total: %u cnt: %u)", m_total_buckets, cnt);
      return;
    }

    if (found == 1)
    {
      return; // Nothing todo
    }

    m_total_buckets += cnt;

    /* ADD_CNT make any out of order buckets incomplete */
    m_latest_complete_GCI = 0;

    /* Adjust expected 'complete_rep_count' for any buckets arrived OOO */
    pos = (pos + 1) & mask;
    for (; pos != maxpos; pos = (pos + 1) & mask)
    {
      assert(array[pos] > gci);
      Gci_container* tmp = find_bucket(array[pos]);
      assert((tmp->m_state & Gci_container::GC_CHANGE_CNT) == 0);
      tmp->m_gcp_complete_rep_count += cnt;
      tmp->m_state &= ~Gci_container::GC_COMPLETE; //If 'complete', undo it
      ndbout_c(" - increasing cnt on %u/%u by %u",
               Uint32(tmp->m_gci >> 32), Uint32(tmp->m_gci), cnt);
    }
  }
  else if (rep->flags & SubGcpCompleteRep::SUB_CNT)
  {
    ndbout_c("handle_change_nodegroup(sub, cnt=%u,gci=%u/%u)",
             cnt, Uint32(gci >> 32), Uint32(gci));

    Uint32 found = 0;
    Uint32 pos = minpos;
    for (; pos != maxpos; pos = (pos + 1) & mask)
    {
      if (array[pos] == gci)
      {
        Gci_container* tmp = find_bucket(array[pos]);
        if (tmp->m_state & Gci_container::GC_CHANGE_CNT)
        {
          found = 1;
          ndbout_c(" - gci %u/%u already marked complete",
                   Uint32(tmp->m_gci >> 32), Uint32(tmp->m_gci));
          break;
        }
        else
        {
          found = 2;
          ndbout_c(" - gci %u/%u marking",
                   Uint32(tmp->m_gci >> 32), Uint32(tmp->m_gci));
          tmp->m_state |= Gci_container::GC_CHANGE_CNT;
          break;
        }
      }
      else
      {
        ndbout_c(" - ignore %u/%u",
                 Uint32(array[pos] >> 32), Uint32(array[pos]));
      }
    }

    if (found == 0)
    {
      ndbout_c(" - NOT FOUND");
      return;
    }

    if (found == 1)
    {
      return; // Nothing todo
    }

    m_total_buckets -= cnt;

    /* Adjust expected 'complete_rep_count' for any buckets arrived out of order */
    pos = (pos + 1) & mask;
    for (; pos != maxpos; pos = (pos + 1) & mask)
    {
      assert(array[pos] > gci);
      Gci_container* tmp = find_bucket(array[pos]);
      assert((tmp->m_state & Gci_container::GC_CHANGE_CNT) == 0);
      assert((tmp->m_state & Gci_container::GC_COMPLETE) == 0);
      assert(tmp->m_gcp_complete_rep_count >= cnt);
      tmp->m_gcp_complete_rep_count -= cnt;
      ndbout_c(" - decreasing cnt on %u/%u by %u to: %u",
               Uint32(tmp->m_gci >> 32), Uint32(tmp->m_gci), 
               cnt,
               tmp->m_gcp_complete_rep_count);
      if (tmp->m_gcp_complete_rep_count == 0)
      {
        ndbout_c("   completed out of order %u/%u",
                 Uint32(tmp->m_gci >> 32), Uint32(tmp->m_gci));
        tmp->m_state |= Gci_container::GC_COMPLETE;
        if (array[pos] > m_latest_complete_GCI)
          m_latest_complete_GCI = array[pos];
      }
    }
  }
}

Uint16
NdbEventBuffer::find_sub_data_stream_number(Uint16 sub_data_stream)
{
  /*
   * The stream_index calculated will be the one returned unless
   * Suma have been changed to calculate stream identifiers in a
   * non compatible way.  In that case a linear search in the
   * fixed size hash table will resolve the correct index.
   */
  const Uint16 stream_index = (sub_data_stream % 256) + MAX_SUB_DATA_STREAMS_PER_GROUP * (sub_data_stream / 256 - 1);
  const Uint16 num0 = stream_index % NDB_ARRAY_SIZE(m_sub_data_streams);
  Uint32 num = num0;
  while (m_sub_data_streams[num] != sub_data_stream)
  {
    if (m_sub_data_streams[num] == 0)
    {
      m_sub_data_streams[num] = sub_data_stream;
      break;
    }
    num = (num + 1) % NDB_ARRAY_SIZE(m_sub_data_streams);
    require(num != num0);
  }
  return num;
}


/**
 * Initially we do not know the number of SUB_GCP_COMPLETE_REP 
 * to expect from the datanodes before the epoch can be considered
 * completed from all datanodes. Thus we init m_total_buckets
 * to a high initial value, and later use ::set_total_buckets()
 * to set the correct 'cnt' as recieved as part of SUB_START_CONF.
 *
 * As there is a possible race between SUB_START_CONF from SUMA and 
 * GSN_SUB_TABLE_DATA & SUB_GCP_COMPLETE_REP arriving from the
 * datanodes, we have to update any Gci_container's already
 * containing data, and possibly complete them if all 
 * SUB_GCP_COMPLETE_REP's had been received.
 */
void
NdbEventBuffer::set_total_buckets(Uint32 cnt)
{
  if (m_total_buckets == cnt)
    return;

  assert(m_total_buckets == TOTAL_BUCKETS_INIT);
  m_total_buckets = cnt;

  // The delta between initial 'unknown' and real #buckets
  const Uint32 delta = TOTAL_BUCKETS_INIT - cnt;

  const Uint64 * array = m_known_gci.getBase();
  const Uint32 mask = m_known_gci.size() - 1;
  const Uint32 minpos = m_min_gci_index;
  const Uint32 maxpos = m_max_gci_index;

  for (Uint32 pos = minpos; pos != maxpos; pos = (pos + 1) & mask)
  {
    const Uint64 gci = array[pos];
    Gci_container* tmp = find_bucket(gci);
    if (delta >= tmp->m_gcp_complete_rep_count)
    {
      if (0)
        ndbout_c("set_total_buckets(%u) complete %u/%u",
                 cnt, Uint32(tmp->m_gci >> 32), Uint32(tmp->m_gci));
      tmp->m_gcp_complete_rep_count = 0;
      complete_bucket(tmp);
      m_latestGCI = gci;
    }
    else
    {
      assert(tmp->m_gcp_complete_rep_count > delta);
      tmp->m_gcp_complete_rep_count -= delta;
    }
  }
}

void
NdbEventBuffer::report_node_failure_completed(Uint32 node_id)
{
  assert(node_id < 32 * m_alive_node_bit_mask.Size); // only data-nodes
  if (! (node_id < 32 * m_alive_node_bit_mask.Size))
    return;

  m_alive_node_bit_mask.clear(node_id);

  NdbEventOperation* op= m_ndb->getEventOperation(0);
  if (op == 0)
    return;

  DBUG_ENTER("NdbEventBuffer::report_node_failure_completed");
  SubTableData data;
  LinearSectionPtr ptr[3];
  bzero(&data, sizeof(data));
  bzero(ptr, sizeof(ptr));

  data.tableId = ~0;
  data.requestInfo = 0;
  SubTableData::setOperation(data.requestInfo, 
			     NdbDictionary::Event::_TE_NODE_FAILURE);
  SubTableData::setReqNodeId(data.requestInfo, node_id);
  SubTableData::setNdbdNodeId(data.requestInfo, node_id);
  data.flags = SubTableData::LOG;

  Uint64 gci = Uint64((m_latestGCI >> 32) + 1) << 32;
  find_max_known_gci(&gci);

  data.gci_hi = Uint32(gci >> 32);
  data.gci_lo = Uint32(gci);

  /**
   * Insert this event for each operation
   */
  // no need to lock()/unlock(), receive thread calls this
  insert_event(&op->m_impl, data, ptr, data.senderData);

  if (!m_alive_node_bit_mask.isclear())
    DBUG_VOID_RETURN;

  /*
   * Cluster failure
   */

  DBUG_PRINT("info", ("Cluster failure 0x%x %s", m_ndb->getReference(),
                      m_ndb->getNdbObjectName()));

  gci = Uint64((m_latestGCI >> 32) + 1) << 32;
  bool found = find_max_known_gci(&gci);

  Uint64 * array = m_known_gci.getBase();
  Uint32 mask = m_known_gci.size() - 1;
  Uint32 minpos = m_min_gci_index;
  Uint32 maxpos = m_max_gci_index;

  /**
   * Incompleted and/or 'out-of-order' Gci_containers should be cleared after
   * a failure. (Nothing more will ever arrive for whatever remaing there)
   * Temporary keep the last one, the failure-event will complete it.
   */
  while (minpos != maxpos && array[minpos] != gci)
  {
    Gci_container* tmp = find_bucket(array[minpos]);
    assert(tmp);
    assert(maxpos == m_max_gci_index);
    tmp->clear();
    minpos = (minpos + 1) & mask;
  }
  m_min_gci_index = minpos;
  m_latest_complete_GCI = 0; //Cleared any 'out of order' epoch

  if (found)
  {
    assert(((minpos + 1) & mask) == maxpos);
  }
  else
  {
    assert(minpos == maxpos);
  }

  /**
   * Inject new event
   */
  data.tableId = ~0;
  data.requestInfo = 0;
  SubTableData::setOperation(data.requestInfo,
			     NdbDictionary::Event::_TE_CLUSTER_FAILURE);

  /**
   * Insert this event for each operation
   */
  // no need to lock()/unlock(), receive thread calls this
  insert_event(&op->m_impl, data, ptr, data.senderData);

  /**
   * Mark that event buffer is containing a failure event
   */
  m_failure_detected= true;

#ifdef VM_TRACE
  m_flush_gci = 0;
#endif
  
  /**
   * And finally complete this GCI
   */
  Gci_container* tmp = find_bucket(gci);
  assert(tmp);
  if (found)
  {
    assert(m_max_gci_index == maxpos); // shouldnt have changed...
  }
  else
  {
    assert(m_max_gci_index == ((maxpos + 1) & mask));
  }
  Uint32 cnt = tmp->m_gcp_complete_rep_count;
  
  SubGcpCompleteRep rep;
  rep.gci_hi= (Uint32)(gci >> 32);
  rep.gci_lo= (Uint32)(gci & 0xFFFFFFFF);
  rep.gcp_complete_rep_count= cnt;
  rep.flags = 0;
  execSUB_GCP_COMPLETE_REP(&rep, SubGcpCompleteRep::SignalLength, 1);

  /**
   * We have now cleaned up all Gci_containers which were
   * incomplete at time of failure, assert that.
   * As the failure possible resets the GCI-sequence, we 
   * do the same to avoid false duplicate rejection.
   */
  //init_gci_containers(); //Known to already be empty
  assert(m_min_gci_index == m_max_gci_index);
  assert(m_latest_complete_GCI == 0);
  m_latestGCI = 0;

  m_epoch_generation++;
  DBUG_VOID_RETURN;
}

Uint64
NdbEventBuffer::getLatestGCI()
{
  /*
   * TODO: Fix data race with m_latestGCI.
   * m_latestGCI is changed by receiver thread, and getLatestGCI
   * is called from application thread.
   */
  return m_latestGCI;
}

Uint64
NdbEventBuffer::getHighestQueuedEpoch()
{
  return m_latest_poll_GCI.getGCI();
}

void
NdbEventBuffer::setEventBufferQueueEmptyEpoch(bool queue_empty_epoch)
{
  NdbMutex_Lock(m_mutex);
  m_queue_empty_epoch = queue_empty_epoch;
  NdbMutex_Unlock(m_mutex);
}

int
NdbEventBuffer::insertDataL(NdbEventOperationImpl *op,
			    const SubTableData * const sdata, 
                            Uint32 len,
			    LinearSectionPtr ptr[3])
{
  DBUG_ENTER_EVENT("NdbEventBuffer::insertDataL");
  const Uint32 ri = sdata->requestInfo;
  const Uint32 operation = SubTableData::getOperation(ri);
  Uint32 gci_hi = sdata->gci_hi;
  Uint32 gci_lo = sdata->gci_lo;

  if (unlikely(len < SubTableData::SignalLength))
  {
    gci_lo = 0;
  }

  Uint64 gci= gci_lo | (Uint64(gci_hi) << 32);
  const bool is_data_event = 
    operation < NdbDictionary::Event::_TE_FIRST_NON_DATA_EVENT;

  if (!is_data_event)
  {
    if (operation == NdbDictionary::Event::_TE_CLUSTER_FAILURE)
    {
      /*
        Mark event as stopping.  Subsequent dropEventOperation
        will add the event to the dropped list for delete
      */
      op->m_stop_gci = MonotonicEpoch(m_epoch_generation,gci);
    }
    else if (operation == NdbDictionary::Event::_TE_ACTIVE)
    {
      // internal event, do not relay to user
      DBUG_PRINT("info",
                 ("_TE_ACTIVE: m_ref_count: %u for op: %p id: %u 0x%x %s",
                  op->m_ref_count, op, SubTableData::getNdbdNodeId(ri),
                  m_ndb->getReference(), m_ndb->getNdbObjectName()));
      DBUG_RETURN_EVENT(0);
    }
    else if (operation == NdbDictionary::Event::_TE_STOP)
    {
      // internal event, do not relay to user
      DBUG_PRINT("info",
                 ("_TE_STOP: m_ref_count: %u for op: %p id: %u 0x%x %s",
                  op->m_ref_count, op, SubTableData::getNdbdNodeId(ri),
                  m_ndb->getReference(), m_ndb->getNdbObjectName()));
      DBUG_RETURN_EVENT(0);
    }
  }
  
  const Uint32 used_data_sz = get_used_data_sz();
  const Uint32 memory_usage = (m_max_alloc == 0) ? 0 :
    (Uint32)((100 * (Uint64)used_data_sz) / m_max_alloc);

  ReportReason reason_to_report =
    m_event_buffer_manager.onEventDataReceived(memory_usage, gci);
  if (reason_to_report != NO_REPORT)
    reportStatus(reason_to_report);

  if (m_event_buffer_manager.isEventDataToBeDiscarded(gci))
  {
    DBUG_RETURN_EVENT(0);
  }

  if ( likely((Uint32)op->mi_type & (1U << operation)))
  {
    Gci_container* bucket= find_bucket(gci);
    
    DBUG_PRINT_EVENT("info", ("data insertion in eventId %d 0x%x %s",
                              op->m_eventId, m_ndb->getReference(),
                              m_ndb->getNdbObjectName()));
    DBUG_PRINT_EVENT("info", ("gci=%d tab=%d op=%d node=%d",
                              sdata->gci, sdata->tableId, 
			      SubTableData::getOperation(sdata->requestInfo),
                              SubTableData::getReqNodeId(sdata->requestInfo)));

    if (unlikely(bucket == 0))
    {
      /**
       * Already completed GCI...
       *   Possible in case of resend during NF handling
       */
      DBUG_RETURN_EVENT(0);
    }
    
    const bool is_blob_event = (op->theMainOp != NULL);
    const bool use_hash =  op->m_mergeEvents && is_data_event;

    if (! is_data_event && is_blob_event)
    {
      // currently subscribed to but not used
      DBUG_PRINT_EVENT("info", ("ignore non-data event on blob table 0x%x %s",
                                m_ndb->getReference(), m_ndb->getNdbObjectName()));
      DBUG_RETURN_EVENT(0);
    }
    
    // find position in bucket hash table
    EventBufData* data = 0;
    EventBufData_hash::Pos hpos;
    if (use_hash)
    {
      bucket->m_data_hash.search(hpos, op, ptr);
      data = hpos.data;
    }
    
    if (data == 0)
    {
      // allocate new result buffer
      data = alloc_data();  // alloc_data crashes if allocation fails.

      m_event_buffer_manager.onBufferingEpoch(gci);

      if (unlikely(copy_data(sdata, len, ptr, data)))
      {
        crashMemAllocError("insertDataL : copy_data failed.");
      }
      data->m_event_op = op;
      if (! is_blob_event || ! is_data_event)
      {
        bucket->append_data(data);
      }
      else
      {
        // find or create main event for this blob event
        EventBufData_hash::Pos main_hpos;
        int ret = get_main_data(bucket, main_hpos, data);
        if (ret == -1)
        {
          crashMemAllocError("insertDataL : get_main_data failed.");
        }

        EventBufData* main_data = main_hpos.data;
        if (ret != 0) // main event was created
        {
          main_data->m_event_op = op->theMainOp;
          bucket->append_data(main_data);
          if (use_hash)
          {
            main_data->m_pkhash = main_hpos.pkhash;
            bucket->m_data_hash.append(main_hpos, main_data);
          }
        }
        // link blob event under main event
        add_blob_data(bucket, main_data, data);
      }
      if (use_hash)
      {
        data->m_pkhash = hpos.pkhash;
        bucket->m_data_hash.append(hpos, data);
      }
#ifdef VM_TRACE
      op->m_data_count++;
#endif
    }
    else
    {
      // event with same op, PK found, merge into old buffer
      if (unlikely(merge_data(sdata, len, ptr, data)))
      {
        crashMemAllocError("insertDataL : merge_data failed.");
      }

      // merge is on so we do not report blob part events
      if (! is_blob_event) {
        // report actual operation and the composite
        // there is no way to "fix" the flags for a composite op
        // since the flags represent multiple ops on multiple PKs
        // XXX fix by doing merge at end of epoch (extra mem cost)
        {
<<<<<<< HEAD
          Gci_op g = { op, (1U << operation) };
          bucket->add_gci_op(g);
        }
        {
          Gci_op g = { op, 
                       (1U << SubTableData::getOperation(data->sdata->requestInfo))};
          bucket->add_gci_op(g);
=======
          Uint32 any_value = sdata->anyValue;
          EventBufData_list::Gci_op g = { op, (1U << operation), any_value };
          bucket->m_data.add_gci_op(g);
        }
        {
          Uint32 any_value = data->sdata->anyValue;
          EventBufData_list::Gci_op 
	    g = { op, 
		  (1U << SubTableData::getOperation(data->sdata->requestInfo)), any_value};
          bucket->m_data.add_gci_op(g);
>>>>>>> 10a0e449
        }
      }
    }
    DBUG_RETURN_EVENT(0);
  }
  
#ifdef VM_TRACE
  if ((Uint32)op->m_eventImpl->mi_type & (1U << operation))
  {
    DBUG_PRINT_EVENT("info",("Data arrived before ready eventId %d 0x%x %s",
                             op->m_eventId, m_ndb->getReference(),
                             m_ndb->getNdbObjectName()));
    DBUG_RETURN_EVENT(0);
  }
  else {
    DBUG_PRINT_EVENT("info",("skipped 0x%x %s", m_ndb->getReference(),
                             m_ndb->getNdbObjectName()));
    DBUG_RETURN_EVENT(0);
  }
#else
  DBUG_RETURN_EVENT(0);
#endif
}

void
NdbEventBuffer::crashMemAllocError(const char *error_text)
{
  g_eventLogger->error("Ndb Event Buffer 0x%x %s", m_ndb->getReference(),
	  m_ndb->getNdbObjectName());
  g_eventLogger->error("Ndb Event Buffer : %s", error_text);
  g_eventLogger->error("Ndb Event Buffer : Fatal error.");
  exit(-1);
}

// allocate EventBufData
EventBufData*
NdbEventBuffer::alloc_data()
{
  DBUG_ENTER_EVENT("alloc_data");
  void* memptr = alloc(sizeof(EventBufData));
  assert(memptr != NULL);  // Alloc failures catched in ::alloc()
  EventBufData* data = new(memptr) EventBufData();
  DBUG_RETURN_EVENT(data);
}

// Allocate memory area for storing event data associated to the given
// meta EventBufData. Takes sizes from given ptr and sets up data->ptr
int
NdbEventBuffer::alloc_mem(EventBufData* data,
                          LinearSectionPtr ptr[3])
{
  DBUG_ENTER("NdbEventBuffer::alloc_mem");
  DBUG_PRINT("info", ("ptr sz %u + %u + %u 0x%x %s",
                      ptr[0].sz, ptr[1].sz, ptr[2].sz, m_ndb->getReference(),
                      m_ndb->getNdbObjectName()));

  Uint32 sz4 = (sizeof(SubTableData) + 3) >> 2;
  Uint32 alloc_size = (sz4 + ptr[0].sz + ptr[1].sz + ptr[2].sz) << 2;

  assert(data->memory == NULL);
  data->memory = (Uint32*)alloc(alloc_size);
  assert(data->memory != NULL);  // Alloc failures catched in ::alloc

  Uint32* memptr = data->memory + sz4;
  for (int i = 0; i <= 2; i++)
  {
    data->ptr[i].p = memptr;
    data->ptr[i].sz = ptr[i].sz;
    memptr += ptr[i].sz;
  }
  DBUG_RETURN(0);
}

void*
NdbEventBuffer::alloc(Uint32 sz)
{
  DBUG_ENTER("alloc");

  /* Always allocate from 'tail' block, if none allocate it */
  EventMemoryBlock *mem_block = m_mem_block_tail;
  if (unlikely(mem_block == NULL))
  {
    assert(m_total_alloc == 0);
    mem_block = expand_memory_blocks();
    assert(mem_block != NULL); //Will crashMemAllocError if failed.
  }

  void* memptr = mem_block->alloc(sz);
  if (unlikely(memptr == NULL))  //mem_block is full
  {
    /** Completed alloc from current MemoryBlock */
    Uint64 gci = m_latestGCI;
    find_max_known_gci(&gci);
    assert(gci >= m_latestGCI);
    complete_memory_block(MonotonicEpoch(m_epoch_generation,gci));

    mem_block = expand_memory_blocks();
    assert(mem_block != NULL); //Will crashMemAllocError if failed.

    memptr = mem_block->alloc(sz);
    if (unlikely(memptr == NULL))
    {
      // Expect to always be able to alloc from empty mem block
      crashMemAllocError("::alloc(): alloc from empty MemoryBlock failed");
      DBUG_RETURN(NULL);
    }
  }

  DBUG_RETURN(memptr);
}

/**
 * Tag MemoryBlock with highest epoch seen intil now.
 * It can then be released when we have consumed all events
 * including that epoch.
 */
void
NdbEventBuffer::complete_memory_block(MonotonicEpoch highest_epoch)
{
  if (likely(m_mem_block_tail != NULL))
  {
    EventMemoryBlock *mem_block = m_mem_block_tail;
    mem_block->m_expiry_epoch = highest_epoch;
    mem_block->m_used = mem_block->m_size;
  }
}

Uint32
NdbEventBuffer::get_free_data_sz() const
{
#if defined(VM_TRACE)
  {
    Uint32 free = 0;
    EventMemoryBlock *mem_block = m_mem_block_free;
    while (mem_block != NULL)
    {
      free += mem_block->get_size();
      mem_block = mem_block->m_next;
    }
    assert(free == m_mem_block_free_sz);
  }
#endif

  // Only tail block might have additional free data:
  if (likely(m_mem_block_tail != NULL))
  {
    return m_mem_block_free_sz + m_mem_block_tail->get_free();
  }
  else
  {
    return m_mem_block_free_sz;
  }
}

Uint32
NdbEventBuffer::get_used_data_sz() const
{
  assert(m_total_alloc >= get_free_data_sz());
  return m_total_alloc - get_free_data_sz();
}

EventMemoryBlock*
NdbEventBuffer::expand_memory_blocks()
{
  EventMemoryBlock *new_block;
  if (m_mem_block_free != NULL)
  {
    new_block = m_mem_block_free;
    assert(m_mem_block_free_sz >= new_block->get_size());
    m_mem_block_free_sz -= new_block->get_size();
    m_mem_block_free = new_block->m_next;
    new_block->init();
  }
  else  //Allocate new EventMemoryBlock */
  {
    /* Allocate new EventMemoryBlock, adapt block size to current usage */
    const Uint32 sz = (m_total_alloc < 1024*1024)
                      ? MEM_BLOCK_SMALL
                      : MEM_BLOCK_LARGE;
    /**
     * Prefer page alloc, as that allows us to completely return memory
     * to the OS when we free it. my_mmap() will use malloc if page alloc
     * not available at this OS.
     */
#if defined(USE_MMAP)
    void *memptr = my_mmap(NULL, sz, PROT_READ|PROT_WRITE,
                           MAP_PRIVATE|MAP_ANONYMOUS, -1, 0);
    if (unlikely(memptr == MAP_FAILED))
#else
    void *memptr = malloc(sz);
    if (unlikely(memptr == NULL))
#endif
    {
#ifdef VM_TRACE
      printf("m_latest_command: %s 0x%x %s\n",
             m_latest_command, m_ndb->getReference(), m_ndb->getNdbObjectName());
      printf("no free data, m_latestGCI %u/%u\n",
             (Uint32)(m_latestGCI << 32), (Uint32)m_latestGCI);
      printf("m_total_alloc %d\n", m_total_alloc);
 
      const Uint64 gci_head = m_event_queue.m_head?m_event_queue.m_head->m_gci.getGCI():0;
      const Uint64 gci_tail = m_event_queue.m_tail?m_event_queue.m_tail->m_gci.getGCI():0;
      printf("m_event_queue_count %d first gci{hi/lo} %u/%u last gci{hi/lo} %u/%u\n",
             m_event_queue.count_event_data(),
             Uint32(gci_head >> 32), Uint32(gci_head),
             Uint32(gci_tail >> 32), Uint32(gci_tail));
#endif
      crashMemAllocError("Attempt to allocate MemoryBlock from OS failed");
      return NULL;
    }
    m_total_alloc += sz;
    new_block = new(memptr) EventMemoryBlock(sz);
  }

  /* new_block is added as 'tail' */
  if (likely(m_mem_block_tail != NULL))
    m_mem_block_tail->m_next = new_block;
  else
    m_mem_block_head = new_block;
  m_mem_block_tail = new_block;

  return new_block;
}

void NdbEventBuffer::remove_consumed_memory(MonotonicEpoch consumed_epoch)  //Need m_mutex locked
{
  MonotonicEpoch prev_highest_epoch(MonotonicEpoch::min);

  // Memory blocks are ordered on 'expiry-epoch', search from 'head'
  while (m_mem_block_head != NULL)
  {
    EventMemoryBlock *mem_block = m_mem_block_head;
    if (mem_block->m_expiry_epoch > consumed_epoch)
    {
      break;  //mem_block not expired yet
    }

    // mem_block is recycled to m_mem_block_free-list
    m_mem_block_head = mem_block->m_next;
    if (m_mem_block_head == NULL)
      m_mem_block_tail = NULL;

    // mem_block should be in ascending expiry_epoch order
    assert(mem_block->m_expiry_epoch >= prev_highest_epoch);
    prev_highest_epoch = mem_block->m_expiry_epoch;

    // Link mem_block into m_mem_block_free-list
    mem_block->m_next = m_mem_block_free;
    m_mem_block_free = mem_block;
    m_mem_block_free_sz += mem_block->get_size();
  }

  /**
   * Possibly reduce the number of MemoryBlock we keep in the
   * free list. As the EventBuffer memory usage may fluctate
   * a lot over time, we are quite aggresive in avoiding keeping
   * unused free space too long.
   */
  if (prev_highest_epoch != MonotonicEpoch::min)  //Released memory block(s)
  {
    while (m_mem_block_free != NULL)
    {
      // Keep a maximum of 20% of total allocated memory as free_data
      // ... Pluss an aditional 3 'small memory blocks'.
      const Uint32 max_free_data_sz = (3*MEM_BLOCK_SMALL) + (m_total_alloc / 5);
      if (get_free_data_sz() <= max_free_data_sz)
      {
        break;
      }

      // Too much in free-list, release first free memory block
      EventMemoryBlock *mem_block = m_mem_block_free;
      m_mem_block_free = mem_block->m_next;
      assert(m_mem_block_free_sz >= mem_block->get_size());
      m_mem_block_free_sz -= mem_block->get_size();

      const Uint32 alloced_sz = mem_block->alloced_size();
      assert(m_total_alloc >= alloced_sz);
      m_total_alloc -= alloced_sz;
#ifndef NDEBUG
      memset(mem_block, 0x11, alloced_sz);
#endif

#if defined(USE_MMAP)
      require(my_munmap(mem_block, alloced_sz) == 0);
#else
      free(mem_block);
#endif
    }
  }
}

int 
NdbEventBuffer::copy_data(const SubTableData * const sdata, Uint32 len,
                          LinearSectionPtr ptr[3],
                          EventBufData* data)
{
  DBUG_ENTER_EVENT("NdbEventBuffer::copy_data");

  if (alloc_mem(data, ptr) != 0)
    DBUG_RETURN_EVENT(-1);
  memcpy(data->sdata, sdata, sizeof(SubTableData));

  if (unlikely(len < SubTableData::SignalLength))
  {
    data->sdata->gci_lo = 0;
  }
  if (len < SubTableData::SignalLengthWithTransId)
  {
    /* No TransId, set to uninit value */
    data->sdata->transId1 = ~Uint32(0);
    data->sdata->transId2 = ~Uint32(0);
  }

  int i;
  for (i = 0; i <= 2; i++)
    memcpy(data->ptr[i].p, ptr[i].p, ptr[i].sz << 2);
  DBUG_RETURN_EVENT(0);
}

static struct Ev_t {
  enum {
    enum_INS = NdbDictionary::Event::_TE_INSERT,
    enum_DEL = NdbDictionary::Event::_TE_DELETE,
    enum_UPD = NdbDictionary::Event::_TE_UPDATE,
    enum_NUL = NdbDictionary::Event::_TE_NUL,
    enum_IDM = 254,     // idempotent op possibly allowed on NF
    enum_ERR = 255      // always impossible
  };
  int t1, t2, t3;
} ev_t[] = {
  { Ev_t::enum_INS, Ev_t::enum_INS, Ev_t::enum_IDM },
  { Ev_t::enum_INS, Ev_t::enum_DEL, Ev_t::enum_NUL }, //ok
  { Ev_t::enum_INS, Ev_t::enum_UPD, Ev_t::enum_INS }, //ok
  { Ev_t::enum_DEL, Ev_t::enum_INS, Ev_t::enum_UPD }, //ok
  { Ev_t::enum_DEL, Ev_t::enum_DEL, Ev_t::enum_IDM },
  { Ev_t::enum_DEL, Ev_t::enum_UPD, Ev_t::enum_ERR },
  { Ev_t::enum_UPD, Ev_t::enum_INS, Ev_t::enum_ERR },
  { Ev_t::enum_UPD, Ev_t::enum_DEL, Ev_t::enum_DEL }, //ok
  { Ev_t::enum_UPD, Ev_t::enum_UPD, Ev_t::enum_UPD }  //ok
};

/*
 *   | INS            | DEL              | UPD
 * 0 | pk ah + all ah | pk ah            | pk ah + new ah 
 * 1 | pk ad + all ad | old pk ad        | new pk ad + new ad 
 * 2 | empty          | old non-pk ah+ad | old ah+ad
 */

static AttributeHeader
copy_head(Uint32& i1, Uint32* p1, Uint32& i2, const Uint32* p2,
          Uint32 flags)
{
  AttributeHeader ah(p2[i2]);
  bool do_copy = (flags & 1);
  if (do_copy)
    p1[i1] = p2[i2];
  i1++;
  i2++;
  return ah;
}

static void
copy_attr(AttributeHeader ah,
          Uint32& j1, Uint32* p1, Uint32& j2, const Uint32* p2,
          Uint32 flags)
{
  bool do_copy = (flags & 1);
  bool with_head = (flags & 2);
  Uint32 n = with_head + ah.getDataSize();
  if (do_copy)
  {
    Uint32 k;
    for (k = 0; k < n; k++)
      p1[j1 + k] = p2[j2 + k];
  }
  j1 += n;
  j2 += n;
}

int 
NdbEventBuffer::merge_data(const SubTableData * const sdata, Uint32 len,
                           LinearSectionPtr ptr2[3],
                           EventBufData* data)
{
  DBUG_ENTER_EVENT("NdbEventBuffer::merge_data");
  int result = 0;

  /* TODO : Consider how/if to merge multiple events/key with different
   * transid
   * Same consideration probably applies to AnyValue!
   */

  Uint32 nkey = data->m_event_op->m_eventImpl->m_tableImpl->m_noOfKeys;

  int t1 = SubTableData::getOperation(data->sdata->requestInfo);
  int t2 = SubTableData::getOperation(sdata->requestInfo);

  // save old data
  EventBufData olddata = *data;
  data->memory = NULL;

  if (t1 == Ev_t::enum_NUL)
  {
    result = copy_data(sdata, len, ptr2, data);
    DBUG_RETURN_EVENT(result);
  }

  Ev_t* tp = 0;
  int i;
  for (i = 0; (uint) i < sizeof(ev_t)/sizeof(ev_t[0]); i++) {
    if (ev_t[i].t1 == t1 && ev_t[i].t2 == t2) {
      tp = &ev_t[i];
      break;
    }
  }
  assert(tp != 0 && tp->t3 != Ev_t::enum_ERR);

  if (tp->t3 == Ev_t::enum_IDM) {
    LinearSectionPtr (&ptr1)[3] = data->ptr;

    /*
     * TODO
     * - can get data in INS ptr2[2] which is supposed to be empty
     * - can get extra data in DEL ptr2[2]
     * - why does DBUG_PRINT not work in this file ???
     *
     * replication + bug#19872 can ignore this since merge is on
     * only for tables with explicit PK and before data is not used
     */
    const int maxsec = 1; // ignore section 2

    int i;
    for (i = 0; i <= maxsec; i++) {
      if (ptr1[i].sz != ptr2[i].sz ||
          memcmp(ptr1[i].p, ptr2[i].p, ptr1[i].sz << 2) != 0) {
        DBUG_PRINT("info", ("idempotent op %d*%d data differs in sec %d 0x%x %s",
                            tp->t1, tp->t2, i, m_ndb->getReference(),
                            m_ndb->getNdbObjectName()));
        assert(false);
        DBUG_RETURN_EVENT(-1);
      }
    }
    DBUG_PRINT("info", ("idempotent op %d*%d data ok 0x%x %s",
                        tp->t1, tp->t2, m_ndb->getReference(),
                        m_ndb->getNdbObjectName()));
    *data = olddata;
    DBUG_RETURN_EVENT(0);
  }

  // compose ptr1 o ptr2 = ptr
  LinearSectionPtr (&ptr1)[3] = olddata.ptr;
  LinearSectionPtr (&ptr)[3] = data->ptr;

  // loop twice where first loop only sets sizes
  int loop;
  for (loop = 0; loop <= 1; loop++)
  {
    if (loop == 1)
    {
      if (alloc_mem(data, ptr) != 0)
      {
        result = -1;
        goto end;
      }
      *data->sdata = *sdata;
      SubTableData::setOperation(data->sdata->requestInfo, tp->t3);
    }

    ptr[0].sz = ptr[1].sz = ptr[2].sz = 0;

    // copy pk from new version
    {
      AttributeHeader ah;
      Uint32 i = 0;
      Uint32 j = 0;
      Uint32 i2 = 0;
      Uint32 j2 = 0;
      while (i < nkey)
      {
        ah = copy_head(i, ptr[0].p, i2, ptr2[0].p, loop);
        copy_attr(ah, j, ptr[1].p, j2, ptr2[1].p, loop);
      }
      ptr[0].sz = i;
      ptr[1].sz = j;
    }

    // merge after values, new version overrides
    if (tp->t3 != Ev_t::enum_DEL)
    {
      AttributeHeader ah;
      Uint32 i = ptr[0].sz;
      Uint32 j = ptr[1].sz;
      Uint32 i1 = 0;
      Uint32 j1 = 0;
      Uint32 i2 = nkey;
      Uint32 j2 = ptr[1].sz;
      while (i1 < nkey)
      {
        j1 += AttributeHeader(ptr1[0].p[i1++]).getDataSize();
      }
      while (1)
      {
        bool b1 = (i1 < ptr1[0].sz);
        bool b2 = (i2 < ptr2[0].sz);
        if (b1 && b2)
        {
          Uint32 id1 = AttributeHeader(ptr1[0].p[i1]).getAttributeId();
          Uint32 id2 = AttributeHeader(ptr2[0].p[i2]).getAttributeId();
          if (id1 < id2)
            b2 = false;
          else if (id1 > id2)
            b1 = false;
          else
          {
            j1 += AttributeHeader(ptr1[0].p[i1++]).getDataSize();
            b1 = false;
          }
        }
        if (b1)
        {
          ah = copy_head(i, ptr[0].p, i1, ptr1[0].p, loop);
          copy_attr(ah, j, ptr[1].p, j1, ptr1[1].p, loop);
        }
        else if (b2)
        {
          ah = copy_head(i, ptr[0].p, i2, ptr2[0].p, loop);
          copy_attr(ah, j, ptr[1].p, j2, ptr2[1].p, loop);
        }
        else
          break;
      }
      ptr[0].sz = i;
      ptr[1].sz = j;
    }

    // merge before values, old version overrides
    if (tp->t3 != Ev_t::enum_INS)
    {
      AttributeHeader ah;
      Uint32 k = 0;
      Uint32 k1 = 0;
      Uint32 k2 = 0;
      while (1)
      {
        bool b1 = (k1 < ptr1[2].sz);
        bool b2 = (k2 < ptr2[2].sz);
        if (b1 && b2)
        {
          Uint32 id1 = AttributeHeader(ptr1[2].p[k1]).getAttributeId();
          Uint32 id2 = AttributeHeader(ptr2[2].p[k2]).getAttributeId();
          if (id1 < id2)
            b2 = false;
          else if (id1 > id2)
            b1 = false;
          else
          {
            k2 += 1 + AttributeHeader(ptr2[2].p[k2]).getDataSize();
            b2 = false;
          }
        }
        if (b1)
        {
          ah = AttributeHeader(ptr1[2].p[k1]);
          copy_attr(ah, k, ptr[2].p, k1, ptr1[2].p, loop | 2);
        }
        else if (b2)
        {
          ah = AttributeHeader(ptr2[2].p[k2]);
          copy_attr(ah, k, ptr[2].p, k2, ptr2[2].p, loop | 2);
        }
        else
          break;
      }
      ptr[2].sz = k;
    }
  }

end:
  DBUG_RETURN_EVENT(result);
}
 
/*
 * Given blob part event, find main table event on inline part.  It
 * should exist (force in TUP) but may arrive later.  If so, create
 * NUL event on main table.  The real event replaces it later.
 */

int
NdbEventBuffer::get_main_data(Gci_container* bucket,
                              EventBufData_hash::Pos& hpos,
                              EventBufData* blob_data)
{
  DBUG_ENTER_EVENT("NdbEventBuffer::get_main_data");

  int blobVersion = blob_data->m_event_op->theBlobVersion;
  assert(blobVersion == 1 || blobVersion == 2);

  NdbEventOperationImpl* main_op = blob_data->m_event_op->theMainOp;
  assert(main_op != NULL);
  const NdbTableImpl* mainTable = main_op->m_eventImpl->m_tableImpl;

  // create LinearSectionPtr for main table key
  LinearSectionPtr ptr[3];

  Uint32 pk_ah[NDB_MAX_NO_OF_ATTRIBUTES_IN_KEY];
  Uint32* pk_data = blob_data->ptr[1].p;
  Uint32 pk_size = 0;

  if (unlikely(blobVersion == 1)) {
    /*
     * Blob PK attribute 0 is concatenated table PK null padded
     * to fixed maximum size.  The actual size and attributes of
     * table PK must be discovered.
     */
    Uint32 max_size = AttributeHeader(blob_data->ptr[0].p[0]).getDataSize();

    Uint32 sz = 0; // words parsed so far
    Uint32 n = 0;
    Uint32 i;
    for (i = 0; n < mainTable->m_noOfKeys; i++) {
      const NdbColumnImpl* c = mainTable->getColumn(i);
      assert(c != NULL);
      if (! c->m_pk)
        continue;

      Uint32 bytesize = c->m_attrSize * c->m_arraySize;
      Uint32 lb, len;
      require(sz < max_size);
      bool ok = NdbSqlUtil::get_var_length(c->m_type, &pk_data[sz],
                                           bytesize, lb, len);
      if (!ok)
      {
        DBUG_RETURN_EVENT(-1);
      }

      AttributeHeader ah(i, lb + len);
      pk_ah[n] = ah.m_value;
      sz += ah.getDataSize();
      n++;
    }
    assert(n == mainTable->m_noOfKeys);
    require(sz <= max_size);
    pk_size = sz;
  } else {
    /*
     * Blob PK starts with separate table PKs.  Total size must be
     * counted and blob attribute ids changed to table attribute ids.
     */
    Uint32 sz = 0; // count size
    Uint32 n = 0;
    Uint32 i;
    for (i = 0; n < mainTable->m_noOfKeys; i++) {
      const NdbColumnImpl* c = mainTable->getColumn(i);
      assert(c != NULL);
      if (! c->m_pk)
        continue;

      AttributeHeader ah(blob_data->ptr[0].p[n]);
      ah.setAttributeId(i);
      pk_ah[n] = ah.m_value;
      sz += ah.getDataSize();
      n++;
    }
    assert(n == mainTable->m_noOfKeys);
    pk_size = sz;
  }

  ptr[0].sz = mainTable->m_noOfKeys;
  ptr[0].p = pk_ah;
  ptr[1].sz = pk_size;
  ptr[1].p = pk_data;
  ptr[2].sz = 0;
  ptr[2].p = 0;

  DBUG_DUMP_EVENT("ah", (char*)ptr[0].p, ptr[0].sz << 2);
  DBUG_DUMP_EVENT("pk", (char*)ptr[1].p, ptr[1].sz << 2);

  // search for main event buffer
  bucket->m_data_hash.search(hpos, main_op, ptr);
  if (hpos.data != NULL)
    DBUG_RETURN_EVENT(0);

  // not found, create a place-holder
  EventBufData* main_data = alloc_data();
  if (main_data == NULL)
    DBUG_RETURN_EVENT(-1);
  SubTableData sdata = *blob_data->sdata;
  sdata.tableId = main_op->m_eventImpl->m_tableImpl->m_id;
  SubTableData::setOperation(sdata.requestInfo, NdbDictionary::Event::_TE_NUL);
  if (copy_data(&sdata, SubTableData::SignalLength, ptr, main_data) != 0)
    DBUG_RETURN_EVENT(-1);
  hpos.data = main_data;

  DBUG_RETURN_EVENT(1);
}

void
NdbEventBuffer::add_blob_data(Gci_container* bucket,
                              EventBufData* main_data,
                              EventBufData* blob_data)
{
  DBUG_ENTER_EVENT("NdbEventBuffer::add_blob_data");
  DBUG_PRINT_EVENT("info", ("main_data=%p blob_data=%p 0x%x %s",
                            main_data, blob_data, m_ndb->getReference(),
                            m_ndb->getNdbObjectName()));
  EventBufData* head;
  head = main_data->m_next_blob;
  while (head != NULL)
  {
    if (head->m_event_op == blob_data->m_event_op)
      break;
    head = head->m_next_blob;
  }
  if (head == NULL)
  {
    head = blob_data;
    head->m_next_blob = main_data->m_next_blob;
    main_data->m_next_blob = head;
  }
  else
  {
    blob_data->m_next = head->m_next;
    head->m_next = blob_data;
  }
  DBUG_VOID_RETURN_EVENT;
}

EventBufData *
NdbEventBuffer::move_data()
{
  // handle received data
  if (!m_complete_data.is_empty())
  {
    // move this list to last in m_event_queue
    m_event_queue.append_list(&m_complete_data);
    m_complete_data.clear();
  }

  if (!m_event_queue.is_empty())
  {
    DBUG_ENTER_EVENT("NdbEventBuffer::move_data");
#ifdef VM_TRACE
    DBUG_PRINT_EVENT("exit",("m_event_queue_count %u 0x%x %s",
                             m_event_queue.count_event_data(),
                             m_ndb->getReference(), m_ndb->getNdbObjectName()));
#endif
    DBUG_RETURN_EVENT(m_event_queue.get_first_event_data());
  }
  return 0;
}

void
Gci_container::append_data(EventBufData *data)
{
  Gci_op g = {data->m_event_op,
              1U << SubTableData::getOperation(data->sdata->requestInfo)};
  add_gci_op(g);

  data->m_next = NULL;
  if (m_tail)
    m_tail->m_next = data;
  else
    m_head = data;

  m_tail = data;
}

void
Gci_container::add_gci_op(Gci_op g)
{
<<<<<<< HEAD
  DBUG_ENTER_EVENT("Gci_container::add_gci_op");
  DBUG_PRINT_EVENT("info", ("p.op: %p  g.event_types: %x", g.op, g.event_types));
=======
  DBUG_ENTER_EVENT("EventBufData_list::add_gci_op");
  DBUG_PRINT_EVENT("info", ("p.op: %p  g.event_types: %x g.cumulative_any_value: %x", g.op, g.event_types, g.cumulative_any_value));
>>>>>>> 10a0e449
  assert(g.op != NULL && g.op->theMainOp == NULL); // as in nextEvent
  Uint32 i;
  for (i = 0; i < m_gci_op_count; i++) {
    if (m_gci_op_list[i].op == g.op)
      break;
  }
  if (i < m_gci_op_count) {
    m_gci_op_list[i].event_types |= g.event_types;
    m_gci_op_list[i].cumulative_any_value &= g.cumulative_any_value;
  } else {
    if (m_gci_op_count == m_gci_op_alloc) {
      Uint32 n = 1 + 2 * m_gci_op_alloc;
      Gci_op* old_list = m_gci_op_list;

      void* memptr = m_event_buffer->alloc(n*sizeof(Gci_op));
      assert(memptr != NULL);  // alloc failure catched in ::alloc()
      m_gci_op_list = new(memptr) Gci_op[n];

      if (m_gci_op_alloc != 0) {
        Uint32 bytes = m_gci_op_alloc * sizeof(Gci_op);
        memcpy(m_gci_op_list, old_list, bytes);
        DBUG_PRINT_EVENT("info", ("this: %p  delete m_gci_op_list: %p",
                                  this, old_list));
      }
      else
        assert(old_list == 0);
      DBUG_PRINT_EVENT("info", ("this: %p  new m_gci_op_list: %p",
                                this, m_gci_op_list));
      m_gci_op_alloc = n;
    }
    assert(m_gci_op_count < m_gci_op_alloc);
#ifndef DBUG_OFF
    i = m_gci_op_count;
#endif
    m_gci_op_list[m_gci_op_count++] = g;
  }
  DBUG_PRINT_EVENT("exit", ("m_gci_op_list[%u].event_types: %x", i, m_gci_op_list[i].event_types));
  DBUG_VOID_RETURN_EVENT;
}

EpochData*
Gci_container::createEpochData(Uint64 gci)
{
  DBUG_ENTER_EVENT("Gci_container::createEpochData");
  DBUG_PRINT_EVENT("info", ("this: %p  gci: %u/%u",
                            this, (Uint32)(gci >> 32), (Uint32)gci));
  assert(gci != 0);
  assert(gci == m_gci);
  assert(m_head);

  void* memptr = m_event_buffer->alloc(sizeof(EpochData));
  assert(memptr != NULL);  // alloc failure catched in ::alloc()
  const MonotonicEpoch epoch(m_event_buffer->m_epoch_generation,gci);
  EpochData *newEpochData = new(memptr) EpochData(epoch, m_gci_op_list,
                                                  m_gci_op_count,
                                                  m_head);

  DBUG_PRINT_EVENT("info", ("created EpochData: %p  m_gci_op_list: %p",
                      newEpochData, m_gci_op_list));

  m_head = m_tail = NULL;
  m_gci_op_list = NULL;
  m_gci_op_count = 0;
  m_gci_op_alloc = 0;
  DBUG_RETURN_EVENT(newEpochData);
}



NdbEventOperation*
NdbEventBuffer::createEventOperation(const char* eventName,
				     NdbError &theError)
{
  DBUG_ENTER("NdbEventBuffer::createEventOperation");

  if (m_ndb->theImpl->m_ev_op == NULL)
  {
    //Any buffered events should have been discarded
    //when we dropped last event op - Prior to this create:
    assert(m_event_queue.is_empty());
  }

  NdbEventOperation* tOp= new NdbEventOperation(m_ndb, eventName);
  if (tOp == 0)
  {
    theError.code= 4000;
    DBUG_RETURN(NULL);
  }
  if (tOp->getState() != NdbEventOperation::EO_CREATED) {
    theError.code= tOp->getNdbError().code;
    delete tOp;
    DBUG_RETURN(NULL);
  }
  // add user reference
  // removed in dropEventOperation
  getEventOperationImpl(tOp)->m_ref_count = 1;
  DBUG_PRINT("info", ("m_ref_count: %u for op: %p 0x%x %s",
                      getEventOperationImpl(tOp)->m_ref_count,
                      getEventOperationImpl(tOp), m_ndb->getReference(),
                      m_ndb->getNdbObjectName()));
  DBUG_RETURN(tOp);
}

NdbEventOperationImpl*
NdbEventBuffer::createEventOperationImpl(NdbEventImpl& evnt,
                                         NdbError &theError)
{
  DBUG_ENTER("NdbEventBuffer::createEventOperationImpl");
  NdbEventOperationImpl* tOp= new NdbEventOperationImpl(m_ndb, evnt);
  if (tOp == 0)
  {
    theError.code= 4000;
    DBUG_RETURN(NULL);
  }
  if (tOp->getState() != NdbEventOperation::EO_CREATED) {
    theError.code= tOp->getNdbError().code;
    delete tOp;
    DBUG_RETURN(NULL);
  }
  DBUG_RETURN(tOp);
}

void
NdbEventBuffer::dropEventOperation(NdbEventOperation* tOp)
{
  DBUG_ENTER("NdbEventBuffer::dropEventOperation");
  NdbEventOperationImpl* op= getEventOperationImpl(tOp);

  op->stop();
  // stop blob event ops
  if (op->theMainOp == NULL)
  {
    MonotonicEpoch max_stop_gci = op->m_stop_gci;
    NdbEventOperationImpl* tBlobOp = op->theBlobOpList;
    while (tBlobOp != NULL)
    {
      tBlobOp->stop();
      MonotonicEpoch stop_gci = tBlobOp->m_stop_gci;
      if (stop_gci > max_stop_gci)
        max_stop_gci = stop_gci;
      tBlobOp = tBlobOp->m_next;
    }
    tBlobOp = op->theBlobOpList;
    while (tBlobOp != NULL)
    {
      tBlobOp->m_stop_gci = max_stop_gci;
      tBlobOp = tBlobOp->m_next;
    }
    op->m_stop_gci = max_stop_gci;
  }

  /**
   * Needs mutex lock as report_node_XXX accesses list...
   */
  NdbMutex_Lock(m_mutex);

  // release blob handles now, further access is user error
  if (op->theMainOp == NULL)
  {
    while (op->theBlobList != NULL)
    {
      NdbBlob* tBlob = op->theBlobList;
      op->theBlobList = tBlob->theNext;
      m_ndb->releaseNdbBlob(tBlob);
    }
  }

  if (op->m_next)
    op->m_next->m_prev= op->m_prev;
  if (op->m_prev)
    op->m_prev->m_next= op->m_next;
  else
    m_ndb->theImpl->m_ev_op= op->m_next;
  
  assert(m_ndb->theImpl->m_ev_op == 0 || m_ndb->theImpl->m_ev_op->m_prev == 0);
  
  DBUG_ASSERT(op->m_ref_count > 0);
  // remove user reference
  // added in createEventOperation
  // user error to use reference after this
  op->m_ref_count--;
  DBUG_PRINT("info", ("m_ref_count: %u for op: %p 0x%x %s",
                      op->m_ref_count, op, m_ndb->getReference(),
                      m_ndb->getNdbObjectName()));
  if (op->m_ref_count == 0)
  {
    DBUG_PRINT("info", ("deleting op: %p 0x%x %s",
                        op, m_ndb->getReference(), m_ndb->getNdbObjectName()));
    delete op->m_facade;
  }
  else
  {
    op->m_next= m_dropped_ev_op;
    op->m_prev= 0;
    if (m_dropped_ev_op)
      m_dropped_ev_op->m_prev= op;
    m_dropped_ev_op= op;
  }

  if (m_active_op_count == 0)
  {
    /**
     * Client dropped all event operations. Thus, all buffered, polled
     * and unpolled, (completed) events can now safely be discarded.
     */
    consume_all();

    /* Clean up obsolete receiver thread data. */
    init_gci_containers();
  }

  NdbMutex_Unlock(m_mutex);
  DBUG_VOID_RETURN;
}

void
NdbEventBuffer::reportStatus(ReportReason reason)
{
  if (reason != NO_REPORT)
    goto send_report;

  /* Exclude LOW/ENOUGH_FREE_EVENTBUFFER reporting if
   * m_free_thresh is not configured or
   * event buffer has unlimited memory available
   */
  if (m_free_thresh && m_max_alloc > 0)
  {
    Uint32 free_data_sz = 0;
    if (m_max_alloc > get_used_data_sz())
      free_data_sz = m_max_alloc - get_used_data_sz();

    if (100*free_data_sz < m_min_free_thresh*(Uint64)m_max_alloc &&
        m_total_alloc > 1024*1024)
    {
      /* report less free buffer than m_free_thresh,
         next report when more free than 2 * m_free_thresh
      */
      m_min_free_thresh= 0;
      m_max_free_thresh= 2 * m_free_thresh;
      reason = LOW_FREE_EVENTBUFFER;
      goto send_report;
    }
  
    if (100*free_data_sz > m_max_free_thresh*(Uint64)m_max_alloc &&
        m_total_alloc > 1024*1024)
    {
      /* report more free than 2 * m_free_thresh
         next report when less free than m_free_thresh
      */
      m_min_free_thresh= m_free_thresh;
      m_max_free_thresh= 100;
      reason = ENOUGH_FREE_EVENTBUFFER;
      goto send_report;
    }
  }

  if (m_gci_slip_thresh &&
      (m_buffered_epochs >= m_gci_slip_thresh) &&
      NdbTick_Elapsed(m_last_log_time, NdbTick_getCurrentTicks()).milliSec() >= 10000)
  {
    m_last_log_time = NdbTick_getCurrentTicks();
    reason = BUFFERED_EPOCHS_OVER_THRESHOLD;
    goto send_report;
  }

  return;

send_report:
  Uint32 data[10];
  data[0]= NDB_LE_EventBufferStatus2;
  data[1]= get_used_data_sz();
  data[2]= m_total_alloc;
  data[3]= m_max_alloc;
  data[4]= (Uint32)(m_latest_consumed_epoch);
  data[5]= (Uint32)(m_latest_consumed_epoch >> 32);
  data[6]= (Uint32)(m_latestGCI);
  data[7]= (Uint32)(m_latestGCI >> 32);
  data[8]= (Uint32)(m_ndb->getReference());
  data[9]= (Uint32)(reason);
  Ndb_internal::send_event_report(true, m_ndb, data, 10);
}

void
NdbEventBuffer::get_event_buffer_memory_usage(Ndb::EventBufferMemoryUsage& usage)
{
  const Uint32 used_data_sz = get_used_data_sz();

  usage.allocated_bytes = m_total_alloc;
  usage.used_bytes = used_data_sz;

  // If there's no configured max limit then
  // the percentage is a fraction of the total allocated.

  Uint32 ret = 0;
  // m_max_alloc == 0 ==> unlimited usage,
  if (m_max_alloc > 0)
    ret = (Uint32)((100 * (Uint64)used_data_sz) / m_max_alloc);
  else if (m_total_alloc > 0)
    ret = (Uint32)((100 * (Uint64)used_data_sz) / m_total_alloc);

  usage.usage_percent = ret;
}

Uint32
EventBufData::get_size() const
{
  // Calc size in aligned Uint32 words
  Uint32 size = (sizeof(SubTableData) + 3) >> 2;
  size += ptr[0].sz + ptr[1].sz + ptr[2].sz;

  // Convert to bytes;
  size <<= 2;

  // Add length of blob fragments.
  // Possibly multiple BLOBs are chained with 'next_blob' and
  // added by get_size() being recursively
  EventBufData* blob = m_next_blob;
  while (blob)
  {
    size += blob->get_size();
    blob = blob->m_next;
  }
  return size;
}

Uint32
EventBufData::get_count() const
{
  Uint32 count = 1;
  EventBufData* blob = m_next_blob;
  while (blob)
  {
    count += blob->get_count();
    blob = blob->m_next;
  }
  return count;
}

Uint32
Gci_container::count_event_data() const
{
  Uint32 count = 0;
  EventBufData* data = m_head;
  while (data != NULL)
  {
    count += data->get_count();
    data = data->m_next;
  }
  return count;
}

Uint32
EpochData::count_event_data() const
{
  Uint32 count = 0;
  EventBufData* data = m_data;
  while (data != NULL)
  {
    count += data->get_count();
    data = data->m_next;
  }
  return count;
}
 
Uint32
EpochDataList::count_event_data() const
{
  Uint32 count = 0;
  EpochData* epoch = m_head;
  while (epoch != NULL)
  {
    count += epoch->count_event_data();
    epoch = epoch->m_next;
  }
  return count;
}


// hash table routines

// could optimize the all-fixed case
Uint32
EventBufData_hash::getpkhash(NdbEventOperationImpl* op,
                             LinearSectionPtr ptr[3])
{
  DBUG_ENTER_EVENT("EventBufData_hash::getpkhash");
  DBUG_DUMP_EVENT("ah", (char*)ptr[0].p, ptr[0].sz << 2);
  DBUG_DUMP_EVENT("pk", (char*)ptr[1].p, ptr[1].sz << 2);

  const NdbTableImpl* tab = op->m_eventImpl->m_tableImpl;

  // in all cases ptr[0] = pk ah.. ptr[1] = pk ad..
  // for pk update (to equivalent pk) post/pre values give same hash
  Uint32 nkey = tab->m_noOfKeys;
  assert(nkey != 0 && nkey <= ptr[0].sz);
  const Uint32* hptr = ptr[0].p;
  const uchar* dptr = (uchar*)ptr[1].p;

  // hash registers
  ulong nr1 = 0;
  ulong nr2 = 0;
  while (nkey-- != 0)
  {
    AttributeHeader ah(*hptr++);
    Uint32 bytesize = ah.getByteSize();
    assert(dptr + bytesize <= (uchar*)(ptr[1].p + ptr[1].sz));

    Uint32 i = ah.getAttributeId();
    const NdbColumnImpl* col = tab->getColumn(i);
    require(col != 0);

    Uint32 lb, len;
    bool ok = NdbSqlUtil::get_var_length(col->m_type, dptr, bytesize, lb, len);
    require(ok);

    CHARSET_INFO* cs = col->m_cs ? col->m_cs : &my_charset_bin;
    (*cs->coll->hash_sort)(cs, dptr + lb, len, &nr1, &nr2);
    dptr += ((bytesize + 3) / 4) * 4;
  }
  DBUG_PRINT_EVENT("info", ("hash result=%08x", nr1));
  DBUG_RETURN_EVENT(nr1);
}

bool
EventBufData_hash::getpkequal(NdbEventOperationImpl* op,
                              LinearSectionPtr ptr1[3],
                              LinearSectionPtr ptr2[3])
{
  DBUG_ENTER_EVENT("EventBufData_hash::getpkequal");
  DBUG_DUMP_EVENT("ah1", (char*)ptr1[0].p, ptr1[0].sz << 2);
  DBUG_DUMP_EVENT("pk1", (char*)ptr1[1].p, ptr1[1].sz << 2);
  DBUG_DUMP_EVENT("ah2", (char*)ptr2[0].p, ptr2[0].sz << 2);
  DBUG_DUMP_EVENT("pk2", (char*)ptr2[1].p, ptr2[1].sz << 2);

  const NdbTableImpl* tab = op->m_eventImpl->m_tableImpl;

  Uint32 nkey = tab->m_noOfKeys;
  assert(nkey != 0 && nkey <= ptr1[0].sz && nkey <= ptr2[0].sz);
  const Uint32* hptr1 = ptr1[0].p;
  const Uint32* hptr2 = ptr2[0].p;
  const uchar* dptr1 = (uchar*)ptr1[1].p;
  const uchar* dptr2 = (uchar*)ptr2[1].p;

  bool equal = true;

  while (nkey-- != 0)
  {
    AttributeHeader ah1(*hptr1++);
    AttributeHeader ah2(*hptr2++);
    // sizes can differ on update of varchar endspace
    Uint32 bytesize1 = ah1.getByteSize();
    Uint32 bytesize2 = ah2.getByteSize();
    assert(dptr1 + bytesize1 <= (uchar*)(ptr1[1].p + ptr1[1].sz));
    assert(dptr2 + bytesize2 <= (uchar*)(ptr2[1].p + ptr2[1].sz));

    assert(ah1.getAttributeId() == ah2.getAttributeId());
    Uint32 i = ah1.getAttributeId();
    const NdbColumnImpl* col = tab->getColumn(i);
    assert(col != 0);

    Uint32 lb1, len1;
    bool ok1 = NdbSqlUtil::get_var_length(col->m_type, dptr1, bytesize1, lb1, len1);
    Uint32 lb2, len2;
    bool ok2 = NdbSqlUtil::get_var_length(col->m_type, dptr2, bytesize2, lb2, len2);
    require(ok1 && ok2 && lb1 == lb2);

    CHARSET_INFO* cs = col->m_cs ? col->m_cs : &my_charset_bin;
    int res = (cs->coll->strnncollsp)(cs, dptr1 + lb1, len1, dptr2 + lb2, len2, false);
    if (res != 0)
    {
      equal = false;
      break;
    }
    dptr1 += ((bytesize1 + 3) / 4) * 4;
    dptr2 += ((bytesize2 + 3) / 4) * 4;
  }

  DBUG_PRINT_EVENT("info", ("equal=%s", equal ? "true" : "false"));
  DBUG_RETURN_EVENT(equal);
}

void
EventBufData_hash::search(Pos& hpos,
                          NdbEventOperationImpl* op,
                          LinearSectionPtr ptr[3])
{
  DBUG_ENTER_EVENT("EventBufData_hash::search");
  Uint32 pkhash = getpkhash(op, ptr);
  Uint32 index = (op->m_oid ^ pkhash) % GCI_EVENT_HASH_SIZE;
  EventBufData* data = m_hash[index];
  while (data != 0)
  {
    if (data->m_event_op == op &&
        data->m_pkhash == pkhash &&
        getpkequal(op, data->ptr, ptr))
      break;
    data = data->m_next_hash;
  }
  hpos.index = index;
  hpos.data = data;
  hpos.pkhash = pkhash;
  DBUG_PRINT_EVENT("info", ("search result=%p", data));
  DBUG_VOID_RETURN_EVENT;
}

template class Vector<Gci_container_pod>;<|MERGE_RESOLUTION|>--- conflicted
+++ resolved
@@ -1845,32 +1845,19 @@
 NdbEventOperationImpl*
 NdbEventBuffer::getEpochEventOperations(Uint32* iter, Uint32* event_types, Uint32* cumulative_any_value)
 {
-<<<<<<< HEAD
-  DBUG_ENTER("NdbEventBuffer::getGCIEventOperations");
+  DBUG_ENTER("NdbEventBuffer::getEpochEventOperations");
   EpochData *epoch = m_event_queue.first_epoch();
   if (*iter < epoch->m_gci_op_count)
-=======
-  DBUG_ENTER("NdbEventBuffer::getEpochEventOperations");
-  EventBufData_list::Gci_ops *gci_ops = m_available_data.first_gci_ops();
-  if (*iter < gci_ops->m_gci_op_count)
->>>>>>> 10a0e449
   {
     Gci_op g = epoch->m_gci_op_list[(*iter)++];
     if (event_types != NULL)
       *event_types = g.event_types;
-<<<<<<< HEAD
-    DBUG_PRINT("info", ("gci: %u  g.op: 0x%lx  g.event_types: 0x%lx 0x%x %s",
-                        (unsigned)epoch->m_gci.getGCI(), (long) g.op,
-                        (long) g.event_types, m_ndb->getReference(),
-                        m_ndb->getNdbObjectName()));
-=======
     if (cumulative_any_value != NULL)
       *cumulative_any_value = g.cumulative_any_value;
     DBUG_PRINT("info", ("gci: %u  g.op: 0x%lx  g.event_types: 0x%lx g.cumulative_any_value: 0x%lx 0x%x %s",
-                        (unsigned)gci_ops->m_gci.getGCI(), (long) g.op,
+                        (unsigned)epoch->m_gci.getGCI(), (long) g.op,
                         (long) g.event_types, (long) g.cumulative_any_value,
                         m_ndb->getReference(), m_ndb->getNdbObjectName()));
->>>>>>> 10a0e449
     DBUG_RETURN(g.op);
   }
   DBUG_RETURN(NULL);
@@ -3290,26 +3277,15 @@
         // since the flags represent multiple ops on multiple PKs
         // XXX fix by doing merge at end of epoch (extra mem cost)
         {
-<<<<<<< HEAD
-          Gci_op g = { op, (1U << operation) };
+          Uint32 any_value = sdata->anyValue;
+          Gci_op g = { op, (1U << operation), any_value };
           bucket->add_gci_op(g);
         }
         {
+          Uint32 any_value = data->sdata->anyValue;
           Gci_op g = { op, 
-                       (1U << SubTableData::getOperation(data->sdata->requestInfo))};
+                       (1U << SubTableData::getOperation(data->sdata->requestInfo)), any_value};
           bucket->add_gci_op(g);
-=======
-          Uint32 any_value = sdata->anyValue;
-          EventBufData_list::Gci_op g = { op, (1U << operation), any_value };
-          bucket->m_data.add_gci_op(g);
-        }
-        {
-          Uint32 any_value = data->sdata->anyValue;
-          EventBufData_list::Gci_op 
-	    g = { op, 
-		  (1U << SubTableData::getOperation(data->sdata->requestInfo)), any_value};
-          bucket->m_data.add_gci_op(g);
->>>>>>> 10a0e449
         }
       }
     }
@@ -4066,7 +4042,8 @@
 Gci_container::append_data(EventBufData *data)
 {
   Gci_op g = {data->m_event_op,
-              1U << SubTableData::getOperation(data->sdata->requestInfo)};
+              1U << SubTableData::getOperation(data->sdata->requestInfo),
+              data->sdata->anyValue};
   add_gci_op(g);
 
   data->m_next = NULL;
@@ -4081,13 +4058,8 @@
 void
 Gci_container::add_gci_op(Gci_op g)
 {
-<<<<<<< HEAD
   DBUG_ENTER_EVENT("Gci_container::add_gci_op");
-  DBUG_PRINT_EVENT("info", ("p.op: %p  g.event_types: %x", g.op, g.event_types));
-=======
-  DBUG_ENTER_EVENT("EventBufData_list::add_gci_op");
   DBUG_PRINT_EVENT("info", ("p.op: %p  g.event_types: %x g.cumulative_any_value: %x", g.op, g.event_types, g.cumulative_any_value));
->>>>>>> 10a0e449
   assert(g.op != NULL && g.op->theMainOp == NULL); // as in nextEvent
   Uint32 i;
   for (i = 0; i < m_gci_op_count; i++) {
