/*
   Copyright (C) 2003 MySQL AB
    All rights reserved. Use is subject to license terms.

   This program is free software; you can redistribute it and/or modify
   it under the terms of the GNU General Public License as published by
   the Free Software Foundation; version 2 of the License.

   This program is distributed in the hope that it will be useful,
   but WITHOUT ANY WARRANTY; without even the implied warranty of
   MERCHANTABILITY or FITNESS FOR A PARTICULAR PURPOSE.  See the
   GNU General Public License for more details.

   You should have received a copy of the GNU General Public License
   along with this program; if not, write to the Free Software
   Foundation, Inc., 51 Franklin St, Fifth Floor, Boston, MA 02110-1301  USA
*/




/*****************************************************************************
Name:          Ndb.cpp
******************************************************************************/

#include <ndb_global.h>


#include "NdbApiSignal.hpp"
#include "NdbImpl.hpp"
#include <NdbOperation.hpp>
#include <NdbTransaction.hpp>
#include <NdbEventOperation.hpp>
#include <NdbEventOperationImpl.hpp>
#include <NdbRecAttr.hpp>
#include <md5_hash.hpp>
#include <NdbSleep.h>
#include <NdbOut.hpp>
#include <ndb_limits.h>
#include "API.hpp"
#include <NdbEnv.h>
#include <BaseString.hpp>
#include <NdbSqlUtil.hpp>

/****************************************************************************
void connect();

Connect to any node which has no connection at the moment.
****************************************************************************/
NdbTransaction* Ndb::doConnect(Uint32 tConNode) 
{
  Uint32        tNode;
  Uint32        tAnyAlive = 0;
  int TretCode= 0;

  DBUG_ENTER("Ndb::doConnect");

  if (tConNode != 0) {
    TretCode = NDB_connect(tConNode);
    if ((TretCode == 1) || (TretCode == 2)) {
//****************************************************************************
// We have connections now to the desired node. Return
//****************************************************************************
      DBUG_RETURN(getConnectedNdbTransaction(tConNode));
    } else if (TretCode < 0) {
      DBUG_RETURN(NULL);
    } else if (TretCode != 0) {
      tAnyAlive = 1;
    }//if
  }//if
//****************************************************************************
// We will connect to any node. Make sure that we have connections to all
// nodes.
//****************************************************************************
  if (theImpl->m_optimized_node_selection)
  {
    Ndb_cluster_connection_node_iter &node_iter= 
      theImpl->m_node_iter;
    theImpl->m_ndb_cluster_connection.init_get_next_node(node_iter);
    while ((tNode= theImpl->m_ndb_cluster_connection.get_next_node(node_iter)))
    {
      TretCode= NDB_connect(tNode);
      if ((TretCode == 1) ||
	  (TretCode == 2))
      {
//****************************************************************************
// We have connections now to the desired node. Return
//****************************************************************************
	DBUG_RETURN(getConnectedNdbTransaction(tNode));
      } else if (TretCode < 0) {
        DBUG_RETURN(NULL);
      } else if (TretCode != 0) {
	tAnyAlive= 1;
      }//if
      DBUG_PRINT("info",("tried node %d, TretCode %d, error code %d, %s",
			 tNode, TretCode, getNdbError().code,
			 getNdbError().message));
    }
  }
  else // just do a regular round robin
  {
    Uint32 tNoOfDbNodes= theImpl->theNoOfDBnodes;
    Uint32 &theCurrentConnectIndex= theImpl->theCurrentConnectIndex;
    UintR Tcount = 0;
    do {
      theCurrentConnectIndex++;
      if (theCurrentConnectIndex >= tNoOfDbNodes)
	theCurrentConnectIndex = 0;

      Tcount++;
      tNode= theImpl->theDBnodes[theCurrentConnectIndex];
      TretCode= NDB_connect(tNode);
      if ((TretCode == 1) ||
	  (TretCode == 2))
      {
//****************************************************************************
// We have connections now to the desired node. Return
//****************************************************************************
	DBUG_RETURN(getConnectedNdbTransaction(tNode));
      } else if (TretCode < 0) {
        DBUG_RETURN(NULL);
      } else if (TretCode != 0) {
	tAnyAlive= 1;
      }//if
      DBUG_PRINT("info",("tried node %d TretCode %d", tNode, TretCode));
    } while (Tcount < tNoOfDbNodes);
  }
//****************************************************************************
// We were unable to find a free connection. If no node alive we will report
// error code for cluster failure otherwise connection failure.
//****************************************************************************
  if (tAnyAlive == 1) {
#ifdef VM_TRACE
    ndbout << "TretCode = " << TretCode << endl;
#endif
    theError.code = 4006;
  } else {
    theError.code = 4009;
  }//if
  DBUG_RETURN(NULL);
}

int 
Ndb::NDB_connect(Uint32 tNode) 
{
//****************************************************************************
// We will perform seize of a transaction record in DBTC in the specified node.
//***************************************************************************
  
  int	         tReturnCode;

  DBUG_ENTER("Ndb::NDB_connect");

  NdbTransaction * tConArray = theConnectionArray[tNode];
  if (tConArray != NULL) {
    DBUG_RETURN(2);
  }
  
  NdbTransaction * tNdbCon = getNdbCon();	// Get free connection object.
  if (tNdbCon == NULL) {
    DBUG_RETURN(4);
  }//if
  NdbApiSignal*	tSignal = getSignal();		// Get signal object
  if (tSignal == NULL) {
    releaseNdbCon(tNdbCon);
    DBUG_RETURN(4);
  }//if
  if (tSignal->setSignal(GSN_TCSEIZEREQ) == -1) {
    releaseNdbCon(tNdbCon);
    releaseSignal(tSignal);
    DBUG_RETURN(4);
  }//if
  tSignal->setData(tNdbCon->ptr2int(), 1);
//************************************************
// Set connection pointer as NdbTransaction object
//************************************************
  tSignal->setData(theMyRef, 2);	// Set my block reference
  tNdbCon->Status(NdbTransaction::Connecting); // Set status to connecting
  Uint32 nodeSequence;
  tReturnCode= sendRecSignal(tNode, WAIT_TC_SEIZE, tSignal,
                             0, &nodeSequence);
  releaseSignal(tSignal); 
  if ((tReturnCode == 0) && (tNdbCon->Status() == NdbTransaction::Connected)) {
    //************************************************
    // Send and receive was successful
    //************************************************
    NdbTransaction* tPrevFirst = theConnectionArray[tNode];
    tNdbCon->setConnectedNodeId(tNode, nodeSequence);
    
    tNdbCon->setMyBlockReference(theMyRef);
    theConnectionArray[tNode] = tNdbCon;
    tNdbCon->theNext = tPrevFirst;
    DBUG_RETURN(1);
  } else {
//****************************************************************************
// Unsuccessful connect is indicated by 3.
//****************************************************************************
    DBUG_PRINT("info",
	       ("unsuccessful connect tReturnCode %d, tNdbCon->Status() %d",
		tReturnCode, tNdbCon->Status()));
    releaseNdbCon(tNdbCon);
    if (theError.code == 299 || // single user mode
        theError.code == 281 )  // cluster shutdown in progress
    {
      // no need to retry with other node
      DBUG_RETURN(-1);
    }

    /**
     * If node was dead, report 0...
     *
     * Btw, the sendRecSignal-method should taken out and shot
     */
    switch(tReturnCode){
    case -2:
    case -3:
      DBUG_RETURN(0);
    }

    DBUG_RETURN(3);
  }//if
}//Ndb::NDB_connect()

NdbTransaction *
Ndb::getConnectedNdbTransaction(Uint32 nodeId){
  NdbTransaction* next = theConnectionArray[nodeId];
  theConnectionArray[nodeId] = next->theNext;
  next->theNext = NULL;

  return next;
}//Ndb::getConnectedNdbTransaction()

/*****************************************************************************
disconnect();

Remark:        Disconnect all connections to the database. 
*****************************************************************************/
void 
Ndb::doDisconnect()
{
  DBUG_ENTER("Ndb::doDisconnect");
  NdbTransaction* tNdbCon;
  CHECK_STATUS_MACRO_VOID;

  Uint32 tNoOfDbNodes = theImpl->theNoOfDBnodes;
  Uint8 *theDBnodes= theImpl->theDBnodes;
  DBUG_PRINT("info", ("theNoOfDBnodes=%d", tNoOfDbNodes));
  UintR i;
  for (i = 0; i < tNoOfDbNodes; i++) {
    Uint32 tNode = theDBnodes[i];
    tNdbCon = theConnectionArray[tNode];
    while (tNdbCon != NULL) {
      NdbTransaction* tmpNdbCon = tNdbCon;
      tNdbCon = tNdbCon->theNext;
      releaseConnectToNdb(tmpNdbCon);
    }//while
  }//for
  tNdbCon = theTransactionList;
  while (tNdbCon != NULL) {
    NdbTransaction* tmpNdbCon = tNdbCon;
    tNdbCon = tNdbCon->theNext;
    releaseConnectToNdb(tmpNdbCon);
  }//while
  DBUG_VOID_RETURN;
}//Ndb::disconnect()

/*****************************************************************************
int waitUntilReady(int timeout);

Return Value:   Returns 0 if the Ndb is ready within timeout seconds.
                Returns -1 otherwise.
Remark:         Waits until a node has status != 0
*****************************************************************************/ 
int
Ndb::waitUntilReady(int timeout)
{
  DBUG_ENTER("Ndb::waitUntilReady");
  int secondsCounter = 0;
  int milliCounter = 0;

  if (theInitState != Initialised) {
    // Ndb::init is not called
    theError.code = 4256;
    DBUG_RETURN(-1);
  }

  while (theNode == 0) {
    if (secondsCounter >= timeout)
    {
      theError.code = 4269;
      DBUG_RETURN(-1);
    }
    NdbSleep_MilliSleep(100);
    milliCounter += 100;
    if (milliCounter >= 1000) {
      secondsCounter++;
      milliCounter = 0;
    }//if
  }

  if (theImpl->m_ndb_cluster_connection.wait_until_ready
      (timeout-secondsCounter,30) < 0)
  {
    theError.code = 4009;
    DBUG_RETURN(-1);
  }

  DBUG_RETURN(0);
}

/*****************************************************************************
NdbTransaction* computeHash()

Return Value:   Returns 0 for success, NDBAPI error code otherwise
Remark:         Computes the distribution hash value for a row with the
                supplied distribtion key values.
                Only relevant for natively partitioned tables.
*****************************************************************************/ 
int
Ndb::computeHash(Uint32 *retval,
                 const NdbDictionary::Table *table,
                 const struct Key_part_ptr * keyData, 
                 void* buf, Uint32 bufLen)
{
  Uint32 j = 0;
  Uint32 sumlen = 0; // Needed len
  const NdbTableImpl* impl = &NdbTableImpl::getImpl(*table);
  const NdbColumnImpl* const * cols = impl->m_columns.getBase();
  Uint32 len;
  char* pos;

  Uint32 colcnt = impl->m_columns.size();
  Uint32 parts = impl->m_noOfDistributionKeys;

  if (unlikely(impl->m_fragmentType == NdbDictionary::Object::UserDefined))
  {
    /* Calculating native hash on keys in user defined 
     * partitioned table is probably part of a bug
     */
    goto euserdeftable;
  }

  if (parts == 0)
  {
    parts = impl->m_noOfKeys;
  }

  for (Uint32 i = 0; i<parts; i++)
  {
    if (unlikely(keyData[i].ptr == 0))
      goto enullptr;
  }

  if (unlikely(keyData[parts].ptr != 0))
    goto emissingnullptr;

  const NdbColumnImpl* partcols[NDB_MAX_NO_OF_ATTRIBUTES_IN_KEY];
  for (Uint32 i = 0; i<colcnt && j < parts; i++)
  {
    if (cols[i]->m_distributionKey)
    {
      // wl3717_todo
      // char allowed now as dist key so this case should be tested
      partcols[j++] = cols[i];
    }
  }
  DBUG_ASSERT(j == parts);

  for (Uint32 i = 0; i<parts; i++)
  {
    Uint32 lb, len;
    if (unlikely(!NdbSqlUtil::get_var_length(partcols[i]->m_type, 
					     keyData[i].ptr, 
					     keyData[i].len,
					     lb, len)))
      goto emalformedkey;

    if (unlikely(keyData[i].len < (lb + len)))
      goto elentosmall;
    
    Uint32 maxlen = (partcols[i]->m_attrSize * partcols[i]->m_arraySize);

    if (unlikely(lb == 0 && keyData[i].len != maxlen))
      goto emalformedkey;
    
    if (partcols[i]->m_cs)
    {
      Uint32 xmul = partcols[i]->m_cs->strxfrm_multiply;
      xmul = xmul ? xmul : 1;
      len = xmul * (maxlen - lb);
    }

    len = (lb + len + 3) & ~(Uint32)3;
    sumlen += len;

  }
  
  if (buf)
  {
    /* Get 64-bit aligned ptr required for hashing */
    assert(bufLen != 0);
    UintPtr org = UintPtr(buf);
    UintPtr use = (org + 7) & ~(UintPtr)7;

    buf = (void*)use;
    bufLen -= Uint32(use - org);

    if (unlikely(sumlen > bufLen))
      goto ebuftosmall;
  }
  else
  {
    buf = malloc(sumlen);
    if (unlikely(buf == 0))
      goto enomem;
    bufLen = 0;
    assert((UintPtr(buf) & 7) == 0);
  }
  
  pos = (char*)buf;
  for (Uint32 i = 0; i<parts; i++)
  {
    Uint32 lb, len;
    NdbSqlUtil::get_var_length(partcols[i]->m_type, 
			       keyData[i].ptr, keyData[i].len, lb, len);
    CHARSET_INFO* cs;
    if ((cs = partcols[i]->m_cs))
    {
      Uint32 xmul = cs->strxfrm_multiply;
      if (xmul == 0)
	xmul = 1;
      /*
       * Varchar end-spaces are ignored in comparisons.  To get same hash
       * we blank-pad to maximum length via strnxfrm.
       */
      Uint32 maxlen = (partcols[i]->m_attrSize * partcols[i]->m_arraySize);
      Uint32 dstLen = xmul * (maxlen - lb);
      int n = NdbSqlUtil::strnxfrm_bug7284(cs, 
					   (unsigned char*)pos, 
					   dstLen, 
					   ((unsigned char*)keyData[i].ptr)+lb,
					   len);
      
      if (unlikely(n == -1))
	goto emalformedstring;
      
      while ((n & 3) != 0) 
      {
	pos[n++] = 0;
      }
      pos += n;
    }
    else
    {
      len += lb;
      memcpy(pos, keyData[i].ptr, len);
      while (len & 3)
      {
	* (pos + len++) = 0;
      }
      pos += len;
    }
  }
  len = Uint32(UintPtr(pos) - UintPtr(buf));
  assert((len & 3) == 0);

  Uint32 values[4];
  md5_hash(values, (const Uint64*)buf, len >> 2);
  
  if (retval)
  {
    * retval = values[1];
  }
  
  if (bufLen == 0)
    free(buf);
  
  return 0;
  
euserdeftable:
  return 4544;
  
enullptr:
  return 4316;
  
emissingnullptr:
  return 4276;

elentosmall:
  return 4277;

ebuftosmall:
  return 4278;

emalformedstring:
  if (bufLen == 0)
    free(buf);
  
  return 4279;
  
emalformedkey:
  return 4280;

enomem:
  return 4000;
}

int
Ndb::computeHash(Uint32 *retval,
                 const NdbRecord *keyRec,
                 const char *keyData, 
                 void* buf, Uint32 bufLen)
{
  Uint32 len;
  char* pos = NULL;

  Uint32 parts = keyRec->distkey_index_length;

  if (unlikely(keyRec->flags & NdbRecord::RecHasUserDefinedPartitioning))
  {
    /* Calculating native hash on keys in user defined 
     * partitioned table is probably part of a bug
     */
    goto euserdeftable;
  }

  if (buf)
  {
    /* Get 64-bit aligned address as required for hashing */
    assert(bufLen != 0);
    UintPtr org = UintPtr(buf);
    UintPtr use = (org + 7) & ~(UintPtr)7;

    buf = (void*)use;
    bufLen -= Uint32(use - org);
  }
  else
  {
    /* We malloc buf here.  Don't have a handy 'Max distr key size'
     * variable, so let's use the key length, which must include
     * the Distr key.
     */
    buf= malloc(keyRec->m_keyLenInWords << 2);
    if (unlikely(buf == 0))
      goto enomem;
    bufLen= 0; /* So we remember to deallocate */
    assert((UintPtr(buf) & 7) == 0);
  }
  
  pos= (char*) buf;

  for (Uint32 i = 0; i < parts; i++)
  {
    const struct NdbRecord::Attr &keyAttr =
      keyRec->columns[keyRec->distkey_indexes[i]];

    Uint32 len;
    Uint32 maxlen = keyAttr.maxSize;
    unsigned char *src= (unsigned char*)keyData + keyAttr.offset;

    if (keyAttr.flags & NdbRecord::IsVar1ByteLen)
    {
      if (keyAttr.flags & NdbRecord::IsMysqldShrinkVarchar)
      {
        len = uint2korr(src);
        src += 2;
      }
      else
      {
        len = *src;
        src += 1;
      }
      maxlen -= 1;
    }
    else if (keyAttr.flags & NdbRecord::IsVar2ByteLen)
    {
      len = uint2korr(src);
      src += 2;
      maxlen -= 2;
    }
    else
    {
      len = maxlen;
    }

    const CHARSET_INFO* cs = keyAttr.charset_info;
    if (cs)
    {
      Uint32 xmul = cs->strxfrm_multiply;
      if (xmul == 0)
        xmul = 1;
      /*
       * Varchar end-spaces are ignored in comparisons.  To get same hash
       * we blank-pad to maximum length via strnxfrm.
       */
      Uint32 dstLen = xmul * maxlen;
      int n = NdbSqlUtil::strnxfrm_bug7284((CHARSET_INFO*)cs,
                                           (unsigned char*)pos,
                                           dstLen, src,
                                           len);
      if (unlikely(n == -1))
        goto emalformedstring;
      len = n;
    }
    else
    {
      if (keyAttr.flags & NdbRecord::IsVar1ByteLen)
      {
        *pos= (unsigned char)len;
        memcpy(pos+1, src, len);
        len += 1;
      }
      else if (keyAttr.flags & NdbRecord::IsVar2ByteLen)
      {
        len += 2;
        memcpy(pos, src-2, len);
      }
      else
        memcpy(pos, src, len);
    }
    while (len & 3)
    {
      * (pos + len++) = 0;
    }
    pos += len;
  }
  len = Uint32(UintPtr(pos) - UintPtr(buf));
  assert((len & 3) == 0);

  Uint32 values[4];
  md5_hash(values, (const Uint64*)buf, len >> 2);
  
  if (retval)
  {
    * retval = values[1];
  }
  
  if (bufLen == 0)
    free(buf);

  return 0;

euserdeftable:
  return 4544;

enomem:
  return 4000;
  
emalformedstring:
  if (bufLen == 0)
    free(buf);

  return 4279;
}

NdbTransaction*
Ndb::startTransaction(const NdbRecord *keyRec, const char *keyData,
                      void* xfrmbuf, Uint32 xfrmbuflen)
{
  int ret;
  Uint32 hash;
  if ((ret = computeHash(&hash, keyRec, keyData, xfrmbuf, xfrmbuflen)) == 0)
  {
    return startTransaction(keyRec->table, keyRec->table->getPartitionId(hash));
  }
  theError.code = ret;
  return 0;
}

NdbTransaction* 
Ndb::startTransaction(const NdbDictionary::Table *table,
		      const struct Key_part_ptr * keyData, 
		      void* buf, Uint32 bufLen)
{
  int ret;
  Uint32 hash;
  if ((ret = computeHash(&hash, table, keyData, buf, bufLen)) == 0)
  {
    return startTransaction(table, table->getPartitionId(hash));
  }

  theError.code = ret;
  return 0;
}

NdbTransaction*
Ndb::startTransaction(const NdbDictionary::Table* table, Uint32 partitionId)
{
  DBUG_ENTER("Ndb::startTransaction");
  DBUG_PRINT("enter", 
             ("table: %s partitionId: %u", table->getName(), partitionId));
  if (theInitState == Initialised) 
  {
    theError.code = 0;
    checkFailedNode();

    Uint32 nodeId;
    const Uint16 *nodes;
    Uint32 cnt = NdbTableImpl::getImpl(* table).get_nodes(partitionId, 
                                                          &nodes);
    if(cnt)
      nodeId= nodes[0];
    else
      nodeId= 0;
    
    NdbTransaction *trans= startTransactionLocal(0, nodeId);
    DBUG_PRINT("exit",("start trans: 0x%lx  transid: 0x%lx",
                       (long) trans,
                       (long) (trans ? trans->getTransactionId() : 0)));
    DBUG_RETURN(trans);
  }
  DBUG_RETURN(NULL);
}

NdbTransaction* 
Ndb::startTransaction(const NdbDictionary::Table *table,
		      const char * keyData, Uint32 keyLen)
{
  DBUG_ENTER("Ndb::startTransaction");

  if (theInitState == Initialised) {
    theError.code = 0;
    checkFailedNode();
    /**
     * If the user supplied key data
     * We will make a qualified quess to which node is the primary for the
     * the fragment and contact that node
     */
    Uint32 nodeId = 0;
    
    /**
     * Make this unlikely...assume new interface(s) are prefered
     */
    if(unlikely(table != 0 && keyData != 0))
    {
      NdbTableImpl* impl = &NdbTableImpl::getImpl(*table);
      Uint32 hashValue;
      {
	Uint32 buf[4];
        const Uint32 MaxKeySizeInLongWords= (NDB_MAX_KEY_SIZE + 7) / 8;
        Uint64 tmp[ MaxKeySizeInLongWords ];

        if (keyLen >= sizeof(tmp))
        {
          theError.code = 4207;
          DBUG_RETURN(NULL);
        }
	if((UintPtr(keyData) & 7) == 0 && (keyLen & 3) == 0)
	{
	  md5_hash(buf, (const Uint64*)keyData, keyLen >> 2);
	}
	else
	{
          tmp[keyLen/8] = 0;    // Zero out any 64-bit padding
	  memcpy(tmp, keyData, keyLen);
	  md5_hash(buf, tmp, (keyLen+3) >> 2);	  
	}
	hashValue= buf[1];
      }
      
      const Uint16 *nodes;
      Uint32 cnt= impl->get_nodes(table->getPartitionId(hashValue),  &nodes);
      if(cnt)
      {
        nodeId= nodes[0];
      }
    }

    {
      NdbTransaction *trans= startTransactionLocal(0, nodeId);
      DBUG_PRINT("exit",("start trans: 0x%lx  transid: 0x%lx",
			 (long) trans,
                         (long) (trans ? trans->getTransactionId() : 0)));
      DBUG_RETURN(trans);
    }
  } else {
    DBUG_RETURN(NULL);
  }//if
}//Ndb::startTransaction()

/*****************************************************************************
NdbTransaction* hupp(NdbTransaction* pBuddyTrans);

Return Value:   Returns a pointer to a connection object.
                Connected to the same node as pBuddyTrans
                and also using the same transction id
Remark:         Start transaction. Synchronous.
*****************************************************************************/ 
NdbTransaction* 
Ndb::hupp(NdbTransaction* pBuddyTrans)
{
  DBUG_ENTER("Ndb::hupp");

  DBUG_PRINT("enter", ("trans: 0x%lx", (long) pBuddyTrans));

  Uint32 aPriority = 0;
  if (pBuddyTrans == NULL){
    DBUG_RETURN(startTransaction());
  }

  if (theInitState == Initialised) {
    theError.code = 0;
    checkFailedNode();

    Uint32 nodeId = pBuddyTrans->getConnectedNodeId();
    NdbTransaction* pCon = startTransactionLocal(aPriority, nodeId);
    if(pCon == NULL)
      DBUG_RETURN(NULL);

    if (pCon->getConnectedNodeId() != nodeId){
      // We could not get a connection to the desired node
      // release the connection and return NULL
      closeTransaction(pCon);
      theError.code = 4006;
      DBUG_RETURN(NULL);
    }
    pCon->setTransactionId(pBuddyTrans->getTransactionId());
    pCon->setBuddyConPtr((Uint32)pBuddyTrans->getTC_ConnectPtr());
    DBUG_PRINT("exit", ("hupp trans: 0x%lx transid: 0x%lx",
                        (long) pCon,
                        (long) (pCon ? pCon->getTransactionId() : 0)));
    DBUG_RETURN(pCon);
  } else {
    DBUG_RETURN(NULL);
  }//if
}//Ndb::hupp()

NdbTransaction* 
Ndb::startTransactionLocal(Uint32 aPriority, Uint32 nodeId)
{
#ifdef VM_TRACE
  char buf[255];
  const char* val = NdbEnv_GetEnv("NDB_TRANSACTION_NODE_ID", buf, 255);
  if(val != 0){
    nodeId = atoi(val);
  }
#endif

  DBUG_ENTER("Ndb::startTransactionLocal");
  DBUG_PRINT("enter", ("nodeid: %d", nodeId));

  if(unlikely(theRemainingStartTransactions == 0))
  {
    theError.code = 4006;
    DBUG_RETURN(0);
  }
  
  NdbTransaction* tConnection;
  Uint64 tFirstTransId = theFirstTransId;
  tConnection = doConnect(nodeId);
  if (tConnection == NULL) {
    DBUG_RETURN(NULL);
  }//if

  theRemainingStartTransactions--;
  NdbTransaction* tConNext = theTransactionList;
  if (tConnection->init())
  {
    theError.code = tConnection->theError.code;
    DBUG_RETURN(NULL);
  }
  theTransactionList = tConnection;        // into a transaction list.
  tConnection->next(tConNext);   // Add the active connection object
  tConnection->setTransactionId(tFirstTransId);
  tConnection->thePriority = aPriority;
  if ((tFirstTransId & 0xFFFFFFFF) == 0xFFFFFFFF) {
    //---------------------------------------------------
// Transaction id rolling round. We will start from
// consecutive identity 0 again.
//---------------------------------------------------
    theFirstTransId = ((tFirstTransId >> 32) << 32);      
  } else {
    theFirstTransId = tFirstTransId + 1;
  }//if
#ifdef VM_TRACE
  if (tConnection->theListState != NdbTransaction::NotInList) {
    printState("startTransactionLocal %lx", (long)tConnection);
    abort();
  }
#endif
  DBUG_RETURN(tConnection);
}//Ndb::startTransactionLocal()

/*****************************************************************************
void closeTransaction(NdbTransaction* aConnection);

Parameters:     aConnection: the connection used in the transaction.
Remark:         Close transaction by releasing the connection and all operations.
*****************************************************************************/
void
Ndb::closeTransaction(NdbTransaction* aConnection)
{
  DBUG_ENTER("Ndb::closeTransaction");
  NdbTransaction* tCon;
  NdbTransaction* tPreviousCon;

  if (aConnection == NULL) {
//-----------------------------------------------------
// closeTransaction called on NULL pointer, destructive
// application behaviour.
//-----------------------------------------------------
#ifdef VM_TRACE
    printf("NULL into closeTransaction\n");
#endif
    DBUG_VOID_RETURN;
  }//if
  CHECK_STATUS_MACRO_VOID;
  
  tCon = theTransactionList;
  theRemainingStartTransactions++;
  
  DBUG_PRINT("info",("close trans: 0x%lx  transid: 0x%lx",
                     (long) aConnection,
                     (long) aConnection->getTransactionId()));
  DBUG_PRINT("info",("magic number: 0x%x TCConPtr: 0x%x theMyRef: 0x%x 0x%x",
		     aConnection->theMagicNumber, aConnection->theTCConPtr,
		     aConnection->theMyRef, getReference()));

  if (aConnection == tCon) {		// Remove the active connection object
    theTransactionList = tCon->next();	// from the transaction list.
  } else { 
    while (aConnection != tCon) {
      if (tCon == NULL) {
//-----------------------------------------------------
// closeTransaction called on non-existing transaction
//-----------------------------------------------------

	if(aConnection->theError.code == 4008){
	  /**
	   * When a SCAN timed-out, returning the NdbTransaction leads
	   * to reuse. And TC crashes when the API tries to reuse it to
	   * something else...
	   */
#ifdef VM_TRACE
	  printf("Scan timeout:ed NdbTransaction-> "
		 "not returning it-> memory leak\n");
#endif
	  DBUG_VOID_RETURN;
	}

#ifdef VM_TRACE
	printf("Non-existing transaction into closeTransaction\n");
	abort();
#endif
	DBUG_VOID_RETURN;
      }//if
      tPreviousCon = tCon;
      tCon = tCon->next();
    }//while
    tPreviousCon->next(tCon->next());
  }//if
  
  aConnection->release();
  
  if(aConnection->theError.code == 4008){
    /**
     * Something timed-out, returning the NdbTransaction leads
     * to reuse. And TC crashes when the API tries to reuse it to
     * something else...
     */
#ifdef VM_TRACE
    printf("Con timeout:ed NdbTransaction-> not returning it-> memory leak\n");
#endif
    DBUG_VOID_RETURN;
  }
  
  /**
   * NOTE: It's ok to call getNodeSequence() here wo/ having mutex,
   */
  Uint32 nodeId = aConnection->getConnectedNodeId();
  TransporterFacade* tp = theImpl->m_transporter_facade;   
  Uint32 seq = tp->getNodeSequence(nodeId);
  if (aConnection->theNodeSequence != seq)
  {
    aConnection->theReleaseOnClose = true;
  }
  
  if (aConnection->theReleaseOnClose == false) 
  {
    /**
     * Put it back in idle list for that node
     */
    aConnection->theNext = theConnectionArray[nodeId];
    theConnectionArray[nodeId] = aConnection;
    DBUG_VOID_RETURN;
  } else {
    aConnection->theReleaseOnClose = false;
    releaseNdbCon(aConnection);
  }//if
  DBUG_VOID_RETURN;
}//Ndb::closeTransaction()

/*****************************************************************************
int* NdbTamper(int aAction, int aNode);

Parameters: aAction     Specifies what action to be taken
            1: Lock global checkpointing    Can only be sent to master DIH, Parameter aNode ignored.
            2: UnLock global checkpointing    Can only be sent to master DIH, Parameter aNode ignored.
	    3: Crash node

           aNode        Specifies which node the action will be taken
     	  -1: Master DIH 
       	0-16: Nodnumber

Return Value: -1 Error  .
                
Remark:         Sends a signal to DIH.
*****************************************************************************/ 
int 
Ndb::NdbTamper(TamperType aAction, int aNode)
{
  NdbTransaction*	tNdbConn;
  NdbApiSignal		tSignal(theMyRef);
  int			tNode;
  int                   tAction;
  int			ret_code;

#ifdef CUSTOMER_RELEASE
  return -1;
#else
  DBUG_ENTER("Ndb::NdbTamper");
  CHECK_STATUS_MACRO;
  checkFailedNode();

  theRestartGCI = 0;
  switch (aAction) {
// Translate enum to integer. This is done because the SCI layer
// expects integers. 
     case LockGlbChp:
        tAction = 1;
        break;
     case UnlockGlbChp:
        tAction = 2;
	break;
     case CrashNode:
        tAction = 3;
        break;
     case ReadRestartGCI:
	tAction = 4;
	break;
     default:
        theError.code = 4102;
        DBUG_RETURN(-1);
  }

  tNdbConn = getNdbCon();	// Get free connection object
  if (tNdbConn == NULL) {
    theError.code = 4000;
    DBUG_RETURN(-1);
  }
  tSignal.setSignal(GSN_DIHNDBTAMPER);
  tSignal.setData (tAction, 1);
  tSignal.setData(tNdbConn->ptr2int(),2);
  tSignal.setData(theMyRef,3);		// Set return block reference
  tNdbConn->Status(NdbTransaction::Connecting); // Set status to connecting
  TransporterFacade *tp = theImpl->m_transporter_facade;
  if (tAction == 3) {
    tp->lock_mutex();
    tp->sendSignal(&tSignal, aNode);
    tp->unlock_mutex();
    releaseNdbCon(tNdbConn);
  } else if ( (tAction == 2) || (tAction == 1) ) {
    tp->lock_mutex();
    tNode = tp->get_an_alive_node();
    if (tNode == 0) {
      theError.code = 4002;
      releaseNdbCon(tNdbConn);
      DBUG_RETURN(-1);
    }//if
    ret_code = tp->sendSignal(&tSignal,aNode);
    tp->unlock_mutex();
    releaseNdbCon(tNdbConn);
    DBUG_RETURN(ret_code);
  } else {
    do {
      tp->lock_mutex();
      // Start protected area
      tNode = tp->get_an_alive_node();
      tp->unlock_mutex();
      // End protected area
      if (tNode == 0) {
        theError.code = 4009;
        releaseNdbCon(tNdbConn);
        DBUG_RETURN(-1);
      }//if
      ret_code = sendRecSignal(tNode, WAIT_NDB_TAMPER, &tSignal, 0);
      if (ret_code == 0) {  
        if (tNdbConn->Status() != NdbTransaction::Connected) {
          theRestartGCI = 0;
        }//if
        releaseNdbCon(tNdbConn);
        DBUG_RETURN(theRestartGCI);
      } else if ((ret_code == -5) || (ret_code == -2)) {
        TRACE_DEBUG("Continue DIHNDBTAMPER when node failed/stopping");
      } else {
        DBUG_RETURN(-1);
      }//if
    } while (1);
  }
  DBUG_RETURN(0);
#endif
}
#if 0
/****************************************************************************
NdbSchemaCon* startSchemaTransaction();

Return Value:   Returns a pointer to a schema connection object.
                Return NULL otherwise.
Remark:         Start schema transaction. Synchronous.
****************************************************************************/ 
NdbSchemaCon* 
Ndb::startSchemaTransaction()
{
  NdbSchemaCon* tSchemaCon;
  if (theSchemaConToNdbList != NULL) {
    theError.code = 4321;
    return NULL;
  }//if
  tSchemaCon = new NdbSchemaCon(this);
  if (tSchemaCon == NULL) {
    theError.code = 4000;
    return NULL;
  }//if 
  theSchemaConToNdbList = tSchemaCon;
  return tSchemaCon;  
}
/*****************************************************************************
void closeSchemaTransaction(NdbSchemaCon* aSchemaCon);

Parameters:     aSchemaCon: the schemacon used in the transaction.
Remark:         Close transaction by releasing the schemacon and all schemaop.
*****************************************************************************/
void
Ndb::closeSchemaTransaction(NdbSchemaCon* aSchemaCon)
{
  if (theSchemaConToNdbList != aSchemaCon) {
    abort();
    return;
  }//if
  aSchemaCon->release();
  delete aSchemaCon;
  theSchemaConToNdbList = NULL;
  return;
}//Ndb::closeSchemaTransaction()
#endif

/*****************************************************************************
void RestartGCI(int aRestartGCI);

Remark:		Set theRestartGCI on the NDB object
*****************************************************************************/
void
Ndb::RestartGCI(int aRestartGCI)
{
  theRestartGCI = aRestartGCI;
}

/****************************************************************************
int getBlockNumber(void);

Remark:		
****************************************************************************/
int
Ndb::getBlockNumber()
{
  return theNdbBlockNumber;
}

NdbDictionary::Dictionary *
Ndb::getDictionary() const {
  return theDictionary;
}

/****************************************************************************
int getNodeId();

Remark:		
****************************************************************************/
int
Ndb::getNodeId()
{
  return theNode;
}

/****************************************************************************
Uint64 getAutoIncrementValue( const char* aTableName,
                              Uint64 & autoValue, 
                              Uint32 cacheSize, 
                              Uint64 step,
                              Uint64 start);

Parameters:     aTableName (IN) : The table name.
                autoValue (OUT) : Returns new autoincrement value
                cacheSize  (IN) : Prefetch this many values
                step       (IN) : Specifies the step between the 
                                  autoincrement values.
                start      (IN) : Start value for first value
Returns:        0 if succesful, -1 if error encountered
Remark:		Returns a new autoincrement value to the application.
                The autoincrement values can be increased by steps
                (default 1) and a number of values can be prefetched
                by specifying cacheSize (default 10).
****************************************************************************/
int
Ndb::getAutoIncrementValue(const char* aTableName,
                           Uint64 & autoValue, Uint32 cacheSize,
                           Uint64 step, Uint64 start)
{
  DBUG_ENTER("Ndb::getAutoIncrementValue");
  ASSERT_NOT_MYSQLD;
  BaseString internal_tabname(internalize_table_name(aTableName));

  Ndb_local_table_info *info=
    theDictionary->get_local_table_info(internal_tabname);
  if (info == 0) {
    theError.code = theDictionary->getNdbError().code;
    DBUG_RETURN(-1);
  }
  const NdbTableImpl* table = info->m_table_impl;
  TupleIdRange & range = info->m_tuple_id_range;
  if (getTupleIdFromNdb(table, range, autoValue, cacheSize, step, start) == -1)
    DBUG_RETURN(-1);
  DBUG_PRINT("info", ("value %lu", (ulong) autoValue));
  DBUG_RETURN(0);
}

int
Ndb::getAutoIncrementValue(const NdbDictionary::Table * aTable,
                           Uint64 & autoValue, Uint32 cacheSize,
                           Uint64 step, Uint64 start)
{
  DBUG_ENTER("Ndb::getAutoIncrementValue");
  ASSERT_NOT_MYSQLD;
  assert(aTable != 0);
  const NdbTableImpl* table = & NdbTableImpl::getImpl(*aTable);
  const BaseString& internal_tabname = table->m_internalName;

  Ndb_local_table_info *info=
    theDictionary->get_local_table_info(internal_tabname);
  if (info == 0) {
    theError.code = theDictionary->getNdbError().code;
    DBUG_RETURN(-1);
  }
  TupleIdRange & range = info->m_tuple_id_range;
  if (getTupleIdFromNdb(table, range, autoValue, cacheSize, step, start) == -1)
    DBUG_RETURN(-1);
  DBUG_PRINT("info", ("value %lu", (ulong)autoValue));
  DBUG_RETURN(0);
}

int
Ndb::getAutoIncrementValue(const NdbDictionary::Table * aTable,
                           TupleIdRange & range, Uint64 & autoValue,
                           Uint32 cacheSize, Uint64 step, Uint64 start)
{
  DBUG_ENTER("Ndb::getAutoIncrementValue");
  assert(aTable != 0);
  const NdbTableImpl* table = & NdbTableImpl::getImpl(*aTable);

  if (getTupleIdFromNdb(table, range, autoValue, cacheSize, step, start) == -1)
    DBUG_RETURN(-1);
  DBUG_PRINT("info", ("value %lu", (ulong)autoValue));
  DBUG_RETURN(0);
}

int
Ndb::getTupleIdFromNdb(const NdbTableImpl* table,
                       TupleIdRange & range, Uint64 & tupleId, 
                       Uint32 cacheSize, Uint64 step, Uint64 start)
{
/*
  Returns a new TupleId to the application.
  The TupleId comes from SYSTAB_0 where SYSKEY_0 = TableId.
  It is initialized to (TableId << 48) + 1 in NdbcntrMain.cpp.
  In most cases step= start= 1, in which case we get:
  1,2,3,4,5,...
  If step=10 and start=5 and first number is 1, we get:
  5,15,25,35,...  
*/
  DBUG_ENTER("Ndb::getTupleIdFromNdb");
  /*
   Check if the next value can be taken from the pre-fetched
   sequence.
  */
  if (range.m_first_tuple_id != range.m_last_tuple_id &&
      range.m_first_tuple_id + step <= range.m_last_tuple_id)
  {
    assert(range.m_first_tuple_id < range.m_last_tuple_id);
    range.m_first_tuple_id += step; 
    tupleId = range.m_first_tuple_id;
    DBUG_PRINT("info", ("Next cached value %lu", (ulong) tupleId));
  }
  else
  {
    /*
      If start value is greater than step it is ignored
     */
    Uint64 offset = (start > step) ? 1 : start;

    /*
      Pre-fetch a number of values depending on cacheSize
     */
    if (cacheSize == 0)
      cacheSize = 1;

    DBUG_PRINT("info", ("reading %u values from database", (uint)cacheSize));
    /*
     * reserve next cacheSize entries in db.  adds cacheSize to NEXTID
     * and returns first tupleId in the new range. If tupleId's are
     * incremented in steps then multiply the cacheSize with step size.
     */
    Uint64 opValue = cacheSize * step;

    if (opTupleIdOnNdb(table, range, opValue, 0) == -1)
      DBUG_RETURN(-1);
    DBUG_PRINT("info", ("Next value fetched from database %lu", (ulong) opValue));
    DBUG_PRINT("info", ("Increasing %lu by offset %lu, increment  is %lu", (ulong) (ulong) opValue, (ulong) offset, (ulong) step));
    Uint64 current, next;
    Uint64 div = ((Uint64) (opValue + step - offset)) / step;
    next = div * step + offset;
    current = (next < step) ? next : next - step;
    tupleId = (opValue <= current) ? current : next;
    DBUG_PRINT("info", ("Returning %lu", (ulong) tupleId));
    range.m_first_tuple_id = tupleId;
  }
  DBUG_RETURN(0);
}

/****************************************************************************
int readAutoIncrementValue( const char* aTableName,
                            Uint64 & autoValue);

Parameters:     aTableName (IN) : The table name.
                autoValue  (OUT) : The current autoincrement value
Returns:        0 if succesful, -1 if error encountered
Remark:         Returns the current autoincrement value to the application.
****************************************************************************/
int
Ndb::readAutoIncrementValue(const char* aTableName,
                            Uint64 & autoValue)
{
  DBUG_ENTER("Ndb::readAutoIncrementValue");
  ASSERT_NOT_MYSQLD;
  BaseString internal_tabname(internalize_table_name(aTableName));

  Ndb_local_table_info *info=
    theDictionary->get_local_table_info(internal_tabname);
  if (info == 0) {
    theError.code = theDictionary->getNdbError().code;
    DBUG_RETURN(-1);
  }
  const NdbTableImpl* table = info->m_table_impl;
  TupleIdRange & range = info->m_tuple_id_range;
  if (readTupleIdFromNdb(table, range, autoValue) == -1)
    DBUG_RETURN(-1);
  DBUG_PRINT("info", ("value %lu", (ulong)autoValue));
  DBUG_RETURN(0);
}

int
Ndb::readAutoIncrementValue(const NdbDictionary::Table * aTable,
                            Uint64 & autoValue)
{
  DBUG_ENTER("Ndb::readAutoIncrementValue");
  ASSERT_NOT_MYSQLD;
  assert(aTable != 0);
  const NdbTableImpl* table = & NdbTableImpl::getImpl(*aTable);
  const BaseString& internal_tabname = table->m_internalName;

  Ndb_local_table_info *info=
    theDictionary->get_local_table_info(internal_tabname);
  if (info == 0) {
    theError.code = theDictionary->getNdbError().code;
    DBUG_RETURN(-1);
  }
  TupleIdRange & range = info->m_tuple_id_range;
  if (readTupleIdFromNdb(table, range, autoValue) == -1)
    DBUG_RETURN(-1);
  DBUG_PRINT("info", ("value %lu", (ulong)autoValue));
  DBUG_RETURN(0);
}

int
Ndb::readAutoIncrementValue(const NdbDictionary::Table * aTable,
                            TupleIdRange & range, Uint64 & autoValue)
{
  DBUG_ENTER("Ndb::readAutoIncrementValue");
  assert(aTable != 0);
  const NdbTableImpl* table = & NdbTableImpl::getImpl(*aTable);

  if (readTupleIdFromNdb(table, range, autoValue) == -1)
    DBUG_RETURN(-1);
  DBUG_PRINT("info", ("value %lu", (ulong)autoValue));
  DBUG_RETURN(0);
}

int
Ndb::readTupleIdFromNdb(const NdbTableImpl* table,
                        TupleIdRange & range, Uint64 & tupleId)
{
  DBUG_ENTER("Ndb::readTupleIdFromNdb");
  if (range.m_first_tuple_id != range.m_last_tuple_id)
  {
    assert(range.m_first_tuple_id < range.m_last_tuple_id);
    tupleId = range.m_first_tuple_id + 1;
  }
  else
  {
    /*
     * peek at NEXTID.  does not reserve it so the value is valid
     * only if no other transactions are allowed.
     */
    Uint64 opValue = 0;
    if (opTupleIdOnNdb(table, range, opValue, 3) == -1)
      DBUG_RETURN(-1);
    tupleId = opValue;
  }
  DBUG_RETURN(0);
}

/****************************************************************************
int setAutoIncrementValue( const char* aTableName,
                           Uint64 autoValue,
                           bool modify);

Parameters:     aTableName (IN) : The table name.
                autoValue  (IN) : The new autoincrement value
                modify     (IN) : Modify existing value (not initialization)
Returns:        0 if succesful, -1 if error encountered
Remark:         Sets a new autoincrement value for the application.
****************************************************************************/
int
Ndb::setAutoIncrementValue(const char* aTableName,
                           Uint64 autoValue, bool modify)
{
  DBUG_ENTER("Ndb::setAutoIncrementValue");
  ASSERT_NOT_MYSQLD;
  BaseString internal_tabname(internalize_table_name(aTableName));

  Ndb_local_table_info *info=
    theDictionary->get_local_table_info(internal_tabname);
  if (info == 0) {
    theError.code = theDictionary->getNdbError().code;
    DBUG_RETURN(-1);
  }
  const NdbTableImpl* table = info->m_table_impl;
  TupleIdRange & range = info->m_tuple_id_range;
  if (setTupleIdInNdb(table, range, autoValue, modify) == -1)
    DBUG_RETURN(-1);
  DBUG_RETURN(0);
}

int
Ndb::setAutoIncrementValue(const NdbDictionary::Table * aTable,
                           Uint64 autoValue, bool modify)
{
  DBUG_ENTER("Ndb::setAutoIncrementValue");
  ASSERT_NOT_MYSQLD;
  assert(aTable != 0);
  const NdbTableImpl* table = & NdbTableImpl::getImpl(*aTable);
  const BaseString& internal_tabname = table->m_internalName;

  Ndb_local_table_info *info=
    theDictionary->get_local_table_info(internal_tabname);
  if (info == 0) {
    theError.code = theDictionary->getNdbError().code;
    DBUG_RETURN(-1);
  }
  TupleIdRange & range = info->m_tuple_id_range;
  if (setTupleIdInNdb(table, range, autoValue, modify) == -1)
    DBUG_RETURN(-1);
  DBUG_RETURN(0);
}

int
Ndb::setAutoIncrementValue(const NdbDictionary::Table * aTable,
                           TupleIdRange & range, Uint64 autoValue,
                           bool modify)
{
  DBUG_ENTER("Ndb::setAutoIncrementValue");
  assert(aTable != 0);
  const NdbTableImpl* table = & NdbTableImpl::getImpl(*aTable);

  if (setTupleIdInNdb(table, range, autoValue, modify) == -1)
    DBUG_RETURN(-1);
  DBUG_RETURN(0);
}

int
Ndb::setTupleIdInNdb(const NdbTableImpl* table,
                     TupleIdRange & range, Uint64 tupleId, bool modify)
{
  DBUG_ENTER("Ndb::setTupleIdInNdb");
  if (modify)
  {
    if (checkTupleIdInNdb(range, tupleId))
    {
      if (range.m_first_tuple_id != range.m_last_tuple_id)
      {
        assert(range.m_first_tuple_id < range.m_last_tuple_id);
        if (tupleId <= range.m_first_tuple_id + 1)
          DBUG_RETURN(0);
        if (tupleId <= range.m_last_tuple_id)
        {
          range.m_first_tuple_id = tupleId - 1;
          DBUG_PRINT("info", 
                     ("Setting next auto increment cached value to %lu",
                      (ulong)tupleId));  
          DBUG_RETURN(0);
        }
      }
      /*
       * if tupleId <= NEXTID, do nothing.  otherwise update NEXTID to
       * tupleId and set cached range to first = last = tupleId - 1.
       */
      if (opTupleIdOnNdb(table, range, tupleId, 2) == -1)
        DBUG_RETURN(-1);
    }
  }
  else
  {
    /*
     * update NEXTID to given value.  reset cached range.
     */
    if (opTupleIdOnNdb(table, range, tupleId, 1) == -1)
      DBUG_RETURN(-1);
  }
  DBUG_RETURN(0);
}

int Ndb::initAutoIncrement()
{
  if (m_sys_tab_0)
    return 0;

  BaseString currentDb(getDatabaseName());
  BaseString currentSchema(getDatabaseSchemaName());

  setDatabaseName("sys");
  setDatabaseSchemaName("def");

  m_sys_tab_0 = theDictionary->getTableGlobal("SYSTAB_0");

  // Restore current name space
  setDatabaseName(currentDb.c_str());
  setDatabaseSchemaName(currentSchema.c_str());

  if (m_sys_tab_0 == NULL) {
    assert(theDictionary->m_error.code != 0);
    theError.code = theDictionary->m_error.code;
    return -1;
  }

  return 0;
}

bool
Ndb::checkUpdateAutoIncrementValue(TupleIdRange & range, Uint64 autoValue)
{
  return(checkTupleIdInNdb(range, autoValue) != 0);
}

int
Ndb::checkTupleIdInNdb(TupleIdRange & range, Uint64 tupleId)
{
  DBUG_ENTER("Ndb::checkTupleIdIndNdb");
  if ((range.m_first_tuple_id != ~(Uint64)0) &&
      (range.m_first_tuple_id > tupleId))
  {
   /*
    * If we have ever cached a value in this object and this cached
    * value is larger than the value we're trying to set then we
    * need not check with the real value in the SYSTAB_0 table.
    */
    DBUG_RETURN(0);
  }
  if (range.m_highest_seen > tupleId)
  {
    /*
     * Although we've never cached any higher value we have read
     * a higher value and again it isn't necessary to change the
     * auto increment value.
     */
    DBUG_RETURN(0);
  }
  DBUG_RETURN(1);
}


int
Ndb::opTupleIdOnNdb(const NdbTableImpl* table,
                    TupleIdRange & range, Uint64 & opValue, Uint32 op)
{
  DBUG_ENTER("Ndb::opTupleIdOnNdb");
  Uint32 aTableId = table->m_id;
  DBUG_PRINT("enter", ("table: %u  value: %lu  op: %u",
                       aTableId, (ulong) opValue, op));

  NdbTransaction*    tConnection = NULL;
  NdbOperation*      tOperation = NULL;
  Uint64             tValue;
  NdbRecAttr*        tRecAttrResult;

  CHECK_STATUS_MACRO;

  if (initAutoIncrement() == -1)
    goto error_handler;

  // Start transaction with table id as hint
  tConnection = this->startTransaction(m_sys_tab_0,
                                       (const char *) &aTableId,
                                       sizeof(Uint32));

  if (tConnection == NULL)
    goto error_handler;

  tOperation = tConnection->getNdbOperation(m_sys_tab_0);
  if (tOperation == NULL)
    goto error_handler;

  switch (op)
    {
    case 0:
      tOperation->interpretedUpdateTuple();
      tOperation->equal("SYSKEY_0", aTableId);
      tOperation->incValue("NEXTID", opValue);
      tRecAttrResult = tOperation->getValue("NEXTID");

      if (tConnection->execute( NdbTransaction::Commit ) == -1 )
        goto error_handler;

      tValue = tRecAttrResult->u_64_value();

      range.m_first_tuple_id = tValue - opValue;
      range.m_last_tuple_id  = tValue - 1;
      opValue = range.m_first_tuple_id; // out
      break;
    case 1:
      // create on first use
      tOperation->writeTuple();
      tOperation->equal("SYSKEY_0", aTableId );
      tOperation->setValue("NEXTID", opValue);

      if (tConnection->execute( NdbTransaction::Commit ) == -1 )
        goto error_handler;

      range.reset();
      break;
    case 2:
      tOperation->interpretedUpdateTuple();
      tOperation->equal("SYSKEY_0", aTableId );
      tOperation->load_const_u64(1, opValue);
      tOperation->read_attr("NEXTID", 2);
      // compare NEXTID >= opValue
      tOperation->branch_le(2, 1, 0);
      tOperation->write_attr("NEXTID", 1);
      tOperation->interpret_exit_ok();
      tOperation->def_label(0);
      tOperation->interpret_exit_ok();
      tRecAttrResult = tOperation->getValue("NEXTID");
      if (tConnection->execute( NdbTransaction::Commit ) == -1)
      {
        goto error_handler;
      }
      else
      {
        range.m_highest_seen = tRecAttrResult->u_64_value();
        DBUG_PRINT("info", 
                   ("Setting next auto increment value (db) to %lu",
                    (ulong) opValue));  
        range.m_first_tuple_id = range.m_last_tuple_id = opValue - 1;
      }
      break;
    case 3:
      tOperation->readTuple();
      tOperation->equal("SYSKEY_0", aTableId );
      tRecAttrResult = tOperation->getValue("NEXTID");
      if (tConnection->execute( NdbTransaction::Commit ) == -1 )
        goto error_handler;
      range.m_highest_seen = opValue = tRecAttrResult->u_64_value(); // out
      break;
    default:
      goto error_handler;
    }

  this->closeTransaction(tConnection);

  DBUG_RETURN(0);

error_handler:
  DBUG_PRINT("error", ("ndb=%d con=%d op=%d",
             theError.code,
             tConnection != NULL ? tConnection->theError.code : -1,
             tOperation != NULL ? tOperation->theError.code : -1));

  if (theError.code == 0 && tConnection != NULL)
    theError.code = tConnection->theError.code;
  if (theError.code == 0 && tOperation != NULL)
    theError.code = tOperation->theError.code;
  DBUG_ASSERT(theError.code != 0);

  NdbError savedError;
  savedError = theError;

  if (tConnection != NULL)
    this->closeTransaction(tConnection);

  theError = savedError;

  DBUG_RETURN(-1);
}

Uint32
convertEndian(Uint32 Data)
{
#ifdef WORDS_BIGENDIAN
  Uint32 t1, t2, t3, t4;
  t4 = (Data >> 24) & 255;
  t3 = (Data >> 16) & 255;
  t4 = t4 + (t3 << 8);
  t2 = (Data >> 8) & 255;
  t4 = t4 + (t2 << 16);
  t1 = Data & 255;
  t4 = t4 + (t1 << 24);
  return t4;
#else
  return Data;
#endif
}

// <internal>
Ndb_cluster_connection &
Ndb::get_ndb_cluster_connection()
{
  return theImpl->m_ndb_cluster_connection;
}

const char * Ndb::getCatalogName() const
{
  return theImpl->m_dbname.c_str();
}

int Ndb::setCatalogName(const char * a_catalog_name)
{
  // TODO can table_name_separator be escaped?
  if (a_catalog_name && ! strchr(a_catalog_name, table_name_separator)) {
    if (!theImpl->m_dbname.assign(a_catalog_name) ||
        theImpl->update_prefix())
    {
      theError.code = 4000;
      return -1;
    }
  }
  return 0;
}

const char * Ndb::getSchemaName() const
{
  return theImpl->m_schemaname.c_str();
}

int Ndb::setSchemaName(const char * a_schema_name)
{
  // TODO can table_name_separator be escaped?
  if (a_schema_name && ! strchr(a_schema_name, table_name_separator)) {
    if (!theImpl->m_schemaname.assign(a_schema_name) ||
        theImpl->update_prefix())
    {
      theError.code = 4000;
      return -1;
    }
  }
  return 0;
}
// </internal>
 
const char * Ndb::getDatabaseName() const
{
  return getCatalogName();
}
 
int Ndb::setDatabaseName(const char * a_catalog_name)
{
  return setCatalogName(a_catalog_name);
}
 
const char * Ndb::getDatabaseSchemaName() const
{
  return getSchemaName();
}
 
int Ndb::setDatabaseSchemaName(const char * a_schema_name)
{
  return setSchemaName(a_schema_name);
}

int Ndb::setDatabaseAndSchemaName(const NdbDictionary::Table* t)
{
  const char* s0 = t->m_impl.m_internalName.c_str();
  const char* s1 = strchr(s0, table_name_separator);
  if (s1 && s1 != s0) {
    const char* s2 = strchr(s1 + 1, table_name_separator);
    if (s2 && s2 != s1 + 1) {
      char buf[NAME_LEN + 1];
      if (s1 - s0 <= NAME_LEN && s2 - (s1 + 1) <= NAME_LEN) {
        sprintf(buf, "%.*s", (int) (s1 - s0), s0);
        setDatabaseName(buf);
        sprintf(buf, "%.*s", (int) (s2 - (s1 + 1)), s1 + 1);
        setDatabaseSchemaName(buf);
#ifdef VM_TRACE
        // verify that m_prefix looks like abc/def/
        const char* s0 = theImpl->m_prefix.c_str();
        const char* s1 = s0 ? strchr(s0, table_name_separator) : 0;
        const char* s2 = s1 ? strchr(s1 + 1, table_name_separator) : 0;
        if (!(s1 && s1 != s0 && s2 && s2 != s1 + 1 && *(s2 + 1) == 0))
        {
          ndbout_c("t->m_impl.m_internalName.c_str(): %s", t->m_impl.m_internalName.c_str());
          ndbout_c("s0: %s", s0);
          ndbout_c("s1: %s", s1);
          ndbout_c("s2: %s", s2);
          assert(s1 && s1 != s0 && s2 && s2 != s1 + 1 && *(s2 + 1) == 0);
        }
#endif
        return 0;
      }
    }
  }
  return -1;
}
 
bool Ndb::usingFullyQualifiedNames()
{
  return fullyQualifiedNames;
}
 
const char *
Ndb::externalizeTableName(const char * internalTableName, bool fullyQualifiedNames)
{
  if (fullyQualifiedNames) {
    register const char *ptr = internalTableName;
   
    // Skip database name
    while (*ptr && *ptr++ != table_name_separator);
    // Skip schema name
    while (*ptr && *ptr++ != table_name_separator);
    return ptr;
  }
  else
    return internalTableName;
}

const char *
Ndb::externalizeTableName(const char * internalTableName)
{
  return externalizeTableName(internalTableName, usingFullyQualifiedNames());
}

const char *
Ndb::externalizeIndexName(const char * internalIndexName, bool fullyQualifiedNames)
{
  if (fullyQualifiedNames) {
    register const char *ptr = internalIndexName;
   
    // Scan name from the end
    while (*ptr++); ptr--; // strend
    while (ptr >= internalIndexName && *ptr != table_name_separator)
      ptr--;
     
    return ptr + 1;
  }
  else
    return internalIndexName;
}

const char *
Ndb::externalizeIndexName(const char * internalIndexName)
{
  return externalizeIndexName(internalIndexName, usingFullyQualifiedNames());
}


const BaseString
Ndb::internalize_table_name(const char *external_name) const
{
  BaseString ret;
  DBUG_ENTER("internalize_table_name");
  DBUG_PRINT("enter", ("external_name: %s", external_name));

  if (fullyQualifiedNames)
  {
    /* Internal table name format <db>/<schema>/<table>
       <db>/<schema>/ is already available in m_prefix
       so just concat the two strings
     */
#ifdef VM_TRACE
    // verify that m_prefix looks like abc/def/
    const char* s0 = theImpl->m_prefix.c_str();
    const char* s1 = s0 ? strchr(s0, table_name_separator) : 0;
    const char* s2 = s1 ? strchr(s1 + 1, table_name_separator) : 0;
    if (!(s1 && s1 != s0 && s2 && s2 != s1 + 1 && *(s2 + 1) == 0))
    {
      ndbout_c("s0: %s", s0);
      ndbout_c("s1: %s", s1);
      ndbout_c("s2: %s", s2);
      assert(s1 && s1 != s0 && s2 && s2 != s1 + 1 && *(s2 + 1) == 0);
    }
#endif
    ret.assfmt("%s%s",
               theImpl->m_prefix.c_str(),
               external_name);
  }
  else
    ret.assign(external_name);

  DBUG_PRINT("exit", ("internal_name: %s", ret.c_str()));
  DBUG_RETURN(ret);
}

const BaseString
Ndb::old_internalize_index_name(const NdbTableImpl * table,
				const char * external_name) const
{
  BaseString ret;
  DBUG_ENTER("old_internalize_index_name");
  DBUG_PRINT("enter", ("external_name: %s, table_id: %d",
                       external_name, table ? table->m_id : ~0));
  if (!table)
  {
    DBUG_PRINT("error", ("!table"));
    DBUG_RETURN(ret);
  }

  if (fullyQualifiedNames)
  {
    /* Internal index name format <db>/<schema>/<tabid>/<table> */
    ret.assfmt("%s%d%c%s",
               theImpl->m_prefix.c_str(),
               table->m_id,
               table_name_separator,
               external_name);
  }
  else
    ret.assign(external_name);

  DBUG_PRINT("exit", ("internal_name: %s", ret.c_str()));
  DBUG_RETURN(ret);
}

const BaseString
Ndb::internalize_index_name(const NdbTableImpl * table,
                           const char * external_name) const
{
  BaseString ret;
  DBUG_ENTER("internalize_index_name");
  DBUG_PRINT("enter", ("external_name: %s, table_id: %d",
                       external_name, table ? table->m_id : ~0));
  if (!table)
  {
    DBUG_PRINT("error", ("!table"));
    DBUG_RETURN(ret);
  }

  if (fullyQualifiedNames)
  {
    /* Internal index name format sys/def/<tabid>/<table> */
    ret.assfmt("%s%d%c%s",
               theImpl->m_systemPrefix.c_str(),
               table->m_id,
               table_name_separator,
               external_name);
  }
  else
    ret.assign(external_name);

  DBUG_PRINT("exit", ("internal_name: %s", ret.c_str()));
  DBUG_RETURN(ret);
}


const BaseString
Ndb::getDatabaseFromInternalName(const char * internalName)
{
  char * databaseName = new char[strlen(internalName) + 1];
  if (databaseName == NULL)
  {
    errno = ENOMEM;
    return BaseString(NULL);
  }
  strcpy(databaseName, internalName);
  register char *ptr = databaseName;
   
  /* Scan name for the first table_name_separator */
  while (*ptr && *ptr != table_name_separator)
    ptr++;
  *ptr = '\0';
  BaseString ret = BaseString(databaseName);
  delete [] databaseName;
  return ret;
}
 
const BaseString
Ndb::getSchemaFromInternalName(const char * internalName)
{
  char * schemaName = new char[strlen(internalName)];
  if (schemaName == NULL)
  {
    errno = ENOMEM;
    return BaseString(NULL);
  }
  register const char *ptr1 = internalName;
   
  /* Scan name for the second table_name_separator */
  while (*ptr1 && *ptr1 != table_name_separator)
    ptr1++;
  strcpy(schemaName, ptr1 + 1);
  register char *ptr = schemaName;
  while (*ptr && *ptr != table_name_separator)
    ptr++;
  *ptr = '\0';
  BaseString ret = BaseString(schemaName);
  delete [] schemaName;
  return ret;
}

// ToDo set event buffer size
NdbEventOperation* Ndb::createEventOperation(const char* eventName)
{
  DBUG_ENTER("Ndb::createEventOperation");
  NdbEventOperation* tOp= theEventBuffer->createEventOperation(eventName,
							       theError);
  if (tOp)
  {
    // keep track of all event operations
    NdbEventOperationImpl *op=
      NdbEventBuffer::getEventOperationImpl(tOp);
    op->m_next= theImpl->m_ev_op;
    op->m_prev= 0;
    theImpl->m_ev_op= op;
    if (op->m_next)
      op->m_next->m_prev= op;
  }

  DBUG_RETURN(tOp);
}

int Ndb::dropEventOperation(NdbEventOperation* tOp)
{
  DBUG_ENTER("Ndb::dropEventOperation");
  DBUG_PRINT("info", ("name: %s", tOp->getEvent()->getTable()->getName()));
  // remove it from list
<<<<<<< HEAD

#ifdef REMOVED_WARNING_SURROUNDING_WEIRD_CODE
  NdbEventOperationImpl *op=
    NdbEventBuffer::getEventOperationImpl(tOp);
#endif  
=======
>>>>>>> 0a2d23dc
  
  theEventBuffer->dropEventOperation(tOp);
  DBUG_RETURN(0);
}

NdbEventOperation *Ndb::getEventOperation(NdbEventOperation* tOp)
{
  NdbEventOperationImpl *op;
  if (tOp)
    op= NdbEventBuffer::getEventOperationImpl(tOp)->m_next;
  else
    op= theImpl->m_ev_op;
  if (op)
    return op->m_facade;
  return 0;
}

int
Ndb::pollEvents(int aMillisecondNumber, Uint64 *latestGCI)
{
  return theEventBuffer->pollEvents(aMillisecondNumber, latestGCI);
}

int
Ndb::flushIncompleteEvents(Uint64 gci)
{
  theEventBuffer->lock();
  int ret = theEventBuffer->flushIncompleteEvents(gci);
  theEventBuffer->unlock();
  return ret;
}

NdbEventOperation *Ndb::nextEvent()
{
  return theEventBuffer->nextEvent();
}

bool
Ndb::isConsistent(Uint64& gci)
{
  return theEventBuffer->isConsistent(gci);
}

bool
Ndb::isConsistentGCI(Uint64 gci)
{
  return theEventBuffer->isConsistentGCI(gci);
}

const NdbEventOperation*
Ndb::getGCIEventOperations(Uint32* iter, Uint32* event_types)
{
  NdbEventOperationImpl* op =
    theEventBuffer->getGCIEventOperations(iter, event_types);
  if (op != NULL)
    return op->m_facade;
  return NULL;
}

Uint64 Ndb::getLatestGCI()
{
  return theEventBuffer->getLatestGCI();
}

void Ndb::setReportThreshEventGCISlip(unsigned thresh)
{
 if (theEventBuffer->m_gci_slip_thresh != thresh)
 {
   theEventBuffer->m_gci_slip_thresh= thresh;
 }
}

void Ndb::setReportThreshEventFreeMem(unsigned thresh)
{
  if (theEventBuffer->m_free_thresh != thresh)
  {
    theEventBuffer->m_free_thresh= thresh;
    theEventBuffer->m_min_free_thresh= thresh;
    theEventBuffer->m_max_free_thresh= 100;
  }
}

Uint64 Ndb::allocate_transaction_id()
{
  Uint64 ret= theFirstTransId;

  if ((theFirstTransId & 0xFFFFFFFF) == 0xFFFFFFFF) {
    theFirstTransId = (theFirstTransId >> 32) << 32;
  } else {
    theFirstTransId++;
  }

  return ret;
}

#ifdef VM_TRACE
#include <NdbMutex.h>
extern NdbMutex *ndb_print_state_mutex;

static bool
checkdups(NdbTransaction** list, unsigned no)
{
  for (unsigned i = 0; i < no; i++)
    for (unsigned j = i + 1; j < no; j++)
      if (list[i] == list[j])
        return true;
  return false;
}
void
Ndb::printState(const char* fmt, ...)
{
  char buf[200];
  va_list ap;
  va_start(ap, fmt);
  vsprintf(buf, fmt, ap);
  va_end(ap);
  NdbMutex_Lock(ndb_print_state_mutex);
  bool dups = false;
  unsigned i;
  ndbout << buf << " ndb=" << hex << (void*)this << endl;
  for (unsigned n = 0; n < MAX_NDB_NODES; n++) {
    NdbTransaction* con = theConnectionArray[n];
    if (con != 0) {
      ndbout << "conn " << n << ":" << endl;
      while (con != 0) {
        con->printState();
        con = con->theNext;
      }
    }
  }
  ndbout << "prepared: " << theNoOfPreparedTransactions<< endl;
  if (checkdups(thePreparedTransactionsArray, theNoOfPreparedTransactions)) {
    ndbout << "!! DUPS !!" << endl;
    dups = true;
  }
  for (i = 0; i < theNoOfPreparedTransactions; i++)
    thePreparedTransactionsArray[i]->printState();
  ndbout << "sent: " << theNoOfSentTransactions<< endl;
  if (checkdups(theSentTransactionsArray, theNoOfSentTransactions)) {
    ndbout << "!! DUPS !!" << endl;
    dups = true;
  }
  for (i = 0; i < theNoOfSentTransactions; i++)
    theSentTransactionsArray[i]->printState();
  ndbout << "completed: " << theNoOfCompletedTransactions<< endl;
  if (checkdups(theCompletedTransactionsArray, theNoOfCompletedTransactions)) {
    ndbout << "!! DUPS !!" << endl;
    dups = true;
  }
  for (i = 0; i < theNoOfCompletedTransactions; i++)
    theCompletedTransactionsArray[i]->printState();
  NdbMutex_Unlock(ndb_print_state_mutex);
}

#endif

const char*
Ndb::getNdbErrorDetail(const NdbError& err, char* buff, Uint32 buffLen) const
{
  DBUG_ENTER("Ndb::getNdbErrorDetail");
  /* If err has non-null details member, prepare a string containing
   * those details
   */
  if (!buff)
    DBUG_RETURN(NULL);

  if (err.details != NULL)
  {
    DBUG_PRINT("info", ("err.code is %u", err.code));
    switch (err.code) {
    case 893: /* Unique constraint violation */
    {
      /* err.details contains the violated Index's object id
       * We'll map it to a name, then map the name to a 
       * base table, schema and database, and put that in
       * string form into the caller's buffer
       */
      UintPtr uip = (UintPtr) err.details;
      Uint32 indexObjectId = (Uint32) (uip - (UintPtr(0)));
      Uint32 primTableObjectId = ~ (Uint32) 0;
      BaseString indexName;
      char splitChars[2] = {table_name_separator, 0};
      BaseString splitString(&splitChars[0]);
      
      {
        DBUG_PRINT("info", ("Index object id is %u", indexObjectId));
        NdbDictionary::Dictionary::List allIndices;
        int rc = theDictionary->listObjects(allIndices, 
                                            NdbDictionary::Object::UniqueHashIndex,
                                            false); // FullyQualified names
        if (rc)
        {
          DBUG_PRINT("info", ("listObjects call 1 failed with rc %u", rc));
          DBUG_RETURN(NULL);
        }
        
        DBUG_PRINT("info", ("Retrieved details for %u indices", allIndices.count));
        
        for (unsigned i = 0; i < allIndices.count; i++)
        {
          if (allIndices.elements[i].id == indexObjectId)
          {
            /* Found the index in question
             * Expect fully qualified name to be in the form :
             * <db>/<schema>/<primTabId>/<IndexName>
             */
            Vector<BaseString> idxNameComponents;
            BaseString idxName(allIndices.elements[i].name);
            
            Uint32 components = idxName.split(idxNameComponents,
                                              splitString);
            
            assert(components == 4);
            
            primTableObjectId = atoi(idxNameComponents[2].c_str());
            indexName = idxNameComponents[3];
            
            DBUG_PRINT("info", ("Found index name : %s, primary table id : %u",
                                indexName.c_str(), primTableObjectId));
            
            break;
          }
        }
      }

      if (primTableObjectId != (~(Uint32) 0))
      {
        NdbDictionary::Dictionary::List allTables;
        int rc = theDictionary->listObjects(allTables,
                                            NdbDictionary::Object::UserTable,
                                            false); // FullyQualified names
        
        if (rc)
        {
          DBUG_PRINT("info", ("listObjects call 2 failed with rc %u", rc));
          DBUG_RETURN(NULL);
        }

        DBUG_PRINT("info", ("Retrieved details for %u tables", allTables.count));

        for (Uint32 t = 0; t < allTables.count; t++)
        {
          
          if (allTables.elements[t].id == primTableObjectId)
          {
            /* Found table, name should be in format :
             * <db>/<schema>/<tablename>
             */
            Vector<BaseString> tabNameComponents;
            BaseString tabName(allTables.elements[t].name);
            
            Uint32 components = tabName.split(tabNameComponents,
                                              splitString);
            assert (components == 3);
            
            /* Now we generate a string of the format
             * <dbname>/<schemaname>/<tabname>/<idxname>
             * which should be usable by end users
             */
            BaseString result;
            result.assfmt("%s/%s/%s/%s",
                          tabNameComponents[0].c_str(),
                          tabNameComponents[1].c_str(),
                          tabNameComponents[2].c_str(),
                          indexName.c_str());
            
            DBUG_PRINT("info", ("Found full index details : %s",
                                result.c_str()));
            
            memcpy(buff, result.c_str(), 
                   MIN(buffLen, 
                       (result.length() + 1)));
            buff[buffLen] = 0;

            DBUG_RETURN(buff);
          }
        }

        /* Primary table not found!  
         * Strange - perhaps it's been dropped?
         */          
        DBUG_PRINT("info", ("Table id %u not found", primTableObjectId));
        DBUG_RETURN(NULL);
      }
      else
      {
        /* Index not found from id - strange.
         * Perhaps it has been dropped?
         */
        DBUG_PRINT("info", ("Index id %u not found", indexObjectId));
        DBUG_RETURN(NULL);
      }
    }
    default:
    {
      /* Unhandled details type */
    }
    }
  }
  
  DBUG_PRINT("info", ("No details string for this error"));
  DBUG_RETURN(NULL);
}


Uint32
Ndb::getMinDbNodeVersion() const
{
  return theCachedMinDbNodeVersion;
}<|MERGE_RESOLUTION|>--- conflicted
+++ resolved
@@ -2048,14 +2048,6 @@
   DBUG_ENTER("Ndb::dropEventOperation");
   DBUG_PRINT("info", ("name: %s", tOp->getEvent()->getTable()->getName()));
   // remove it from list
-<<<<<<< HEAD
-
-#ifdef REMOVED_WARNING_SURROUNDING_WEIRD_CODE
-  NdbEventOperationImpl *op=
-    NdbEventBuffer::getEventOperationImpl(tOp);
-#endif  
-=======
->>>>>>> 0a2d23dc
   
   theEventBuffer->dropEventOperation(tOp);
   DBUG_RETURN(0);
