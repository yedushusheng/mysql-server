/*
   Copyright (c) 2009, 2021, Oracle and/or its affiliates.

   This program is free software; you can redistribute it and/or modify
   it under the terms of the GNU General Public License, version 2.0,
   as published by the Free Software Foundation.

   This program is also distributed with certain software (including
   but not limited to OpenSSL) that is licensed under separate terms,
   as designated in a particular file or component or in included license
   documentation.  The authors of MySQL hereby grant you an additional
   permission to link the program and your derivative works with the
   separately licensed software that they have included with MySQL.

   This program is distributed in the hope that it will be useful,
   but WITHOUT ANY WARRANTY; without even the implied warranty of
   MERCHANTABILITY or FITNESS FOR A PARTICULAR PURPOSE.  See the
   GNU General Public License, version 2.0, for more details.

   You should have received a copy of the GNU General Public License
   along with this program; if not, write to the Free Software
   Foundation, Inc., 51 Franklin St, Fifth Floor, Boston, MA 02110-1301  USA
*/

#ifndef KERNEL_NDBINFO_HPP
#define KERNEL_NDBINFO_HPP

#include <signaldata/DbinfoScan.hpp>

#define JAM_FILE_ID 230


class Ndbinfo {
public:

  enum ColumnType {
    String = 1,
    Number = 2,
    Number64 = 3
  };

  struct Column {
    const char* name;
    ColumnType coltype;
    const char* comment;
  };

  enum TableId {
    TABLES_TABLEID =             0,
    COLUMNS_TABLEID =            1,
    TEST_TABLEID =               2,
    POOLS_TABLEID =              3,
    TRANSPORTERS_TABLEID =       4,
    LOGSPACES_TABLEID =          5,
    LOGBUFFERS_TABLEID =         6,
    RESOURCES_TABLEID =          7,
    COUNTERS_TABLEID =           8,
    NODES_TABLEID =              9,
    DISKPAGEBUFFER_TABLEID =     10,
    THREADBLOCKS_TABLEID =       11,
    THREADSTAT_TABLEID =         12,
    TRANSACTIONS_TABLEID =       13,
    OPERATIONS_TABLEID =         14,
    MEMBERSHIP_TABLEID =         15,
    DICT_OBJ_INFO_TABLEID =      16,
    FRAG_MEM_USE_TABLEID =       17,
    DISK_WRITE_SPEED_BASE_TABLEID = 18,
    DISK_WRITE_SPEED_AGGREGATE_TABLEID = 19,
    FRAG_OPERATIONS_TABLEID =    20,
    RESTART_INFO_TABLEID =       21,
    TC_TIME_TRACK_STATS_TABLEID = 22,
    CONFIG_VALUES_TABLEID =      23,
    THREADS_TABLEID =            24,
    CPUSTAT_50MS_TABLEID =       25,
    CPUSTAT_1SEC_TABLEID =       26,
    CPUSTAT_20SEC_TABLEID =      27,
    CPUSTAT_TABLEID =            28,
    FRAG_LOCKS_TABLEID =         29,
    ACC_OPERATIONS_TABLEID =     30,
    TABLE_DIST_STATUS_TABLEID =  31,
    TABLE_FRAGMENTS_TABLEID =    32,
    TABLE_REPLICAS_TABLEID =     33,
    TABLE_DIST_STATUS_ALL_TABLEID =34,
    TABLE_FRAGMENTS_ALL_TABLEID =35,
    TABLE_REPLICAS_ALL_TABLEID = 36,
    STORED_TABLES_TABLEID =      37,
    PROCESSES_TABLEID =          38,
    CONFIG_NODES_TABLEID =       39
  };

<<<<<<< HEAD
  enum BufferId {
    REDO = 0,
    DD_UNDO = 1,
    BACKUP_DATA_BUFFER = 2,
    BACKUP_LOG_BUFFER = 3
=======
  struct Counts {
    int data_nodes;
    int all_nodes;
    int log_parts;
    int est_tables;
    int cpus;
    struct {
       int db;    // all threads, from getThreadCount()
       int send;  // send threads, from GlobalData.ndbMtSendThreads
       int ldm;   // LDM threads, from getThreadCount(THRConfig::T_LDM)
    } threads;
    struct {
      int tc;    // ndbMtTcWorkers
      int lqh;   // ndbMtLqhWorkers
      int pgman; // ndbMtLqhWorkers + 1
    } instances;
>>>>>>> 0cd0096d
  };

  struct Table {
    struct Members {
      const char* name;
      int ncols;
      int flags;
      Uint32 (*estimate_rows)(const struct Counts &);
      const char* comment;
    } m;
    Column col[1];

    int columns(void) const {
      return m.ncols;
    }
  };
  static int getNumTables();
  static const Table& getTable(int i);
  static const Table& getTable(Uint32 i);

  class Row {
    friend class SimulatedBlock;
    Uint32* start;      // Start of row buffer
    Uint32* curr;       // Current position in row buffer
    Uint32* end;        // End of buffer
    int col_counter;    // Current column counter
    DbinfoScan& m_req;  // The scan parameters
    Row();              // Not impl
    Row(const Row&);    // Not impl
  public:

    Row(class Signal* signal, DbinfoScanReq& req);

    Uint32 getLength(void) const {
      return (Uint32)(curr - start);
    }

    Uint32* getDataPtr() const {
      return start;
    }

    void write_string(const char* col);
    void write_uint32(Uint32 value);
    void write_uint64(Uint64 value);

    int columns(void) const {
      return col_counter;
    }

  private:
    bool check_buffer_space(class AttributeHeader& ah) const;
    void check_attribute_type(class AttributeHeader& ah, ColumnType) const;
  };

  struct ScanCursor
  {
    Uint32 senderRef;
    Uint32 saveSenderRef;
    Uint32 currRef; // The current node, block and instance
    Uint32 saveCurrRef;
    /**
     * Flags
     *
     m = More data         - 1  Bit 1

               1111111111222222222233
     01234567890123456789012345678901
     m
    */
    Uint32 flags;
    Uint32 data[4];  // Cursor data

    Uint32 totalRows;
    Uint32 totalBytes;
    STATIC_CONST( Length = 10 );

    STATIC_CONST( MOREDATA_SHIFT = 0 );
    STATIC_CONST( MOREDATA_MASK = 1 );

    static bool getHasMoreData(const UintR & flags){
      return (bool)((flags >> MOREDATA_SHIFT) & MOREDATA_MASK);
    }
    static void setHasMoreData(UintR & flags, bool value){
      flags = (flags & ~(MOREDATA_MASK << MOREDATA_SHIFT)) |
              ((value & MOREDATA_MASK) << MOREDATA_SHIFT);
    }
  };

  class Ratelimit {
    friend class SimulatedBlock;
    Uint32 rows;
    Uint32 bytes;
    Ratelimit(const Ratelimit&);// Not impl
  public:
    Ratelimit() :
      rows(0),
      bytes(0){
    }

    bool need_break(const DbinfoScan& scan) const
    {
      const Uint32 MAX_ROWS = 256;

      // Upgrade zero to MAX_ROWS 
      Uint32 maxRows = scan.maxRows ? scan.maxRows : MAX_ROWS; 

      // Limit maxRows to MAX_ROWS
      if (maxRows > MAX_ROWS)
        maxRows = MAX_ROWS;

      if (maxRows != 0 && rows >= maxRows)
        return true; // More than max rows already sent
      if (scan.maxBytes != 0 &&  bytes >= scan.maxBytes)
        return true; // More than max bytes already sent
      return false;
    }
  };

  struct pool_entry {
    const char* poolname;
    Uint64 used;
    Uint64 total;
    Uint64 entry_size;
    Uint64 used_hi;
    Uint32 config_params[4];
  };

  enum counter_id {
    ATTRINFO_COUNTER = 1,
    TRANSACTIONS_COUNTER = 2,
    COMMITS_COUNTER = 3,
    READS_COUNTER = 4,
    SIMPLE_READS_COUNTER = 5,
    WRITES_COUNTER = 6,
    ABORTS_COUNTER = 7,
    TABLE_SCANS_COUNTER = 8,
    RANGE_SCANS_COUNTER = 9,
    OPERATIONS_COUNTER = 10,
    /* Counters fetched from the SPJ block.*/
    SPJ_READS_RECEIVED_COUNTER = 11,
    SPJ_LOCAL_READS_SENT_COUNTER = 12,
    SPJ_REMOTE_READS_SENT_COUNTER = 13,
    SPJ_READS_NOT_FOUND_COUNTER = 14,
    SPJ_TABLE_SCANS_RECEIVED_COUNTER = 15,
    SPJ_LOCAL_TABLE_SCANS_SENT_COUNTER = 16,
    SPJ_RANGE_SCANS_RECEIVED_COUNTER = 17,
    SPJ_LOCAL_RANGE_SCANS_SENT_COUNTER = 18,
    SPJ_REMOTE_RANGE_SCANS_SENT_COUNTER = 19,
    SPJ_SCAN_BATCHES_RETURNED_COUNTER = 20,
    SPJ_SCAN_ROWS_RETURNED_COUNTER = 21,
    SPJ_PRUNED_RANGE_SCANS_RECEIVED_COUNTER = 22,
    SPJ_CONST_PRUNED_RANGE_SCANS_RECEIVED_COUNTER = 23,
    LOCAL_READ_COUNTER = 24,
    LOCAL_WRITE_COUNTER = 25,
    LQHKEY_OVERLOAD = 26,
    LQHKEY_OVERLOAD_TC = 27,
    LQHKEY_OVERLOAD_READER = 28,
    LQHKEY_OVERLOAD_NODE_PEER = 29,
    LQHKEY_OVERLOAD_SUBSCRIBER = 30,
    LQHSCAN_SLOWDOWN = 31
  };

  struct counter_entry {
    counter_id id;
    Uint64 val;
  };
};


#undef JAM_FILE_ID

#endif<|MERGE_RESOLUTION|>--- conflicted
+++ resolved
@@ -88,13 +88,13 @@
     CONFIG_NODES_TABLEID =       39
   };
 
-<<<<<<< HEAD
   enum BufferId {
     REDO = 0,
     DD_UNDO = 1,
     BACKUP_DATA_BUFFER = 2,
     BACKUP_LOG_BUFFER = 3
-=======
+  };
+
   struct Counts {
     int data_nodes;
     int all_nodes;
@@ -111,7 +111,6 @@
       int lqh;   // ndbMtLqhWorkers
       int pgman; // ndbMtLqhWorkers + 1
     } instances;
->>>>>>> 0cd0096d
   };
 
   struct Table {
