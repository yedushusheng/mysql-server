--- conflicted
+++ resolved
@@ -66,11 +66,8 @@
   void sendSUM_DUMP_STATE_ORD(Signal*, Uint32 ssId, SectionHandle*);
   void execEVENT_REP(Signal* );
   void sendSUM_EVENT_REP(Signal*, Uint32 ssId);
-<<<<<<< HEAD
   void execRESTORABLE_GCI_REP(Signal*);
-=======
   void execNODE_START_REP(Signal* signal);
->>>>>>> c5bbe4fc
 };
 
 
