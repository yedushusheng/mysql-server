--- conflicted
+++ resolved
@@ -560,16 +560,11 @@
     return;
   }
   subRecPtr.p = subRec;
-<<<<<<< HEAD
-  subRec->errorCode = BuildIndxRef::InternalError;
-  ndbrequire(false);
-=======
   subRec->errorCode = (BuildIndxRef::ErrorCode)utilPrepareRef->errorCode;
 
   UtilReleaseConf* conf = (UtilReleaseConf*)signal->getDataPtrSend();
   conf->senderData = subRecPtr.i;
   execUTIL_RELEASE_CONF(signal);
->>>>>>> 89d77a44
 }
 
 void Trix::execUTIL_EXECUTE_CONF(Signal* signal)
