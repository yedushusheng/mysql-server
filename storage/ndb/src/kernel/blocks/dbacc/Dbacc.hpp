/*
   Copyright (c) 2003, 2023, Oracle and/or its affiliates.

   This program is free software; you can redistribute it and/or modify
   it under the terms of the GNU General Public License, version 2.0,
   as published by the Free Software Foundation.

   This program is also distributed with certain software (including
   but not limited to OpenSSL) that is licensed under separate terms,
   as designated in a particular file or component or in included license
   documentation.  The authors of MySQL hereby grant you an additional
   permission to link the program and your derivative works with the
   separately licensed software that they have included with MySQL.

   This program is distributed in the hope that it will be useful,
   but WITHOUT ANY WARRANTY; without even the implied warranty of
   MERCHANTABILITY or FITNESS FOR A PARTICULAR PURPOSE.  See the
   GNU General Public License, version 2.0, for more details.

   You should have received a copy of the GNU General Public License
   along with this program; if not, write to the Free Software
   Foundation, Inc., 51 Franklin St, Fifth Floor, Boston, MA 02110-1301  USA
*/

#ifndef DBACC_H
#define DBACC_H

#if defined (VM_TRACE) && !defined(ACC_SAFE_QUEUE)
#define ACC_SAFE_QUEUE
#endif

#include <pc.hpp>
#include "Bitmask.hpp"
#include <DynArr256.hpp>
#include <SimulatedBlock.hpp>
#include <LHLevel.hpp>
#include <IntrusiveList.hpp>
#include "Container.hpp"
#include "signaldata/AccKeyReq.hpp"

#define JAM_FILE_ID 344


#ifdef DBACC_C

// Constants
/** ------------------------------------------------------------------------ 
 *   THESE ARE CONSTANTS THAT ARE USED FOR DEFINING THE SIZE OF BUFFERS, THE
 *   SIZE OF PAGE HEADERS, THE NUMBER OF BUFFERS IN A PAGE AND A NUMBER OF 
 *   OTHER CONSTANTS WHICH ARE CHANGED WHEN THE BUFFER SIZE IS CHANGED. 
 * ----------------------------------------------------------------------- */
#define ZHEAD_SIZE 32
#define ZBUF_SIZE 28
#define ZFREE_LIMIT 65
#define ZNO_CONTAINERS 64
#define ZELEM_HEAD_SIZE 1
/* ------------------------------------------------------------------------- */
/*  THESE CONSTANTS DEFINE THE USE OF THE PAGE HEADER IN THE INDEX PAGES.    */
/* ------------------------------------------------------------------------- */
#define ZPOS_PAGE_TYPE_BIT 14
#define ZNORMAL_PAGE_TYPE 0
#define ZOVERFLOW_PAGE_TYPE 1
#define ZADDFRAG 0
#define ZFRAGMENTSIZE 64
#define ZLEFT 1
#define ZOPRECSIZE 740
#define ZPAGESIZE 128
#define ZPARALLEL_QUEUE 1
#define ZSCAN_MAX_LOCK 4
#define ZSERIAL_QUEUE 2
#define ZSPH1 1
#define ZSPH2 2
#define ZSPH3 3
#define ZSPH6 6
#define ZREADLOCK 0
#define ZRIGHT 2
/**
 * Check kernel_types for other operation types
 */
#define ZSCAN_OP 8
#define ZSCAN_REC_SIZE 256
#define ZTABLESIZE 16

/* --------------------------------------------------------------------------------- */
/* CONTINUEB CODES                                                                   */
/* --------------------------------------------------------------------------------- */
#define ZINITIALISE_RECORDS 1
#define ZREL_ROOT_FRAG 5
#define ZREL_FRAG 6
#define ZREL_DIR 7
/* ------------------------------------------------------------------------- */
/* ERROR CODES                                                               */
/* ------------------------------------------------------------------------- */
#define ZLIMIT_OF_ERROR 600 // Limit check for error codes
#define ZCHECKROOT_ERROR 601 // Delete fragment error code
#define ZCONNECT_SIZE_ERROR 602 // ACC_SEIZEREF
#define ZDIR_RANGE_ERROR 603 // Add fragment error code
#define ZFULL_FRAGRECORD_ERROR 604 // Add fragment error code
#define ZFULL_ROOTFRAGRECORD_ERROR 605 // Add fragment error code
#define ZROOTFRAG_STATE_ERROR 606 // Add fragment
#define ZOVERTAB_REC_ERROR 607 // Add fragment

#define ZSCAN_REFACC_CONNECT_ERROR 608 // ACC_SCANREF
#define ZFOUR_ACTIVE_SCAN_ERROR 609 // ACC_SCANREF
#define ZNULL_SCAN_REC_ERROR 610 // ACC_SCANREF
#define ZDIRSIZE_ERROR 623
#define ZOVER_REC_ERROR 624 // Insufficient Space
#define ZPAGESIZE_ERROR 625
#define ZTUPLE_DELETED_ERROR 626
#define ZREAD_ERROR 626
#define ZWRITE_ERROR 630
#define ZTO_OP_STATE_ERROR 631
#define ZTOO_EARLY_ACCESS_ERROR 632
#define ZDIR_RANGE_FULL_ERROR 633 // on fragment

#define ZLOCAL_KEY_LENGTH_ERROR 634 // From Dbdict via Dblqh

#endif

class ElementHeader {
  /**
   * 
   * l = Locked    -- If true contains operation else scan bits + hash value
   * i = page index in dbtup fix page
   * h = Reduced hash value. The lower bits used for address is shifted away
   * o = Operation ptr I
   *
   *           1111111111222222222233
   * 01234567890123456789012345678901
   * liiiiiiiiiiiii  hhhhhhhhhhhhhhhh
   *  ooooooooooooooooooooooooooooooo
   */
public:
  static bool getLocked(Uint32 data);
  static bool getUnlocked(Uint32 data);
  static Uint32 getOpPtrI(Uint32 data);
  static LHBits16 getReducedHashValue(Uint32 data);
  static Uint16 getPageIdx(Uint32 data);

  static Uint32 setLocked(Uint32 opPtrI);
  static Uint32 setUnlocked(Uint16 page_idx, LHBits16 const& reducedHashValue);
  static Uint32 setReducedHashValue(Uint32 header, LHBits16 const& reducedHashValue);

  static Uint32 setInvalid();
  static bool isValid(Uint32 header);
};

inline 
bool
ElementHeader::getLocked(Uint32 data){
  assert(isValid(data));
  return (data & 1) == 1;
}

inline 
bool
ElementHeader::getUnlocked(Uint32 data){
  assert(isValid(data));
  return (data & 1) == 0;
}

inline
LHBits16
ElementHeader::getReducedHashValue(Uint32 data){
  assert(isValid(data));
  assert(getUnlocked(data));
  return LHBits16::unpack(data >> 16);
}

inline
Uint16
ElementHeader::getPageIdx(Uint32 data)
{
  /* Bits 1-13 is reserved for page index */
  NDB_STATIC_ASSERT(MAX_TUPLES_BITS <= 13);
  return (data >> 1) & MAX_TUPLES_PER_PAGE;
}

inline
Uint32 
ElementHeader::getOpPtrI(Uint32 data){
  assert(isValid(data));
  assert(getLocked(data));
  return data >> 1;
}

inline 
Uint32 
ElementHeader::setLocked(Uint32 opPtrI){
  assert(opPtrI < 0x8000000);
  return (opPtrI << 1) + 1;
}
inline
Uint32 
ElementHeader::setUnlocked(Uint16 page_idx, LHBits16 const& reducedHashValue)
{
  assert(page_idx <= MAX_TUPLES_PER_PAGE);
  return (Uint32(reducedHashValue.pack()) << 16) | (page_idx << 1) | 0;
}

inline
Uint32
ElementHeader::setReducedHashValue(Uint32 header, LHBits16 const& reducedHashValue)
{
  assert(getUnlocked(header));
  return (Uint32(reducedHashValue.pack()) << 16) | (header & 0xffff);
}

inline
Uint32
ElementHeader::setInvalid()
{
  /* unlocked, unscanned, bad reduced hash value */
  return 0;
}

inline
bool
ElementHeader::isValid(Uint32 header)
{
  return header != 0;
}

class Element
{
  Uint32 m_header;
  Uint32 m_data;
public:
  Element(Uint32 header, Uint32 data): m_header(header), m_data(data) {}
  Uint32 getHeader() const { return m_header; }
  Uint32 getData() const { return m_data; }
};

typedef Container::Header ContainerHeader;

class Dbacc: public SimulatedBlock {
  friend class DbaccProxy;

public:
  void prepare_scan_ctx(Uint32 scanPtrI);

// State values
enum State {
  FREEFRAG = 0,
  ACTIVEFRAG = 1,
  //SEND_QUE_OP = 2,
  WAIT_NOTHING = 10,
  WAIT_ONE_CONF = 26,
  FREE_OP = 30,
  WAIT_EXE_OP = 32,
  WAIT_IN_QUEUE = 34,
  EXE_OP = 35,
  SCAN_ACTIVE = 36,
  SCAN_WAIT_IN_QUEUE = 37,
  IDLE = 39,
  ACTIVE = 40,
  WAIT_COMMIT_ABORT = 41,
  ABORT = 42,
  ABORTADDFRAG = 43,
  REFUSEADDFRAG = 44,
  DELETEFRAG = 45,
  DELETETABLE = 46,
  UNDEFINEDROOT = 47,
  ADDFIRSTFRAG = 48,
  ADDSECONDFRAG = 49,
  DELETEFIRSTFRAG = 50,
  DELETESECONDFRAG = 51,
  ACTIVEROOT = 52
};

// Records

/* --------------------------------------------------------------------------------- */
/* PAGE8                                                                             */
/* --------------------------------------------------------------------------------- */
struct Page8 {
  Uint32 word32[2048];
  enum Page_variables {
    /**
     * First words are for the 32KiB page and must patch with header in Page32.
     * Words should be zeroed out for second to fourth 8KiB page on 32KiB page
     */
    P32_MAGIC = 0,
    P32_LIST_ID = 1,
    P32_NEXT_PAGE = 2,
    P32_PREV_PAGE = 3,
    P32_WORD_COUNT = 4, // Not an variable index, but count of P32 variables
    /**
     * Following words are used for each 8KiB page
     */
    PAGE_ID = 4,
    EMPTY_LIST = 5,
    ALLOC_CONTAINERS = 6,
    CHECKSUM = 7,
    NEXT_PAGE = 8,
    PREV_PAGE = 9,
    SCAN_CON_0_3 = 10,
    SCAN_CON_4_7 = 11,
    SCAN_CON_8_11 = 12,
  };
  Uint8 getContainerShortIndex(Uint32 pointer) const;
  void setScanContainer(Uint16 scanbit, Uint32 conptr);
  void clearScanContainer(Uint16 scanbit, Uint32 conptr);
  bool checkScanContainer(Uint32 conptr) const;
  Uint16 checkScans(Uint16 scanmask, Uint32 conptr) const;
}; /* p2c: size = 8192 bytes */
  typedef Ptr<Page8> Page8Ptr;

struct Page8SLinkMethods
{
  static Uint32 getNext(Page8 const& item) { return item.word32[Page8::NEXT_PAGE]; }
  static void setNext(Page8& item, Uint32 next) { item.word32[Page8::NEXT_PAGE] = next; }
  static void setPrev(Page8& /* item */, Uint32 /* prev */) { /* no op for single linked list */ }
};

struct ContainerPageLinkMethods
{
  static Uint32 getNext(Page8 const& item) { return item.word32[Page8::NEXT_PAGE]; }
  static void setNext(Page8& item, Uint32 next) { item.word32[Page8::NEXT_PAGE] = next; }
  static Uint32 getPrev(Page8 const& item) { return item.word32[Page8::PREV_PAGE]; }
  static void setPrev(Page8& item, Uint32 prev) { item.word32[Page8::PREV_PAGE] = prev; }
};

struct Page32
{
  enum { MAGIC = 0x17283482 };
  union {
    struct {
      /* fields must match P32-values in Page_variables */
      Uint32 magic;
      Uint32 list_id;
      Uint32 nextList;
      Uint32 prevList;
    };
    Page8 page8[4];
  };
};

typedef Ptr<Page32> Page32Ptr;
typedef ArrayPool<Page32> Page32_pool;
typedef DLCFifoList<Page32_pool> Page32_list;
typedef LocalDLCFifoList<Page32_pool> LocalPage32_list;

  class Page32Lists {
    Page32_list::Head lists[16];
    Uint32 sub_page_id_count[4];
    Uint16 nonempty_lists;

    static Uint16 sub_page_id_to_list_id_set(int sub_page_id);
    static Uint8 list_id_to_sub_page_id_set(int list_id);
    static Uint8 sub_page_id_set_to_list_id(int sub_page_id_set);

    Uint8 least_free_list(Uint16 list_id_set);
public:
    enum { ANY_SUB_PAGE = -1, LEAST_COMMON_SUB_PAGE = -2 };
    Page32Lists();

    Uint32 getCount() const;
    void addPage32(Page32_pool& pool, Page32Ptr p);
    void dropLastPage32(Page32_pool& pool, Page32Ptr& p, Uint32 keep);
    void dropPage32(Page32_pool& pool, Page32Ptr p);
    void seizePage8(Page32_pool& pool, Page8Ptr& /* out */ p, int sub_page_id);
    void releasePage8(Page32_pool& pool, Page8Ptr p);
    bool haveFreePage8(int sub_page_id) const;
  };

class Page8_pool
{
public:
  typedef Page8 Type;
  explicit Page8_pool(Page32_pool& pool): m_page_pool(pool) { }
  void getPtr(Ptr<Page8>& page) const;
  void getPtrForce(Ptr<Page8>& page) const;
private:
  Page32_pool& m_page_pool;
};

typedef SLCFifoList<Page8_pool,Page8,Page8SLinkMethods> Page8List;
typedef LocalSLCFifoList<Page8_pool,Page8,Page8SLinkMethods> LocalPage8List;
typedef DLCFifoList<Page8_pool,Page8,ContainerPageLinkMethods> ContainerPageList;
typedef LocalDLCFifoList<Page8_pool,Page8,ContainerPageLinkMethods> LocalContainerPageList;

/* --------------------------------------------------------------------------------- */
/* FRAGMENTREC. ALL INFORMATION ABOUT FRAMENT AND HASH TABLE IS SAVED IN FRAGMENT    */
/*         REC  A POINTER TO FRAGMENT RECORD IS SAVED IN ROOTFRAGMENTREC FRAGMENT    */
/* --------------------------------------------------------------------------------- */
struct Fragmentrec {
  Uint32 scan[MAX_PARALLEL_SCANS_PER_FRAG];
  Uint16 activeScanMask;
  union {
    Uint32 mytabptr;
    Uint32 myTableId;
  };
  union {
    Uint32 fragmentid;
    Uint32 myfid;
  };
  Uint32 tupFragptr;
  Uint32 roothashcheck;
  Uint32 m_commit_count;
  State rootState;
  
//-----------------------------------------------------------------------------
// Temporary variables used during shrink and expand process.
//-----------------------------------------------------------------------------
  Uint32 expReceivePageptr;
  Uint32 expReceiveIndex;
  bool expReceiveIsforward;
  Uint32 expSenderDirIndex;
  Uint32 expSenderIndex;
  Uint32 expSenderPageptr;

//-----------------------------------------------------------------------------
// Number of locks held on fragment, only for self-check
//-----------------------------------------------------------------------------
  Uint32 lockCount;

//-----------------------------------------------------------------------------
// References to Directory Ranges (which in turn references directories, which
// in its turn references the pages) for the bucket pages and the overflow
// bucket pages.
//-----------------------------------------------------------------------------
  DynArr256::Head directory;

//-----------------------------------------------------------------------------
// We have a list of overflow pages with free areas. We have a special record,
// the overflow record representing these pages. The reason is that the
// same record is also used to represent pages in the directory array that have
// been released since they were empty (there were however higher indexes with
// data in them). These are put in the firstFreeDirIndexRec-list.
// An overflow record representing a page can only be in one of these lists.
//-----------------------------------------------------------------------------
  ContainerPageList::Head fullpages; // For pages where only containers on page are allowed to overflow (word32[ZPOS_ALLOC_CONTAINERS] > ZFREE_LIMIT)
  ContainerPageList::Head sparsepages; // For pages that other pages are still allowed to overflow into (0 < word32[ZPOS_ALLOC_CONTAINERS] <= ZFREE_LIMIT)

//-----------------------------------------------------------------------------
// Counter keeping track of how many times we have expanded. We need to ensure
// that we do not shrink so many times that this variable becomes negative.
//-----------------------------------------------------------------------------
  Uint32 expandCounter;

//-----------------------------------------------------------------------------
// These variables are important for the linear hashing algorithm.
// localkeylen is the size of the local key (1 and 2 is currently supported)
// maxloadfactor is the factor specifying when to expand
// minloadfactor is the factor specifying when to shrink (hysteresis model)
// maxp and p
// maxp and p is the variables most central to linear hashing. p + maxp + 1 is the
// current number of buckets. maxp is the largest value of the type 2**n - 1
// which is smaller than the number of buckets. These values are used to find
// correct bucket with the aid of the hash value.
//
// slack is the variable keeping track of whether we have inserted more than
// the current size is suitable for or less. Slack together with the boundaries
// set by maxloadfactor and minloadfactor decides when to expand/shrink
// slackCheck When slack goes over this value it is time to expand.
// slackCheck = (maxp + p + 1)*(maxloadfactor - minloadfactor) or 
// bucketSize * hysteresis
// Since at most RNIL 8KiB-pages can be used for a fragment, the extreme values
// for slack will be within -2^43 and +2^43 words.
//-----------------------------------------------------------------------------
  LHLevelRH level;
  Uint32 localkeylen; // Currently only 1 is supported
  Uint32 maxloadfactor;
  Uint32 minloadfactor;
  Int64 slack;
  Int64 slackCheck;

//-----------------------------------------------------------------------------
// nextfreefrag is the next free fragment if linked into a free list
//-----------------------------------------------------------------------------
  Uint32 nextfreefrag;

//-----------------------------------------------------------------------------
// Fragment State, mostly applicable during LCP and restore
//-----------------------------------------------------------------------------
  State fragState;

//-----------------------------------------------------------------------------
// elementLength: Length of element in bucket and overflow pages
// keyLength: Length of key
//-----------------------------------------------------------------------------
  STATIC_CONST( elementLength = 2 );
  Uint16 keyLength;

//-----------------------------------------------------------------------------
// Only allow one expand or shrink signal in queue at the time.
//-----------------------------------------------------------------------------
  bool expandOrShrinkQueued;

//-----------------------------------------------------------------------------
// hashcheckbit is the bit to check whether to send element to split bucket or not
// k (== 6) is the number of buckets per page
//-----------------------------------------------------------------------------
  STATIC_CONST( k = 6 );
  STATIC_CONST( MIN_HASH_COMPARE_BITS = 7 );
  STATIC_CONST( MAX_HASH_VALUE_BITS = 31 );

//-----------------------------------------------------------------------------
// nodetype can only be STORED in this release. Is currently only set, never read
//-----------------------------------------------------------------------------
  Uint8 nodetype;

//-----------------------------------------------------------------------------
// flag to avoid accessing table record if no char attributes
//-----------------------------------------------------------------------------
  Uint8 hasCharAttr;

//-----------------------------------------------------------------------------
// flag to mark that execEXPANDCHECK2 has failed due to DirRange full
//-----------------------------------------------------------------------------
  Uint8 dirRangeFull;

  // Number of Page8 pages allocated for the hash index.
  Int32 m_noOfAllocatedPages;

//-----------------------------------------------------------------------------
// Lock stats
//-----------------------------------------------------------------------------
// Used to track row lock activity on this fragment
  struct LockStats 
  {
    /* Exclusive row lock counts */

    /*   Total requests received */
    Uint64 m_ex_req_count;

    /*   Total requests immediately granted */
    Uint64 m_ex_imm_ok_count;

    /*   Total requests granted after a wait */
    Uint64 m_ex_wait_ok_count;

    /*   Total requests failed after a wait */
    Uint64 m_ex_wait_fail_count;
    

    /* Shared row lock counts */

    /*   Total requests received */
    Uint64 m_sh_req_count;

    /*   Total requests immediately granted */
    Uint64 m_sh_imm_ok_count;

    /*   Total requests granted after a wait */
    Uint64 m_sh_wait_ok_count;

    /*   Total requests failed after a wait */
    Uint64 m_sh_wait_fail_count;

    /* Wait times */


    /*   Total time spent waiting for a lock
     *   which was eventually granted
     */
    Uint64 m_wait_ok_millis;

    /*   Total time spent waiting for a lock
     *   which was not eventually granted
     */
    Uint64 m_wait_fail_millis;
    
    void init()
    {
      m_ex_req_count       = 0;
      m_ex_imm_ok_count    = 0;
      m_ex_wait_ok_count   = 0;
      m_ex_wait_fail_count = 0;
    
      m_sh_req_count       = 0;
      m_sh_imm_ok_count    = 0;
      m_sh_wait_ok_count   = 0;
      m_sh_wait_fail_count = 0;

      m_wait_ok_millis     = 0;
      m_wait_fail_millis   = 0;
    };

    // req_start_imm_ok
    // A request was immediately granted (No contention)
    void req_start_imm_ok(bool ex,
                          NDB_TICKS& op_timestamp,
                          const NDB_TICKS now)
    {
      if (ex)
      {
        m_ex_req_count++;
        m_ex_imm_ok_count++;
      }
      else
      {
        m_sh_req_count++;
        m_sh_imm_ok_count++;
      }

      /* Hold-time starts */
      op_timestamp = now;
    }

    // req_start
    // A request was not granted immediately
    void req_start(bool ex, 
                   NDB_TICKS& op_timestamp, 
                   const NDB_TICKS now)
    {
      if (ex)
      {
        m_ex_req_count++;
      }
      else
      {
        m_sh_req_count++;
      }

      /* Wait-time starts */
      op_timestamp = now;
    }

    // wait_ok
    // A request that had to wait is now granted
    void wait_ok(bool ex, NDB_TICKS& op_timestamp, const NDB_TICKS now)
    {
      assert(NdbTick_IsValid(op_timestamp)); /* Set when starting to wait */
      if (ex)
      {
        m_ex_wait_ok_count++;
      }
      else
      {
        m_sh_wait_ok_count++;
      }

      const Uint64 wait_millis = NdbTick_Elapsed(op_timestamp,
                                                 now).milliSec();
      m_wait_ok_millis += wait_millis;
      
      /* Hold-time starts */
      op_timestamp = now;
    }
    
    // wait_fail
    // A request that had to wait has now been
    // aborted.  May or may not be due to TC
    // timeout
    void wait_fail(bool ex, NDB_TICKS& wait_start, const NDB_TICKS now)
    {
      assert(NdbTick_IsValid(wait_start));
      if (ex)
      {
        m_ex_wait_fail_count++;
      }
      else
      {
        m_sh_wait_fail_count++;
      }
      
      const Uint64 wait_millis = NdbTick_Elapsed(wait_start,
                                                 now).milliSec();
      m_wait_fail_millis += wait_millis;
      /* Debugging */
      NdbTick_Invalidate(&wait_start);
    }
  };

  LockStats m_lockStats;

public:
  Uint32 getPageNumber(Uint32 bucket_number) const;
  Uint32 getPageIndex(Uint32 bucket_number) const;
  bool enough_valid_bits(LHBits16 const& reduced_hash_value) const;
};

  typedef Ptr<Fragmentrec> FragmentrecPtr;
  void set_tup_fragptr(Uint32 fragptr, Uint32 tup_fragptr);

/* --------------------------------------------------------------------------------- */
/* OPERATIONREC                                                                      */
/* --------------------------------------------------------------------------------- */
struct Operationrec {
  Uint32 m_op_bits;
  Local_key localdata;
  Uint32 elementPage;
  Uint32 elementPointer;
  Uint32 fid;
  Uint32 fragptr;
  LHBits32 hashValue;
  Uint32 nextOp;
  Uint32 nextParallelQue;
  union {
    Uint32 nextSerialQue;      
    Uint32 m_lock_owner_ptr_i; // if nextParallelQue = RNIL, else undefined
  };
  Uint32 prevOp;
  union {
    Uint32 prevParallelQue;
    Uint32 m_lo_last_parallel_op_ptr_i;
  };
  union {
    Uint32 prevSerialQue;
    Uint32 m_lo_last_serial_op_ptr_i;
  };
  Uint32 scanRecPtr;
  Uint32 transId1;
  Uint32 transId2;
  Uint32 userptr;
  Uint16 elementContainer;
  Uint16 tupkeylen;
  Uint32 m_scanOpDeleteCountOpRef;
  Uint32 userblockref;
  enum { ANY_SCANBITS = Uint16(0xffff) };
  LHBits16 reducedHashValue;
  NDB_TICKS m_lockTime;

  enum OpBits {
    OP_MASK                 = 0x0000F // 4 bits for operation type
    ,OP_LOCK_MODE           = 0x00010 // 0 - shared lock, 1 = exclusive lock
    ,OP_ACC_LOCK_MODE       = 0x00020 // Or:de lock mode of all operation
                                      // before me
    ,OP_LOCK_OWNER          = 0x00040
    ,OP_RUN_QUEUE           = 0x00080 // In parallell queue of lock owner
    ,OP_DIRTY_READ          = 0x00100
    ,OP_LOCK_REQ            = 0x00200 // isAccLockReq
    ,OP_COMMIT_DELETE_CHECK = 0x00400
    ,OP_INSERT_IS_DONE      = 0x00800
    ,OP_ELEMENT_DISAPPEARED = 0x01000
    ,OP_PENDING_ABORT       = 0x02000

    
    ,OP_STATE_MASK          = 0xF0000
    ,OP_STATE_IDLE          = 0xF0000
    ,OP_STATE_WAITING       = 0x00000
    ,OP_STATE_RUNNING       = 0x10000
    ,OP_STATE_EXECUTED      = 0x30000
    
    ,OP_EXECUTED_DIRTY_READ = 0x3050F
    ,OP_INITIAL             = ~(Uint32)0
  };
  
  Operationrec() {}
  bool is_same_trans(const Operationrec* op) const {
    return 
      transId1 == op->transId1 && transId2 == op->transId2;
  }
  
}; /* p2c: size = 168 bytes */

  typedef Ptr<Operationrec> OperationrecPtr;

/* --------------------------------------------------------------------------------- */
/* SCAN_REC                                                                          */
/* --------------------------------------------------------------------------------- */
struct ScanRec {
  enum ScanState {
    WAIT_NEXT = 0,
    SCAN_DISCONNECT = 1
  };
  enum ScanBucketState {
    FIRST_LAP = 0,
    SECOND_LAP = 1,
    SCAN_COMPLETED = 2
  };
  Uint32 activeLocalFrag;
  Uint32 nextBucketIndex;
  Uint32 scanNextfreerec;
  Uint32 scanFirstActiveOp;
  Uint32 scanFirstLockedOp;
  Uint32 scanLastLockedOp;
  Uint32 scanFirstQueuedOp;
  Uint32 scanLastQueuedOp;
  Uint32 scanUserptr;
  Uint32 scanTrid1;
  Uint32 scanTrid2;
  Uint32 startNoOfBuckets;
  Uint32 minBucketIndexToRescan;
  Uint32 maxBucketIndexToRescan;
  Uint32 scanOpsAllocated;
  Uint32 scanLockCount;
  ScanBucketState scanBucketState;
  ScanState scanState;
  Uint16 scanLockHeld;
  Uint16 scan_lastSeen;
  Uint32 scanUserblockref;
  Uint32 scanMask;
  Uint8 scanLockMode;
  Uint8 scanReadCommittedFlag;
private:
  Uint32 inPageI;
  Uint32 inConptr;
  Uint32 elemScanned;
  enum { ELEM_SCANNED_BITS = sizeof(Uint32) * 8 };
public:
  void initContainer();
  bool isInContainer() const;
  bool getContainer(Uint32& pagei, Uint32& conptr) const;
  void enterContainer(Uint32 pagei, Uint32 conptr);
  void leaveContainer(Uint32 pagei, Uint32 conptr);
  bool isScanned(Uint32 elemptr) const;
  void setScanned(Uint32 elemptr);
  void clearScanned(Uint32 elemptr);
  void moveScanBit(Uint32 toptr, Uint32 fromptr);
};

  typedef Ptr<ScanRec> ScanRecPtr;


/* --------------------------------------------------------------------------------- */
/* TABREC                                                                            */
/* --------------------------------------------------------------------------------- */
struct Tabrec {
  Uint32 fragholder[MAX_FRAG_PER_LQH];
  Uint32 fragptrholder[MAX_FRAG_PER_LQH];
  Uint32 tabUserPtr;
  BlockReference tabUserRef;
  Uint32 tabUserGsn;
};
  typedef Ptr<Tabrec> TabrecPtr;

public:
  Dbacc(Block_context&, Uint32 instanceNumber = 0);
  virtual ~Dbacc();

  // pointer to TUP instance in this thread
  class Dbtup* c_tup;
  class Dblqh* c_lqh;

  void execACCMINUPDATE(Signal* signal);
  // Get the size of the logical to physical page map, in bytes.
  Uint32 getL2PMapAllocBytes(Uint32 fragId) const;
  void removerow(Uint32 op, const Local_key*);

  // Get the size of the linear hash map in bytes.
  Uint64 getLinHashByteSize(Uint32 fragId) const;

  bool checkOpPendingAbort(Uint32 accConnectPtr) const;

private:
  BLOCK_DEFINES(Dbacc);

  // Transit signals
  void execDEBUG_SIG(Signal* signal);
  void execCONTINUEB(Signal* signal);
  void execACC_CHECK_SCAN(Signal* signal);
  void execEXPANDCHECK2(Signal* signal);
  void execSHRINKCHECK2(Signal* signal);
  void execACC_OVER_REC(Signal* signal);
  void execNEXTOPERATION(Signal* signal);

  // Received signals
  void execSTTOR(Signal* signal);
  void execACCKEYREQ(Signal* signal);
  void execACCSEIZEREQ(Signal* signal);
  void execACCFRAGREQ(Signal* signal);
  void execNEXT_SCANREQ(Signal* signal);
  void execACC_ABORTREQ(Signal* signal);
  void execACC_SCANREQ(Signal* signal);
  void execACC_COMMITREQ(Signal* signal);
  void execACC_TO_REQ(Signal* signal);
  void execACC_LOCKREQ(Signal* signal);
  void execNDB_STTOR(Signal* signal);
  void execDROP_TAB_REQ(Signal* signal);
  void execREAD_CONFIG_REQ(Signal* signal);
  void execDUMP_STATE_ORD(Signal* signal);

  void execDROP_FRAG_REQ(Signal*);

  void execDBINFO_SCANREQ(Signal *signal);

  // Statement blocks
  void commitDeleteCheck(Signal* signal);
  void report_pending_dealloc(Signal* signal,
                              Operationrec* opPtrP,
                              const Operationrec* countOpPtrP);
  void trigger_dealloc(Signal* signal, const Operationrec* opPtrP);

  typedef void * RootfragmentrecPtr;
  void initRootFragPageZero(FragmentrecPtr, Page8Ptr) const;
  void initFragAdd(Signal*, FragmentrecPtr) const;
  void initFragPageZero(FragmentrecPtr, Page8Ptr) const;
  void initFragGeneral(FragmentrecPtr) const;
  void releaseFragResources(Signal* signal, Uint32 fragIndex);
  void releaseRootFragRecord(Signal* signal, RootfragmentrecPtr rootPtr) const;
  void releaseRootFragResources(Signal* signal, Uint32 tableId);
  void releaseDirResources(Signal* signal);
  void releaseDirectoryResources(Signal* signal,
                                 Uint32 fragIndex,
                                 Uint32 dirIndex,
                                 Uint32 startIndex,
                                 Uint32 directoryIndex) const;
  void releaseFragRecord(FragmentrecPtr regFragPtr);
  void initScanFragmentPart();
  Uint32 checkScanExpand(Uint32 splitBucket);
  Uint32 checkScanShrink(Uint32 sourceBucket, Uint32 destBucket);
  void initialiseFragRec();
  void initialiseFsConnectionRec(Signal* signal) const;
  void initialiseFsOpRec(Signal* signal) const;
  void initialiseOperationRec();
  void initialisePageRec();
  void initialiseRootfragRec(Signal* signal) const;
  void initialiseScanRec();
  void initialiseTableRec();
  bool addfragtotab(Uint32 rootIndex, Uint32 fragId) const;
  void initOpRec(const AccKeyReq* signal, Uint32 siglen) const;
  void sendAcckeyconf(Signal* signal) const;
  Uint32 getNoParallelTransaction(const Operationrec*) const;

#ifdef VM_TRACE
  Uint32 getNoParallelTransactionFull(const Operationrec*) const;
#endif
#ifdef ACC_SAFE_QUEUE
  bool validate_lock_queue(OperationrecPtr opPtr) const;
  Uint32 get_parallel_head(OperationrecPtr opPtr) const;
  void dump_lock_queue(OperationrecPtr loPtr) const;
#else
  bool validate_lock_queue(OperationrecPtr) const { return true;}
#endif
  /**
    Return true if the sum of per fragment pages counts matches the total
    page count (cnoOfAllocatedPages). Used for consistency checks. 
   */
  bool validatePageCount() const;
public:  
  void execACCKEY_ORD(Signal* signal, Uint32 opPtrI);
  void startNext(Signal* signal, OperationrecPtr lastOp);
  
private:
  Uint32 placeReadInLockQueue(OperationrecPtr lockOwnerPtr) const;
  Uint32 placeWriteInLockQueue(OperationrecPtr lockOwnerPtr) const;
  void placeSerialQueue(OperationrecPtr lockOwner, OperationrecPtr op) const;
  void abortSerieQueueOperation(Signal* signal, OperationrecPtr op);  
  void abortParallelQueueOperation(Signal* signal, OperationrecPtr op);
  void mark_pending_abort(OperationrecPtr abortingOp, Uint32 nextParallelOp);
  
  void expandcontainer(Page8Ptr pageptr, Uint32 conidx);
  void shrinkcontainer(Page8Ptr pageptr,
                       Uint32 conptr,
                       bool isforward,
                       Uint32 conlen);
  void releaseAndCommitActiveOps(Signal* signal);
  void releaseAndCommitQueuedOps(Signal* signal);
  void releaseAndAbortLockedOps(Signal* signal);
  void getContainerIndex(Uint32 pointer, Uint32& index, bool& isforward) const;
  Uint32 getContainerPtr(Uint32 index, bool isforward) const;
  Uint32 getForwardContainerPtr(Uint32 index) const;
  Uint32 getBackwardContainerPtr(Uint32 index) const;
  bool getScanElement(Page8Ptr& pageptr,
                      Uint32& conidx,
                      Uint32& conptr,
                      bool& isforward,
                      Uint32& elemptr,
                      Uint32& islocked) const;
  void initScanOpRec(Page8Ptr pageptr,
                     Uint32 conptr,
                     Uint32 elemptr) const;
  void nextcontainerinfo(Page8Ptr& pageptr,
                         Uint32 conptr,
                         ContainerHeader containerhead,
                         Uint32& nextConidx,
                         bool& nextIsforward) const;
  void putActiveScanOp() const;
  void putOpScanLockQue() const;
  void putReadyScanQueue(Uint32 scanRecIndex) const;
  void releaseScanBucket(Page8Ptr pageptr,
                         Uint32 conidx,
                         Uint16 scanMask) const;
  void releaseScanContainer(Page8Ptr pageptr,
                            Uint32 conptr,
                            bool isforward,
                            Uint32 conlen,
                            Uint16 scanMask,
                            Uint16 allScanned) const;
  void releaseScanRec();
  bool searchScanContainer(Page8Ptr pageptr,
                           Uint32 conptr,
                           bool isforward,
                           Uint32 conlen,
                           Uint32& elemptr,
                           Uint32& islocked) const;
  void sendNextScanConf(Signal* signal);
  void setlock(Page8Ptr pageptr, Uint32 elemptr) const;
  void takeOutActiveScanOp() const;
  void takeOutScanLockQueue(Uint32 scanRecIndex) const;
  void takeOutReadyScanQueue() const;
  void insertElement(Element elem,
                     OperationrecPtr oprecptr,
                     Page8Ptr& pageptr,
                     Uint32& conidx,
                     bool& isforward,
                     Uint32& conptr,
                     Uint16 conScanMask,
                     bool newBucket);
  void insertContainer(Element elem,
                       OperationrecPtr  oprecptr,
                       Page8Ptr pageptr,
                       Uint32 conidx,
                       bool isforward,
                       Uint32& conptr,
                       ContainerHeader& containerhead,
                       Uint16 conScanMask,
                       bool newContainer,
                       Uint32& result);
  void addnewcontainer(Page8Ptr pageptr, Uint32 conptr,
    Uint32 nextConidx, Uint32 nextContype, bool nextSamepage,
    Uint32 nextPagei) const;
  void getfreelist(Page8Ptr pageptr, Uint32& pageindex, Uint32& buftype);
  void increaselistcont(Page8Ptr);
  void seizeLeftlist(Page8Ptr slPageptr, Uint32 conidx);
  void seizeRightlist(Page8Ptr slPageptr, Uint32 conidx);
  Uint32 readTablePk(Uint32, Uint32, Uint32, OperationrecPtr, Uint32*);
  Uint32 getElement(AccKeyReq* signal,
                    OperationrecPtr& lockOwner,
                    Page8Ptr& bucketPageptr,
                    Uint32& bucketConidx,
                    Page8Ptr& elemPageptr,
                    Uint32& elemConptr,
                    Uint32& elemptr);
  LHBits32 getElementHash(OperationrecPtr& oprec);
  LHBits32 getElementHash(Uint32 const* element);
  LHBits32 getElementHash(Uint32 const* element, OperationrecPtr& oprec);
  void shrink_adjust_reduced_hash_value(Uint32 bucket_number);
  Uint32 getPagePtr(DynArr256::Head&, Uint32);
  bool setPagePtr(DynArr256::Head& directory, Uint32 index, Uint32 ptri);
  Uint32 unsetPagePtr(DynArr256::Head& directory, Uint32 index);
  void getdirindex(Page8Ptr& pageptr, Uint32& conidx);
  void commitdelete(Signal* signal);
  void deleteElement(Page8Ptr delPageptr, Uint32 delConptr,
      Uint32 delElemptr, Page8Ptr lastPageptr, Uint32 lastElemptr) const;
  void getLastAndRemove(Page8Ptr tlastPrevpageptr, Uint32 tlastPrevconptr,
     Page8Ptr& lastPageptr, Uint32& tlastPageindex, Uint32& tlastContainerptr,
     bool& tlastIsforward, Uint32& tlastElementptr);
  void releaseLeftlist(Page8Ptr rlPageptr, Uint32 conidx, Uint32 conptr);
  void releaseRightlist(Page8Ptr rlPageptr, Uint32 conidx, Uint32 conptr);
  void checkoverfreelist(Page8Ptr colPageptr);
  void abortOperation(Signal* signal);
  void commitOperation(Signal* signal);
  void copyOpInfo(OperationrecPtr dst, OperationrecPtr src) const;
  Uint32 executeNextOperation(Signal* signal) const;
  void releaselock(Signal* signal) const;
  void release_lockowner(Signal* signal, OperationrecPtr, bool commit);
  void startNew(Signal* signal, OperationrecPtr newOwner);
  void abortWaitingOperation(Signal*, OperationrecPtr) const;
  void abortExecutedOperation(Signal*, OperationrecPtr) const;
  
  void takeOutFragWaitQue(Signal* signal) const;
  void check_lock_upgrade(Signal* signal,
                          OperationrecPtr release_op,
                          bool lo) const;
  void check_lock_upgrade(Signal* signal, OperationrecPtr lock_owner,
			  OperationrecPtr release_op) const;
  Uint32 allocOverflowPage();
  bool getfragmentrec(FragmentrecPtr&, Uint32 fragId);

  void initFsOpRec(Signal* signal) const;
  void initOverpage(Page8Ptr);
  void initPage(Page8Ptr, Uint32);
  void initRootfragrec(Signal* signal) const;
  void putOpInFragWaitQue(Signal* signal) const;
  void releaseFsConnRec(Signal* signal) const;
  void releaseFsOpRec(Signal* signal) const;
  void releaseOpRec();
  void releaseOverpage(Page8Ptr ropPageptr);
  void releasePage(Page8Ptr rpPageptr);
  void seizeDirectory(Signal* signal) const;
  void seizeFragrec();
  void seizeFsConnectRec(Signal* signal) const;
  void seizeFsOpRec(Signal* signal) const;
  void seizeOpRec();
  Uint32 seizePage(Page8Ptr& spPageptr, int sub_page_id);
  void seizeRootfragrec(Signal* signal) const;
  void seizeScanRec();
  void sendSystemerror(int line) const;

  void addFragRefuse(Signal* signal, Uint32 errorCode) const;
  void acckeyref1Lab(Signal* signal, Uint32 result_code) const;
  void insertelementLab(Signal* signal,
                        Page8Ptr bucketPageptr,
                        Uint32 bucketConidx);
  void checkNextFragmentLab(Signal* signal);
  void endofexpLab(Signal* signal);
  void endofshrinkbucketLab(Signal* signal);
  void sttorrysignalLab(Signal* signal, Uint32 signalkey) const;
  void sendholdconfsignalLab(Signal* signal) const;
  void accIsLockedLab(Signal* signal, OperationrecPtr lockOwnerPtr) const;
  void insertExistElemLab(Signal* signal, OperationrecPtr lockOwnerPtr) const;
  void releaseScanLab(Signal* signal);
  void initialiseRecordsLab(Signal* signal, Uint32, Uint32, Uint32);
  void checkNextBucketLab(Signal* signal);
  void storeDataPageInDirectoryLab(Signal* signal) const;

  void zpagesize_error(const char* where);

  // charsets
  Uint32 xfrmKeyData(AccKeyReq* signal) const;

  // Initialisation
  void initData();
  void initRecords();

#ifdef VM_TRACE
  void debug_lh_vars(const char* where) const;
#else
  void debug_lh_vars(const char* where) const {}
#endif

private:
  // Variables
/* --------------------------------------------------------------------------------- */
/* DIRECTORY                                                                         */
/* --------------------------------------------------------------------------------- */
  DynArr256Pool   directoryPool;
/* --------------------------------------------------------------------------------- */
/* FRAGMENTREC. ALL INFORMATION ABOUT FRAMENT AND HASH TABLE IS SAVED IN FRAGMENT    */
/*         REC  A POINTER TO FRAGMENT RECORD IS SAVED IN ROOTFRAGMENTREC FRAGMENT    */
/* --------------------------------------------------------------------------------- */
  Fragmentrec *fragmentrec;
  FragmentrecPtr fragrecptr;
  Uint32 cfirstfreefrag;
  Uint32 cfragmentsize;
  RSS_OP_COUNTER(cnoOfFreeFragrec);
  RSS_OP_SNAPSHOT(cnoOfFreeFragrec);


/* --------------------------------------------------------------------------------- */
/* FS_CONNECTREC                                                                     */
/* --------------------------------------------------------------------------------- */
/* OPERATIONREC                                                                      */
/* --------------------------------------------------------------------------------- */
  Operationrec *operationrec;
  OperationrecPtr operationRecPtr;
  OperationrecPtr queOperPtr;
  Uint32 cfreeopRec;
  Uint32 coprecsize;

/* --------------------------------------------------------------------------------- */
/* PAGE8                                                                             */
/* --------------------------------------------------------------------------------- */
  /* 8 KB PAGE                       */
  Page32Lists pages;
  Page8List::Head cfreepages;
  Uint32 cpageCount;
  Uint32 cnoOfAllocatedPages;
  Uint32 cnoOfAllocatedPagesMax;

  Page32_pool c_page_pool;
  Page8_pool c_page8_pool;
  bool c_allow_use_of_spare_pages;
/* --------------------------------------------------------------------------------- */
/* ROOTFRAGMENTREC                                                                   */
/*          DURING EXPAND FRAGMENT PROCESS, EACH FRAGMEND WILL BE EXPAND INTO TWO    */
/*          NEW FRAGMENTS.TO MAKE THIS PROCESS EASIER, DURING ADD FRAGMENT PROCESS   */
/*          NEXT FRAGMENT IDENTIIES WILL BE CALCULATED, AND TWO FRAGMENTS WILL BE    */
/*          ADDED IN (NDBACC). THEREBY EXPAND OF FRAGMENT CAN BE PERFORMED QUICK AND */
/*          EASY.THE NEW FRAGMENT ID SENDS TO TUP MANAGER FOR ALL OPERATION PROCESS. */
/* --------------------------------------------------------------------------------- */
/* --------------------------------------------------------------------------------- */
/* SCAN_REC                                                                          */
/* --------------------------------------------------------------------------------- */
  ScanRec *scanRec;
  ScanRecPtr scanPtr;
  Uint32 cscanRecSize;
  Uint32 cfirstFreeScanRec;
/* --------------------------------------------------------------------------------- */
/* TABREC                                                                            */
/* --------------------------------------------------------------------------------- */
  Tabrec *tabrec;
  TabrecPtr tabptr;
  Uint32 ctablesize;
<<<<<<< HEAD
=======
  Uint32 tipPageId;
  Uint32 texpDirInd;
  Uint32 tdata0;
  Uint32 tfid;
  Uint32 tscanFlag;
  Uint32 tmp;
  Uint32 tmp2;
  Uint32 tresult;
  Uint32 tuserptr;
  BlockReference tuserblockref;
  Uint32 tiopIndex;
  Uint32 tscanTrid1;
  Uint32 tscanTrid2;

  Uint32 cminusOne;
  NodeId cmynodeid;
  BlockReference cownBlockref;
  BlockReference cndbcntrRef;
  Uint16 csignalkey;
  Uint32 czero;
  Uint32 ckeys[2048 * MAX_XFRM_MULTIPLY];
  Uint32 c_errorInsert3000_TableId;
  Uint32 c_memusage_report_frequency;
>>>>>>> 41a0ddc4
};

#ifdef DBACC_C

/**
 * Container short index is a third(!) numbering of containers on a Page8.
 *
 * pointer - is the container headers offset within the page.
 * index number with end indicator - index of buffer plus left or right.
 * short index - enumerates the containers with increasing pointer.
 *
 * Below formulas for valid values.
 * 32 is ZHEAD_SIZE the words in beginning of page reserved for page header.
 * 28 is ZBUF_SIZE buffer size, container grows either from left or right
 * end of buffer.
 * The left end header is on offset 0 in a buffer, the right end at offset 26,
 * since container header is 2 word big.
 * There are 72 container buffers on a page.
 *
 * Valid values for left containers are:
 * pointer: 32 + 28 * i
 * index number: i (end == left)
 * short index: 1 + 2 * i
 *
 * Valid values for right containers are:
 * pointer: 32 + 28 * i + 26
 * index number: i (end == right)
 * short index: 2 + 2 * i
 *
 * index number, i, goes from 0 to 71
 * short index, 0 means no container, valid values for container are 1 - 144
 *
 */

/**
 * getContainerShortIndex converts container pointer (p) to short index (s).
 *
 * short index = floor((page offset - page header size) / half-buf-size) + 1
 *
 * For left end containers odd numbers from 1 to 143 will be used
 * short index = floor((pointer - 32)/14) + 1 =
 *             = floor((32 + 28 * i - 32)/14) + 1 =
 *             = 2 * i + 1
 *
 * For right end containers even numbers from 2 to 144 will be used
 * short index = floor((pointer - 32)/14) + 1 =
 *             = floor((32 + 28 * i + 26 - 32)/14) + 1 =
 *             = 2 * i + floor(26/14) + 1 = 2 * i + 2
 *
 * In the implementation the +1 at the end are moved in to the dividend so
 * that only one addition and one division is needed.
 */

inline Uint8 Dbacc::Page8::getContainerShortIndex(Uint32 pointer) const
{
  return ((pointer - ZHEAD_SIZE) + (ZBUF_SIZE / 2)) / (ZBUF_SIZE / 2);
}

inline void Dbacc::Page8::setScanContainer(Uint16 scanbit, Uint32 conptr)
{
  assert(scanbit != 0);
  assert(scanbit < (1U << MAX_PARALLEL_SCANS_PER_FRAG));
  Uint8* p = reinterpret_cast<Uint8*>(&word32[SCAN_CON_0_3]);
  int i = BitmaskImpl::ffs(scanbit);
  assert(p[i] == 0);
  p[i] = getContainerShortIndex(conptr);
}

#ifdef NDEBUG
inline void Dbacc::Page8::clearScanContainer(Uint16 scanbit, Uint32)
#else
inline void Dbacc::Page8::clearScanContainer(Uint16 scanbit, Uint32 conptr)
#endif
{
  assert(scanbit != 0);
  assert(scanbit < (1U << MAX_PARALLEL_SCANS_PER_FRAG));
  Uint8* p = reinterpret_cast<Uint8*>(&word32[SCAN_CON_0_3]);
  int i = BitmaskImpl::ffs(scanbit);
  assert(p[i] == getContainerShortIndex(conptr));
  p[i] = 0;
}

inline bool Dbacc::Page8::checkScanContainer(Uint32 conptr) const
{
  const Uint8* p = reinterpret_cast<const Uint8*>(&word32[SCAN_CON_0_3]);
  return memchr(p, getContainerShortIndex(conptr), MAX_PARALLEL_SCANS_PER_FRAG);
}

inline Uint16 Dbacc::Page8::checkScans(Uint16 scanmask, Uint32 conptr) const
{
  const Uint8* p = reinterpret_cast<const Uint8*>(&word32[SCAN_CON_0_3]);
  Uint16 scanbit = 1U;
  Uint8 i = getContainerShortIndex(conptr);
  for(int j = 0; scanbit <= scanmask; ++j, scanbit <<= 1U)
  {
    if((scanbit & scanmask) && p[j] != i)
    {
      scanmask &= ~scanbit;
    }
  }
  return scanmask;
}

inline Uint32 Dbacc::Fragmentrec::getPageNumber(Uint32 bucket_number) const
{
  assert(bucket_number < RNIL);
  return bucket_number >> k;
}

inline Uint32 Dbacc::Fragmentrec::getPageIndex(Uint32 bucket_number) const
{
  assert(bucket_number < RNIL);
  return bucket_number & ((1 << k) - 1);
}

inline bool Dbacc::Fragmentrec::enough_valid_bits(LHBits16 const& reduced_hash_value) const
{
  // Forte C 5.0 needs use of intermediate constant
  int const bits = MIN_HASH_COMPARE_BITS;
  return level.getNeededValidBits(bits) <= reduced_hash_value.valid_bits();
}

inline void Dbacc::ScanRec::initContainer()
{
  inPageI = RNIL;
  inConptr = 0;
  elemScanned = 0;
}

inline bool Dbacc::ScanRec::isInContainer() const
{
  if (inPageI == RNIL)
  {
    assert(inConptr == 0);
    assert(elemScanned == 0);
    return false;
  }
  else
  {
    assert(inConptr != 0);
    return true;
  }
}

inline bool Dbacc::ScanRec::getContainer(Uint32& pagei, Uint32& conptr) const
{
  if (inPageI == RNIL)
  {
    assert(inConptr == 0);
    assert(elemScanned == 0);
    return false;
  }
  else
  {
    assert(inConptr!=0);
    pagei = inPageI;
    conptr = inConptr;
    return true;
  }
}

inline void Dbacc::ScanRec::enterContainer(Uint32 pagei, Uint32 conptr)
{
  assert(elemScanned == 0);
  assert(inPageI == RNIL);
  assert(inConptr == 0);
  inPageI = pagei;
  inConptr = conptr;
}

inline void Dbacc::ScanRec::leaveContainer(Uint32 pagei, Uint32 conptr)
{
  assert(inPageI == pagei);
  assert(inConptr == conptr);
  inPageI = RNIL;
  inConptr = 0;
  elemScanned = 0;
}

inline bool Dbacc::ScanRec::isScanned(Uint32 elemptr) const
{
  /**
   * Since element pointers within a container can not differ with more than
   * the buffer size (ZBUF_SIZE) we can use the pointer value modulo the
   * number of available bits in elemScanned to get an unique bit index for
   * each element.
   */
  NDB_STATIC_ASSERT(ZBUF_SIZE <= ELEM_SCANNED_BITS);
  return (elemScanned >> (elemptr % ELEM_SCANNED_BITS)) & 1;
}

inline void Dbacc::ScanRec::setScanned(Uint32 elemptr)
{
  assert(((elemScanned >> (elemptr % ELEM_SCANNED_BITS)) & 1) == 0);
  elemScanned |= (1 << (elemptr % ELEM_SCANNED_BITS));
}

inline void Dbacc::ScanRec::clearScanned(Uint32 elemptr)
{
  assert(((elemScanned >> (elemptr % ELEM_SCANNED_BITS)) & 1) == 1);
  elemScanned &= ~(1 << (elemptr % ELEM_SCANNED_BITS));
}

/**
 * moveScanBit are used when one moves an element within a container.
 *
 * This is done on delete there it can happen that the last element
 * in container is moved into the deleted elements place, this method
 * moves the elements scan bit accordingly.
 *
 * In case it is the last element in container that is deleted the
 * toptr and fromptr will be same, in that case the elements scan bit
 * must be cleared.
 */
inline void Dbacc::ScanRec::moveScanBit(Uint32 toptr, Uint32 fromptr)
{
  if (likely(toptr != fromptr))
  {
    /**
     * Move last elements scan bit to deleted elements place.
     * The scan bit at last elements place are cleared.
     */
    elemScanned = (elemScanned &
                   ~((1 << (toptr % ELEM_SCANNED_BITS)) |
                     (1 << (fromptr % ELEM_SCANNED_BITS)))) |
                  (isScanned(fromptr) << (toptr % ELEM_SCANNED_BITS));
  }
  else
  {
    /**
     * Clear the deleted elements scan bit since it is the last element
     * that is deleted.
     */
    elemScanned = (elemScanned &
                   ~(1 << (toptr % ELEM_SCANNED_BITS)));
  }
}

inline void Dbacc::Page8_pool::getPtr(Ptr<Page8>& page) const
{
  require(page.i != RNIL);
  Page32Ptr ptr;
  ptr.i = page.i >> 2;
  m_page_pool.getPtr(ptr);
  page.p = &ptr.p->page8[page.i & 3];
}

inline void Dbacc::Page8_pool::getPtrForce(Ptr<Page8>& page) const
{
  if (page.i == RNIL)
  {
    page.p = NULL;
    return;
  }
  Page32Ptr ptr;
  ptr.i = page.i >> 2;
  m_page_pool.getPtr(ptr);
  page.p = &ptr.p->page8[page.i & 3];
}

inline Uint32 Dbacc::getForwardContainerPtr(Uint32 index) const
{
  ndbassert(index <= Container::MAX_CONTAINER_INDEX);
  return ZHEAD_SIZE + index * Container::CONTAINER_SIZE;
}

inline Uint32 Dbacc::getBackwardContainerPtr(Uint32 index) const
{
  ndbassert(index <= Container::MAX_CONTAINER_INDEX);
  return ZHEAD_SIZE + index * Container::CONTAINER_SIZE +
         Container::CONTAINER_SIZE - Container::HEADER_SIZE;
}

inline void Dbacc::getContainerIndex(const Uint32 pointer,
                                     Uint32& index,
                                     bool& isforward) const
{
  index = (pointer - ZHEAD_SIZE) / ZBUF_SIZE;
  /**
   * All forward container pointers are distanced with a multiple of
   * ZBUF_SIZE to the first forward containers pointer (ZHEAD_SIZE).
   */
  isforward = (pointer % ZBUF_SIZE) == (ZHEAD_SIZE % ZBUF_SIZE);
}

inline Uint32 Dbacc::getContainerPtr(Uint32 index, bool isforward) const
{
  if (isforward)
  {
    return getForwardContainerPtr(index);
  }
  else
  {
    return getBackwardContainerPtr(index);
  }
}

/**
 * Implementation of Dbacc::Page32Lists
 */

inline Dbacc::Page32Lists::Page32Lists()
: nonempty_lists(0)
{
  for (unsigned i = 0; i < NDB_ARRAY_SIZE(lists); i++)
  {
    lists[i].init();
  }
  for (unsigned i = 0; i < NDB_ARRAY_SIZE(sub_page_id_count); i++)
  {
    sub_page_id_count[i] = 0;
  }
}

/**
 * The Dbacc 32KiB pages are arranged in 16 lists depending on which 8KiB
 * pages are in in use on 32KiB page.
 *
 * list#0 - no 8KiB page is in use.
 *        - all sub pages are free.
 *
 * list#1-#4 - one 8KiB page is in use (sub page id 0 - sub page id 3)
 * list#1 - sub page 0, 1, 2, are free.
 * list#2 - sub page 0, 1, 3, are free.
 * list#3 - sub page 0, 2, 3, are free.
 * list#4 - sub page 1, 2, 3, are free.
 *
 * list#5-#10 - two 8KiB pages are in use.
 * list#5  - sub page 0, 1, are free.
 * list#6  - sub page 0, 2, are free.
 * list#7  - sub page 0, 3, are free.
 * list#8  - sub page 1, 2, are free.
 * list#9  - sub page 1, 3, are free.
 * list#10 - sub page 2, 3, are free.
 *
 * list#11-14 - three 8KiB pages are in use.
 * list#11 - sub page 0 is free
 * list#12 - sub page 1 is free
 * list#13 - sub page 2 is free
 * list#14 - sub page 3 is free
 *
 * list#15 - all four 8KiB pages are in use.
 *         - no sub page is free.
 *
 * In list_id_set a set bit indicates that the corresponding list is
 * included.
 *
 * List with fewer 8KiB pages free than an other list have higher id.
 */

/**
 * sub_page_id_to_list_id
 *
 * Find lists of 32KiB pages with requested 8KiB page free, or if
 * ANY_SUB_PAGE are passed all lists with at least one 8KiB page free.
 *
 * @param[in] sub_page_id Index (0-3) of 8KiB page, or ANY_SUB_PAGE.
 *
 * @returns A bitmask with one bit set for each matching list.
 *          For list numbering see comment above.
 */
inline Uint16 Dbacc::Page32Lists::sub_page_id_to_list_id_set(int sub_page_id)
{
  switch (sub_page_id)
  {
  case ANY_SUB_PAGE: /* lists of 32KiB pages with at least one free 8KiB page */
    return 0x7fff;
  case 0: /* lists of 32KiB pages with 8KiB page with sub-id 0 free */
    return 0x08ef; // 0b0'0001'000111'0111'1
  case 1: /* lists of 32KiB pages with 8KiB page with sub-id 1 free */
    return 0x1337; // 0b0'0010'011001'1011'1
  case 2: /* lists of 32KiB pages with 8KiB page with sub-id 2 free */
    return 0x255b; // 0b0'0100'101010'1101'1
  case 3: /* lists of 32KiB pages with 8KiB page with sub-id 3 free */
    return 0x469d; // 0b0'1000'110100'1110'1
  }
  require(false);
  return 0;
}

/**
 * least_free_list
 *
 * Return one of the lists of 32KiB pages that have least number of 8KiB
 * pages free.
 *
 * Note that the list numbering is such (see comment above) that a list
 * with fewer free 8KiB pages have a higher id number than one with more
 * free 8KiB pages.
 *
 * @param[in] list_id_set A bitmask with one bit set for each list to
 *                        consider.
 *                        Note that at least one list must be given.
 *
 * @returns A list id (0-15).
 */
inline Uint8 Dbacc::Page32Lists::least_free_list(Uint16 list_id_set)
{
  require(list_id_set != 0);
  return BitmaskImpl::fls(list_id_set);
}

/**
 * list_id_to_sub_page_id_set
 *
 * Return the 8KiB sub pages that are free for 32KiB pages in a given
 * list.
 *
 * @param[in] list_id
 *
 * @returns A bitmask of four bits, with bit set for 8KiB page free.
 */
inline Uint8 Dbacc::Page32Lists::list_id_to_sub_page_id_set(int list_id)
{
  require(0 <= list_id && list_id <= 15);
  /**
   * The 64 bit word below should be viewed as an array of 16 entries
   * with 4 bits each.
   *
   * Index is the list_id, and a set bit in the 4 bits indicates that
   * corresponding 8KiB page is free.
   *
   * What 8KiB page that are free for pages in the different lists is
   * described in comment above.
   *
   * Example, list#0 have all 8KiB pages free so all 4 bits set, and
   * accordingly the least four bits in lid_to_pidset is set, in hex 0xf.
   */
  const Uint64 lid_to_pidset = 0x08421ca6953edb7fULL;
  return (lid_to_pidset >> (list_id * 4)) & 0xf;
}

/**
 * sub_page_id_set_to_list_id
 *
 * Get the list id for a page with a specific pattern of 8KiB sub pages
 * free.
 *
 * @param[in] sub_page_id_set A four bit bitmask, a bit is set for sub
 *                            page requested to be free.
 *
 * @returns A list id (0-15).
 */
inline Uint8 Dbacc::Page32Lists::sub_page_id_set_to_list_id(int sub_page_id_set)
{
  require(0 <= sub_page_id_set && sub_page_id_set <= 15);
  /**
   * The 64bit value below should be viewed as an array of 16 entries
   * with a 4 bit unsigned list id.
   *
   * There are 16 combinations of free sub pages, use the 4bit bitmask of
   * sub pages as an 4 bit unsigned int as index into the "array".
   *
   * The list numbering is described in comment above.
   */
  const Uint64 pidset_to_lid = 0x043a297e186d5cbfULL; // sub-page-id-set -> list-id
  return (pidset_to_lid >> (sub_page_id_set * 4)) & 0xf;
}

inline Uint32 Dbacc::Page32Lists::getCount() const
{
  Uint32 sum = 0;
  for (unsigned i = 0; i < NDB_ARRAY_SIZE(sub_page_id_count); i++)
    sum += sub_page_id_count[i];
  return sum;
}

inline bool Dbacc::Page32Lists::haveFreePage8(int sub_page_id) const
{
  Uint16 list_id_set = sub_page_id_to_list_id_set(sub_page_id);
  return (list_id_set & nonempty_lists) != 0;
}

#endif

#endif
#undef JAM_FILE_ID
<|MERGE_RESOLUTION|>--- conflicted
+++ resolved
@@ -1166,32 +1166,6 @@
   Tabrec *tabrec;
   TabrecPtr tabptr;
   Uint32 ctablesize;
-<<<<<<< HEAD
-=======
-  Uint32 tipPageId;
-  Uint32 texpDirInd;
-  Uint32 tdata0;
-  Uint32 tfid;
-  Uint32 tscanFlag;
-  Uint32 tmp;
-  Uint32 tmp2;
-  Uint32 tresult;
-  Uint32 tuserptr;
-  BlockReference tuserblockref;
-  Uint32 tiopIndex;
-  Uint32 tscanTrid1;
-  Uint32 tscanTrid2;
-
-  Uint32 cminusOne;
-  NodeId cmynodeid;
-  BlockReference cownBlockref;
-  BlockReference cndbcntrRef;
-  Uint16 csignalkey;
-  Uint32 czero;
-  Uint32 ckeys[2048 * MAX_XFRM_MULTIPLY];
-  Uint32 c_errorInsert3000_TableId;
-  Uint32 c_memusage_report_frequency;
->>>>>>> 41a0ddc4
 };
 
 #ifdef DBACC_C
