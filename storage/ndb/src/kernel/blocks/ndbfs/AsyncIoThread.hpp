--- conflicted
+++ resolved
@@ -1,8 +1,5 @@
-<<<<<<< HEAD
-/* Copyright (c) 2008, 2016, Oracle and/or its affiliates. All rights reserved.
-=======
-/* Copyright (c) 2008, 2019, Oracle and/or its affiliates. All rights reserved.
->>>>>>> 563f98fd
+/*
+   Copyright (c) 2008, 2019, Oracle and/or its affiliates. All rights reserved.
 
    This program is free software; you can redistribute it and/or modify
    it under the terms of the GNU General Public License as published by
@@ -134,14 +131,11 @@
 
   // file info for debug
   Uint32 m_fileinfo;
-<<<<<<< HEAD
   Uint32 m_file_size_hi;
   Uint32 m_file_size_lo;
-=======
 
   /* More debugging info */
   NDB_TICKS m_startTime;
->>>>>>> 563f98fd
 };
 
 NdbOut& operator <<(NdbOut&, const Request&);
