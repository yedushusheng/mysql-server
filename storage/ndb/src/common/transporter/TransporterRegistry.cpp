/* Copyright (C) 2003 MySQL AB

   This program is free software; you can redistribute it and/or modify
   it under the terms of the GNU General Public License as published by
   the Free Software Foundation; version 2 of the License.

   This program is distributed in the hope that it will be useful,
   but WITHOUT ANY WARRANTY; without even the implied warranty of
   MERCHANTABILITY or FITNESS FOR A PARTICULAR PURPOSE.  See the
   GNU General Public License for more details.

   You should have received a copy of the GNU General Public License
   along with this program; if not, write to the Free Software
   Foundation, Inc., 59 Temple Place, Suite 330, Boston, MA  02111-1307  USA */

#include <ndb_global.h>
#include <my_pthread.h>

#include <TransporterRegistry.hpp>
#include "TransporterInternalDefinitions.hpp"

#include "Transporter.hpp"
#include <SocketAuthenticator.hpp>

#ifdef NDB_TCP_TRANSPORTER
#include "TCP_Transporter.hpp"
#endif

#ifdef NDB_SCI_TRANSPORTER
#include "SCI_Transporter.hpp"
#endif

#ifdef NDB_SHM_TRANSPORTER
#include "SHM_Transporter.hpp"
extern int g_ndb_shm_signum;
#endif

#include "NdbOut.hpp"
#include <NdbSleep.h>
#include <NdbTick.h>
#include <InputStream.hpp>
#include <OutputStream.hpp>

#include <mgmapi/mgmapi.h>
#include <mgmapi_internal.h>
#include <mgmapi/mgmapi_debug.h>

#include <EventLogger.hpp>
extern EventLogger * g_eventLogger;

struct in_addr
TransporterRegistry::get_connect_address(NodeId node_id) const
{
  return theTransporters[node_id]->m_connect_address;
}

SocketServer::Session * TransporterService::newSession(NDB_SOCKET_TYPE sockfd)
{
  DBUG_ENTER("SocketServer::Session * TransporterService::newSession");
  if (m_auth && !m_auth->server_authenticate(sockfd)){
    NDB_CLOSE_SOCKET(sockfd);
    DBUG_RETURN(0);
  }

  if (!m_transporter_registry->connect_server(sockfd))
  {
    NDB_CLOSE_SOCKET(sockfd);
    DBUG_RETURN(0);
  }

  DBUG_RETURN(0);
}

TransporterRegistry::TransporterRegistry(TransporterCallback *callback,
                                         bool use_default_send_buffer,
					 unsigned _maxTransporters,
					 unsigned sizeOfLongSignalMemory) :
  m_mgm_handle(0),
  m_transp_count(0),
  m_use_default_send_buffer(use_default_send_buffer),
  m_send_buffers(0), m_page_freelist(0), m_send_buffer_memory(0),
  m_total_max_send_buffer(0)
{
  DBUG_ENTER("TransporterRegistry::TransporterRegistry");

  nodeIdSpecified = false;
  maxTransporters = _maxTransporters;
  sendCounter = 1;
  
  callbackObj=callback;

  theTCPTransporters  = new TCP_Transporter * [maxTransporters];
  theSCITransporters  = new SCI_Transporter * [maxTransporters];
  theSHMTransporters  = new SHM_Transporter * [maxTransporters];
  theTransporterTypes = new TransporterType   [maxTransporters];
  theTransporters     = new Transporter     * [maxTransporters];
  performStates       = new PerformState      [maxTransporters];
  ioStates            = new IOState           [maxTransporters]; 
  m_disconnect_errnum = new int               [maxTransporters];
  m_error_states      = new ErrorState        [maxTransporters];
 
#if defined(HAVE_EPOLL_CREATE)
 m_epoll_fd = -1;
 m_epoll_events       = new struct epoll_event[maxTransporters];
 m_epoll_fd = epoll_create(maxTransporters);
 if (m_epoll_fd == -1 || !m_epoll_events)
 {
   /* Failure to allocate data or get epoll socket, abort */
   perror("Failed to alloc epoll-array or calling epoll_create... falling back to select!");
   ndbout_c("Falling back to select");
   if (m_epoll_fd != -1)
   {
     close(m_epoll_fd);
     m_epoll_fd = -1;
   }
   if (m_epoll_events)
   {
     delete [] m_epoll_events;
     m_epoll_events = 0;
   }
 }
 else
 {
   memset((char*)m_epoll_events, 0,
          maxTransporters * sizeof(struct epoll_event));
 }

#endif
  // Initialize member variables
  nTransporters    = 0;
  nTCPTransporters = 0;
  nSCITransporters = 0;
  nSHMTransporters = 0;
  
  // Initialize the transporter arrays
  ErrorState default_error_state = { TE_NO_ERROR, (const char *)~(UintPtr)0 };
  for (unsigned i=0; i<maxTransporters; i++) {
    theTCPTransporters[i] = NULL;
    theSCITransporters[i] = NULL;
    theSHMTransporters[i] = NULL;
    theTransporters[i]    = NULL;
    performStates[i]      = DISCONNECTED;
    ioStates[i]           = NoHalt;
    m_disconnect_errnum[i]= 0;
    m_error_states[i]     = default_error_state;
  }

  DBUG_VOID_RETURN;
}

void
TransporterRegistry::allocate_send_buffers(Uint32 total_send_buffer)
{
  if (!m_use_default_send_buffer)
    return;

  /* Initialize transporter send buffers (initially empty). */
  m_send_buffers = new SendBuffer[maxTransporters];
  for (unsigned i = 0; i < maxTransporters; i++)
  {
    SendBuffer &b = m_send_buffers[i];
    b.m_first_page = NULL;
    b.m_last_page = NULL;
    b.m_current_page = NULL;
    b.m_offset_unsent_data = 0;
    b.m_offset_start_data = 0;
    b.m_used_bytes = 0;
  }

  /* Initialize the page freelist. */
  Uint32 send_buffer_pages =
    (total_send_buffer + SendBufferPage::PGSIZE - 1)/SendBufferPage::PGSIZE;
  /* Add one extra page of internal fragmentation overhead per transporter. */
  send_buffer_pages += nTransporters;

  m_send_buffer_memory =
    new unsigned char[send_buffer_pages * SendBufferPage::PGSIZE];
  if (m_send_buffer_memory == NULL)
  {
    ndbout << "Unable to allocate "
           << send_buffer_pages * SendBufferPage::PGSIZE
           << " bytes of memory for send buffers, aborting." << endl;
    abort();
  }

  m_page_freelist = NULL;
  for (unsigned i = 0; i < send_buffer_pages; i++)
  {
    SendBufferPage *page =
      (SendBufferPage *)(m_send_buffer_memory + i * SendBufferPage::PGSIZE);
    page->m_bytes = 0;
    page->m_next = m_page_freelist;
    m_page_freelist = page;
  }
}

void TransporterRegistry::set_mgm_handle(NdbMgmHandle h)
{
  DBUG_ENTER("TransporterRegistry::set_mgm_handle");
  if (m_mgm_handle)
    ndb_mgm_destroy_handle(&m_mgm_handle);
  m_mgm_handle= h;
  ndb_mgm_set_timeout(m_mgm_handle, 5000);
#ifndef DBUG_OFF
  if (h)
  {
    char buf[256];
    DBUG_PRINT("info",("handle set with connectstring: %s",
		       ndb_mgm_get_connectstring(h,buf, sizeof(buf))));
  }
  else
  {
    DBUG_PRINT("info",("handle set to NULL"));
  }
#endif
  DBUG_VOID_RETURN;
}

TransporterRegistry::~TransporterRegistry()
{
  DBUG_ENTER("TransporterRegistry::~TransporterRegistry");
  
  removeAll();
  
  delete[] theTCPTransporters;
  delete[] theSCITransporters;
  delete[] theSHMTransporters;
  delete[] theTransporterTypes;
  delete[] theTransporters;
  delete[] performStates;
  delete[] ioStates;
  delete[] m_disconnect_errnum;
  delete[] m_error_states;

  if (m_send_buffers)
    delete[] m_send_buffers;
  m_page_freelist = NULL;
  if (m_send_buffer_memory)
    delete[] m_send_buffer_memory;

#if defined(HAVE_EPOLL_CREATE)
  if (m_epoll_events) delete [] m_epoll_events;
  if (m_epoll_fd != -1) close(m_epoll_fd);
#endif
  if (m_mgm_handle)
    ndb_mgm_destroy_handle(&m_mgm_handle);

  DBUG_VOID_RETURN;
}

void
TransporterRegistry::removeAll(){
  for(unsigned i = 0; i<maxTransporters; i++){
    if(theTransporters[i] != NULL)
      removeTransporter(theTransporters[i]->getRemoteNodeId());
  }
}

void
TransporterRegistry::disconnectAll(){
  for(unsigned i = 0; i<maxTransporters; i++){
    if(theTransporters[i] != NULL)
      theTransporters[i]->doDisconnect();
  }
}

bool
TransporterRegistry::init(NodeId nodeId) {
  DBUG_ENTER("TransporterRegistry::init");
  nodeIdSpecified = true;
  localNodeId = nodeId;
  
  DEBUG("TransporterRegistry started node: " << localNodeId);
  
  DBUG_RETURN(true);
}

bool
TransporterRegistry::connect_server(NDB_SOCKET_TYPE sockfd)
{
  DBUG_ENTER("TransporterRegistry::connect_server");

  // read node id and transporter type from client
  int nodeId, remote_transporter_type= -1;
  SocketInputStream s_input(sockfd);
  char buf[11+1+11+1]; // <int> <int>
  if (s_input.gets(buf, sizeof(buf)) == 0) {
    DBUG_PRINT("error", ("Could not get node id from client"));
    DBUG_RETURN(false);
  }
  int r= sscanf(buf, "%d %d", &nodeId, &remote_transporter_type);
  switch (r) {
  case 2:
    break;
  case 1:
    // we're running version prior to 4.1.9
    // ok, but with no checks on transporter configuration compatability
    break;
  default:
    DBUG_PRINT("error", ("Error in node id from client"));
    DBUG_RETURN(false);
  }

  DBUG_PRINT("info", ("nodeId=%d remote_transporter_type=%d",
		      nodeId,remote_transporter_type));

  //check that nodeid is valid and that there is an allocated transporter
  if ( nodeId < 0 || nodeId >= (int)maxTransporters) {
    DBUG_PRINT("error", ("Node id out of range from client"));
    DBUG_RETURN(false);
  }
  if (theTransporters[nodeId] == 0) {
      DBUG_PRINT("error", ("No transporter for this node id from client"));
      DBUG_RETURN(false);
  }

  //check that the transporter should be connected
  if (performStates[nodeId] != TransporterRegistry::CONNECTING) {
    DBUG_PRINT("error", ("Transporter in wrong state for this node id from client"));
    DBUG_RETURN(false);
  }

  Transporter *t= theTransporters[nodeId];

  // send info about own id (just as response to acknowledge connection)
  // send info on own transporter type
  SocketOutputStream s_output(sockfd);
  s_output.println("%d %d", t->getLocalNodeId(), t->m_type);

  if (remote_transporter_type != -1)
  {
    if (remote_transporter_type != t->m_type)
    {
      DBUG_PRINT("error", ("Transporter types mismatch this=%d remote=%d",
			   t->m_type, remote_transporter_type));
      g_eventLogger->error("Incompatible configuration: Transporter type "
                           "mismatch with node %d", nodeId);

      // wait for socket close for 1 second to let message arrive at client
      {
	fd_set a_set;
	FD_ZERO(&a_set);
	FD_SET(sockfd, &a_set);
	struct timeval timeout;
	timeout.tv_sec  = 1; timeout.tv_usec = 0;
	select(sockfd+1, &a_set, 0, 0, &timeout);
      }
      DBUG_RETURN(false);
    }
  }
  else if (t->m_type == tt_SHM_TRANSPORTER)
  {
    g_eventLogger->warning("Unable to verify transporter compatability with node %d", nodeId);
  }

  // setup transporter (transporter responsible for closing sockfd)
  bool res = t->connect_server(sockfd);

  if (res && performStates[nodeId] != TransporterRegistry::CONNECTING)
  {
    DBUG_RETURN(false);
  }

  DBUG_RETURN(res);
}

bool
TransporterRegistry::createTCPTransporter(TransporterConfiguration *config) {
#ifdef NDB_TCP_TRANSPORTER

  if(!nodeIdSpecified){
    init(config->localNodeId);
  }
  
  if(config->localNodeId != localNodeId) 
    return false;
  
  if(theTransporters[config->remoteNodeId] != NULL)
    return false;
   
  TCP_Transporter * t = new TCP_Transporter(*this, config);

  if (t == NULL) 
    return false;
  else if (!t->initTransporter()) {
    delete t;
    return false;
  }

  // Put the transporter in the transporter arrays
  theTCPTransporters[nTCPTransporters]      = t;
  theTransporters[t->getRemoteNodeId()]     = t;
  theTransporterTypes[t->getRemoteNodeId()] = tt_TCP_TRANSPORTER;
  performStates[t->getRemoteNodeId()]       = DISCONNECTED;
  nTransporters++;
  nTCPTransporters++;
  m_total_max_send_buffer += t->get_max_send_buffer();

  return true;
#else
  return false;
#endif
}

bool
TransporterRegistry::createSCITransporter(TransporterConfiguration *config) {
#ifdef NDB_SCI_TRANSPORTER

  if(!SCI_Transporter::initSCI())
    abort();
  
  if(!nodeIdSpecified){
    init(config->localNodeId);
  }
  
  if(config->localNodeId != localNodeId)
    return false;
 
  if(theTransporters[config->remoteNodeId] != NULL)
    return false;
 
  SCI_Transporter * t = new SCI_Transporter(*this,
                                            config->localHostName,
                                            config->remoteHostName,
                                            config->s_port,
					    config->isMgmConnection,
                                            config->sci.sendLimit, 
					    config->sci.bufferSize,
					    config->sci.nLocalAdapters,
					    config->sci.remoteSciNodeId0,
					    config->sci.remoteSciNodeId1,
					    localNodeId,
					    config->remoteNodeId,
					    config->serverNodeId,
					    config->checksum,
					    config->signalId);
  
  if (t == NULL) 
    return false;
  else if (!t->initTransporter()) {
    delete t;
    return false;
  }
  // Put the transporter in the transporter arrays
  theSCITransporters[nSCITransporters]      = t;
  theTransporters[t->getRemoteNodeId()]     = t;
  theTransporterTypes[t->getRemoteNodeId()] = tt_SCI_TRANSPORTER;
  performStates[t->getRemoteNodeId()]       = DISCONNECTED;
  nTransporters++;
  nSCITransporters++;
  m_total_max_send_buffer += t->get_max_send_buffer();
  
  return true;
#else
  return false;
#endif
}

bool
TransporterRegistry::createSHMTransporter(TransporterConfiguration *config) {
  DBUG_ENTER("TransporterRegistry::createTransporter SHM");
#ifdef NDB_SHM_TRANSPORTER
  if(!nodeIdSpecified){
    init(config->localNodeId);
  }
  
  if(config->localNodeId != localNodeId)
    return false;
  
  if (!g_ndb_shm_signum) {
    g_ndb_shm_signum= config->shm.signum;
    DBUG_PRINT("info",("Block signum %d",g_ndb_shm_signum));
    /**
     * Make sure to block g_ndb_shm_signum
     *   TransporterRegistry::init is run from "main" thread
     */
    NdbThread_set_shm_sigmask(TRUE);
  }

  if(config->shm.signum != g_ndb_shm_signum)
    return false;
  
  if(theTransporters[config->remoteNodeId] != NULL)
    return false;

  SHM_Transporter * t = new SHM_Transporter(*this,
					    config->localHostName,
					    config->remoteHostName,
					    config->s_port,
					    config->isMgmConnection,
					    localNodeId,
					    config->remoteNodeId,
					    config->serverNodeId,
					    config->checksum,
					    config->signalId,
					    config->shm.shmKey,
					    config->shm.shmSize
					    );
  if (t == NULL)
    return false;
  else if (!t->initTransporter()) {
    delete t;
    return false;
  }
  // Put the transporter in the transporter arrays
  theSHMTransporters[nSHMTransporters]      = t;
  theTransporters[t->getRemoteNodeId()]     = t;
  theTransporterTypes[t->getRemoteNodeId()] = tt_SHM_TRANSPORTER;
  performStates[t->getRemoteNodeId()]       = DISCONNECTED;
  
  nTransporters++;
  nSHMTransporters++;
  m_total_max_send_buffer += t->get_max_send_buffer();

  DBUG_RETURN(true);
#else
  DBUG_RETURN(false);
#endif
}


void
TransporterRegistry::removeTransporter(NodeId nodeId) {

  DEBUG("Removing transporter from " << localNodeId
	<< " to " << nodeId);
  
  if(theTransporters[nodeId] == NULL)
    return;
  
  theTransporters[nodeId]->doDisconnect();
  
  const TransporterType type = theTransporterTypes[nodeId];

  int ind = 0;
  switch(type){
  case tt_TCP_TRANSPORTER:
#ifdef NDB_TCP_TRANSPORTER
    for(; ind < nTCPTransporters; ind++)
      if(theTCPTransporters[ind]->getRemoteNodeId() == nodeId)
	break;
    ind++;
    for(; ind<nTCPTransporters; ind++)
      theTCPTransporters[ind-1] = theTCPTransporters[ind];
    nTCPTransporters --;
#endif
    break;
  case tt_SCI_TRANSPORTER:
#ifdef NDB_SCI_TRANSPORTER
    for(; ind < nSCITransporters; ind++)
      if(theSCITransporters[ind]->getRemoteNodeId() == nodeId)
	break;
    ind++;
    for(; ind<nSCITransporters; ind++)
      theSCITransporters[ind-1] = theSCITransporters[ind];
    nSCITransporters --;
#endif
    break;
  case tt_SHM_TRANSPORTER:
#ifdef NDB_SHM_TRANSPORTER
    for(; ind < nSHMTransporters; ind++)
      if(theSHMTransporters[ind]->getRemoteNodeId() == nodeId)
	break;
    ind++;
    for(; ind<nSHMTransporters; ind++)
      theSHMTransporters[ind-1] = theSHMTransporters[ind];
    nSHMTransporters --;
#endif
    break;
  }

  nTransporters--;

  // Delete the transporter and remove it from theTransporters array
  delete theTransporters[nodeId];
  theTransporters[nodeId] = NULL;        
}

SendStatus
TransporterRegistry::prepareSend(TransporterSendBufferHandle *sendHandle,
                                 const SignalHeader * const signalHeader,
				 Uint8 prio,
				 const Uint32 * const signalData,
				 NodeId nodeId, 
				 const LinearSectionPtr ptr[3]){


  Transporter *t = theTransporters[nodeId];
  if(t != NULL && 
     (((ioStates[nodeId] != HaltOutput) && (ioStates[nodeId] != HaltIO)) || 
      ((signalHeader->theReceiversBlockNumber == 252) ||
       (signalHeader->theReceiversBlockNumber == 4002)))) {
	 
    if(t->isConnected()){
      Uint32 lenBytes = t->m_packer.getMessageLength(signalHeader, ptr);
      if(lenBytes <= MAX_MESSAGE_SIZE){
	Uint32 * insertPtr = getWritePtr(sendHandle, nodeId, lenBytes, prio);
	if(insertPtr != 0){
	  t->m_packer.pack(insertPtr, prio, signalHeader, signalData, ptr);
	  sendHandle->updateWritePtr(nodeId, lenBytes, prio);
	  return SEND_OK;
	}

	int sleepTime = 2;	

	/**
	 * @note: on linux/i386 the granularity is 10ms
	 *        so sleepTime = 2 generates a 10 ms sleep.
	 */
	for(int i = 0; i<50; i++){
	  if((nSHMTransporters+nSCITransporters) == 0)
	    NdbSleep_MilliSleep(sleepTime); 
	  insertPtr = getWritePtr(sendHandle, nodeId, lenBytes, prio);
	  if(insertPtr != 0){
	    t->m_packer.pack(insertPtr, prio, signalHeader, signalData, ptr);
	    sendHandle->updateWritePtr(nodeId, lenBytes, prio);
	    break;
	  }
	}
	
	if(insertPtr != 0){
	  /**
	   * Send buffer full, but resend works
	   */
	  report_error(nodeId, TE_SEND_BUFFER_FULL);
	  return SEND_OK;
	}
	
	WARNING("Signal to " << nodeId << " lost(buffer)");
	report_error(nodeId, TE_SIGNAL_LOST_SEND_BUFFER_FULL);
	return SEND_BUFFER_FULL;
      } else {
	return SEND_MESSAGE_TOO_BIG;
      }
    } else {
      DEBUG("Signal to " << nodeId << " lost(disconnect) ");
      return SEND_DISCONNECTED;
    }
  } else {
    DEBUG("Discarding message to block: " 
	  << signalHeader->theReceiversBlockNumber 
	  << " node: " << nodeId);
    
    if(t == NULL)
      return SEND_UNKNOWN_NODE;
    
    return SEND_BLOCKED;
  }
}

SendStatus
TransporterRegistry::prepareSend(TransporterSendBufferHandle *sendHandle,
                                 const SignalHeader * const signalHeader,
				 Uint8 prio,
				 const Uint32 * const signalData,
				 NodeId nodeId, 
				 class SectionSegmentPool & thePool,
				 const SegmentedSectionPtr ptr[3]){
  

  Transporter *t = theTransporters[nodeId];
  if(t != NULL && 
     (((ioStates[nodeId] != HaltOutput) && (ioStates[nodeId] != HaltIO)) || 
      ((signalHeader->theReceiversBlockNumber == 252)|| 
       (signalHeader->theReceiversBlockNumber == 4002)))) {
    
    if(t->isConnected()){
      Uint32 lenBytes = t->m_packer.getMessageLength(signalHeader, ptr);
      if(lenBytes <= MAX_MESSAGE_SIZE){
	Uint32 * insertPtr = getWritePtr(sendHandle, nodeId, lenBytes, prio);
	if(insertPtr != 0){
	  t->m_packer.pack(insertPtr, prio, signalHeader, signalData, thePool, ptr);
	  sendHandle->updateWritePtr(nodeId, lenBytes, prio);
	  return SEND_OK;
	}
	
	
	/**
	 * @note: on linux/i386 the granularity is 10ms
	 *        so sleepTime = 2 generates a 10 ms sleep.
	 */
	int sleepTime = 2;
	for(int i = 0; i<50; i++){
	  if((nSHMTransporters+nSCITransporters) == 0)
	    NdbSleep_MilliSleep(sleepTime); 
	  insertPtr = getWritePtr(sendHandle, nodeId, lenBytes, prio);
	  if(insertPtr != 0){
	    t->m_packer.pack(insertPtr, prio, signalHeader, signalData, thePool, ptr);
	    sendHandle->updateWritePtr(nodeId, lenBytes, prio);
	    break;
	  }
	}
	
	if(insertPtr != 0){
	  /**
	   * Send buffer full, but resend works
	   */
	  report_error(nodeId, TE_SEND_BUFFER_FULL);
	  return SEND_OK;
	}
	
	WARNING("Signal to " << nodeId << " lost(buffer)");
	report_error(nodeId, TE_SIGNAL_LOST_SEND_BUFFER_FULL);
	return SEND_BUFFER_FULL;
      } else {
	return SEND_MESSAGE_TOO_BIG;
      }
    } else {
      DEBUG("Signal to " << nodeId << " lost(disconnect) ");
      return SEND_DISCONNECTED;
    }
  } else {
    DEBUG("Discarding message to block: " 
	  << signalHeader->theReceiversBlockNumber 
	  << " node: " << nodeId);
    
    if(t == NULL)
      return SEND_UNKNOWN_NODE;
    
    return SEND_BLOCKED;
  }
}


SendStatus
TransporterRegistry::prepareSend(TransporterSendBufferHandle *sendHandle,
                                 const SignalHeader * const signalHeader,
				 Uint8 prio,
				 const Uint32 * const signalData,
				 NodeId nodeId, 
				 GenericSectionPtr ptr[3]){


  Transporter *t = theTransporters[nodeId];
  if(t != NULL && 
     (((ioStates[nodeId] != HaltOutput) && (ioStates[nodeId] != HaltIO)) || 
      ((signalHeader->theReceiversBlockNumber == 252) ||
       (signalHeader->theReceiversBlockNumber == 4002)))) {
	 
    if(t->isConnected()){
      Uint32 lenBytes = t->m_packer.getMessageLength(signalHeader, ptr);
      if(lenBytes <= MAX_MESSAGE_SIZE){
        Uint32 * insertPtr = getWritePtr(sendHandle, nodeId, lenBytes, prio);
        if(insertPtr != 0){
          t->m_packer.pack(insertPtr, prio, signalHeader, signalData, ptr);
          sendHandle->updateWritePtr(nodeId, lenBytes, prio);
          return SEND_OK;
	}


	/**
	 * @note: on linux/i386 the granularity is 10ms
	 *        so sleepTime = 2 generates a 10 ms sleep.
	 */
        int sleepTime = 2;	
	for(int i = 0; i<50; i++){
	  if((nSHMTransporters+nSCITransporters) == 0)
	    NdbSleep_MilliSleep(sleepTime); 
	  insertPtr = getWritePtr(sendHandle, nodeId, lenBytes, prio);
	  if(insertPtr != 0){
	    t->m_packer.pack(insertPtr, prio, signalHeader, signalData, ptr);
	    sendHandle->updateWritePtr(nodeId, lenBytes, prio);
	    break;
	  }
	}
	
	if(insertPtr != 0){
	  /**
	   * Send buffer full, but resend works
	   */
	  report_error(nodeId, TE_SEND_BUFFER_FULL);
	  return SEND_OK;
	}
	
	WARNING("Signal to " << nodeId << " lost(buffer)");
	report_error(nodeId, TE_SIGNAL_LOST_SEND_BUFFER_FULL);
	return SEND_BUFFER_FULL;
      } else {
	return SEND_MESSAGE_TOO_BIG;
      }
    } else {
      DEBUG("Signal to " << nodeId << " lost(disconnect) ");
      return SEND_DISCONNECTED;
    }
  } else {
    DEBUG("Discarding message to block: " 
	  << signalHeader->theReceiversBlockNumber 
	  << " node: " << nodeId);
    
    if(t == NULL)
      return SEND_UNKNOWN_NODE;
    
    return SEND_BLOCKED;
  }
}

void
TransporterRegistry::external_IO(Uint32 timeOutMillis) {
  //-----------------------------------------------------------
  // Most of the time we will send the buffers here and then wait
  // for new signals. Thus we start by sending without timeout
  // followed by the receive part where we expect to sleep for
  // a while.
  //-----------------------------------------------------------
  if(pollReceive(timeOutMillis)){
    performReceive();
  }
  performSend();
}

Uint32
TransporterRegistry::pollReceive(Uint32 timeOutMillis){
  Uint32 retVal = 0;

  if((nSCITransporters) > 0)
  {
    timeOutMillis=0;
  }

#ifdef NDB_SHM_TRANSPORTER
  if(nSHMTransporters > 0)
  {
    Uint32 res = poll_SHM(0);
    if(res)
    {
      retVal |= res;
      timeOutMillis = 0;
    }
  }
#endif

#ifdef NDB_TCP_TRANSPORTER
#if defined(HAVE_EPOLL_CREATE)
  if (likely(m_epoll_fd != -1))
  {
    Uint32 num_trps = nTCPTransporters;
    /**
     * If any transporters have left-over data that was not fully executed in
     * last loop, don't wait and return 'data available' even if nothing new
     * from epoll.
     */
    if (!m_has_data_transporters.isclear())
    {
      timeOutMillis = 0;
      retVal = 1;
    }
    
    if (num_trps)
    {
      tcpReadSelectReply = epoll_wait(m_epoll_fd, m_epoll_events,
                                      num_trps, timeOutMillis);
      retVal |= tcpReadSelectReply;
    }
  }
  else
#endif
  {
    if(nTCPTransporters > 0 || retVal == 0)
    {
      retVal |= poll_TCP(timeOutMillis);
    }
    else
      tcpReadSelectReply = 0;
  }
#endif
#ifdef NDB_SCI_TRANSPORTER
  if(nSCITransporters > 0)
    retVal |= poll_SCI(timeOutMillis);
#endif
#ifdef NDB_SHM_TRANSPORTER
  if(nSHMTransporters > 0 && retVal == 0)
  {
    int res = poll_SHM(0);
    retVal |= res;
  }
#endif
  return retVal;
}


#ifdef NDB_SCI_TRANSPORTER
Uint32
TransporterRegistry::poll_SCI(Uint32 timeOutMillis)
{
  for (int i=0; i<nSCITransporters; i++) {
    SCI_Transporter * t = theSCITransporters[i];
    Uint32 node_id= t->getRemoteNodeId();
    if (t->isConnected() && is_connected(node_id)) {
      if(t->hasDataToRead())
	return 1;
    }
  }
  return 0;
}
#endif


#ifdef NDB_SHM_TRANSPORTER
static int g_shm_counter = 0;
Uint32
TransporterRegistry::poll_SHM(Uint32 timeOutMillis)
{  
  for(int j=0; j < 100; j++)
  {
    for (int i=0; i<nSHMTransporters; i++) {
      SHM_Transporter * t = theSHMTransporters[i];
      Uint32 node_id= t->getRemoteNodeId();
      if (t->isConnected() && is_connected(node_id)) {
	if(t->hasDataToRead()) {
	  return 1;
	}
      }
    }
  }
  return 0;
}
#endif

#ifdef NDB_TCP_TRANSPORTER
/**
 * We do not want to hold any transporter locks during select(), so there
 * is no protection against a disconnect closing the socket during this call.
 *
 * That does not matter, at most we will get a spurious wakeup on the wrong
 * socket, which will be handled correctly in performReceive() (which _is_
 * protected by transporter locks on upper layer).
 */
Uint32 
TransporterRegistry::poll_TCP(Uint32 timeOutMillis)
{
  bool hasdata = false;
  if (false && nTCPTransporters == 0)
  {
    tcpReadSelectReply = 0;
    return 0;
  }
  
  NDB_SOCKET_TYPE maxSocketValue = -1;
  
  // Needed for TCP/IP connections
  // The read- and writeset are used by select
  
  FD_ZERO(&tcpReadset);

  // Prepare for sending and receiving
  for (int i = 0; i < nTCPTransporters; i++) {
    TCP_Transporter * t = theTCPTransporters[i];
    Uint32 node_id= t->getRemoteNodeId();
    
    // If the transporter is connected
    if (is_connected(node_id) && t->isConnected()) {
      
      const NDB_SOCKET_TYPE socket = t->getSocket();
      if (socket == NDB_INVALID_SOCKET)
        continue;
      // Find the highest socket value. It will be used by select
      if (socket > maxSocketValue)
	maxSocketValue = socket;
      
      // Put the connected transporters in the socket read-set 
      FD_SET(socket, &tcpReadset);
    }
    hasdata |= t->hasReceiveData();
  }
  
  timeOutMillis = hasdata ? 0 : timeOutMillis;
  
  struct timeval timeout;
  timeout.tv_sec  = timeOutMillis / 1000;
  timeout.tv_usec = (timeOutMillis % 1000) * 1000;

  // The highest socket value plus one
  maxSocketValue++; 
  
  tcpReadSelectReply = select(maxSocketValue, &tcpReadset, 0, 0, &timeout);  
  if(false && tcpReadSelectReply == -1 && errno == EINTR)
    g_eventLogger->info("woke-up by signal");

#ifdef NDB_WIN32
  if(tcpReadSelectReply == SOCKET_ERROR)
  {
    NdbSleep_MilliSleep(timeOutMillis);
  }
#endif
  
  return tcpReadSelectReply || hasdata;
}
#endif

#if defined(HAVE_EPOLL_CREATE)
bool
TransporterRegistry::change_epoll(TCP_Transporter *t, bool add)
{
  struct epoll_event event_poll;
  bzero(&event_poll, sizeof(event_poll));
  int sock_fd = t->getSocket();
  int node_id = t->getRemoteNodeId();
  int op = add ? EPOLL_CTL_ADD : EPOLL_CTL_DEL;
  int ret_val, error;

  if (sock_fd == NDB_INVALID_SOCKET)
    return FALSE;

  event_poll.data.u32 = t->getRemoteNodeId();
  event_poll.events = EPOLLIN;
  ret_val = epoll_ctl(m_epoll_fd, op, sock_fd, &event_poll);
  if (!ret_val)
    goto ok;
  error= errno;
  if (error == ENOENT && !add)
  {
    /*
     * Could be that socket was closed premature to this call.
     * Not a problem that this occurs.
     */
    goto ok;
  }
  if (!add || (add && (error != ENOMEM)))
  {
    /*
     * Serious problems, we are either using wrong parameters,
     * have permission problems or the socket doesn't support
     * epoll!!
     */
    ndbout_c("Failed to %s epollfd: %u fd %u node %u to epoll-set,"
             " errno: %u %s",
             add ? "ADD" : "DEL",
             m_epoll_fd,
             sock_fd,
             node_id,
             error,
             strerror(error));
    abort();
  }
  ndbout << "We lacked memory to add the socket for node id ";
  ndbout << node_id << endl;
  return TRUE;

ok:
  return FALSE;
}

/**
 * In multi-threaded cases, this must be protected by a global receive lock.
 */
void
TransporterRegistry::get_tcp_data(TCP_Transporter *t)
{
  const NodeId node_id = t->getRemoteNodeId();
  bool hasdata = false;
  callbackObj->checkJobBuffer();
  if (is_connected(node_id) && t->isConnected())
  {
    t->doReceive();
    
    Uint32 *ptr;
    Uint32 sz = t->getReceiveData(&ptr);
    callbackObj->transporter_recv_from(node_id);
    Uint32 szUsed = unpack(ptr, sz, node_id, ioStates[node_id]);
    t->updateReceiveDataPtr(szUsed);
    hasdata = t->hasReceiveData();
  }
  m_has_data_transporters.set(node_id, hasdata);
}

#endif

void
TransporterRegistry::performReceive()
{
#ifdef NDB_TCP_TRANSPORTER
#if defined(HAVE_EPOLL_CREATE)
  if (likely(m_epoll_fd != -1))
  {
    int num_socket_events = tcpReadSelectReply;
    int i;
    
    if (num_socket_events > 0)
    {
      for (i = 0; i < num_socket_events; i++)
      {
        m_has_data_transporters.set(m_epoll_events[i].data.u32);
      }
    }
    else if (num_socket_events < 0)
    {
      assert(errno == EINTR);
    }
    
    Uint32 id = 0;
    while ((id = m_has_data_transporters.find(id + 1)) != BitmaskImpl::NotFound)
    {
      get_tcp_data((TCP_Transporter*)theTransporters[id]);
    }
  }
  else
#endif
  {
<<<<<<< HEAD
    callbackObj->checkJobBuffer();
    TCP_Transporter *t = theTCPTransporters[i];
    const NodeId nodeId = t->getRemoteNodeId();
    const NDB_SOCKET_TYPE socket    = t->getSocket();
    if(is_connected(nodeId)){
      if(t->isConnected())
      {
        if (FD_ISSET(socket, &tcpReadset))
	{
	  t->doReceive();
        }

        if (t->hasReceiveData())
        {
          Uint32 * ptr;
          Uint32 sz = t->getReceiveData(&ptr);
          /**
           * ToDo: This transporter_recv_from() call is used to signal
           * successful heartbeat from the remote node.
           *
           * So we shouldn't really call this unless we actually received any
           * data from the socket. Otherwise we may (slightly) delay detection
           * of node down when there is a backlog of signals from one node.
           */
          callbackObj->transporter_recv_from(nodeId);
          Uint32 szUsed = unpack(ptr, sz, nodeId, ioStates[nodeId]);
          t->updateReceiveDataPtr(szUsed);
	}
      } 
=======
    for (int i=0; i<nTCPTransporters; i++) 
    {
      checkJobBuffer();
      TCP_Transporter *t = theTCPTransporters[i];
      const NodeId nodeId = t->getRemoteNodeId();
      const NDB_SOCKET_TYPE socket    = t->getSocket();
      if(is_connected(nodeId)){
        if(t->isConnected())
        {
          if (FD_ISSET(socket, &tcpReadset))
          {
            t->doReceive();
          }
          
          if (t->hasReceiveData())
          {
            Uint32 * ptr;
            Uint32 sz = t->getReceiveData(&ptr);
            transporter_recv_from(callbackObj, nodeId);
            Uint32 szUsed = unpack(ptr, sz, nodeId, ioStates[nodeId]);
            t->updateReceiveDataPtr(szUsed);
          }
        } 
      }
>>>>>>> 75864b98
    }
  }
#endif
  
#ifdef NDB_SCI_TRANSPORTER
  //performReceive
  //do prepareReceive on the SCI transporters  (prepareReceive(t,,,,))
  for (int i=0; i<nSCITransporters; i++) 
  {
    callbackObj->checkJobBuffer();
    SCI_Transporter  *t = theSCITransporters[i];
    const NodeId nodeId = t->getRemoteNodeId();
    if(is_connected(nodeId))
    {
      if(t->isConnected() && t->checkConnected())
      {
	Uint32 * readPtr, * eodPtr;
	t->getReceivePtr(&readPtr, &eodPtr);
	callbackObj->transporter_recv_from(nodeId);
	Uint32 *newPtr = unpack(readPtr, eodPtr, nodeId, ioStates[nodeId]);
	t->updateReceivePtr(newPtr);
      }
    } 
  }
#endif
#ifdef NDB_SHM_TRANSPORTER
  for (int i=0; i<nSHMTransporters; i++) 
  {
    callbackObj->checkJobBuffer();
    SHM_Transporter *t = theSHMTransporters[i];
    const NodeId nodeId = t->getRemoteNodeId();
    if(is_connected(nodeId)){
      if(t->isConnected() && t->checkConnected())
      {
	Uint32 * readPtr, * eodPtr;
	t->getReceivePtr(&readPtr, &eodPtr);
	callbackObj->transporter_recv_from(nodeId);
	Uint32 *newPtr = unpack(readPtr, eodPtr, nodeId, ioStates[nodeId]);
	t->updateReceivePtr(newPtr);
      }
    } 
  }
#endif
}

/**
 * In multi-threaded cases, this must be protected by send lock (can use
 * different locks for each node).
 */
void
TransporterRegistry::performSend(NodeId nodeId)
{
  Transporter *t = get_transporter(nodeId);
  if (t && t->has_data_to_send() && t->isConnected() &&
      is_connected(nodeId))
    t->doSend();
}

void
TransporterRegistry::performSend()
{
  int i; 
  sendCounter = 1;

#ifdef NDB_TCP_TRANSPORTER
  for (i = m_transp_count; i < nTCPTransporters; i++) 
  {
    TCP_Transporter *t = theTCPTransporters[i];
    if (t && t->has_data_to_send() &&
        t->isConnected() && is_connected(t->getRemoteNodeId()))
    {
      t->doSend();
    }
  }
  for (i = 0; i < m_transp_count && i < nTCPTransporters; i++) 
  {
    TCP_Transporter *t = theTCPTransporters[i];
    if (t && t->has_data_to_send() &&
        t->isConnected() && is_connected(t->getRemoteNodeId()))
    {
      t->doSend();
    }
  }
  m_transp_count++;
  if (m_transp_count == nTCPTransporters) m_transp_count = 0;
#endif
#ifdef NDB_SCI_TRANSPORTER
  //scroll through the SCI transporters, 
  // get each transporter, check if connected, send data
  for (i=0; i<nSCITransporters; i++) {
    SCI_Transporter  *t = theSCITransporters[i];
    const NodeId nodeId = t->getRemoteNodeId();
    
    if(is_connected(nodeId))
    {
      if(t->isConnected() && t->has_data_to_send())
      {
	t->doSend();
      } //if
    } //if
  }
#endif
  
#ifdef NDB_SHM_TRANSPORTER
  for (i=0; i<nSHMTransporters; i++) 
  {
    SHM_Transporter  *t = theSHMTransporters[i];
    const NodeId nodeId = t->getRemoteNodeId();
    if(is_connected(nodeId))
    {
      if(t->isConnected())
      {
	t->doSend();
      }
    }
  }
#endif
}

int
TransporterRegistry::forceSendCheck(int sendLimit){
  int tSendCounter = sendCounter;
  sendCounter = tSendCounter + 1;
  if (tSendCounter >= sendLimit) {
    performSend();
    sendCounter = 1;
    return 1;
  }//if
  return 0;
}//TransporterRegistry::forceSendCheck()

#ifdef DEBUG_TRANSPORTER
void
TransporterRegistry::printState(){
  ndbout << "-- TransporterRegistry -- " << endl << endl
	 << "Transporters = " << nTransporters << endl;
  for(int i = 0; i<maxTransporters; i++)
    if(theTransporters[i] != NULL){
      const NodeId remoteNodeId = theTransporters[i]->getRemoteNodeId();
      ndbout << "Transporter: " << remoteNodeId 
	     << " PerformState: " << performStates[remoteNodeId]
	     << " IOState: " << ioStates[remoteNodeId] << endl;
    }
}
#endif

IOState
TransporterRegistry::ioState(NodeId nodeId) { 
  return ioStates[nodeId]; 
}

void
TransporterRegistry::setIOState(NodeId nodeId, IOState state) {
  DEBUG("TransporterRegistry::setIOState("
	<< nodeId << ", " << state << ")");
  ioStates[nodeId] = state;
}

static void * 
run_start_clients_C(void * me)
{
  ((TransporterRegistry*) me)->start_clients_thread();
  return 0;
}

/**
 * This method is used to initiate connection, called from the CMVMI blockx.
 *
 * This works asynchronously, no actions are taken directly in the calling
 * thread.
 */
void
TransporterRegistry::do_connect(NodeId node_id)
{
  PerformState &curr_state = performStates[node_id];
  switch(curr_state){
  case DISCONNECTED:
    break;
  case CONNECTED:
    return;
  case CONNECTING:
    return;
  case DISCONNECTING:
    break;
  }
  DBUG_ENTER("TransporterRegistry::do_connect");
  DBUG_PRINT("info",("performStates[%d]=CONNECTING",node_id));
  curr_state= CONNECTING;
  DBUG_VOID_RETURN;
}

/**
 * This method is used to initiate disconnect from CMVMI. It is also called
 * from the TCP transporter in case of an I/O error on the socket.
 *
 * This works asynchronously, similar to do_connect().
 */
void
TransporterRegistry::do_disconnect(NodeId node_id, int errnum)
{
  PerformState &curr_state = performStates[node_id];
  switch(curr_state){
  case DISCONNECTED:
    return;
  case CONNECTED:
    break;
  case CONNECTING:
    break;
  case DISCONNECTING:
    return;
  }
  DBUG_ENTER("TransporterRegistry::do_disconnect");
  DBUG_PRINT("info",("performStates[%d]=DISCONNECTING",node_id));
  curr_state= DISCONNECTING;
  m_disconnect_errnum[node_id] = errnum;
  DBUG_VOID_RETURN;
}

void
TransporterRegistry::report_connect(NodeId node_id)
{
  DBUG_ENTER("TransporterRegistry::report_connect");
  DBUG_PRINT("info",("performStates[%d]=CONNECTED",node_id));
  performStates[node_id] = CONNECTED;
#if defined(HAVE_EPOLL_CREATE)
  if (likely(m_epoll_fd != -1))
  {
    if (change_epoll((TCP_Transporter*)theTransporters[node_id],
                     TRUE))
    {
      performStates[node_id] = DISCONNECTING;
      DBUG_VOID_RETURN;
    }
  }
#endif
  callbackObj->reportConnect(node_id);
  DBUG_VOID_RETURN;
}

void
TransporterRegistry::report_disconnect(NodeId node_id, int errnum)
{
  DBUG_ENTER("TransporterRegistry::report_disconnect");
  DBUG_PRINT("info",("performStates[%d]=DISCONNECTED",node_id));
  performStates[node_id] = DISCONNECTED;
#ifdef HAVE_EPOLL_CREATE
  m_has_data_transporters.clear(node_id);
#endif
  callbackObj->reportDisconnect(node_id, errnum);
  DBUG_VOID_RETURN;
}

/**
 * We only call TransporterCallback::reportError() from
 * TransporterRegistry::update_connections().
 *
 * In other places we call this method to enqueue the error that will later be
 * picked up by update_connections().
 */
void
TransporterRegistry::report_error(NodeId nodeId, TransporterError errorCode,
                                  const char *errorInfo)
{
  if (m_error_states[nodeId].m_code == TE_NO_ERROR &&
      m_error_states[nodeId].m_info == (const char *)~(UintPtr)0)
  {
    m_error_states[nodeId].m_code = errorCode;
    m_error_states[nodeId].m_info = errorInfo;
  }
}

/**
 * update_connections(), together with the thread running in
 * start_clients_thread(), handle the state changes for transporters as they
 * connect and disconnect.
 */
void
TransporterRegistry::update_connections()
{
  for (int i= 0, n= 0; n < nTransporters; i++){
    Transporter * t = theTransporters[i];
    if (!t)
      continue;
    n++;

    const NodeId nodeId = t->getRemoteNodeId();

    TransporterError code = m_error_states[nodeId].m_code;
    const char *info = m_error_states[nodeId].m_info;
    if (code != TE_NO_ERROR && info != (const char *)~(UintPtr)0)
    {
      callbackObj->reportError(nodeId, code, info);
      m_error_states[nodeId].m_code = TE_NO_ERROR;
      m_error_states[nodeId].m_info = (const char *)~(UintPtr)0;
    }

    switch(performStates[nodeId]){
    case CONNECTED:
    case DISCONNECTED:
      break;
    case CONNECTING:
      if(t->isConnected())
	report_connect(nodeId);
      break;
    case DISCONNECTING:
      if(!t->isConnected())
	report_disconnect(nodeId, m_disconnect_errnum[nodeId]);
      break;
    }
  }
}

// run as own thread
void
TransporterRegistry::start_clients_thread()
{
  int persist_mgm_count= 0;
  DBUG_ENTER("TransporterRegistry::start_clients_thread");
  while (m_run_start_clients_thread) {
    NdbSleep_MilliSleep(100);
    persist_mgm_count++;
    if(persist_mgm_count==50)
    {
      ndb_mgm_check_connection(m_mgm_handle);
      persist_mgm_count= 0;
    }
    for (int i= 0, n= 0; n < nTransporters && m_run_start_clients_thread; i++){
      Transporter * t = theTransporters[i];
      if (!t)
	continue;
      n++;

      const NodeId nodeId = t->getRemoteNodeId();
      switch(performStates[nodeId]){
      case CONNECTING:
	if(!t->isConnected() && !t->isServer) {
	  bool connected= false;
	  /**
	   * First, we try to connect (if we have a port number).
	   */
	  if (t->get_s_port())
	    connected= t->connect_client();

	  /**
	   * If dynamic, get the port for connecting from the management server
	   */
	  if( !connected && t->get_s_port() <= 0) {	// Port is dynamic
	    int server_port= 0;
	    struct ndb_mgm_reply mgm_reply;

	    if(!ndb_mgm_is_connected(m_mgm_handle))
	      ndb_mgm_connect(m_mgm_handle, 0, 0, 0);
	    
	    if(ndb_mgm_is_connected(m_mgm_handle))
	    {
	      int res=
		ndb_mgm_get_connection_int_parameter(m_mgm_handle,
						     t->getRemoteNodeId(),
						     t->getLocalNodeId(),
						     CFG_CONNECTION_SERVER_PORT,
						     &server_port,
						     &mgm_reply);
	      DBUG_PRINT("info",("Got dynamic port %d for %d -> %d (ret: %d)",
				 server_port,t->getRemoteNodeId(),
				 t->getLocalNodeId(),res));
	      if( res >= 0 )
	      {
		/**
		 * Server_port == 0 just means that that a mgmt server
		 * has not received a new port yet. Keep the old.
		 */
		if (server_port)
		  t->set_s_port(server_port);
	      }
	      else if(ndb_mgm_is_connected(m_mgm_handle))
	      {
                g_eventLogger->info("Failed to get dynamic port to connect to: %d", res);
		ndb_mgm_disconnect(m_mgm_handle);
	      }
	      else
	      {
                g_eventLogger->info
                  ("Management server closed connection early. "
                   "It is probably being shut down (or has problems). "
                   "We will retry the connection. %d %s %s line: %d",
                   ndb_mgm_get_latest_error(m_mgm_handle),
                   ndb_mgm_get_latest_error_desc(m_mgm_handle),
                   ndb_mgm_get_latest_error_msg(m_mgm_handle),
                   ndb_mgm_get_latest_error_line(m_mgm_handle)
                   );
	      }
	    }
	    /** else
	     * We will not be able to get a new port unless
	     * the m_mgm_handle is connected. Note that not
	     * being connected is an ok state, just continue
	     * until it is able to connect. Continue using the
	     * old port until we can connect again and get a
	     * new port.
	     */
	  }
	}
	break;
      case DISCONNECTING:
	if(t->isConnected())
	  t->doDisconnect();
	break;
      case DISCONNECTED:
      {
        if (t->isConnected())
        {
          g_eventLogger->warning("Found connection to %u in state DISCONNECTED "
                                 " while being connected, disconnecting!",
                                 t->getRemoteNodeId());
          t->doDisconnect();
        }
        break;
      }
      default:
	break;
      }
    }
  }
  DBUG_VOID_RETURN;
}

bool
TransporterRegistry::start_clients()
{
  char thread_object[THREAD_CONTAINER_SIZE];
  uint len;

  m_run_start_clients_thread= true;
  ndb_thread_fill_thread_object((void*)thread_object, &len, FALSE);
  m_start_clients_thread= NdbThread_CreateWithFunc(run_start_clients_C,
					   (void**)this,
					   32768,
					   "ndb_start_clients",
					   NDB_THREAD_PRIO_LOW,
                                           ndb_thread_add_thread_id,
                                           thread_object,
                                           len,
                                           ndb_thread_remove_thread_id,
                                           thread_object,
                                           len);
  if (m_start_clients_thread == 0) {
    m_run_start_clients_thread= false;
    return false;
  }
  return true;
}

bool
TransporterRegistry::stop_clients()
{
  if (m_start_clients_thread) {
    m_run_start_clients_thread= false;
    void* status;
    NdbThread_WaitFor(m_start_clients_thread, &status);
    NdbThread_Destroy(&m_start_clients_thread);
  }
  return true;
}

void
TransporterRegistry::add_transporter_interface(NodeId remoteNodeId,
					       const char *interf, 
					       int s_port)
{
  DBUG_ENTER("TransporterRegistry::add_transporter_interface");
  DBUG_PRINT("enter",("interface=%s, s_port= %d", interf, s_port));
  if (interf && strlen(interf) == 0)
    interf= 0;

  for (unsigned i= 0; i < m_transporter_interface.size(); i++)
  {
    Transporter_interface &tmp= m_transporter_interface[i];
    if (s_port != tmp.m_s_service_port || tmp.m_s_service_port==0)
      continue;
    if (interf != 0 && tmp.m_interface != 0 &&
	strcmp(interf, tmp.m_interface) == 0)
    {
      DBUG_VOID_RETURN; // found match, no need to insert
    }
    if (interf == 0 && tmp.m_interface == 0)
    {
      DBUG_VOID_RETURN; // found match, no need to insert
    }
  }
  Transporter_interface t;
  t.m_remote_nodeId= remoteNodeId;
  t.m_s_service_port= s_port;
  t.m_interface= interf;
  m_transporter_interface.push_back(t);
  DBUG_PRINT("exit",("interface and port added"));
  DBUG_VOID_RETURN;
}

bool
TransporterRegistry::start_service(SocketServer& socket_server)
{
  DBUG_ENTER("TransporterRegistry::start_service");
  if (m_transporter_interface.size() > 0 && !nodeIdSpecified)
  {
    g_eventLogger->error("TransporterRegistry::startReceiving: localNodeId not specified");
    DBUG_RETURN(false);
  }

  for (unsigned i= 0; i < m_transporter_interface.size(); i++)
  {
    Transporter_interface &t= m_transporter_interface[i];

    unsigned short port= (unsigned short)t.m_s_service_port;
    if(t.m_s_service_port<0)
      port= -t.m_s_service_port; // is a dynamic port
    TransporterService *transporter_service =
      new TransporterService(new SocketAuthSimple("ndbd", "ndbd passwd"));
    if(!socket_server.setup(transporter_service,
			    &port, t.m_interface))
    {
      DBUG_PRINT("info", ("Trying new port"));
      port= 0;
      if(t.m_s_service_port>0
	 || !socket_server.setup(transporter_service,
				 &port, t.m_interface))
      {
	/*
	 * If it wasn't a dynamically allocated port, or
	 * our attempts at getting a new dynamic port failed
	 */
        g_eventLogger->error("Unable to setup transporter service port: %s:%d!\n"
                             "Please check if the port is already used,\n"
                             "(perhaps the node is already running)",
                             t.m_interface ? t.m_interface : "*", t.m_s_service_port);
	delete transporter_service;
	DBUG_RETURN(false);
      }
    }
    t.m_s_service_port= (t.m_s_service_port<=0)?-port:port; // -`ve if dynamic
    DBUG_PRINT("info", ("t.m_s_service_port = %d",t.m_s_service_port));
    transporter_service->setTransporterRegistry(this);
  }
  DBUG_RETURN(true);
}

#ifdef NDB_SHM_TRANSPORTER
static
RETSIGTYPE 
shm_sig_handler(int signo)
{
  g_shm_counter++;
}
#endif

void
TransporterRegistry::startReceiving()
{
  DBUG_ENTER("TransporterRegistry::startReceiving");

#ifdef NDB_SHM_TRANSPORTER
  m_shm_own_pid = getpid();
  if (g_ndb_shm_signum)
  {
    DBUG_PRINT("info",("Install signal handler for signum %d",
		       g_ndb_shm_signum));
    struct sigaction sa;
    NdbThread_set_shm_sigmask(FALSE);
    sigemptyset(&sa.sa_mask);
    sa.sa_handler = shm_sig_handler;
    sa.sa_flags = 0;
    int ret;
    while((ret = sigaction(g_ndb_shm_signum, &sa, 0)) == -1 && errno == EINTR);
    if(ret != 0)
    {
      DBUG_PRINT("error",("Install failed"));
      g_eventLogger->error("Failed to install signal handler for"
                           " SHM transporter, signum %d, errno: %d (%s)",
                           g_ndb_shm_signum, errno, strerror(errno));
    }
  }
#endif // NDB_SHM_TRANSPORTER
  DBUG_VOID_RETURN;
}

void
TransporterRegistry::stopReceiving(){
  /**
   * Disconnect all transporters, this includes detach from remote node
   * and since that must be done from the same process that called attach
   * it's done here in the receive thread
   */
  disconnectAll();
}

void
TransporterRegistry::startSending(){
}

void
TransporterRegistry::stopSending(){
}

NdbOut & operator <<(NdbOut & out, SignalHeader & sh){
  out << "-- Signal Header --" << endl;
  out << "theLength:    " << sh.theLength << endl;
  out << "gsn:          " << sh.theVerId_signalNumber << endl;
  out << "recBlockNo:   " << sh.theReceiversBlockNumber << endl;
  out << "sendBlockRef: " << sh.theSendersBlockRef << endl;
  out << "sendersSig:   " << sh.theSendersSignalId << endl;
  out << "theSignalId:  " << sh.theSignalId << endl;
  out << "trace:        " << (int)sh.theTrace << endl;
  return out;
} 

Transporter*
TransporterRegistry::get_transporter(NodeId nodeId) {
  return theTransporters[nodeId];
}

bool TransporterRegistry::connect_client(NdbMgmHandle *h)
{
  DBUG_ENTER("TransporterRegistry::connect_client(NdbMgmHandle)");

  Uint32 mgm_nodeid= ndb_mgm_get_mgmd_nodeid(*h);

  if(!mgm_nodeid)
  {
    g_eventLogger->error("%s: %d", __FILE__, __LINE__);
    return false;
  }
  Transporter * t = theTransporters[mgm_nodeid];
  if (!t)
  {
    g_eventLogger->error("%s: %d", __FILE__, __LINE__);
    return false;
  }
  DBUG_RETURN(t->connect_client(connect_ndb_mgmd(h)));
}

/**
 * Given a connected NdbMgmHandle, turns it into a transporter
 * and returns the socket.
 */
NDB_SOCKET_TYPE TransporterRegistry::connect_ndb_mgmd(NdbMgmHandle *h)
{
  struct ndb_mgm_reply mgm_reply;

  if ( h==NULL || *h == NULL )
  {
    g_eventLogger->error("%s: %d", __FILE__, __LINE__);
    return NDB_INVALID_SOCKET;
  }

  for(unsigned int i=0;i < m_transporter_interface.size();i++)
    if (m_transporter_interface[i].m_s_service_port < 0
	&& ndb_mgm_set_connection_int_parameter(*h,
				   get_localNodeId(),
				   m_transporter_interface[i].m_remote_nodeId,
				   CFG_CONNECTION_SERVER_PORT,
				   m_transporter_interface[i].m_s_service_port,
				   &mgm_reply) < 0)
    {
      g_eventLogger->error("Error: %s: %d",
                           ndb_mgm_get_latest_error_desc(*h),
                           ndb_mgm_get_latest_error(*h));
      g_eventLogger->error("%s: %d", __FILE__, __LINE__);
      ndb_mgm_destroy_handle(h);
      return NDB_INVALID_SOCKET;
    }

  /**
   * convert_to_transporter also disposes of the handle (i.e. we don't leak
   * memory here.
   */
  NDB_SOCKET_TYPE sockfd= ndb_mgm_convert_to_transporter(h);
  if ( sockfd == NDB_INVALID_SOCKET)
  {
    g_eventLogger->error("Error: %s: %d",
                         ndb_mgm_get_latest_error_desc(*h),
                         ndb_mgm_get_latest_error(*h));
    g_eventLogger->error("%s: %d", __FILE__, __LINE__);
    ndb_mgm_destroy_handle(h);
  }
  return sockfd;
}

/**
 * Given a SocketClient, creates a NdbMgmHandle, turns it into a transporter
 * and returns the socket.
 */
NDB_SOCKET_TYPE TransporterRegistry::connect_ndb_mgmd(SocketClient *sc)
{
  NdbMgmHandle h= ndb_mgm_create_handle();

  if ( h == NULL )
  {
    return NDB_INVALID_SOCKET;
  }

  /**
   * Set connectstring
   */
  {
    BaseString cs;
    cs.assfmt("%s:%u",sc->get_server_name(),sc->get_port());
    ndb_mgm_set_connectstring(h, cs.c_str());
  }

  if(ndb_mgm_connect(h, 0, 0, 0)<0)
  {
    ndb_mgm_destroy_handle(&h);
    return NDB_INVALID_SOCKET;
  }

  return connect_ndb_mgmd(&h);
}

/**
 * Default implementation of transporter send buffer handler.
 */

Uint32 *
TransporterRegistry::getWritePtr(TransporterSendBufferHandle *handle,
                                 NodeId node, Uint32 lenBytes, Uint32 prio)
{
  Transporter *t = theTransporters[node];
  Uint32 *insertPtr = handle->getWritePtr(node, lenBytes, prio,
                                          t->get_max_send_buffer());

  if (insertPtr == 0) {
    struct timeval timeout = {0, 10000};
    //-------------------------------------------------
    // Buffer was completely full. We have severe problems.
    // We will attempt to wait for a small time
    //-------------------------------------------------
    if(t->send_is_possible(&timeout)) {
      //-------------------------------------------------
      // Send is possible after the small timeout.
      //-------------------------------------------------
      if(!handle->forceSend(node)){
	return 0;
      } else {
	//-------------------------------------------------
	// Since send was successful we will make a renewed
	// attempt at inserting the signal into the buffer.
	//-------------------------------------------------
        insertPtr = handle->getWritePtr(node, lenBytes, prio,
                                        t->get_max_send_buffer());
      }//if
    } else {
      return 0;
    }//if
  }
  return insertPtr;
}

void
TransporterRegistry::updateWritePtr(TransporterSendBufferHandle *handle,
                                    NodeId node, Uint32 lenBytes, Uint32 prio)
{
  Transporter *t = theTransporters[node];

  Uint32 used = handle->updateWritePtr(node, lenBytes, prio);
  t->update_status_overloaded(used);

  if(t->send_limit_reached(used)) {
    //-------------------------------------------------
    // Buffer is full and we are ready to send. We will
    // not wait since the signal is already in the buffer.
    // Force flag set has the same indication that we
    // should always send. If it is not possible to send
    // we will not worry since we will soon be back for
    // a renewed trial.
    //-------------------------------------------------
    struct timeval no_timeout = {0,0};
    if(t->send_is_possible(&no_timeout)) {
      //-------------------------------------------------
      // Send was possible, attempt at a send.
      //-------------------------------------------------
      handle->forceSend(node);
    }//if
  }
}

int
TransporterRegistry::get_bytes_to_send_iovec(NodeId node, struct iovec *dst,
                                             Uint32 max)
{
  assert(m_use_default_send_buffer);

  if (max == 0)
    return 0;
  SendBuffer *b = m_send_buffers + node;

  SendBufferPage *page = b->m_current_page;
  if (page == NULL)
    return 0;

  Uint32 offset = b->m_offset_unsent_data;
  assert(offset <= page->m_bytes);
  if (offset == page->m_bytes)
    return 0;

  dst[0].iov_base = (char*)(page->m_data + offset);
  dst[0].iov_len = page->m_bytes - offset;
  Uint32 count = 1;
  page = page->m_next;

  while (page != NULL && count < max)
  {
    dst[count].iov_base = (char*)page->m_data;
    dst[count].iov_len = page->m_bytes;
    page = page->m_next;
    count++;
  }

  if (page != NULL)
  {
    b->m_current_page = page;
    b->m_offset_unsent_data = 0;
  }
  else
  {
    assert(b->m_last_page != NULL);
    b->m_current_page = b->m_last_page;
    b->m_offset_unsent_data = b->m_last_page->m_bytes;
  }

  return count;
}

Uint32
TransporterRegistry::bytes_sent(NodeId node, const struct iovec *src,
                                Uint32 bytes)
{
  assert(m_use_default_send_buffer);

  SendBuffer *b = m_send_buffers + node;
  Uint32 used_bytes = b->m_used_bytes;

  if (bytes == 0)
    return used_bytes;

  used_bytes -= bytes;
  b->m_used_bytes = used_bytes;

  SendBufferPage *page = b->m_first_page;
  assert(page != NULL);

  /**
   * On the first page, part of the page may have been sent previously, as
   * indicated by b->m_offset_start_data.
   *
   * Additionally, there may be more data on the page than what was sent, or
   * else we will need to release this (and possibly more) pages.
   */
  assert(b->m_offset_start_data < page->m_bytes);
  Uint32 rest = page->m_bytes - b->m_offset_start_data;
  if (rest > bytes)
  {
    b->m_offset_start_data += bytes;
    return used_bytes;
  }
  bytes -= rest;
  /**
   * Now loop, releasing pages until we find one where not all data has been sent.
   */
  for(;;) {
    if (page == b->m_last_page)
    {
      /**
       * Don't free the last page if emptied completely.
       * Instead keep it for storing more data later.
       */
      break;
    }
    SendBufferPage *next = page->m_next;
    assert(next != NULL);
    if (page == b->m_current_page)
    {
      assert(page->m_bytes == b->m_offset_unsent_data);
      b->m_current_page = next;
      b->m_offset_unsent_data = 0;
    }
    release_page(page);
    page = next;
    if (bytes == 0)
      break;
    assert(page != NULL);
    if (bytes < page->m_bytes)
      break;
    bytes -= page->m_bytes;
  }
  if (page == NULL)
  {
    /* We have sent everything we had. */
    assert(bytes == 0);
    assert(b->m_current_page == NULL);
    assert(b->m_offset_unsent_data == 0);
    b->m_first_page = NULL;
    b->m_last_page = NULL;
    b->m_offset_start_data = 0;
  }
  else
  {
    /* We have sent only part of a page. */
    b->m_first_page = page;
    b->m_offset_start_data = bytes;
  }
  return used_bytes;
}

bool
TransporterRegistry::has_data_to_send(NodeId node)
{
  assert(m_use_default_send_buffer);

  SendBuffer *b = m_send_buffers + node;
  return (b->m_current_page != NULL &&
          b->m_current_page->m_bytes > b->m_offset_unsent_data);
}

void
TransporterRegistry::reset_send_buffer(NodeId node)
{
  assert(m_use_default_send_buffer);

  SendBuffer *b = m_send_buffers + node;
  SendBufferPage *page = b->m_first_page;
  while (page != NULL)
  {
    SendBufferPage *next = page->m_next;
    release_page(page);
    page = next;
  }
  b->m_first_page = NULL;
  b->m_last_page = NULL;
  b->m_current_page = NULL;
  b->m_offset_unsent_data = 0;
  b->m_offset_start_data = 0;
  b->m_used_bytes = 0;
}

TransporterRegistry::SendBufferPage *
TransporterRegistry::alloc_page()
{
  SendBufferPage *page = m_page_freelist;
  if (page != NULL)
  {
    m_page_freelist = page->m_next;
    return page;
  }

  ndbout << "ERROR: out of send buffers in kernel." << endl;
  return NULL;
}

void
TransporterRegistry::release_page(SendBufferPage *page)
{
  assert(page != NULL);
  page->m_next = m_page_freelist;
  m_page_freelist = page;
}

Uint32 *
TransporterRegistry::getWritePtr(NodeId node, Uint32 lenBytes, Uint32 prio,
                                 Uint32 max_use)
{
  assert(m_use_default_send_buffer);

  SendBuffer *b = m_send_buffers + node;
  Uint32 *p;

  if (b->m_used_bytes + lenBytes > max_use)
    return NULL;

  /* First check if we have room in already allocated page. */
  SendBufferPage *page = b->m_last_page;
  if (page != NULL && page->m_bytes + lenBytes <= page->max_data_bytes())
  {
    p = (Uint32 *)(page->m_data + page->m_bytes);
    return p;
  }

  /* Allocate a new page. */
  page = alloc_page();
  if (page == NULL)
    return NULL;
  page->m_next = NULL;
  page->m_bytes = 0;

  if (b->m_last_page == NULL)
  {
    b->m_first_page = page;
    b->m_last_page = page;
    b->m_current_page = page;
    b->m_offset_unsent_data = 0;
    b->m_offset_start_data = 0;
  }
  else
  {
    assert(b->m_first_page != NULL);
    if (b->m_current_page == NULL)
    {
      b->m_current_page = page;
      b->m_offset_unsent_data = 0;
    }
    b->m_last_page->m_next = page;
    b->m_last_page = page;
  }
  return (Uint32 *)(page->m_data);
}

Uint32
TransporterRegistry::updateWritePtr(NodeId node, Uint32 lenBytes, Uint32 prio)
{
  assert(m_use_default_send_buffer);

  SendBuffer *b = m_send_buffers + node;
  SendBufferPage *page = b->m_last_page;
  assert(page != NULL);
  assert(page->m_bytes + lenBytes <= page->max_data_bytes());
  page->m_bytes += lenBytes;
  b->m_used_bytes += lenBytes;

  /**
   * If we have no data not returned from get_bytes_to_send_iovec(), and the
   * first signal spills over into a new page, we move the current pointer to
   * not have to deal with a page with zero data in get_bytes_to_send_iovec().
   */
  if (b->m_current_page != NULL &&
      b->m_current_page->m_bytes == b->m_offset_unsent_data)
  {
    b->m_current_page = b->m_current_page->m_next;
    assert(b->m_current_page == page);
    b->m_offset_unsent_data = 0;
  }
  /**
   * If all data has been sent, and the first new signal spills over into a
   * new page, we get a first page with no data which we need to free.
   */
  SendBufferPage *tmp = b->m_first_page;
  if (tmp != NULL && tmp->m_bytes == b->m_offset_start_data)
  {
    b->m_first_page = tmp->m_next;
    assert(b->m_first_page == page);
    assert(b->m_current_page == page);
    release_page(tmp);
    b->m_offset_start_data = 0;
  }

  /**
   * ToDo: To get better buffer utilization, we might at this point attempt
   * to copy back part of the new data into a previous page.
   *
   * This will be especially worthwhile in case of big long signals.
   */

  return b->m_used_bytes;
}

bool
TransporterRegistry::forceSend(NodeId node)
{
  Transporter *t = get_transporter(node);
  if (t)
    return t->doSend();
  else
    return false;
}

template class Vector<TransporterRegistry::Transporter_interface>;<|MERGE_RESOLUTION|>--- conflicted
+++ resolved
@@ -1096,40 +1096,9 @@
   else
 #endif
   {
-<<<<<<< HEAD
-    callbackObj->checkJobBuffer();
-    TCP_Transporter *t = theTCPTransporters[i];
-    const NodeId nodeId = t->getRemoteNodeId();
-    const NDB_SOCKET_TYPE socket    = t->getSocket();
-    if(is_connected(nodeId)){
-      if(t->isConnected())
-      {
-        if (FD_ISSET(socket, &tcpReadset))
-	{
-	  t->doReceive();
-        }
-
-        if (t->hasReceiveData())
-        {
-          Uint32 * ptr;
-          Uint32 sz = t->getReceiveData(&ptr);
-          /**
-           * ToDo: This transporter_recv_from() call is used to signal
-           * successful heartbeat from the remote node.
-           *
-           * So we shouldn't really call this unless we actually received any
-           * data from the socket. Otherwise we may (slightly) delay detection
-           * of node down when there is a backlog of signals from one node.
-           */
-          callbackObj->transporter_recv_from(nodeId);
-          Uint32 szUsed = unpack(ptr, sz, nodeId, ioStates[nodeId]);
-          t->updateReceiveDataPtr(szUsed);
-	}
-      } 
-=======
     for (int i=0; i<nTCPTransporters; i++) 
     {
-      checkJobBuffer();
+      callbackObj->checkJobBuffer();
       TCP_Transporter *t = theTCPTransporters[i];
       const NodeId nodeId = t->getRemoteNodeId();
       const NDB_SOCKET_TYPE socket    = t->getSocket();
@@ -1145,13 +1114,12 @@
           {
             Uint32 * ptr;
             Uint32 sz = t->getReceiveData(&ptr);
-            transporter_recv_from(callbackObj, nodeId);
+            callbackObj->transporter_recv_from(nodeId);
             Uint32 szUsed = unpack(ptr, sz, nodeId, ioStates[nodeId]);
             t->updateReceiveDataPtr(szUsed);
           }
         } 
       }
->>>>>>> 75864b98
     }
   }
 #endif
