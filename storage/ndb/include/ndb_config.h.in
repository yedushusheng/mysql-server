--- conflicted
+++ resolved
@@ -1,9 +1,5 @@
 /*
-<<<<<<< HEAD
-   Copyright (c) 2010, 2016, Oracle and/or its affiliates. All rights reserved.
-=======
    Copyright (c) 2010, 2017, Oracle and/or its affiliates. All rights reserved.
->>>>>>> ee0adc2a
 
    This program is free software; you can redistribute it and/or modify
    it under the terms of the GNU General Public License as published by
@@ -46,8 +42,6 @@
 #cmakedefine HAVE_SUN_PREFETCH_H 1
 #cmakedefine HAVE_PROCESSTOPOLOGYAPI_H 1
 #cmakedefine HAVE_PROCESSTHREADSAPI_H 1
-<<<<<<< HEAD
-=======
 #cmakedefine HAVE_NCURSESW_CURSES_H 1
 #cmakedefine HAVE_NCURSESW_H 1
 #cmakedefine HAVE_NCURSES_H 1
@@ -57,7 +51,6 @@
 #cmakedefine HAVE_NCURSESW_3 1
 #cmakedefine HAVE_NCURSESW_4 1
 #cmakedefine HAVE_NCURSESW_5 1
->>>>>>> ee0adc2a
 #cmakedefine NDB_PORT @NDB_PORT@
 #cmakedefine HAVE_MLOCK 1
 #cmakedefine HAVE_FFS 1
