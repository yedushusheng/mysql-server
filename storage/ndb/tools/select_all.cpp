/*
   Copyright (c) 2003, 2010, Oracle and/or its affiliates. All rights reserved.

   This program is free software; you can redistribute it and/or modify
   it under the terms of the GNU General Public License as published by
   the Free Software Foundation; version 2 of the License.

   This program is distributed in the hope that it will be useful,
   but WITHOUT ANY WARRANTY; without even the implied warranty of
   MERCHANTABILITY or FITNESS FOR A PARTICULAR PURPOSE.  See the
   GNU General Public License for more details.

   You should have received a copy of the GNU General Public License
   along with this program; if not, write to the Free Software
   Foundation, Inc., 51 Franklin St, Fifth Floor, Boston, MA 02110-1301  USA
*/


#include <ndb_global.h>
#include <ndb_opts.h>

#include <NdbOut.hpp>

#include <NdbApi.hpp>
#include <NdbMain.h>
#include <NDBT.hpp> 
#include <NdbSleep.h>
 
int scanReadRecords(Ndb*, 
		    const NdbDictionary::Table*, 
		    const NdbDictionary::Index*,
		    int parallel,
		    int lockType,
		    bool headers,
		    bool useHexFormat,
		    char delim,
		    bool orderby,
                    bool descending);

static const char* _dbname = "TEST_DB";
static const char* _delimiter = "\t";
static int _header, _parallelism, _useHexFormat, _lock,
  _order, _descending;

const char *load_default_groups[]= { "mysql_cluster",0 };

static int _tup = 0;
static int _dumpDisk = 0;
static int use_rowid = 0;
static int nodata = 0;
static int use_gci = 0;
static int use_gci64 = 0;
static int use_author = 0;

static struct my_option my_long_options[] =
{
  NDB_STD_OPTS("ndb_select_all"),
  { "database", 'd', "Name of database table is in",
    (uchar**) &_dbname, (uchar**) &_dbname, 0,
    GET_STR, REQUIRED_ARG, 0, 0, 0, 0, 0, 0 },
  { "parallelism", 'p', "parallelism",
    (uchar**) &_parallelism, (uchar**) &_parallelism, 0,
    GET_INT, REQUIRED_ARG, 0, 0, 0, 0, 0, 0 }, 
  { "lock", 'l', "Read(0), Read-hold(1), Exclusive(2)",
    (uchar**) &_lock, (uchar**) &_lock, 0,
    GET_INT, REQUIRED_ARG, 0, 0, 0, 0, 0, 0 }, 
  { "order", 'o', "Sort resultset according to index",
    (uchar**) &_order, (uchar**) &_order, 0,
    GET_BOOL, NO_ARG, 0, 0, 0, 0, 0, 0 }, 
  { "descending", 'z', "Sort descending (requires order flag)",
    (uchar**) &_descending, (uchar**) &_descending, 0,
    GET_BOOL, NO_ARG, 0, 0, 0, 0, 0, 0 }, 
  { "header", 'h', "Print header",
    (uchar**) &_header, (uchar**) &_header, 0,
    GET_BOOL, NO_ARG, 1, 0, 0, 0, 0, 0 }, 
  { "useHexFormat", 'x', "Output numbers in hexadecimal format",
    (uchar**) &_useHexFormat, (uchar**) &_useHexFormat, 0,
    GET_BOOL, NO_ARG, 0, 0, 0, 0, 0, 0 }, 
  { "delimiter", 'D', "Column delimiter",
    (uchar**) &_delimiter, (uchar**) &_delimiter, 0,
    GET_STR, REQUIRED_ARG, 0, 0, 0, 0, 0, 0 },
  { "disk", NDB_OPT_NOSHORT, "Dump disk ref",
    (uchar**) &_dumpDisk, (uchar**) &_dumpDisk, 0,
    GET_BOOL, NO_ARG, 0, 0, 0, 0, 0, 0 }, 
  { "rowid", NDB_OPT_NOSHORT, "Dump rowid",
    (uchar**) &use_rowid, (uchar**) &use_rowid, 0,
    GET_BOOL, NO_ARG, 0, 0, 0, 0, 0, 0 }, 
  { "gci", NDB_OPT_NOSHORT, "Dump gci",
    (uchar**) &use_gci, (uchar**) &use_gci, 0,
    GET_BOOL, NO_ARG, 0, 0, 0, 0, 0, 0 }, 
  { "gci64", NDB_OPT_NOSHORT, "Dump ROW$GCI64",
    (uchar**) &use_gci64, (uchar**) &use_gci64, 0,
    GET_BOOL, NO_ARG, 0, 0, 0, 0, 0, 0 },
  { "author", NDB_OPT_NOSHORT, "Dump ROW$AUTHOR",
    (uchar**) &use_author, (uchar**) &use_author, 0,
    GET_BOOL, NO_ARG, 0, 0, 0, 0, 0, 0 },
  { "tupscan", 't', "Scan in tup order",
    (uchar**) &_tup, (uchar**) &_tup, 0,
    GET_BOOL, NO_ARG, 0, 0, 0, 0, 0, 0 }, 
  { "nodata", NDB_OPT_NOSHORT, "Dont print data",
    (uchar**) &nodata, (uchar**) &nodata, 0,
    GET_BOOL, NO_ARG, 0, 0, 0, 0, 0, 0 }, 
  { 0, 0, 0, 0, 0, 0, GET_NO_ARG, NO_ARG, 0, 0, 0, 0, 0, 0}
};


static void short_usage_sub(void)
{
<<<<<<< HEAD
  ndb_short_usage_sub(NULL);
=======
  ndb_short_usage_sub("table [index]");
  printf("table : select all rows from this table\n");
  printf("index : order rows by given index, requires --order option\n");
>>>>>>> 91d37cbe
}

static void usage()
{
  ndb_usage(short_usage_sub, load_default_groups, my_long_options);
}

int main(int argc, char** argv){
  NDB_INIT(argv[0]);
  ndb_opt_set_usage_funcs(short_usage_sub, usage);
  ndb_load_defaults(NULL, load_default_groups,&argc,&argv);
  const char* _tabname;
  int ho_error;
#ifndef DBUG_OFF
  opt_debug= "d:t:O,/tmp/ndb_select_all.trace";
#endif
  if ((ho_error=handle_options(&argc, &argv, my_long_options,
			       ndb_std_get_one_option)))
    return NDBT_ProgramExit(NDBT_WRONGARGS);
  if (argc == 0) {
    ndbout << "Missing table name. Please see the below usage for correct command." << endl;
    usage();
    return NDBT_ProgramExit(NDBT_WRONGARGS);
  }
  if (argc > (!_order? 1 : 2))
  {
    ndbout << "Error. TOO MANY ARGUMENTS GIVEN." << endl;
    ndbout << "Please see the below usage for correct command." << endl;
    usage();
    return NDBT_ProgramExit(NDBT_WRONGARGS);
  }

<<<<<<< HEAD
=======
  _tabname = argv[0];
>>>>>>> 91d37cbe
  Ndb_cluster_connection con(opt_ndb_connectstring, opt_ndb_nodeid);
  con.set_name("ndb_select_all");
  if(con.connect(12, 5, 1) != 0)
  {
    ndbout << "Unable to connect to management server." << endl;
    return NDBT_ProgramExit(NDBT_FAILED);
  }
  if (con.wait_until_ready(30,0) < 0)
  {
    ndbout << "Cluster nodes not ready in 30 seconds." << endl;
    return NDBT_ProgramExit(NDBT_FAILED);
  }

  Ndb MyNdb(&con, _dbname );
  if(MyNdb.init() != 0){
    NDB_ERR(MyNdb.getNdbError());
    return NDBT_ProgramExit(NDBT_FAILED);
  }

  // Check if table exists in db
  const NdbDictionary::Table* pTab = NDBT_Table::discoverTableFromDb(&MyNdb, _tabname);
  const NdbDictionary::Index * pIdx = 0;

  if(pTab == NULL){
    ndbout << " Table " << _tabname << " does not exist!" << endl;
    return NDBT_ProgramExit(NDBT_WRONGARGS);
  }

  if(_order){
    if (argc > 1){
      pIdx = MyNdb.getDictionary()->getIndex(argv[1], _tabname);
      if(pIdx == 0)
      {
        ndbout << " Index " << argv[1] << " does not exists" << endl;
        return NDBT_ProgramExit(NDBT_WRONGARGS);
      }
    }
    else{
      ndbout << " Order flag given without an index" << endl;
      return NDBT_ProgramExit(NDBT_WRONGARGS);
    }
  }

  if (_descending && ! _order) {
    ndbout << " Descending flag given without order flag" << endl;
    return NDBT_ProgramExit(NDBT_WRONGARGS);
  }

  if (scanReadRecords(&MyNdb, 
		      pTab, 
		      pIdx,
		      _parallelism, 
		      _lock,
		      _header, 
		      _useHexFormat, 
		      (char)*_delimiter, _order, _descending) != 0){
    return NDBT_ProgramExit(NDBT_FAILED);
  }

  return NDBT_ProgramExit(NDBT_OK);

}

int scanReadRecords(Ndb* pNdb, 
		    const NdbDictionary::Table* pTab, 
		    const NdbDictionary::Index* pIdx,
		    int parallel,
		    int _lock,
		    bool headers,
		    bool useHexFormat,
		    char delimiter, bool order, bool descending){

  int                  retryAttempt = 0;
  const int            retryMax = 100;
  int                  check;
  NdbTransaction       *pTrans;
  NdbScanOperation	       *pOp;
  NdbIndexScanOperation * pIOp= 0;

  NDBT_ResultRow * row = new NDBT_ResultRow(*pTab, delimiter);

  while (true){

    if (retryAttempt >= retryMax){
      ndbout << "ERROR: has retried this operation " << retryAttempt 
	     << " times, failing!" << endl;
      return -1;
    }

    pTrans = pNdb->startTransaction();
    if (pTrans == NULL) {
      const NdbError err = pNdb->getNdbError();

      if (err.status == NdbError::TemporaryError){
	NdbSleep_MilliSleep(50);
	retryAttempt++;
	continue;
      }
      NDB_ERR(err);
      return -1;
    }

    
    pOp = (!pIdx) ? pTrans->getNdbScanOperation(pTab->getName()) : 
      pIOp=pTrans->getNdbIndexScanOperation(pIdx->getName(), pTab->getName());
    
    if (pOp == NULL) {
      NDB_ERR(pTrans->getNdbError());
      pNdb->closeTransaction(pTrans);
      return -1;
    }

    int rs;
    unsigned scan_flags = 0;
    if (_tup) scan_flags |= NdbScanOperation::SF_TupScan;
    switch(_lock + (3 * order)){
    case 1:
      rs = pOp->readTuples(NdbScanOperation::LM_Read, scan_flags, parallel);
      break;
    case 2:
      rs = pOp->readTuples(NdbScanOperation::LM_Exclusive, scan_flags, parallel);
      break;
    case 3:
      rs = pIOp->readTuples(NdbScanOperation::LM_CommittedRead, 0, parallel, 
			    true, descending);
      break;
    case 4:
      rs = pIOp->readTuples(NdbScanOperation::LM_Read, 0, parallel, true, descending);
      break;
    case 5:
      rs = pIOp->readTuples(NdbScanOperation::LM_Exclusive, 0, parallel, true, descending);
      break;
    case 0:
    default:
      rs = pOp->readTuples(NdbScanOperation::LM_CommittedRead, scan_flags, parallel);
      break;
    }
    if( rs != 0 ){
      NDB_ERR(pTrans->getNdbError());
      pNdb->closeTransaction(pTrans);
      return -1;
    }
    
    if(0){
      NdbScanFilter sf(pOp);
#if 0
      sf.begin(NdbScanFilter::AND);
      sf.le(0, (Uint32)10);
      
      sf.end();
#elif 0
      sf.begin(NdbScanFilter::OR);
      sf.begin(NdbScanFilter::AND);
      sf.ge(0, (Uint32)10);
      sf.lt(0, (Uint32)20);
      sf.end();
      sf.begin(NdbScanFilter::AND);
      sf.ge(0, (Uint32)30);
      sf.lt(0, (Uint32)40);
      sf.end();
      sf.end();
#elif 1
      sf.begin(NdbScanFilter::AND);
      sf.begin(NdbScanFilter::OR);
      sf.begin(NdbScanFilter::AND);
      sf.ge(0, (Uint32)10);
      sf.lt(0, (Uint32)20);
      sf.end();
      sf.begin(NdbScanFilter::AND);
      sf.ge(0, (Uint32)30);
      sf.lt(0, (Uint32)40);
      sf.end();
      sf.end();
      sf.begin(NdbScanFilter::OR);
      sf.begin(NdbScanFilter::AND);
      sf.ge(0, (Uint32)0);
      sf.lt(0, (Uint32)50);
      sf.end();
      sf.begin(NdbScanFilter::AND);
      sf.ge(0, (Uint32)100);
      sf.lt(0, (Uint32)200);
      sf.end();
      sf.end();
      sf.end();
#endif
    }
    
    bool disk= false;
    for(int a = 0; a<pTab->getNoOfColumns(); a++)
    {
      const NdbDictionary::Column* col = pTab->getColumn(a);
      if(col->getStorageType() == NdbDictionary::Column::StorageTypeDisk)
	disk= true;

      if (!nodata)
	if((row->attributeStore(a) = pOp->getValue(col)) == 0)
	{
	  NDB_ERR(pTrans->getNdbError());
	  pNdb->closeTransaction(pTrans);
	  return -1;
	}
    }
    
    NdbRecAttr * disk_ref= 0;
    if(_dumpDisk && disk)
      disk_ref = pOp->getValue(NdbDictionary::Column::DISK_REF);

    NdbRecAttr * rowid= 0, *frag = 0, *gci = 0, *gci64 = 0, *author = 0;
    if (use_rowid)
    {
      frag = pOp->getValue(NdbDictionary::Column::FRAGMENT);
      rowid = pOp->getValue(NdbDictionary::Column::ROWID);
    }

    if (use_gci)
    {
      gci = pOp->getValue(NdbDictionary::Column::ROW_GCI);
    }

    if (use_gci64)
    {
      gci64 = pOp->getValue(NdbDictionary::Column::ROW_GCI64);
    }
    
    if (use_author)
    {
      author = pOp->getValue(NdbDictionary::Column::ROW_AUTHOR);
    }

    check = pTrans->execute(NdbTransaction::NoCommit);   
    if( check == -1 ) {
      const NdbError err = pTrans->getNdbError();
      
      if (err.status == NdbError::TemporaryError){
	pNdb->closeTransaction(pTrans);
	NdbSleep_MilliSleep(50);
	retryAttempt++;
	continue;
      }
      NDB_ERR(err);
      pNdb->closeTransaction(pTrans);
      return -1;
    }

    bool do_delimiter= false;
    char delimiter_string[2];
    delimiter_string[0]= delimiter;
    delimiter_string[1]= '\0';
#define DELIMITER if (do_delimiter) ndbout << delimiter_string; else do_delimiter= true
    if (headers)
    {
      if (rowid)
      {
        DELIMITER;
        ndbout << "ROWID";
      }

      if (gci)
      {
        DELIMITER;
        ndbout << "GCI";
      }

      if (!nodata)
      {
        DELIMITER;
        row->header(ndbout);
      }

      if (disk_ref)
      {
        DELIMITER;
        ndbout << "DISK_REF";
      }

      if (gci64)
      {
        DELIMITER;
        ndbout << "ROW$GCI64";
      }

      if (author)
      {
        DELIMITER;
        ndbout << "ROW$AUTHOR";
      }

      ndbout << endl;
    }
#undef DELIMITER

    int eof;
    int rows = 0;
    eof = pOp->nextResult();
    
    while(eof == 0){
      rows++;

      if (useHexFormat)
	ndbout.setHexFormat(1);

      if (rowid)
      {
	ndbout << "[ fragment: " << frag->u_32_value()
	       << " m_page: " << rowid->u_32_value() 
	       << " m_page_idx: " << *(Uint32*)(rowid->aRef() + 4) << " ]";
	ndbout << "\t";
      }
      
      if (gci)
      {
	if (gci->isNULL())
	  ndbout << "NULL\t";
	else
	  ndbout << gci->u_64_value() << "\t";
      }

      if (!nodata)
	ndbout << (*row);
      
      if(disk_ref)
      {
	ndbout << "\t";
	ndbout << "[ m_file_no: " << *(Uint16*)(disk_ref->aRef()+6)
	       << " m_page: " << disk_ref->u_32_value() 
	       << " m_page_idx: " << *(Uint16*)(disk_ref->aRef() + 4) << " ]";
      }

      if (gci64)
      {
	if (gci64->isNULL())
	  ndbout << "\tNULL";
        else
        {
          Uint64 tmp = gci64->u_64_value();
          ndbout << "\t" << Uint32(tmp >> 32) << "/" << Uint32(tmp);
        }
      }

      if (author)
      {
	if (author->isNULL())
	  ndbout << "\tNULL";
        else
        {
          ndbout << "\t" << author->u_32_value();
        }
      }

      
      if (rowid || disk_ref || gci || !nodata || gci64 || author)
	ndbout << endl;
      eof = pOp->nextResult();
    }
    if (eof == -1) {
      const NdbError err = pTrans->getNdbError();
      
      if (err.status == NdbError::TemporaryError){
	pNdb->closeTransaction(pTrans);
	NdbSleep_MilliSleep(50);
	retryAttempt++;
	continue;
      }
      NDB_ERR(err);
      pNdb->closeTransaction(pTrans);
      return -1;
    }
    
    pNdb->closeTransaction(pTrans);
    
    ndbout << rows << " rows returned" << endl;
    
    return 0;
  }
  return -1;
}<|MERGE_RESOLUTION|>--- conflicted
+++ resolved
@@ -106,13 +106,9 @@
 
 static void short_usage_sub(void)
 {
-<<<<<<< HEAD
-  ndb_short_usage_sub(NULL);
-=======
   ndb_short_usage_sub("table [index]");
   printf("table : select all rows from this table\n");
   printf("index : order rows by given index, requires --order option\n");
->>>>>>> 91d37cbe
 }
 
 static void usage()
@@ -145,10 +141,7 @@
     return NDBT_ProgramExit(NDBT_WRONGARGS);
   }
 
-<<<<<<< HEAD
-=======
   _tabname = argv[0];
->>>>>>> 91d37cbe
   Ndb_cluster_connection con(opt_ndb_connectstring, opt_ndb_nodeid);
   con.set_name("ndb_select_all");
   if(con.connect(12, 5, 1) != 0)
