--- conflicted
+++ resolved
@@ -1299,7 +1299,6 @@
   bool ret= true;
   if (!m_restore && !m_restore_meta)
     return ret;
-
   if (!table.have_auto_inc())
     return ret;
 
@@ -1316,11 +1315,11 @@
         NdbSleep_MilliSleep(50);
         continue; // retry
       }
-      err << "Finalize_table failed to read auto increment value for table "
-          << get_table(table)->getName()
-          << " Error : " 
-          << m_ndb->getNdbError()
-          << endl;
+      restoreLogger.log_error("Finalize_table failed to read auto increment "
+                              "value for table %s.  Error : %u %s",
+                              get_table(table)->getName(),
+                              m_ndb->getNdbError().code,
+                              m_ndb->getNdbError().message);
       return false;
     }
     if (restore_next_val > db_next_val)
@@ -2081,7 +2080,8 @@
   }
   if (result &&
       retries > 0)
-    err << "--restore-epoch completed successfully after retries" << endl;
+    restoreLogger.log_error("--restore-epoch completed successfully "
+                            "after retries");
 
   return result;
 }
@@ -2203,17 +2203,10 @@
 
   if (backupCol->getPrimaryKey() != dbCol->getPrimaryKey())
   {
-<<<<<<< HEAD
     restoreLogger.log_info("Column %s.%s "
         "%s a primary key in the DB", tableName, backupCol->getName(),
         (dbCol->getPrimaryKey()?" is":" is not"));
-    similarEnough = false;
-=======
-    info << "Column " << tableName << "." << backupCol->getName()
-         << (dbCol->getPrimaryKey()?" is":" is not")
-         << " a primary key in the DB." << endl;
     /* If --allow-pk-changes is set, this may be ok */
->>>>>>> 4c08df9a
   }
   else
   {
@@ -2329,11 +2322,7 @@
   if (similarEnough)
     restoreLogger.log_info("  Difference(s) will be ignored during restore.");
   else
-<<<<<<< HEAD
-    restoreLogger.log_info("  Difference(s) cannot be ignored.  Cannot restore this column as is.");
-=======
-    info << "  Difference(s) cannot be ignored.  Column requires conversion to restore." << endl;
->>>>>>> 4c08df9a
+    restoreLogger.log_info("  Difference(s) cannot be ignored.  Column requires conversion to restore.");
 
   return similarEnough;
 }
@@ -2366,7 +2355,7 @@
   /**
    * For blob tables, check if there is a conversion on any PK of the main table.
    * If there is, the blob table PK needs the same conversion as the main table PK.
-   * Copy the conversion to the blob table. 
+   * Copy the conversion to the blob table.
    * If a staging table is used, there may only be a partial conversion done
    * during data + log restore
    */
@@ -2414,7 +2403,8 @@
        * This column is gone from the main table pk, remove it from the
        * Blob part table pk here
        */
-      debug << "Column excluded from main table, exclude from blob parts pk" << endl;
+      restoreLogger.log_debug("Column excluded from main table, "
+                              "exclude from blob parts pk");
       attrDesc->m_exclude = true;
       continue;
     }
@@ -2425,7 +2415,8 @@
       /* This column is still in the main table, but no longer
        * as part of the primary key
        */
-      debug << "Column moved from pk in main table, exclude from blob parts pk" << endl;
+      restoreLogger.log_debug("Column moved from pk in main table, "
+                              "exclude from blob parts pk");
       attrDesc->m_exclude = true;
       continue;
     }
@@ -2452,11 +2443,7 @@
   const char *tablename = tableS.getTableName();
 
   if(tableS.m_dictTable == NULL){
-<<<<<<< HEAD
     restoreLogger.log_error("Table %s has no m_dictTable", tablename);
-=======
-    err << "Table " << tablename << " has no m_dictTable." << endl;
->>>>>>> 4c08df9a
     return false;
   }
   /**
@@ -2472,26 +2459,19 @@
     {
       BaseString dummy1, dummy2, indexname;
       dissect_index_name(tablename, dummy1, dummy2, indexname);
-<<<<<<< HEAD
       restoreLogger.log_error( "WARNING: Table %s contains unique index %s."
            "This can cause ndb_restore failures with duplicate key errors "
            "while restoring data. To avoid duplicate key errors, use "
            "--disable-indexes before restoring data and --rebuild-indexes "
            "after data is restored.",
            tmptab.m_primaryTable.c_str(), indexname.c_str());
-=======
-      info << "WARNING: Table " << tmptab.m_primaryTable.c_str() << " contains unique index " << indexname.c_str() << ". ";
-      info << "This can cause ndb_restore failures with duplicate key errors while restoring data. ";
-      info << "To avoid duplicate key errors, use --disable-indexes before restoring data ";
-      info << "and --rebuild-indexes after data is restored." << endl;
->>>>>>> 4c08df9a
     }
     return true;
   }
 
   BaseString db_name, schema_name, table_name;
   if (!dissect_table_name(tablename, db_name, schema_name, table_name)) {
-    err << "Failed to dissect table name " << tablename << endl;
+    restoreLogger.log_error("Failed to dissect table name %s", tablename);
     return false;
   }
   check_rewrite_database(db_name);
@@ -2577,6 +2557,7 @@
   bool pk_extended_in_kernel = false;
   bool table_has_blob_parts = false;
 
+
   /**
    * remap column(s) based on column-names
    * Loop over columns recorded in the Backup
@@ -2594,16 +2575,9 @@
 
       if ((m_tableChangesMask & TCM_EXCLUDE_MISSING_COLUMNS) == 0)
       {
-<<<<<<< HEAD
         restoreLogger.log_error( "Missing column(%s.%s) in DB and "
             "exclude-missing-columns not specified",
             tableS.m_dictTable->getName(), col_in_backup->getName());
-=======
-        err << "Missing column("
-            << tableS.m_dictTable->getName() << "."
-            << col_in_backup->getName()
-            << ") in DB and exclude-missing-columns not specified" << endl;
->>>>>>> 4c08df9a
         return false;
       }
 
@@ -2615,12 +2589,12 @@
 
       if (col_in_backup_pk)
       {
-        info << "  Missing column ("
-             << tableS.m_dictTable->getName() << "."
-             << col_in_backup->getName()
-             << ") in DB was part of primary key in Backup. "
-             << "Risk of row loss or merge if remaining key(s) "
-             << "not unique." << endl;
+        restoreLogger.log_info("  Missing column (%s.%s) in DB was "
+                               "part of primary key in Backup.  "
+                               "Risk of row loss or merge if remaining "
+                               "key(s) not unique.",
+                               tableS.m_dictTable->getName(),
+                               col_in_backup->getName());
 
         full_pk_present_in_kernel = false;
       }
@@ -2637,13 +2611,13 @@
         {
           if (!col_in_kernel_pk)
           {
-            info << "Column ("
-                 << tableS.m_dictTable->getName() << "."
-                 << col_in_backup->getName()
-                 << ") is part of primary key in Backup but "
-                 << "not part of primary key in DB."
-                 << " Risk of row loss or merge if remaining"
-                 << " key(s) not unique." << endl;
+            restoreLogger.log_info("Column (%s.%s) is part of "
+                                   "primary key in Backup but "
+                                   "not part of primary key in DB. "
+                                   " Risk of row loss or merge if remaining "
+                                   " key(s) not unique.",
+                                   tableS.m_dictTable->getName(),
+                                   col_in_backup->getName());
 
             full_pk_present_in_kernel = false;
           }
@@ -2652,12 +2626,12 @@
         {
           if (col_in_kernel_pk)
           {
-            info << "Column ("
-                 << tableS.m_dictTable->getName() << "."
-                 << col_in_backup->getName()
-                 << ") is not part of primary key in Backup "
-                 << "but changed to be part of primary "
-                 << "key in DB." << endl;
+            restoreLogger.log_info("Column (%s.%s) is not part of "
+                                   "primary key in Backup but "
+                                   "changed to be part of primary "
+                                   "key in DB.",
+                                   tableS.m_dictTable->getName(),
+                                   col_in_backup->getName());
 
             pk_extended_in_kernel = true;
           }
@@ -2691,17 +2665,9 @@
       /* New column in database */
       if ((m_tableChangesMask & TCM_EXCLUDE_MISSING_COLUMNS) == 0)
       {
-<<<<<<< HEAD
-        restoreLogger.log_error( "Missing column(%s.%s) ) in backup and "
+        restoreLogger.log_error( "Missing column(%s.%s) in backup and "
             "exclude-missing-columns not specified",
              tableS.m_dictTable->getName(), col_in_kernel->getName());
-=======
-        err << "Missing column("
-            << tableS.m_dictTable->getName() << "."
-            << col_in_kernel->getName()
-            << ") in backup and exclude-missing-columns not specified"
-            << endl;
->>>>>>> 4c08df9a
         return false;
       }
 
@@ -2713,17 +2679,9 @@
           ((col_in_kernel->getNullable() == false) &&
            (col_in_kernel->getDefaultValue() == NULL)))
       {
-<<<<<<< HEAD
-        restoreLogger.log_error( "Missing column(%s.%s)in backup "
+        restoreLogger.log_error( "Missing column(%s.%s) in backup "
             " is primary key or not nullable or defaulted in DB",
             tableS.m_dictTable->getName(), col_in_kernel->getName());
-=======
-        err << "Missing column("
-            << tableS.m_dictTable->getName() << "."
-            << col_in_kernel->getName()
-            << ") in backup is primary key or not nullable or defaulted in DB"
-            << endl;
->>>>>>> 4c08df9a
         return false;
       }
 
@@ -2741,8 +2699,8 @@
   {
     if ((m_tableChangesMask & TCM_ALLOW_PK_CHANGES) == 0)
     {
-      err << "Error : Primary key extended in DB without "
-          << "allow-pk-changes." << endl;
+      restoreLogger.log_error("Error : Primary key extended in DB without "
+                              "allow-pk-changes.");
       return false;
     }
 
@@ -2753,10 +2711,10 @@
        * a single shared mapping index rather than per
        * ndb_restore / slice / thread indices
        */
-      info << "Warning : Primary key extended in DB with allow-pk-changes, "
-           << "and --restore-data but without --disable-indexes.  "
-           << "A final --rebuild-indexes step is required to drop any mapping "
-           << "indices created." << endl;
+      restoreLogger.log_info("Warning : Primary key extended in DB with "
+                             "allow-pk-changes, and --restore-data but without "
+                             "--disable-indexes.  A final --rebuild-indexes step "
+                             "is required to drop any mapping indices created.");
       /**
        * This could be a hard error (requiring --disable-indexes), but
        * for now it is a warning, allowing serialised use of ndb_restore
@@ -2772,10 +2730,9 @@
        * non-pk column(s) required to do a 1-pass reformat.
        * This requires staging tables.
        */
-      info << "Table " << tableS.getTableName()
-           << " has Blob/Text columns with part tables "
-           << "and an extended primary key.  This requires "
-           << "staging." << endl;
+      restoreLogger.log_info("Table %s has Blob/Text columns with part tables "
+                             "and an extended primary key.  This requires "
+                             "staging.", tableS.getTableName());
       tableS.m_staging = true;
     }
   }
@@ -2784,14 +2741,14 @@
   {
     if ((m_tableChangesMask & TCM_ALLOW_PK_CHANGES) == 0)
     {
-      err << "Error : Primary key reduced in DB without "
-          << "allow-pk-changes." << endl;
+      restoreLogger.log_error("Error : Primary key reduced in DB without "
+                              "allow-pk-changes.");
       return false;
     }
     if ((m_tableChangesMask & TCM_ATTRIBUTE_DEMOTION) == 0)
     {
-      err << "Error : Primary key reduced in DB without "
-          << "lossy-conversions." << endl;
+      restoreLogger.log_error("Error : Primary key reduced in DB without "
+                              "lossy-conversions.");
       return false;
     }
   }
@@ -2812,9 +2769,10 @@
        * 2.  Could allow changes to non-distribution primary keys
        *     if there are any, but not for now.
        */
-      err << "Error : Primary key changes to table with user-defined "
-          << "partitioning not supported as new value of stored "
-          << "distribution keys potentially unknown." << endl;
+      restoreLogger.log_error("Error : Primary key changes to table with "
+                              "user-defined partitioning not supported as "
+                              "new value of stored distribution keys "
+                              "potentially unknown.");
       return false;
     }
   }
@@ -2850,16 +2808,10 @@
     switch (compat) {
     case ACT_UNSUPPORTED:
       {
-<<<<<<< HEAD
         restoreLogger.log_error("Table: %s column: %s"
-            " incompatible with kernel's definition",
+            " incompatible with kernel's definition. "
+            "Conversion not possible",
             tablename, col_in_backup->getName());
-=======
-        err << "Table: "<< tablename
-            << " column: " << col_in_backup->getName()
-            << " incompatible with kernel's definition."
-            << " Conversion not possible." << endl;
->>>>>>> 4c08df9a
         return false;
       }
     case ACT_PRESERVING:
@@ -2883,12 +2835,11 @@
       }
       if (col_in_kernel_pk)
       {
-        info << "Warning : Table: " << tablename
-             << " column: " << col_in_backup->getName()
-             << " is part of primary key and involves"
-             << " a lossy conversion.  Risk of row loss"
-             << " or merge if demoted key(s) not unique."
-             << endl;
+        restoreLogger.log_info("Warning : Table: %s column: %s "
+                               "is part of primary key and involves "
+                               "a lossy conversion.  Risk of row loss "
+                               "or merge if demoted key(s) not unique.",
+                               tablename, col_in_backup->getName());
       }
       break;
     case ACT_STAGING_PRESERVING:
@@ -2900,6 +2851,10 @@
             tablename, col_in_backup->getName());
         return false;
       }
+      /**
+       * Staging lossy conversions should be safe w.r.t pk uniqueness
+       * as staging conversion rejects duplicate keys
+       */
       attr_desc->staging = true;
       tableS.m_staging = true;
       tableS.m_stagingFlags |= Ndb_move_data::Opts::MD_ATTRIBUTE_PROMOTION;
@@ -2913,10 +2868,6 @@
             tablename, col_in_backup->getName());
         return false;
       }
-      /**
-       * Staging lossy conversions should be safe w.r.t pk uniqueness
-       * as staging conversion rejects duplicate keys
-       */
       attr_desc->staging = true;
       tableS.m_staging = true;
       tableS.m_stagingFlags |= Ndb_move_data::Opts::MD_ATTRIBUTE_DEMOTION;
@@ -3185,8 +3136,9 @@
         assert(copy.getFragmentCount() != 0);
         part_bal = NdbDictionary::Object::PartitionBalance_Specific;
         copy.setPartitionBalance(part_bal);
-        info << "Setting " << name << " to specific partition balance with "
-             << copy.getFragmentCount() << " fragments." << endl;
+        restoreLogger.log_info("Setting %s to specific partition balance with "
+                               "%u fragments.",
+                               name, copy.getFragmentCount());
       }
     }
     if (part_bal != NdbDictionary::Object::PartitionBalance_Specific)
@@ -3358,9 +3310,11 @@
           NdbSleep_MilliSleep(50);
           continue;
         }
-        err << "Failed to create auto increment value for table : "
-            << table_name << " error : " << m_ndb->getNdbError()
-            << endl;
+        restoreLogger.log_error("Failed to create auto increment value "
+                                "for table : %s error : %u %s.",
+                                table_name.c_str(),
+                                m_ndb->getNdbError().code,
+                                m_ndb->getNdbError().message);
         return false;
       }
     }
@@ -3904,11 +3858,11 @@
           Uint32 orig_table_id = tup.getTable()->m_dictTable->getTableId();
           update_next_auto_val(orig_table_id, usedAutoVal + 1);
         }
-	
+
         /* Use column's DB pk status to decide whether it is a key or data */
         const bool col_pk_in_kernel =
           table->getColumn(attr_desc->attrId)->getPrimaryKey();
-
+	
         if (attr_desc->convertFunc)
         {
           if ((col_pk_in_kernel && j == 0) ||
@@ -4146,18 +4100,17 @@
 
   if (ndbtab == NULL)
   {
-    err << "Failed to find table "
-        << table->getTableName()
-        << "in DB.  Error : "
-        << dict->getNdbError()
-        << endl;
+    restoreLogger.log_error("Failed to find table %s in DB.  Error : %u %s.",
+                            table->getTableName(),
+                            dict->getNdbError().code,
+                            dict->getNdbError().message);
     return false;
   }
   NdbDictionary::Index idx(PK_MAPPING_IDX_NAME);
 
   if (idx.setTable(short_table_name) != 0)
   {
-    err << "Error in setTable." << endl;
+    restoreLogger.log_error("Error in idx::setTable.");
     return false;
   }
 
@@ -4180,17 +4133,16 @@
 
       if (col != NULL)
       {
-        info << "Adding column ("
-             << attrDesc->m_column->getName()
-             << ") DB("
-             << col->getName()
-             << ") to PK mapping index for table "
-             << table->getTableName() << "."
-             << endl;
+        restoreLogger.log_info("Adding column (%s) DB(%s) to "
+                               "PK mapping index for table %s.",
+                               attrDesc->m_column->getName(),
+                               col->getName(),
+                               table->getTableName());
 
         if (idx.addColumn(*col) != 0)
         {
-          err << "Problem adding column to index : " << col << endl;
+          restoreLogger.log_error("Problem adding column %s to index",
+                                  col->getName());
           return false;
         }
 
@@ -4198,36 +4150,33 @@
       }
       else
       {
-        info << "Warning : Table "
-             << table->getTableName()
-             << " primary key column "
-             << attrDesc->m_column->getName()
-             << " no longer exists in DB."
-             << endl;
+        restoreLogger.log_info("Warning : Table %s primary key column %s "
+                               "no longer exists in DB.",
+                               table->getTableName(),
+                               attrDesc->m_column->getName());
       }
     }
   }
 
   if (oldPkColsAvailable == 0)
   {
-    err << "Table " << table->getTableName()
-        << " has update or delete backup log "
-        << "entries and no columns from the old "
-        << "primary key are available. "
-        << "Restore using backup schema then ALTER to "
-        << "new schema."
-        << endl;
+    restoreLogger.log_error("Table %s has update or delete backup log "
+                            "entries and no columns from the old "
+                            "primary key are available. "
+                            "Restore using backup schema then ALTER to "
+                            "new schema.",
+                            table->getTableName());
     return false;
   }
 
   if (dict->createIndex(idx) == 0)
   {
-    info << "Built PK mapping index on table "
-         << table->getTableName()
-         << "." << endl;
-    info << "Remember to run ndb_restore --rebuild-indexes "
-         << "after all ndb_restore --restore-data steps as this "
-         << "will also drop this PK mapping index." << endl;
+    restoreLogger.log_info("Built PK mapping index on table %s.",
+                           table->getTableName());
+
+    restoreLogger.log_info("Remember to run ndb_restore --rebuild-indexes "
+                           "after all ndb_restore --restore-data steps as this "
+                           "will also drop this PK mapping index.");
     return true;
   }
 
@@ -4252,9 +4201,8 @@
      * This could be e.g. another ndb_restore instance building
      * the index, or something else
      */
-    info << "Build PK mapping index : System busy with "
-         << "other schema operation, retrying."
-         << endl;
+    restoreLogger.log_info("Build PK mapping index : System busy with "
+                           "other schema operation, retrying.");
     NdbSleep_MilliSleep(1000);
     return true;
   }
@@ -4265,10 +4213,11 @@
   }
   else
   {
-    err << "Failed to create pk mapping index on table "
-        << table->getTableName()
-        << ".  Error " << createError
-        << endl;
+    restoreLogger.log_error("Failed to create pk mapping index on "
+                            "table %s %u %s.",
+                            table->getTableName(),
+                            createError.code,
+                            createError.message);
     return false;
   }
 }
@@ -4308,9 +4257,8 @@
   if (!dissect_table_name(table->getTableName(),
                           db_name, schema_name, table_name))
   {
-    err << "Failed to dissect table name : "
-        << table->getTableName()
-        << endl;
+    restoreLogger.log_error("Failed to dissect table name : %s",
+                            table->getTableName());
     return false;
   }
 
@@ -4342,9 +4290,8 @@
          * This could be e.g. another ndb_restore instance building
          * the index, or some other DDL.
          */
-        info << "Build PK mapping index : System busy with "
-             << "other schema operation, retrying."
-             << endl;
+        restoreLogger.log_info("Build PK mapping index : System busy with "
+                               "other schema operation, retrying.");
         NdbSleep_MilliSleep(1000);
         continue;
       }
@@ -4375,17 +4322,19 @@
       }
       else
       {
-        err << "Failure looking up PK mapping index on table "
-            << table->getTableName()
-            << ".  Error " << getErr
-            << endl;
+        restoreLogger.log_error("Failure looking up PK mapping index on "
+                                "table %s %u %s.",
+                                table->getTableName(),
+                                getErr.code,
+                                getErr.message);
         return false;
       }
     }
   } while (retry_count++ < Max_Retries);
 
-  err << "Failure to lookup / create PK mapping index after "
-      << Max_Retries << " attempts." << endl;
+  restoreLogger.log_error("Failure to lookup / create PK mapping "
+                          "index after %u attempts.",
+                          Max_Retries);
   return false;
 }
 
@@ -4415,11 +4364,14 @@
     switch (dropErr.status)
     {
     case NdbError::Success:
-      info << "Dropped PK mapping index on " << tablename << endl;
+      restoreLogger.log_info("Dropped PK mapping index on %s.",
+                             tablename);
       dropped = true;
       break;
     case NdbError::TemporaryError:
-      err << "Temporary error: " << dropErr << endl;
+      restoreLogger.log_error("Temporary error: %u %s.",
+                              dropErr.code,
+                              dropErr.message);
       NdbSleep_MilliSleep(500);
       continue;
     case NdbError::PermanentError:
@@ -4430,17 +4382,18 @@
         dropped = true;
         break;
       }
+      /* Fall through */
     default:
-      err << "Error dropping mapping index on "
-          << tablename << " : "
-          << dropErr << endl;
+      restoreLogger.log_error("Error dropping mapping index on %s %u %s",
+                              tablename,
+                              dropErr.code,
+                              dropErr.message);
       return false;
     }
   }
 
   return dropped;
 }
-
 
 #ifdef NOT_USED
 static bool use_part_id(const NdbDictionary::Table *table)
@@ -4495,14 +4448,15 @@
       /* Need to get/build an index for this purpose */
       if (!getPkMappingIndex(tup.m_table))
       {
-        err << "Build of PK mapping index failed on table "
-            << tup.m_table->getTableName() << endl;
+        restoreLogger.log_error("Build of PK mapping index failed "
+                                "on table %s.",
+                                tup.m_table->getTableName());
         exitHandler();
       }
       assert(tup.m_table->m_pk_index != NULL);
 
-      info << "Using PK mapping index on table "
-           << tup.m_table->getTableName() << endl;
+      restoreLogger.log_info("Using PK mapping index on table %s.",
+                             tup.m_table->getTableName());
     }
 
     use_mapping_idx = true;
@@ -4545,7 +4499,7 @@
   
   TransGuard g(trans);
   const NdbDictionary::Table * table = get_table(*tup.m_table);
-  NdbOperation* op = NULL;
+  NdbOperation * op = NULL;
 
   if (unlikely(use_mapping_idx))
   {
@@ -4624,20 +4578,6 @@
 
       if (unlikely(use_mapping_idx))
       {
-<<<<<<< HEAD
-        const char* tabname = tup.m_table->m_dictTable->getName();
-        restoreLogger.log_error("Error: Convert data failed when restoring tuples!"
-               " Log part, table %s, entry type %u",
-               tabname, tup.m_type);
-        exitHandler();
-      }            
-      if (truncated)
-      {
-        // wl5421: option to report data truncation on tuple of desired
-        //restoreLogger.log_error("******  data truncation detected for column: "
-        //    << attr->Desc->m_column->getName());
-        attr->Desc->truncation_detected = true;
-=======
         if (col_pk_in_backup)
         {
           /* Using a secondary UI to map non-excluded
@@ -4659,12 +4599,11 @@
           (col_is_key && pass == 1))     // Values
       {
         continue;
->>>>>>> 4c08df9a
       }
 
       /* Check for unsupported PK update */
       if (unlikely(!col_pk_in_backup && col_pk_in_kernel))
-      {
+     {
         if (unlikely(tup.m_type == LogEntry::LE_UPDATE))
         {
           if ((m_tableChangesMask & TCM_IGNORE_EXTENDED_PK_UPDATES) != 0)
@@ -4681,17 +4620,17 @@
              * the backup - which would require DELETE + INSERT
              * to represent
              */
-            err << "Error : Primary key remapping failed during "
-                << "log apply for table " << tup.m_table->m_dictTable->getName()
-                << " which UPDATEs column(s) now included in the "
-                << "table's primary key.  "
-                << "Perhaps a --ignore-extended-pk-updates switch is missing?"
-                << endl << flush;
+            restoreLogger.log_error("Error : Primary key remapping failed "
+                                    "during log apply for table %s which " 
+                                    "UPDATEs column(s) now included in the "
+                                    "table's primary key.  "
+                                    "Perhaps the --ignore-extended-pk-updates "
+                                    "switch is missing?",
+                                    tup.m_table->m_dictTable->getName());
             exitHandler();
           }
         }
-      }
-
+     }
       if (tup.m_table->have_auto_inc(attr->Desc->attrId))
       {
         Uint64 usedAutoVal = extract_auto_val(dataPtr, size * arraySize);
@@ -4712,9 +4651,9 @@
         if (!dataPtr)
         {
           const char* tabname = tup.m_table->m_dictTable->getName();
-          err << "Error: Convert data failed when restoring tuples!"
-              << " Log part, table " << tabname
-              << ", entry type " << tup.m_type << endl;
+          restoreLogger.log_error("Error: Convert data failed when restoring tuples! "
+                                  "Log part, table %s, entry type %u.",
+                                  tabname, tup.m_type);
           exitHandler();
         }
         if (truncated)
@@ -4747,21 +4686,12 @@
 
       if (check != 0)
       {
-        err << "Error defining op: " << trans->getNdbError() << endl;
+        restoreLogger.log_error("Error defining log op: %u %s.",
+                                trans->getNdbError().code,
+                                trans->getNdbError().message);
         exitHandler();
       } // if
     }
-<<<<<<< HEAD
-    else
-      check= op->setValue(attr->Desc->attrId, dataPtr, length);
-    
-    if (check != 0) 
-    {
-      restoreLogger.log_error("Error defining op: %u: %s",trans->getNdbError().code, trans->getNdbError().message);
-      exitHandler();
-    } // if
-=======
->>>>>>> 4c08df9a
   }
   
   if (opt_no_binlog)
@@ -4821,11 +4751,10 @@
 
   if (m_pk_update_warning_count > 0)
   {
-    info << "Warning : --ignore-extended-pk-updates resulted in "
-         << m_pk_update_warning_count
-         << " modifications to extended primary key columns"
-         << " being ignored."
-         << endl;
+    restoreLogger.log_info("Warning : --ignore-extended-pk-updates resulted in %llu "
+                           "modifications to extended primary key columns being "
+                           "ignored.",
+                           m_pk_update_warning_count);
   }
 
   info.setLevel(254);
