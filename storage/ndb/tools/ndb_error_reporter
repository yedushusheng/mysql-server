--- conflicted
+++ resolved
@@ -80,23 +80,13 @@
     my $recurse= ($config_get_fs)?'-r ':'';
     my $datadir= config($node,'datadir');
     system 'scp -p '.$recurse.$config_username.config($node,'host').
-<<<<<<< HEAD
-	':'.config($node,'datadir')."/ndb_".$node."* ".
-	"$reportdir/\n";
-=======
 	':'.$datadir."/ndb_".$node."* "."$reportdir/\n";
->>>>>>> e6ffef75
 
     # Extract cluster log name from LogDestination(if any)
     foreach my $file_handler (grep(s/^FILE://i, split(/;/, config($node, 'LogDestination'))))
     {
       foreach my $file_name (grep(s/^filename=//i, split(/,/, $file_handler)))
       {
-<<<<<<< HEAD
-        print "  Copying cluster log from '$file_name' on node $node...\n";
-        system 'scp -p '.$config_username.config($node,'host').
-            ':'.$file_name.". $reportdir/\n";
-=======
         # Check whether the file has an absolute path - otherwise the file
         # will be located in $datadir
         if (substr($file_name, 0, 1) ne '/')
@@ -106,7 +96,6 @@
         print "  Copying cluster log from '$file_name' on node $node...\n";
         system 'scp -p '.$config_username.config($node,'host').
             ':'.$file_name."* $reportdir/\n";
->>>>>>> e6ffef75
       }
     }
 }
