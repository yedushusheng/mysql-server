/* -*- c-basic-offset: 4; -*- */
<<<<<<< HEAD
/* Copyright (c) 2003, 2016 Oracle and/or its affiliates. All rights reserved.

  This program is free software; you can redistribute it and/or modify
  it under the terms of the GNU General Public License as published by
  the Free Software Foundation; version 2 of the License.

  This program is distributed in the hope that it will be useful,
  but WITHOUT ANY WARRANTY; without even the implied warranty of
  MERCHANTABILITY or FITNESS FOR A PARTICULAR PURPOSE.  See the
  GNU General Public License for more details.

  You should have received a copy of the GNU General Public License
  along with this program; if not, write to the Free Software
  Foundation, Inc., 51 Franklin St, Fifth Floor, Boston, MA 02110-1301  USA */
=======
/*
 * Copyright (c) 2003, 2021, Oracle and/or its affiliates.
 * Use is subject to license terms
 * (Royal Institute of Technology, Stockholm, Sweden). 
 * All rights reserved. 
 *
 * Redistribution and use in source and binary forms, with or without 
 * modification, are permitted provided that the following conditions 
 * are met: 
 *
 * 1. Redistributions of source code must retain the above copyright 
 *    notice, this list of conditions and the following disclaimer. 
 *
 * 2. Redistributions in binary form must reproduce the above copyright 
 *    notice, this list of conditions and the following disclaimer in the 
 *    documentation and/or other materials provided with the distribution. 
 *
 * 3. Neither the name of the Institute nor the names of its contributors 
 *    may be used to endorse or promote products derived from this software 
 *    without specific prior written permission. 
 *
 * THIS SOFTWARE IS PROVIDED BY THE INSTITUTE AND CONTRIBUTORS ``AS IS'' AND 
 * ANY EXPRESS OR IMPLIED WARRANTIES, INCLUDING, BUT NOT LIMITED TO, THE 
 * IMPLIED WARRANTIES OF MERCHANTABILITY AND FITNESS FOR A PARTICULAR PURPOSE 
 * ARE DISCLAIMED.  IN NO EVENT SHALL THE INSTITUTE OR CONTRIBUTORS BE LIABLE 
 * FOR ANY DIRECT, INDIRECT, INCIDENTAL, SPECIAL, EXEMPLARY, OR CONSEQUENTIAL 
 * DAMAGES (INCLUDING, BUT NOT LIMITED TO, PROCUREMENT OF SUBSTITUTE GOODS 
 * OR SERVICES; LOSS OF USE, DATA, OR PROFITS; OR BUSINESS INTERRUPTION) 
 * HOWEVER CAUSED AND ON ANY THEORY OF LIABILITY, WHETHER IN CONTRACT, STRICT 
 * LIABILITY, OR TORT (INCLUDING NEGLIGENCE OR OTHERWISE) ARISING IN ANY WAY 
 * OUT OF THE USE OF THIS SOFTWARE, EVEN IF ADVISED OF THE POSSIBILITY OF 
 * SUCH DAMAGE. 
 */
>>>>>>> 88101ea4

#include <ndb_global.h>

#include "getarg.h"
#include <basestring_vsnprintf.h>

#ifndef HAVE_STRLCPY
static size_t
strlcpy (char *dst, const char *src, size_t dst_sz)
{
    size_t n;
    char *p;
    for (p = dst, n = 0;
	 n + 1 < dst_sz && *src != '\0';
	 ++p, ++src, ++n)
	*p = *src;
    *p = '\0';
    if (*src == '\0')
	return n;
    else
	return n + strlen (src);
}
#endif
#ifndef HAVE_STRLCAT
static size_t
strlcat (char *dst, const char *src, size_t dst_sz)
{
    size_t len = strlen(dst);
    return len + strlcpy (dst + len, src, dst_sz - len);
}
#endif

#define ISFLAG(X) ((X).type == arg_flag || (X).type == arg_negative_flag)

#ifndef max
#define max(a, b) (a) > (b) ? (a) : (b)
#endif

#ifdef HAVE___PROGNAME
extern char *__progname;
#endif

#ifndef TRUE
#define TRUE 1
#endif

#ifndef FALSE
#define FALSE 0
#endif

char *
strupr(char *str)
{
  char *s;

  for(s = str; *s; s++)
    *s = toupper(*s);
  return str;
}

static size_t
print_arg (char *string, size_t len, int mdoc, int longp, struct getargs *arg)
{
    const char *s;

    *string = '\0';

    if (ISFLAG(*arg) || (!longp && arg->type == arg_counter))
	return 0;

    if(mdoc){
	if(longp)
	    strlcat(string, "= Ns", len);
	strlcat(string, " Ar ", len);
    }else
	if (longp)
	    strlcat (string, "=", len);
	else
	    strlcat (string, " ", len);

    if (arg->arg_help)
	s = arg->arg_help;
    else if (arg->type == arg_integer || arg->type == arg_counter)
	s = "integer";
    else if (arg->type == arg_string)
	s = "string";
    else if (arg->type == arg_double)
	s = "float";
    else
	s = "<undefined>";

    strlcat(string, s, len);
    return 1 + strlen(s);
}

#ifdef GETARGMANDOC
static void
mandoc_template(struct getargs *args,
		size_t num_args,
		const char *progname,
		const char *extra_string)
{
    size_t i;
    char timestr[64], cmd[64];
    char buf[128];
    const char *p;
    time_t t;

    printf(".\\\" Things to fix:\n");
    printf(".\\\"   * correct section, and operating system\n");
    printf(".\\\"   * remove Op from mandatory flags\n");
    printf(".\\\"   * use better macros for arguments (like .Pa for files)\n");
    printf(".\\\"\n");
    t = time(NULL);
    strftime(timestr, sizeof(timestr), "%B %e, %Y", localtime(&t));
    printf(".Dd %s\n", timestr);
    p = strrchr(progname, '/');
    if(p) p++; else p = progname;
    strlcpy(cmd, p, sizeof(cmd));
    strupr(cmd);
       
    printf(".Dt %s SECTION\n", cmd);
    printf(".Os OPERATING_SYSTEM\n");
    printf(".Sh NAME\n");
    printf(".Nm %s\n", p);
    printf(".Nd\n");
    printf("in search of a description\n");
    printf(".Sh SYNOPSIS\n");
    printf(".Nm\n");
    for(i = 0; i < num_args; i++){
	/* we seem to hit a limit on number of arguments if doing
           short and long flags with arguments -- split on two lines */
	if(ISFLAG(args[i]) || 
	   args[i].short_name == 0 || args[i].long_name == NULL) {
	    printf(".Op ");

	    if(args[i].short_name) {
		print_arg(buf, sizeof(buf), 1, 0, args + i);
		printf("Fl %c%s", args[i].short_name, buf);
		if(args[i].long_name)
		    printf(" | ");
	    }
	    if(args[i].long_name) {
		print_arg(buf, sizeof(buf), 1, 1, args + i);
		printf("Fl -%s%s%s",
		       args[i].type == arg_negative_flag ? "no-" : "",
		       args[i].long_name, buf);
	    }
	    printf("\n");
	} else {
	    print_arg(buf, sizeof(buf), 1, 0, args + i);
	    printf(".Oo Fl %c%s \\*(Ba Xo\n", args[i].short_name, buf);
	    print_arg(buf, sizeof(buf), 1, 1, args + i);
	    printf(".Fl -%s%s Oc\n.Xc\n", args[i].long_name, buf);
	}
    /*
	    if(args[i].type == arg_strings)
		fprintf (stderr, "...");
		*/
    }
    if (extra_string && *extra_string)
	printf (".Ar %s\n", extra_string);
    printf(".Sh DESCRIPTION\n");
    printf("Supported options:\n");
    printf(".Bl -tag -width Ds\n");
    for(i = 0; i < num_args; i++){
	printf(".It Xo\n");
	if(args[i].short_name){
	    printf(".Fl %c", args[i].short_name);
	    print_arg(buf, sizeof(buf), 1, 0, args + i);
	    printf("%s", buf);
	    if(args[i].long_name)
		printf(" Ns ,");
	    printf("\n");
	}
	if(args[i].long_name){
	    printf(".Fl -%s%s",
		   args[i].type == arg_negative_flag ? "no-" : "",
		   args[i].long_name);
	    print_arg(buf, sizeof(buf), 1, 1, args + i);
	    printf("%s\n", buf);
	}
	printf(".Xc\n");
	if(args[i].help)
	    printf("%s\n", args[i].help);
    /*
	    if(args[i].type == arg_strings)
		fprintf (stderr, "...");
		*/
    }
    printf(".El\n");
    printf(".\\\".Sh ENVIRONMENT\n");
    printf(".\\\".Sh FILES\n");
    printf(".\\\".Sh EXAMPLES\n");
    printf(".\\\".Sh DIAGNOSTICS\n");
    printf(".\\\".Sh SEE ALSO\n");
    printf(".\\\".Sh STANDARDS\n");
    printf(".\\\".Sh HISTORY\n");
    printf(".\\\".Sh AUTHORS\n");
    printf(".\\\".Sh BUGS\n");
}
#endif /* GETARGMANDOC */

static int
check_column(FILE *f, int col, int len, int columns)
{
    if(col + len > columns) {
	fprintf(f, "\n");
	col = fprintf(f, "  ");
    }
    return col;
}

void
arg_printusage (struct getargs *args,
		size_t num_args,
		const char *progname,
		const char *extra_string)
{
    unsigned int i;
    size_t max_len = 0;
    char buf[128];
    int col = 0, columns;

#ifdef HAVE___PROGNAME
    if (progname == NULL)
	progname = __progname;
#endif
    if (progname == NULL)
	progname = "";

#ifdef GETARGMANDOC
    if(getenv("GETARGMANDOC")){
	mandoc_template(args, num_args, progname, extra_string);
	return;
    }
#endif

    columns = 80; /* Always assume that the window is 80 chars wide */
    col = 0;
    col += fprintf (stderr, "Usage: %s", progname);
    for (i = 0; i < num_args; ++i) {
	size_t len = 0;

	if (args[i].long_name) {
	    buf[0] = '\0';
	    strlcat(buf, "[--", sizeof(buf));
	    len += 2;
	    if(args[i].type == arg_negative_flag) {
		strlcat(buf, "no-", sizeof(buf));
		len += 3;
	    }
	    strlcat(buf, args[i].long_name, sizeof(buf));
	    len += strlen(args[i].long_name);
	    len += print_arg(buf + strlen(buf), sizeof(buf) - strlen(buf), 
			     0, 1, &args[i]);
	    strlcat(buf, "]", sizeof(buf));
	    if(args[i].type == arg_strings)
		strlcat(buf, "...", sizeof(buf));
	    col = check_column(stderr, col, (int)strlen(buf) + 1, columns);
	    col += fprintf(stderr, " %s", buf);
	}
	if (args[i].short_name) {
	    basestring_snprintf(buf, sizeof(buf), "[-%c", args[i].short_name);
	    len += 2;
	    len += print_arg(buf + strlen(buf), sizeof(buf) - strlen(buf), 
			     0, 0, &args[i]);
	    strlcat(buf, "]", sizeof(buf));
	    if(args[i].type == arg_strings)
		strlcat(buf, "...", sizeof(buf));
	    col = check_column(stderr, col, (int)strlen(buf) + 1, columns);
	    col += fprintf(stderr, " %s", buf);
	}
	if (args[i].long_name && args[i].short_name)
	    len += 2; /* ", " */
	max_len = max(max_len, len);
    }
    if (extra_string) {
	col = check_column(stderr, col, (int)strlen(extra_string) + 1, columns);
	fprintf (stderr, " %s\n", extra_string);
    } else
	fprintf (stderr, "\n");
    for (i = 0; i < num_args; ++i) {
	if (args[i].help) {
	    size_t count = 0;

	    if (args[i].short_name) {
		count += fprintf (stderr, "-%c", args[i].short_name);
		print_arg (buf, sizeof(buf), 0, 0, &args[i]);
		count += fprintf(stderr, "%s", buf);
	    }
	    if (args[i].short_name && args[i].long_name)
		count += fprintf (stderr, ", ");
	    if (args[i].long_name) {
		count += fprintf (stderr, "--");
		if (args[i].type == arg_negative_flag)
		    count += fprintf (stderr, "no-");
		count += fprintf (stderr, "%s", args[i].long_name);
		print_arg (buf, sizeof(buf), 0, 1, &args[i]);
		count += fprintf(stderr, "%s", buf);
	    }
	    while(count++ <= max_len)
		putc (' ', stderr);
	    fprintf (stderr, "%s\n", args[i].help);
	}
    }
}

static void
add_string(getarg_strings *s, char *value)
{
    s->strings = realloc(s->strings, (s->num_strings + 1) * sizeof(*s->strings));
    s->strings[s->num_strings] = value;
    s->num_strings++;
}

static int
arg_match_long(struct getargs *args, size_t num_args,
	       char *argv, int argc, const char **rargv, int *optind)
{
    unsigned int i;
    const char *optarg = NULL;
    int negate = 0;
    int partial_match = 0;
    struct getargs *partial = NULL;
    struct getargs *current = NULL;
    int argv_len;
    char *p;

    argv_len = (int)strlen(argv);
    p = strchr (argv, '=');
    if (p != NULL)
	argv_len = (int)(p - argv);

    for (i = 0; i < num_args; ++i) {
	if(args[i].long_name) {
	    int len = (int)strlen(args[i].long_name);
	    char *p = argv;
	    int p_len = argv_len;
	    negate = 0;

	    for (;;) {
		if (strncmp (args[i].long_name, p, p_len) == 0) {
		    if(p_len == len)
			current = &args[i];
		    else {
			++partial_match;
			partial = &args[i];
		    }
		    optarg  = p + p_len;
		} else if (ISFLAG(args[i]) && strncmp (p, "no-", 3) == 0) {
		    negate = !negate;
		    p += 3;
		    p_len -= 3;
		    continue;
		}
		break;
	    }
	    if (current)
		break;
	}
    }
    if (current == NULL) {
	if (partial_match == 1)
	    current = partial;
	else
	    return ARG_ERR_NO_MATCH;
    }
    
    if(*optarg == '\0'
       && !ISFLAG(*current)
       && current->type != arg_collect
       && current->type != arg_counter)
	return ARG_ERR_NO_MATCH;
    switch(current->type){
    case arg_integer:
    {
	int tmp;
	if(sscanf(optarg + 1, "%d", &tmp) != 1)
	    return ARG_ERR_BAD_ARG;
	*(int*)current->value = tmp;
	return 0;
    }
    case arg_string:
    {
	*(char**)current->value = (char*)optarg + 1;
	return 0;
    }
    case arg_strings:
    {
	add_string((getarg_strings*)current->value, (char*)optarg + 1);
	return 0;
    }
    case arg_flag:
    case arg_negative_flag:
    {
	int *flag = current->value;
	if(*optarg == '\0' ||
	   strcmp(optarg + 1, "yes") == 0 || 
	   strcmp(optarg + 1, "true") == 0){
	    *flag = !negate;
	    return 0;
	} else if (*optarg && strcmp(optarg + 1, "maybe") == 0) {
	    *flag = rand() & 1;
	} else {
	    *flag = negate;
	    return 0;
	}
	return ARG_ERR_BAD_ARG;
    }
    case arg_counter :
    {
	int val;

	if (*optarg == '\0')
	    val = 1;
	else {
	    char *endstr;

	    val = strtol (optarg, &endstr, 0);
	    if (endstr == optarg)
		return ARG_ERR_BAD_ARG;
	}
	*(int *)current->value += val;
	return 0;
    }
    case arg_double:
    {
	double tmp;
	if(sscanf(optarg + 1, "%lf", &tmp) != 1)
	    return ARG_ERR_BAD_ARG;
	*(double*)current->value = tmp;
	return 0;
    }
    case arg_collect:{
	struct getarg_collect_info *c = current->value;
	int o = (int)(argv - rargv[*optind]);
	return (*c->func)(FALSE, argc, rargv, optind, &o, c->data);
    }

    default:
	abort ();
	return ARG_ERR_BAD_ARG;
    }
}

static int
arg_match_short (struct getargs *args, size_t num_args,
		 char *argv, int argc, const char **rargv, int *optind)
{
    int j, k;

    for(j = 1; j > 0 && j < (int)strlen(rargv[*optind]); j++) {
	for(k = 0; k < (int)num_args; k++) {
	    char *optarg;

	    if(args[k].short_name == 0)
		continue;
	    if(argv[j] == args[k].short_name) {
		if(args[k].type == arg_flag) {
		    *(int*)args[k].value = 1;
		    break;
		}
		if(args[k].type == arg_negative_flag) {
		    *(int*)args[k].value = 0;
		    break;
		} 
		if(args[k].type == arg_counter) {
		    ++*(int *)args[k].value;
		    break;
		}
		if(args[k].type == arg_collect) {
		    struct getarg_collect_info *c = args[k].value;

		    if((*c->func)(TRUE, argc, rargv, optind, &j, c->data))
			return ARG_ERR_BAD_ARG;
		    break;
		}

		if(argv[j + 1])
		    optarg = &argv[j + 1];
		else {
		    ++*optind;
		    optarg = (char *) rargv[*optind];
		}
		if(optarg == NULL) {
		    --*optind;
		    return ARG_ERR_NO_ARG;
		}
		if(args[k].type == arg_integer) {
		    int tmp;
		    if(sscanf(optarg, "%d", &tmp) != 1)
			return ARG_ERR_BAD_ARG;
		    *(int*)args[k].value = tmp;
		    return 0;
		} else if(args[k].type == arg_string) {
		    *(char**)args[k].value = optarg;
		    return 0;
		} else if(args[k].type == arg_strings) {
		    add_string((getarg_strings*)args[k].value, optarg);
		    return 0;
		} else if(args[k].type == arg_double) {
		    double tmp;
		    if(sscanf(optarg, "%lf", &tmp) != 1)
			return ARG_ERR_BAD_ARG;
		    *(double*)args[k].value = tmp;
		    return 0;
		}
		return ARG_ERR_BAD_ARG;
	    }
	}
	if (k == (int)num_args)
	    return ARG_ERR_NO_MATCH;
    }
    return 0;
}

int
getarg(struct getargs *args, size_t num_args, 
       int argc, const char **argv, int *optind)
{
    int i;
    int ret = 0;

    srand ((unsigned int)time(NULL));
    (*optind)++;
    for(i = *optind; i < argc; i++) {
	if(argv[i][0] != '-')
	    break;
	if(argv[i][1] == '-'){
	    if(argv[i][2] == 0){
		i++;
		break;
	    }
	    ret = arg_match_long (args, num_args, (char *) argv[i] + 2, 
				  argc, argv, &i);
	} else {
	    ret = arg_match_short (args, num_args, (char *) argv[i],
				   argc, argv, &i);
	}
	if(ret)
	    break;
    }
    *optind = i;
    return ret;
}


#ifdef TEST
int foo_flag = 2;
int flag1 = 0;
int flag2 = 0;
int bar_int;
char *baz_string;

struct getargs args[] = {
    { NULL, '1', arg_flag, &flag1, "one", NULL },
    { NULL, '2', arg_flag, &flag2, "two", NULL },
    { "foo", 'f', arg_negative_flag, &foo_flag, "foo", NULL },
    { "bar", 'b', arg_integer, &bar_int, "bar", "seconds"},
    { "baz", 'x', arg_string, &baz_string, "baz", "name" },
};

int main(int argc, char **argv)
{
    int optind = 0;
    while(getarg(args, 5, argc, argv, &optind))
	printf("Bad arg: %s\n", argv[optind]);
    printf("flag1 = %d\n", flag1);  
    printf("flag2 = %d\n", flag2);  
    printf("foo_flag = %d\n", foo_flag);  
    printf("bar_int = %d\n", bar_int);
    printf("baz_flag = %s\n", baz_string);
    arg_printusage (args, 5, argv[0], "nothing here");
}
#endif<|MERGE_RESOLUTION|>--- conflicted
+++ resolved
@@ -1,6 +1,5 @@
 /* -*- c-basic-offset: 4; -*- */
-<<<<<<< HEAD
-/* Copyright (c) 2003, 2016 Oracle and/or its affiliates. All rights reserved.
+/* Copyright (c) 2003, 2021, Oracle and/or its affiliates. All rights reserved.
 
   This program is free software; you can redistribute it and/or modify
   it under the terms of the GNU General Public License as published by
@@ -14,41 +13,6 @@
   You should have received a copy of the GNU General Public License
   along with this program; if not, write to the Free Software
   Foundation, Inc., 51 Franklin St, Fifth Floor, Boston, MA 02110-1301  USA */
-=======
-/*
- * Copyright (c) 2003, 2021, Oracle and/or its affiliates.
- * Use is subject to license terms
- * (Royal Institute of Technology, Stockholm, Sweden). 
- * All rights reserved. 
- *
- * Redistribution and use in source and binary forms, with or without 
- * modification, are permitted provided that the following conditions 
- * are met: 
- *
- * 1. Redistributions of source code must retain the above copyright 
- *    notice, this list of conditions and the following disclaimer. 
- *
- * 2. Redistributions in binary form must reproduce the above copyright 
- *    notice, this list of conditions and the following disclaimer in the 
- *    documentation and/or other materials provided with the distribution. 
- *
- * 3. Neither the name of the Institute nor the names of its contributors 
- *    may be used to endorse or promote products derived from this software 
- *    without specific prior written permission. 
- *
- * THIS SOFTWARE IS PROVIDED BY THE INSTITUTE AND CONTRIBUTORS ``AS IS'' AND 
- * ANY EXPRESS OR IMPLIED WARRANTIES, INCLUDING, BUT NOT LIMITED TO, THE 
- * IMPLIED WARRANTIES OF MERCHANTABILITY AND FITNESS FOR A PARTICULAR PURPOSE 
- * ARE DISCLAIMED.  IN NO EVENT SHALL THE INSTITUTE OR CONTRIBUTORS BE LIABLE 
- * FOR ANY DIRECT, INDIRECT, INCIDENTAL, SPECIAL, EXEMPLARY, OR CONSEQUENTIAL 
- * DAMAGES (INCLUDING, BUT NOT LIMITED TO, PROCUREMENT OF SUBSTITUTE GOODS 
- * OR SERVICES; LOSS OF USE, DATA, OR PROFITS; OR BUSINESS INTERRUPTION) 
- * HOWEVER CAUSED AND ON ANY THEORY OF LIABILITY, WHETHER IN CONTRACT, STRICT 
- * LIABILITY, OR TORT (INCLUDING NEGLIGENCE OR OTHERWISE) ARISING IN ANY WAY 
- * OUT OF THE USE OF THIS SOFTWARE, EVEN IF ADVISED OF THE POSSIBILITY OF 
- * SUCH DAMAGE. 
- */
->>>>>>> 88101ea4
 
 #include <ndb_global.h>
 
