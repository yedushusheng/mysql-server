--- conflicted
+++ resolved
@@ -1,10 +1,6 @@
-<<<<<<< HEAD
-/* Copyright (c) 2003, 2018, Oracle and/or its affiliates. All rights reserved.
-=======
 /*
    Copyright (c) 2003, 2019, Oracle and/or its affiliates. All rights reserved.
     All rights reserved. Use is subject to license terms.
->>>>>>> 33beb428
 
    This program is free software; you can redistribute it and/or modify
    it under the terms of the GNU General Public License, version 2.0,
