--- conflicted
+++ resolved
@@ -1640,8 +1640,6 @@
   return NDBT_OK;
 }
 
-<<<<<<< HEAD
-=======
 int 
 runTO(NDBT_Context* ctx, NDBT_Step* step)
 {
@@ -1731,7 +1729,6 @@
   return result;
 }
 
->>>>>>> 82d9689d
 NDBT_TESTSUITE(testSystemRestart);
 TESTCASE("SR1", 
 	 "Basic system restart test. Focus on testing restart from REDO log.\n"
@@ -2003,8 +2000,6 @@
   INITIALIZER(runBug22696);
   FINALIZER(runClearTable);
 }
-<<<<<<< HEAD
-=======
 TESTCASE("to", "Take-over during SR")
 {
   INITIALIZER(runWaitStarted);
@@ -2012,7 +2007,6 @@
   INITIALIZER(runTO);
   FINALIZER(runClearTable);
 }
->>>>>>> 82d9689d
 TESTCASE("basic", "")
 {
   INITIALIZER(runWaitStarted);
