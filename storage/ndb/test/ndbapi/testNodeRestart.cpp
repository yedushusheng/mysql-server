--- conflicted
+++ resolved
@@ -10272,8 +10272,6 @@
   return NDBT_OK;
 }
 
-<<<<<<< HEAD
-=======
 int runApiDetectNoFirstHeartbeat(NDBT_Context* ctx, NDBT_Step* step)
 {
   /* Steps
@@ -10384,7 +10382,6 @@
   return NDBT_OK;
 }
 
->>>>>>> 571a7513
 NDBT_TESTSUITE(testNodeRestart);
 TESTCASE("NoLoad", 
 	 "Test that one node at a time can be stopped and then restarted "\
@@ -11230,10 +11227,7 @@
   INITIALIZER(runWatchdogSlowShutdown);
   FINALIZER(runWatchdogSlowShutdownCleanup);
 }
-<<<<<<< HEAD
-
-NDBT_TESTSUITE_END(testNodeRestart);
-=======
+
 TESTCASE("ApiDetectNoFirstHeartbeat",
          "Check that data nodes are notified of API node disconnection "
          "when communication is available one-way (from API node to data node)."
@@ -11242,8 +11236,7 @@
 {
   STEP(runApiDetectNoFirstHeartbeat);
 }
-NDBT_TESTSUITE_END(testNodeRestart)
->>>>>>> 571a7513
+NDBT_TESTSUITE_END(testNodeRestart);
 
 int main(int argc, const char** argv){
   ndb_init();
