--- conflicted
+++ resolved
@@ -1873,11 +1873,7 @@
 
 max-time: 300
 cmd: testDict
-<<<<<<< HEAD
-args: -n WL946 T1
-=======
 args: -n DropWithTakeover T1
->>>>>>> 26685dfc
 
 max-time: 300
 cmd: testBasic
@@ -1886,8 +1882,6 @@
 max-time: 300
 cmd: testScan
 args:  -n extraNextResultBug11748194 T1
-<<<<<<< HEAD
-=======
 
 max-time: 600
 cmd: testRedo
@@ -1900,4 +1894,3 @@
 max-time : 300
 cmd: testDict
 args: -n Bug14645319 T1
->>>>>>> 26685dfc
