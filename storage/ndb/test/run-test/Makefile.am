--- conflicted
+++ resolved
@@ -23,13 +23,8 @@
 test_PROGRAMS = atrt
 test_DATA=daily-basic-tests.txt daily-devel-tests.txt 16node-tests.txt \
           conf-ndbmaster.cnf \
-<<<<<<< HEAD
-          conf-fimafeng08.cnf conf-dl145a.cnf test-tests.txt conf-test.cnf db.sql
-#          conf-dl145a.cnf test-tests.txt conf-test.cnf db.sql
-=======
-          conf-dl145a.cnf test-tests.txt conf-test.cnf db.sql \
+          conf-fimafeng08.cnf conf-dl145a.cnf test-tests.txt conf-test.cnf db.sql \
           conf-upgrade.cnf upgrade-tests.txt
->>>>>>> 71352159
 
 test_SCRIPTS=atrt-analyze-result.sh atrt-gather-result.sh atrt-setup.sh \
           atrt-clear-result.sh autotest-run.sh atrt-backtrace.sh
