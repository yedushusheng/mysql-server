--- conflicted
+++ resolved
@@ -478,14 +478,9 @@
 		if (srv_spin_wait_delay) {
 			ut_delay(ut_rnd_interval(0, srv_spin_wait_delay));
 		}
-<<<<<<< HEAD
 
 		if (i < srv_n_spin_wait_rounds) {
-			i += SPIN_WAIT_INCREMENT;
-=======
-		if(i < SYNC_SPIN_ROUNDS) {
 			i++;
->>>>>>> 518f1d0c
 			os_rmb;
 			continue;
 		}
@@ -754,8 +749,7 @@
 						0, srv_spin_wait_delay));
 			}
 
-			i += SPIN_WAIT_INCREMENT;
-			os_rmb;
+			i++;
 		}
 
 		if (i >= srv_n_spin_wait_rounds) {
