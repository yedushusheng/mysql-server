/*****************************************************************************

Copyright (c) 1996, 2017, Oracle and/or its affiliates. All Rights Reserved.
Copyright (c) 2012, Facebook Inc.

This program is free software; you can redistribute it and/or modify it under
the terms of the GNU General Public License as published by the Free Software
Foundation; version 2 of the License.

This program is distributed in the hope that it will be useful, but WITHOUT
ANY WARRANTY; without even the implied warranty of MERCHANTABILITY or FITNESS
FOR A PARTICULAR PURPOSE. See the GNU General Public License for more details.

You should have received a copy of the GNU General Public License along with
this program; if not, write to the Free Software Foundation, Inc.,
51 Franklin Street, Suite 500, Boston, MA 02110-1335 USA

*****************************************************************************/

/******************************************************************//**
@file dict/dict0mem.cc
Data dictionary memory object creation

Created 1/8/1996 Heikki Tuuri
***********************************************************************/

#ifndef UNIV_HOTBACKUP
#include "ha_prototypes.h"
#include <mysql_com.h>
#endif /* !UNIV_HOTBACKUP */

#include "dict0mem.h"

#ifdef UNIV_NONINL
#include "dict0mem.ic"
#endif

#include "rem0rec.h"
#include "data0type.h"
#include "mach0data.h"
#include "dict0dict.h"
#include "fts0priv.h"
#include "ut0crc32.h"

#ifndef UNIV_HOTBACKUP
# include "lock0lock.h"
#endif /* !UNIV_HOTBACKUP */

#include "sync0sync.h"
#include <iostream>

#define	DICT_HEAP_SIZE		100	/*!< initial memory heap size when
					creating a table or index object */

/** An interger randomly initialized at startup used to make a temporary
table name as unuique as possible. */
static ib_uint32_t	dict_temp_file_num;

/** Display an identifier.
@param[in,out]	s	output stream
@param[in]	id_name	SQL identifier (other than table name)
@return the output stream */
std::ostream&
operator<<(
	std::ostream&		s,
	const id_name_t&	id_name)
{
	const char	q	= '`';
	const char*	c	= id_name;
	s << q;
	for (; *c != 0; c++) {
		if (*c == q) {
			s << *c;
		}
		s << *c;
	}
	s << q;
	return(s);
}

/** Display a table name.
@param[in,out]	s		output stream
@param[in]	table_name	table name
@return the output stream */
std::ostream&
operator<<(
	std::ostream&		s,
	const table_name_t&	table_name)
{
	return(s << ut_get_name(NULL, table_name.m_name));
}

/**********************************************************************//**
Creates a table memory object.
@return own: table object */
dict_table_t*
dict_mem_table_create(
/*==================*/
	const char*	name,	/*!< in: table name */
	ulint		space,	/*!< in: space where the clustered index of
				the table is placed */
	ulint		n_cols,	/*!< in: total number of columns including
				virtual and non-virtual columns */
	ulint		n_v_cols,/*!< in: number of virtual columns */
	ulint		flags,	/*!< in: table flags */
	ulint		flags2)	/*!< in: table flags2 */
{
	dict_table_t*	table;
	mem_heap_t*	heap;

	ut_ad(name);
	ut_a(dict_tf2_is_valid(flags, flags2));
	ut_a(!(flags2 & DICT_TF2_UNUSED_BIT_MASK));

	heap = mem_heap_create(DICT_HEAP_SIZE);

	table = static_cast<dict_table_t*>(
		mem_heap_zalloc(heap, sizeof(*table)));

	lock_table_lock_list_init(&table->locks);

	UT_LIST_INIT(table->indexes, &dict_index_t::indexes);

	table->heap = heap;

	ut_d(table->magic_n = DICT_TABLE_MAGIC_N);

	table->flags = (unsigned int) flags;
	table->flags2 = (unsigned int) flags2;
	table->name.m_name = mem_strdup(name);
	table->space = (unsigned int) space;
	table->n_t_cols = (unsigned int) (n_cols +
			dict_table_get_n_sys_cols(table));
	table->n_v_cols = (unsigned int) (n_v_cols);
	table->n_cols = table->n_t_cols - table->n_v_cols;

	table->cols = static_cast<dict_col_t*>(
		mem_heap_alloc(heap, table->n_cols * sizeof(dict_col_t)));
	table->v_cols = static_cast<dict_v_col_t*>(
		mem_heap_alloc(heap, n_v_cols * sizeof(*table->v_cols)));

	/* true means that the stats latch will be enabled -
	dict_table_stats_lock() will not be noop. */
	dict_table_stats_latch_create(table, true);

#ifndef UNIV_HOTBACKUP
	table->autoinc_lock = static_cast<ib_lock_t*>(
		mem_heap_alloc(heap, lock_get_size()));

	/* lazy creation of table autoinc latch */
	dict_table_autoinc_create_lazy(table);

	table->autoinc = 0;
	table->sess_row_id = 0;
	table->sess_trx_id = 0;

	/* The number of transactions that are either waiting on the
	AUTOINC lock or have been granted the lock. */
	table->n_waiting_or_granted_auto_inc_locks = 0;

	/* If the table has an FTS index or we are in the process
	of building one, create the table->fts */
	if (dict_table_has_fts_index(table)
	    || DICT_TF2_FLAG_IS_SET(table, DICT_TF2_FTS_HAS_DOC_ID)
	    || DICT_TF2_FLAG_IS_SET(table, DICT_TF2_FTS_ADD_DOC_ID)) {
		table->fts = fts_create(table);
		table->fts->cache = fts_cache_create(table);
	} else {
		table->fts = NULL;
	}
#endif /* !UNIV_HOTBACKUP */

	if (DICT_TF_HAS_SHARED_SPACE(table->flags)) {
		dict_get_and_save_space_name(table, true);
	}

	new(&table->foreign_set) dict_foreign_set();
	new(&table->referenced_set) dict_foreign_set();

	return(table);
}

/****************************************************************//**
Free a table memory object. */
void
dict_mem_table_free(
/*================*/
	dict_table_t*	table)		/*!< in: table */
{
	ut_ad(table);
	ut_ad(table->magic_n == DICT_TABLE_MAGIC_N);
	ut_d(table->cached = FALSE);

	if (dict_table_has_fts_index(table)
	    || DICT_TF2_FLAG_IS_SET(table, DICT_TF2_FTS_HAS_DOC_ID)
	    || DICT_TF2_FLAG_IS_SET(table, DICT_TF2_FTS_ADD_DOC_ID)) {
		if (table->fts) {
			fts_optimize_remove_table(table);

			fts_free(table);
		}
	}
#ifndef UNIV_HOTBACKUP
	dict_table_autoinc_destroy(table);
#endif /* UNIV_HOTBACKUP */

	dict_mem_table_free_foreign_vcol_set(table);
	dict_table_stats_latch_destroy(table);

	table->foreign_set.~dict_foreign_set();
	table->referenced_set.~dict_foreign_set();

	ut_free(table->name.m_name);
	table->name.m_name = NULL;

	/* Clean up virtual index info structures that are registered
	with virtual columns */
	for (ulint i = 0; i < table->n_v_def; i++) {
		dict_v_col_t*	vcol
			= dict_table_get_nth_v_col(table, i);

		UT_DELETE(vcol->v_indexes);
	}

	if (table->s_cols != NULL) {
		UT_DELETE(table->s_cols);
	}

	mem_heap_free(table->heap);
}

/****************************************************************//**
Append 'name' to 'col_names'.  @see dict_table_t::col_names
@return new column names array */
static
const char*
dict_add_col_name(
/*==============*/
	const char*	col_names,	/*!< in: existing column names, or
					NULL */
	ulint		cols,		/*!< in: number of existing columns */
	const char*	name,		/*!< in: new column name */
	mem_heap_t*	heap)		/*!< in: heap */
{
	ulint	old_len;
	ulint	new_len;
	ulint	total_len;
	char*	res;

	ut_ad(!cols == !col_names);

	/* Find out length of existing array. */
	if (col_names) {
		const char*	s = col_names;
		ulint		i;

		for (i = 0; i < cols; i++) {
			s += strlen(s) + 1;
		}

		old_len = s - col_names;
	} else {
		old_len = 0;
	}

	new_len = strlen(name) + 1;
	total_len = old_len + new_len;

	res = static_cast<char*>(mem_heap_alloc(heap, total_len));

	if (old_len > 0) {
		memcpy(res, col_names, old_len);
	}

	memcpy(res + old_len, name, new_len);

	return(res);
}

/**********************************************************************//**
Adds a column definition to a table. */
void
dict_mem_table_add_col(
/*===================*/
	dict_table_t*	table,	/*!< in: table */
	mem_heap_t*	heap,	/*!< in: temporary memory heap, or NULL */
	const char*	name,	/*!< in: column name, or NULL */
	ulint		mtype,	/*!< in: main datatype */
	ulint		prtype,	/*!< in: precise type */
	ulint		len)	/*!< in: precision */
{
	dict_col_t*	col;
	ulint		i;

	ut_ad(table);
	ut_ad(table->magic_n == DICT_TABLE_MAGIC_N);
	ut_ad(!heap == !name);

	ut_ad(!(prtype & DATA_VIRTUAL));

	i = table->n_def++;

	table->n_t_def++;

	if (name) {
		if (table->n_def == table->n_cols) {
			heap = table->heap;
		}
		if (i && !table->col_names) {
			/* All preceding column names are empty. */
			char* s = static_cast<char*>(
				mem_heap_zalloc(heap, table->n_def));

			table->col_names = s;
		}

		table->col_names = dict_add_col_name(table->col_names,
						     i, name, heap);
	}

	col = dict_table_get_nth_col(table, i);

	dict_mem_fill_column_struct(col, i, mtype, prtype, len);
}

/** Adds a virtual column definition to a table.
@param[in,out]	table		table
@param[in,out]	heap		temporary memory heap, or NULL. It is
				used to store name when we have not finished
				adding all columns. When all columns are
				added, the whole name will copy to memory from
				table->heap
@param[in]	name		column name
@param[in]	mtype		main datatype
@param[in]	prtype		precise type
@param[in]	len		length
@param[in]	pos		position in a table
@param[in]	num_base	number of base columns
@return the virtual column definition */
dict_v_col_t*
dict_mem_table_add_v_col(
	dict_table_t*	table,
	mem_heap_t*	heap,
	const char*	name,
	ulint		mtype,
	ulint		prtype,
	ulint		len,
	ulint		pos,
	ulint		num_base)
{
	dict_v_col_t*	v_col;
	ulint		i;

	ut_ad(table);
	ut_ad(table->magic_n == DICT_TABLE_MAGIC_N);
	ut_ad(!heap == !name);

	ut_ad(prtype & DATA_VIRTUAL);

	i = table->n_v_def++;

	table->n_t_def++;

	if (name != NULL) {
		if (table->n_v_def == table->n_v_cols) {
			heap = table->heap;
		}

		if (i && !table->v_col_names) {
			/* All preceding column names are empty. */
			char* s = static_cast<char*>(
				mem_heap_zalloc(heap, table->n_v_def));

			table->v_col_names = s;
		}

		table->v_col_names = dict_add_col_name(table->v_col_names,
						       i, name, heap);
	}

	v_col = dict_table_get_nth_v_col(table, i);

	dict_mem_fill_column_struct(&v_col->m_col, pos, mtype, prtype, len);
	v_col->v_pos = i;

	if (num_base != 0) {
		v_col->base_col = static_cast<dict_col_t**>(mem_heap_zalloc(
					table->heap, num_base * sizeof(
						*v_col->base_col)));
	} else {
		v_col->base_col = NULL;
	}

	v_col->num_base = num_base;

	/* Initialize the index list for virtual columns */
	v_col->v_indexes = UT_NEW_NOKEY(dict_v_idx_list());

	return(v_col);
}

/** Adds a stored column definition to a table.
@param[in]	table		table
@param[in]	num_base	number of base columns. */
void
dict_mem_table_add_s_col(
	dict_table_t*	table,
	ulint		num_base)
{
	ulint	i = table->n_def - 1;
	dict_col_t*	col = dict_table_get_nth_col(table, i);
	dict_s_col_t	s_col;

	ut_ad(col != NULL);

	if (table->s_cols == NULL) {
		table->s_cols = UT_NEW_NOKEY(dict_s_col_list());
	}

	s_col.m_col = col;
	s_col.s_pos = i + table->n_v_def;

	if (num_base != 0) {
		s_col.base_col = static_cast<dict_col_t**>(mem_heap_zalloc(
			table->heap, num_base * sizeof(dict_col_t*)));
	} else {
		s_col.base_col = NULL;
	}

	s_col.num_base = num_base;
	table->s_cols->push_back(s_col);
}


/**********************************************************************//**
Renames a column of a table in the data dictionary cache. */
static MY_ATTRIBUTE((nonnull))
void
dict_mem_table_col_rename_low(
/*==========================*/
	dict_table_t*	table,	/*!< in/out: table */
	unsigned	i,	/*!< in: column offset corresponding to s */
	const char*	to,	/*!< in: new column name */
	const char*	s,	/*!< in: pointer to table->col_names */
	bool		is_virtual)
				/*!< in: if this is a virtual column */
{
	char*	t_col_names = const_cast<char*>(
		is_virtual ? table->v_col_names : table->col_names);
	ulint	n_col = is_virtual ? table->n_v_def : table->n_def;

	size_t from_len = strlen(s), to_len = strlen(to);

	ut_ad(i < table->n_def || is_virtual);
	ut_ad(i < table->n_v_def || !is_virtual);

	ut_ad(from_len <= NAME_LEN);
	ut_ad(to_len <= NAME_LEN);

	if (from_len == to_len) {
		/* The easy case: simply replace the column name in
		table->col_names. */
		strcpy(const_cast<char*>(s), to);
	} else {
		/* We need to adjust all affected index->field
		pointers, as in dict_index_add_col(). First, copy
		table->col_names. */
		ulint	prefix_len	= s - t_col_names;

		for (; i < n_col; i++) {
			s += strlen(s) + 1;
		}

		ulint	full_len	= s - t_col_names;
		char*	col_names;

		if (to_len > from_len) {
			ulint table_size_before_rename_col
                                = mem_heap_get_size(table->heap);
			col_names = static_cast<char*>(
				mem_heap_alloc(
					table->heap,
					full_len + to_len - from_len));
<<<<<<< HEAD

			memcpy(col_names, t_col_names, prefix_len);
=======
			ulint table_size_after_rename_col
                                = mem_heap_get_size(table->heap);
			if (table_size_before_rename_col
                                != table_size_after_rename_col) {
                                dict_sys->size +=
                                        table_size_after_rename_col
                                                - table_size_before_rename_col;
                        }
			memcpy(col_names, table->col_names, prefix_len);
>>>>>>> 81753e74
		} else {
			col_names = const_cast<char*>(t_col_names);
		}

		memcpy(col_names + prefix_len, to, to_len);
		memmove(col_names + prefix_len + to_len,
			t_col_names + (prefix_len + from_len),
			full_len - (prefix_len + from_len));

		/* Replace the field names in every index. */
		for (dict_index_t* index = dict_table_get_first_index(table);
		     index != NULL;
		     index = dict_table_get_next_index(index)) {
			ulint	n_fields = dict_index_get_n_fields(index);

			for (ulint i = 0; i < n_fields; i++) {
				dict_field_t*	field
					= dict_index_get_nth_field(
						index, i);

				/* if is_virtual and that in field->col does
				not match, continue */
				if ((!is_virtual) !=
				    (!dict_col_is_virtual(field->col))) {
					continue;
				}

				ulint		name_ofs
					= field->name - t_col_names;
				if (name_ofs <= prefix_len) {
					field->name = col_names + name_ofs;
				} else {
					ut_a(name_ofs < full_len);
					field->name = col_names
						+ name_ofs + to_len - from_len;
				}
			}
		}

		if (is_virtual) {
			table->v_col_names = col_names;
		} else {
			table->col_names = col_names;
		}
	}

	/* Virtual columns are not allowed for foreign key */
	if (is_virtual) {
		return;
	}

	dict_foreign_t*	foreign;

	/* Replace the field names in every foreign key constraint. */
	for (dict_foreign_set::iterator it = table->foreign_set.begin();
	     it != table->foreign_set.end();
	     ++it) {

		foreign = *it;

		for (unsigned f = 0; f < foreign->n_fields; f++) {
			/* These can point straight to
			table->col_names, because the foreign key
			constraints will be freed at the same time
			when the table object is freed. */
			foreign->foreign_col_names[f]
				= dict_index_get_nth_field(
					foreign->foreign_index, f)->name;
		}
	}

	for (dict_foreign_set::iterator it = table->referenced_set.begin();
	     it != table->referenced_set.end();
	     ++it) {

		foreign = *it;

		for (unsigned f = 0; f < foreign->n_fields; f++) {
			/* foreign->referenced_col_names[] need to be
			copies, because the constraint may become
			orphan when foreign_key_checks=0 and the
			parent table is dropped. */

			const char* col_name = dict_index_get_nth_field(
				foreign->referenced_index, f)->name;

			if (strcmp(foreign->referenced_col_names[f],
				   col_name)) {
				char**	rc = const_cast<char**>(
					foreign->referenced_col_names + f);
				size_t	col_name_len_1 = strlen(col_name) + 1;

				if (col_name_len_1 <= strlen(*rc) + 1) {
					memcpy(*rc, col_name, col_name_len_1);
				} else {
					*rc = static_cast<char*>(
						mem_heap_dup(
							foreign->heap,
							col_name,
							col_name_len_1));
				}
			}
		}
	}
}

/**********************************************************************//**
Renames a column of a table in the data dictionary cache. */
void
dict_mem_table_col_rename(
/*======================*/
	dict_table_t*	table,	/*!< in/out: table */
	ulint		nth_col,/*!< in: column index */
	const char*	from,	/*!< in: old column name */
	const char*	to,	/*!< in: new column name */
	bool		is_virtual)
				/*!< in: if this is a virtual column */
{
	const char*	s = is_virtual ? table->v_col_names : table->col_names;

	ut_ad((!is_virtual && nth_col < table->n_def)
	       || (is_virtual && nth_col < table->n_v_def));

	for (ulint i = 0; i < nth_col; i++) {
		size_t	len = strlen(s);
		ut_ad(len > 0);
		s += len + 1;
	}

	/* This could fail if the data dictionaries are out of sync.
	Proceed with the renaming anyway. */
	ut_ad(!strcmp(from, s));

	dict_mem_table_col_rename_low(table, static_cast<unsigned>(nth_col),
				      to, s, is_virtual);
}

/**********************************************************************//**
This function populates a dict_col_t memory structure with
supplied information. */
void
dict_mem_fill_column_struct(
/*========================*/
	dict_col_t*	column,		/*!< out: column struct to be
					filled */
	ulint		col_pos,	/*!< in: column position */
	ulint		mtype,		/*!< in: main data type */
	ulint		prtype,		/*!< in: precise type */
	ulint		col_len)	/*!< in: column length */
{
#ifndef UNIV_HOTBACKUP
	ulint	mbminlen;
	ulint	mbmaxlen;
#endif /* !UNIV_HOTBACKUP */

	column->ind = (unsigned int) col_pos;
	column->ord_part = 0;
	column->max_prefix = 0;
	column->mtype = (unsigned int) mtype;
	column->prtype = (unsigned int) prtype;
	column->len = (unsigned int) col_len;
#ifndef UNIV_HOTBACKUP
        dtype_get_mblen(mtype, prtype, &mbminlen, &mbmaxlen);
	dict_col_set_mbminmaxlen(column, mbminlen, mbmaxlen);
#endif /* !UNIV_HOTBACKUP */
}

/**********************************************************************//**
Creates an index memory object.
@return own: index object */
dict_index_t*
dict_mem_index_create(
/*==================*/
	const char*	table_name,	/*!< in: table name */
	const char*	index_name,	/*!< in: index name */
	ulint		space,		/*!< in: space where the index tree is
					placed, ignored if the index is of
					the clustered type */
	ulint		type,		/*!< in: DICT_UNIQUE,
					DICT_CLUSTERED, ... ORed */
	ulint		n_fields)	/*!< in: number of fields */
{
	dict_index_t*	index;
	mem_heap_t*	heap;

	ut_ad(table_name && index_name);

	heap = mem_heap_create(DICT_HEAP_SIZE);

	index = static_cast<dict_index_t*>(
		mem_heap_zalloc(heap, sizeof(*index)));

	dict_mem_fill_index_struct(index, heap, table_name, index_name,
				   space, type, n_fields);

	dict_index_zip_pad_mutex_create_lazy(index);

	if (type & DICT_SPATIAL) {
		mutex_create(LATCH_ID_RTR_SSN_MUTEX, &index->rtr_ssn.mutex);
		index->rtr_track = static_cast<rtr_info_track_t*>(
					mem_heap_alloc(
						heap,
						sizeof(*index->rtr_track)));
		mutex_create(LATCH_ID_RTR_ACTIVE_MUTEX,
			     &index->rtr_track->rtr_active_mutex);
		index->rtr_track->rtr_active = UT_NEW_NOKEY(rtr_info_active());
	}

	return(index);
}

#ifndef UNIV_HOTBACKUP
/**********************************************************************//**
Creates and initializes a foreign constraint memory object.
@return own: foreign constraint struct */
dict_foreign_t*
dict_mem_foreign_create(void)
/*=========================*/
{
	dict_foreign_t*	foreign;
	mem_heap_t*	heap;
	DBUG_ENTER("dict_mem_foreign_create");

	heap = mem_heap_create(100);

	foreign = static_cast<dict_foreign_t*>(
		mem_heap_zalloc(heap, sizeof(dict_foreign_t)));

	foreign->heap = heap;

	foreign->v_cols = NULL;

	DBUG_PRINT("dict_mem_foreign_create", ("heap: %p", heap));

	DBUG_RETURN(foreign);
}

/**********************************************************************//**
Sets the foreign_table_name_lookup pointer based on the value of
lower_case_table_names.  If that is 0 or 1, foreign_table_name_lookup
will point to foreign_table_name.  If 2, then another string is
allocated from foreign->heap and set to lower case. */
void
dict_mem_foreign_table_name_lookup_set(
/*===================================*/
	dict_foreign_t*	foreign,	/*!< in/out: foreign struct */
	ibool		do_alloc)	/*!< in: is an alloc needed */
{
	if (innobase_get_lower_case_table_names() == 2) {
		if (do_alloc) {
			ulint	len;

			len = strlen(foreign->foreign_table_name) + 1;

			foreign->foreign_table_name_lookup =
				static_cast<char*>(
					mem_heap_alloc(foreign->heap, len));
		}
		strcpy(foreign->foreign_table_name_lookup,
		       foreign->foreign_table_name);
		innobase_casedn_str(foreign->foreign_table_name_lookup);
	} else {
		foreign->foreign_table_name_lookup
			= foreign->foreign_table_name;
	}
}

/**********************************************************************//**
Sets the referenced_table_name_lookup pointer based on the value of
lower_case_table_names.  If that is 0 or 1, referenced_table_name_lookup
will point to referenced_table_name.  If 2, then another string is
allocated from foreign->heap and set to lower case. */
void
dict_mem_referenced_table_name_lookup_set(
/*======================================*/
	dict_foreign_t*	foreign,	/*!< in/out: foreign struct */
	ibool		do_alloc)	/*!< in: is an alloc needed */
{
	if (innobase_get_lower_case_table_names() == 2) {
		if (do_alloc) {
			ulint	len;

			len = strlen(foreign->referenced_table_name) + 1;

			foreign->referenced_table_name_lookup =
				static_cast<char*>(
					mem_heap_alloc(foreign->heap, len));
		}
		strcpy(foreign->referenced_table_name_lookup,
		       foreign->referenced_table_name);
		innobase_casedn_str(foreign->referenced_table_name_lookup);
	} else {
		foreign->referenced_table_name_lookup
			= foreign->referenced_table_name;
	}
}

/** Fill the virtual column set with virtual column information
present in the given virtual index.
@param[in]	index	virtual index
@param[out]	v_cols	virtual column set. */
static
void
dict_mem_fill_vcol_has_index(
	const dict_index_t*	index,
	dict_vcol_set**		v_cols)
{
	for (ulint i = 0; i < index->table->n_v_cols; i++) {
		dict_v_col_t*	v_col = dict_table_get_nth_v_col(
					index->table, i);
		if (!v_col->m_col.ord_part) {
			continue;
		}

		dict_v_idx_list::iterator it;
		for (it = v_col->v_indexes->begin();
		     it != v_col->v_indexes->end(); ++it) {
			dict_v_idx_t	v_idx = *it;

			if (v_idx.index != index) {
				continue;
			}

			if (*v_cols == NULL) {
				*v_cols = UT_NEW_NOKEY(dict_vcol_set());
			}

			(*v_cols)->insert(v_col);
		}
	}
}

/** Fill the virtual column set with the virtual column of the index
if the index contains given column name.
@param[in]	col_name	column name
@param[in]	table		innodb table object
@param[out]	v_cols		set of virtual column information. */
static
void
dict_mem_fill_vcol_from_v_indexes(
	const char*		col_name,
	const dict_table_t*	table,
	dict_vcol_set**		v_cols)
{
	/* virtual column can't be Primary Key, so start with
	secondary index */
	for (dict_index_t* index = dict_table_get_next_index(
			dict_table_get_first_index(table));
		index;
		index = dict_table_get_next_index(index)) {

		/* Skip if the index have newly added
		virtual column because field name is NULL.
		Later virtual column set will be
		refreshed during loading of table. */
		if (!dict_index_has_virtual(index)
		    || index->has_new_v_col) {
			continue;
		}

		for (ulint i = 0; i < index->n_fields; i++) {
			dict_field_t*	field =
				dict_index_get_nth_field(index, i);

			if (strcmp(field->name, col_name) == 0) {
				dict_mem_fill_vcol_has_index(
					index, v_cols);
			}
		}
	}
}

/** Fill the virtual column set with virtual columns which have base columns
as the given col_name
@param[in]	col_name	column name
@param[in]	table		table object
@param[out]	v_cols		set of virtual columns. */
static
void
dict_mem_fill_vcol_set_for_base_col(
	const char*		col_name,
	const dict_table_t*	table,
	dict_vcol_set**		v_cols)
{
	for (ulint i = 0; i < table->n_v_cols; i++) {
		dict_v_col_t*	v_col = dict_table_get_nth_v_col(table, i);

		if (!v_col->m_col.ord_part) {
			continue;
		}

		for (ulint j = 0; j < v_col->num_base; j++) {
			if (strcmp(col_name, dict_table_get_col_name(
					table,
					v_col->base_col[j]->ind)) == 0) {

				if (*v_cols == NULL) {
					*v_cols = UT_NEW_NOKEY(dict_vcol_set());
				}

				(*v_cols)->insert(v_col);
			}
		}
	}
}

/** Fills the dependent virtual columns in a set.
Reason for being dependent are
1) FK can be present on base column of virtual columns
2) FK can be present on column which is a part of virtual index
@param[in,out]  foreign foreign key information. */
void
dict_mem_foreign_fill_vcol_set(
        dict_foreign_t* foreign)
{
	ulint	type = foreign->type;

	if (type == 0) {
		return;
	}

	for (ulint i = 0; i < foreign->n_fields; i++) {
		/** FK can be present on base columns
		of virtual columns. */
		dict_mem_fill_vcol_set_for_base_col(
			foreign->foreign_col_names[i],
			foreign->foreign_table,
			&foreign->v_cols);

		/** FK can be present on the columns
		which can be a part of virtual index. */
		dict_mem_fill_vcol_from_v_indexes(
			foreign->foreign_col_names[i],
			foreign->foreign_table,
			&foreign->v_cols);
	}
}

/** Fill virtual columns set in each fk constraint present in the table.
@param[in,out]	table	innodb table object. */
void
dict_mem_table_fill_foreign_vcol_set(
	dict_table_t*	table)
{
	dict_foreign_set	fk_set = table->foreign_set;
	dict_foreign_t*		foreign;

	dict_foreign_set::iterator it;
	for (it = fk_set.begin(); it != fk_set.end(); ++it) {
		foreign = *it;

		dict_mem_foreign_fill_vcol_set(foreign);
	}
}

/** Free the vcol_set from all foreign key constraint on the table.
@param[in,out]	table	innodb table object. */
void
dict_mem_table_free_foreign_vcol_set(
	dict_table_t*	table)
{
	dict_foreign_set	fk_set = table->foreign_set;
	dict_foreign_t*		foreign;

	dict_foreign_set::iterator it;
	for (it = fk_set.begin(); it != fk_set.end(); ++it) {

		foreign = *it;

		if (foreign->v_cols != NULL) {
			UT_DELETE(foreign->v_cols);
			foreign->v_cols = NULL;
		}
	}
}

#endif /* !UNIV_HOTBACKUP */

/**********************************************************************//**
Adds a field definition to an index. NOTE: does not take a copy
of the column name if the field is a column. The memory occupied
by the column name may be released only after publishing the index. */
void
dict_mem_index_add_field(
/*=====================*/
	dict_index_t*	index,		/*!< in: index */
	const char*	name,		/*!< in: column name */
	ulint		prefix_len)	/*!< in: 0 or the column prefix length
					in a MySQL index like
					INDEX (textcol(25)) */
{
	dict_field_t*	field;

	ut_ad(index);
	ut_ad(index->magic_n == DICT_INDEX_MAGIC_N);

	index->n_def++;

	field = dict_index_get_nth_field(index, index->n_def - 1);

	field->name = name;
	field->prefix_len = (unsigned int) prefix_len;
}

/**********************************************************************//**
Frees an index memory object. */
void
dict_mem_index_free(
/*================*/
	dict_index_t*	index)	/*!< in: index */
{
	ut_ad(index);
	ut_ad(index->magic_n == DICT_INDEX_MAGIC_N);

	dict_index_zip_pad_mutex_destroy(index);

	if (dict_index_is_spatial(index)) {
		rtr_info_active::iterator	it;
		rtr_info_t*			rtr_info;

		for (it = index->rtr_track->rtr_active->begin();
		     it != index->rtr_track->rtr_active->end(); ++it) {
			rtr_info = *it;

			rtr_info->index = NULL;
		}

		mutex_destroy(&index->rtr_ssn.mutex);
		mutex_destroy(&index->rtr_track->rtr_active_mutex);
		UT_DELETE(index->rtr_track->rtr_active);
	}

	mem_heap_free(index->heap);
}

/** Create a temporary tablename like "#sql-ibtid-inc where
  tid = the Table ID
  inc = a randomly initialized number that is incremented for each file
The table ID is a 64 bit integer, can use up to 20 digits, and is
initialized at bootstrap. The second number is 32 bits, can use up to 10
digits, and is initialized at startup to a randomly distributed number.
It is hoped that the combination of these two numbers will provide a
reasonably unique temporary file name.
@param[in]	heap	A memory heap
@param[in]	dbtab	Table name in the form database/table name
@param[in]	id	Table id
@return A unique temporary tablename suitable for InnoDB use */
char*
dict_mem_create_temporary_tablename(
	mem_heap_t*	heap,
	const char*	dbtab,
	table_id_t	id)
{
	size_t		size;
	char*		name;
	const char*	dbend   = strchr(dbtab, '/');
	ut_ad(dbend);
	size_t		dblen   = dbend - dbtab + 1;

	/* Increment a randomly initialized  number for each temp file. */
	os_atomic_increment_uint32(&dict_temp_file_num, 1);

	size = dblen + (sizeof(TEMP_FILE_PREFIX) + 3 + 20 + 1 + 10);
	name = static_cast<char*>(mem_heap_alloc(heap, size));
	memcpy(name, dbtab, dblen);
	ut_snprintf(name + dblen, size - dblen,
		    TEMP_FILE_PREFIX_INNODB UINT64PF "-" UINT32PF,
		    id, dict_temp_file_num);

	return(name);
}

/** Initialize dict memory variables */
void
dict_mem_init(void)
{
	/* Initialize a randomly distributed temporary file number */
	ib_uint32_t	now = static_cast<ib_uint32_t>(ut_time());

	const byte*	buf = reinterpret_cast<const byte*>(&now);

	dict_temp_file_num = ut_crc32(buf, sizeof(now));

	DBUG_PRINT("dict_mem_init",
		   ("Starting Temporary file number is " UINT32PF,
		   dict_temp_file_num));
}

/** Validate the search order in the foreign key set.
@param[in]	fk_set	the foreign key set to be validated
@return true if search order is fine in the set, false otherwise. */
bool
dict_foreign_set_validate(
	const dict_foreign_set&	fk_set)
{
	dict_foreign_not_exists	not_exists(fk_set);

	dict_foreign_set::iterator it = std::find_if(
		fk_set.begin(), fk_set.end(), not_exists);

	if (it == fk_set.end()) {
		return(true);
	}

	dict_foreign_t*	foreign = *it;
	std::cerr << "Foreign key lookup failed: " << *foreign;
	std::cerr << fk_set;
	ut_ad(0);
	return(false);
}

/** Validate the search order in the foreign key sets of the table
(foreign_set and referenced_set).
@param[in]	table	table whose foreign key sets are to be validated
@return true if foreign key sets are fine, false otherwise. */
bool
dict_foreign_set_validate(
	const dict_table_t&	table)
{
	return(dict_foreign_set_validate(table.foreign_set)
	       && dict_foreign_set_validate(table.referenced_set));
}

std::ostream&
operator<< (std::ostream& out, const dict_foreign_t& foreign)
{
	out << "[dict_foreign_t: id='" << foreign.id << "'";

	if (foreign.foreign_table_name != NULL) {
		out << ",for: '" << foreign.foreign_table_name << "'";
	}

	out << "]";
	return(out);
}

std::ostream&
operator<< (std::ostream& out, const dict_foreign_set& fk_set)
{
	out << "[dict_foreign_set:";
	std::for_each(fk_set.begin(), fk_set.end(), dict_foreign_print(out));
	out << "]" << std::endl;
	return(out);
}
<|MERGE_RESOLUTION|>--- conflicted
+++ resolved
@@ -476,25 +476,20 @@
 
 		if (to_len > from_len) {
 			ulint table_size_before_rename_col
-                                = mem_heap_get_size(table->heap);
+				= mem_heap_get_size(table->heap);
 			col_names = static_cast<char*>(
 				mem_heap_alloc(
 					table->heap,
 					full_len + to_len - from_len));
-<<<<<<< HEAD
-
+			ulint table_size_after_rename_col
+				= mem_heap_get_size(table->heap);
+			if (table_size_before_rename_col
+				!= table_size_after_rename_col) {
+				dict_sys->size +=
+					table_size_after_rename_col
+						- table_size_before_rename_col;
+			}
 			memcpy(col_names, t_col_names, prefix_len);
-=======
-			ulint table_size_after_rename_col
-                                = mem_heap_get_size(table->heap);
-			if (table_size_before_rename_col
-                                != table_size_after_rename_col) {
-                                dict_sys->size +=
-                                        table_size_after_rename_col
-                                                - table_size_before_rename_col;
-                        }
-			memcpy(col_names, table->col_names, prefix_len);
->>>>>>> 81753e74
 		} else {
 			col_names = const_cast<char*>(t_col_names);
 		}
@@ -627,6 +622,7 @@
 	/* This could fail if the data dictionaries are out of sync.
 	Proceed with the renaming anyway. */
 	ut_ad(!strcmp(from, s));
+
 
 	dict_mem_table_col_rename_low(table, static_cast<unsigned>(nth_col),
 				      to, s, is_virtual);
