--- conflicted
+++ resolved
@@ -1,13 +1,9 @@
 /****************************************************************************
- Copyright (c) 2007, 2022, Oracle and/or its affiliates.
-
-<<<<<<< HEAD
+ Copyright (c) 2007, 2023, Oracle and/or its affiliates.
+
  This program is free software; you can redistribute it and/or modify it under
  the terms of the GNU General Public License, version 2.0, as published by the
  Free Software Foundation.
-=======
-Copyright (c) 2007, 2023, Oracle and/or its affiliates.
->>>>>>> 7e1ce704
 
  This program is also distributed with certain software (including but not
  limited to OpenSSL) that is licensed under separate terms, as designated in a
