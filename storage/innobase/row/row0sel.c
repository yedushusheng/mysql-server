/*****************************************************************************

Copyright (c) 1997, 2011, Oracle and/or its affiliates. All Rights Reserved.
Copyright (c) 2008, Google Inc.

Portions of this file contain modifications contributed and copyrighted by
Google, Inc. Those modifications are gratefully acknowledged and are described
briefly in the InnoDB documentation. The contributions by Google are
incorporated with their permission, and subject to the conditions contained in
the file COPYING.Google.

This program is free software; you can redistribute it and/or modify it under
the terms of the GNU General Public License as published by the Free Software
Foundation; version 2 of the License.

This program is distributed in the hope that it will be useful, but WITHOUT
ANY WARRANTY; without even the implied warranty of MERCHANTABILITY or FITNESS
FOR A PARTICULAR PURPOSE. See the GNU General Public License for more details.

You should have received a copy of the GNU General Public License along with
this program; if not, write to the Free Software Foundation, Inc., 59 Temple
Place, Suite 330, Boston, MA 02111-1307 USA

*****************************************************************************/

/***************************************************//**
@file row/row0sel.c
Select

Created 12/19/1997 Heikki Tuuri
*******************************************************/

#include "row0sel.h"

#ifdef UNIV_NONINL
#include "row0sel.ic"
#endif

#include "dict0dict.h"
#include "dict0boot.h"
#include "trx0undo.h"
#include "trx0trx.h"
#include "btr0btr.h"
#include "btr0cur.h"
#include "btr0sea.h"
#include "mach0data.h"
#include "que0que.h"
#include "row0upd.h"
#include "row0row.h"
#include "row0vers.h"
#include "rem0cmp.h"
#include "lock0lock.h"
#include "eval0eval.h"
#include "pars0sym.h"
#include "pars0pars.h"
#include "row0mysql.h"
#include "read0read.h"
#include "buf0lru.h"
#include "ha_prototypes.h"

#include "my_compare.h" /* enum icp_result */

/* Maximum number of rows to prefetch; MySQL interface has another parameter */
#define SEL_MAX_N_PREFETCH	16

/* Number of rows fetched, after which to start prefetching; MySQL interface
has another parameter */
#define SEL_PREFETCH_LIMIT	1

/* When a select has accessed about this many pages, it returns control back
to que_run_threads: this is to allow canceling runaway queries */

#define SEL_COST_LIMIT	100

/* Flags for search shortcut */
#define SEL_FOUND	0
#define	SEL_EXHAUSTED	1
#define SEL_RETRY	2

/********************************************************************//**
Returns TRUE if the user-defined column in a secondary index record
is alphabetically the same as the corresponding BLOB column in the clustered
index record.
NOTE: the comparison is NOT done as a binary comparison, but character
fields are compared with collation!
@return	TRUE if the columns are equal */
static
ibool
row_sel_sec_rec_is_for_blob(
/*========================*/
	ulint		mtype,		/*!< in: main type */
	ulint		prtype,		/*!< in: precise type */
	ulint		mbminmaxlen,	/*!< in: minimum and maximum length of
					a multi-byte character */
	const byte*	clust_field,	/*!< in: the locally stored part of
					the clustered index column, including
					the BLOB pointer; the clustered
					index record must be covered by
					a lock or a page latch to protect it
					against deletion (rollback or purge) */
	ulint		clust_len,	/*!< in: length of clust_field */
	const byte*	sec_field,	/*!< in: column in secondary index */
	ulint		sec_len,	/*!< in: length of sec_field */
	dict_table_t*	table)		/*!< in: table */
{
	ulint	len;
	byte	buf[REC_VERSION_56_MAX_INDEX_COL_LEN];
	ulint	zip_size = dict_table_flags_to_zip_size(table->flags);
	ulint	max_prefix_len = DICT_MAX_FIELD_LEN_BY_FORMAT(table);

	ut_a(clust_len >= BTR_EXTERN_FIELD_REF_SIZE);

	if (UNIV_UNLIKELY
	    (!memcmp(clust_field + clust_len - BTR_EXTERN_FIELD_REF_SIZE,
		     field_ref_zero, BTR_EXTERN_FIELD_REF_SIZE))) {
		/* The externally stored field was not written yet.
		This record should only be seen by
		recv_recovery_rollback_active() or any
		TRX_ISO_READ_UNCOMMITTED transactions. */
		return(FALSE);
	}

	len = btr_copy_externally_stored_field_prefix(buf, max_prefix_len,
						      zip_size,
						      clust_field, clust_len);

	if (UNIV_UNLIKELY(len == 0)) {
		/* The BLOB was being deleted as the server crashed.
		There should not be any secondary index records
		referring to this clustered index record, because
		btr_free_externally_stored_field() is called after all
		secondary index entries of the row have been purged. */
		return(FALSE);
	}

	len = dtype_get_at_most_n_mbchars(prtype, mbminmaxlen,
					  sec_len, len, (const char*) buf);

	return(!cmp_data_data(mtype, prtype, buf, len, sec_field, sec_len));
}

/********************************************************************//**
Returns TRUE if the user-defined column values in a secondary index record
are alphabetically the same as the corresponding columns in the clustered
index record.
NOTE: the comparison is NOT done as a binary comparison, but character
fields are compared with collation!
@return TRUE if the secondary record is equal to the corresponding
fields in the clustered record, when compared with collation;
FALSE if not equal or if the clustered record has been marked for deletion */
static
ibool
row_sel_sec_rec_is_for_clust_rec(
/*=============================*/
	const rec_t*	sec_rec,	/*!< in: secondary index record */
	dict_index_t*	sec_index,	/*!< in: secondary index */
	const rec_t*	clust_rec,	/*!< in: clustered index record;
					must be protected by a lock or
					a page latch against deletion
					in rollback or purge */
	dict_index_t*	clust_index)	/*!< in: clustered index */
{
	const byte*	sec_field;
	ulint		sec_len;
	const byte*	clust_field;
	ulint		n;
	ulint		i;
	mem_heap_t*	heap		= NULL;
	ulint		clust_offsets_[REC_OFFS_NORMAL_SIZE];
	ulint		sec_offsets_[REC_OFFS_SMALL_SIZE];
	ulint*		clust_offs	= clust_offsets_;
	ulint*		sec_offs	= sec_offsets_;
	ibool		is_equal	= TRUE;

	rec_offs_init(clust_offsets_);
	rec_offs_init(sec_offsets_);

	if (rec_get_deleted_flag(clust_rec,
				 dict_table_is_comp(clust_index->table))) {

		/* The clustered index record is delete-marked;
		it is not visible in the read view.  Besides,
		if there are any externally stored columns,
		some of them may have already been purged. */
		return(FALSE);
	}

	clust_offs = rec_get_offsets(clust_rec, clust_index, clust_offs,
				     ULINT_UNDEFINED, &heap);
	sec_offs = rec_get_offsets(sec_rec, sec_index, sec_offs,
				   ULINT_UNDEFINED, &heap);

	n = dict_index_get_n_ordering_defined_by_user(sec_index);

	for (i = 0; i < n; i++) {
		const dict_field_t*	ifield;
		const dict_col_t*	col;
		ulint			clust_pos;
		ulint			clust_len;
		ulint			len;

		ifield = dict_index_get_nth_field(sec_index, i);
		col = dict_field_get_col(ifield);
		clust_pos = dict_col_get_clust_pos(col, clust_index);

		clust_field = rec_get_nth_field(
			clust_rec, clust_offs, clust_pos, &clust_len);
		sec_field = rec_get_nth_field(sec_rec, sec_offs, i, &sec_len);

		len = clust_len;

		if (ifield->prefix_len > 0 && len != UNIV_SQL_NULL) {

			if (rec_offs_nth_extern(clust_offs, clust_pos)) {
				len -= BTR_EXTERN_FIELD_REF_SIZE;
			}

			len = dtype_get_at_most_n_mbchars(
				col->prtype, col->mbminmaxlen,
				ifield->prefix_len, len, (char*) clust_field);

			if (rec_offs_nth_extern(clust_offs, clust_pos)
			    && len < sec_len) {
				if (!row_sel_sec_rec_is_for_blob(
					    col->mtype, col->prtype,
					    col->mbminmaxlen,
					    clust_field, clust_len,
					    sec_field, sec_len,
					    clust_index->table)) {
					goto inequal;
				}

				continue;
			}
		}

		if (0 != cmp_data_data(col->mtype, col->prtype,
				       clust_field, len,
				       sec_field, sec_len)) {
inequal:
			is_equal = FALSE;
			goto func_exit;
		}
	}

func_exit:
	if (UNIV_LIKELY_NULL(heap)) {
		mem_heap_free(heap);
	}
	return(is_equal);
}

/*********************************************************************//**
Creates a select node struct.
@return	own: select node struct */
UNIV_INTERN
sel_node_t*
sel_node_create(
/*============*/
	mem_heap_t*	heap)	/*!< in: memory heap where created */
{
	sel_node_t*	node;

	node = mem_heap_alloc(heap, sizeof(sel_node_t));
	node->common.type = QUE_NODE_SELECT;
	node->state = SEL_NODE_OPEN;

	node->plans = NULL;

	return(node);
}

/*********************************************************************//**
Frees the memory private to a select node when a query graph is freed,
does not free the heap where the node was originally created. */
UNIV_INTERN
void
sel_node_free_private(
/*==================*/
	sel_node_t*	node)	/*!< in: select node struct */
{
	ulint	i;
	plan_t*	plan;

	if (node->plans != NULL) {
		for (i = 0; i < node->n_tables; i++) {
			plan = sel_node_get_nth_plan(node, i);

			btr_pcur_close(&(plan->pcur));
			btr_pcur_close(&(plan->clust_pcur));

			if (plan->old_vers_heap) {
				mem_heap_free(plan->old_vers_heap);
			}
		}
	}
}

/*********************************************************************//**
Evaluates the values in a select list. If there are aggregate functions,
their argument value is added to the aggregate total. */
UNIV_INLINE
void
sel_eval_select_list(
/*=================*/
	sel_node_t*	node)	/*!< in: select node */
{
	que_node_t*	exp;

	exp = node->select_list;

	while (exp) {
		eval_exp(exp);

		exp = que_node_get_next(exp);
	}
}

/*********************************************************************//**
Assigns the values in the select list to the possible into-variables in
SELECT ... INTO ... */
UNIV_INLINE
void
sel_assign_into_var_values(
/*=======================*/
	sym_node_t*	var,	/*!< in: first variable in a list of variables */
	sel_node_t*	node)	/*!< in: select node */
{
	que_node_t*	exp;

	if (var == NULL) {

		return;
	}

	exp = node->select_list;

	while (var) {
		ut_ad(exp);

		eval_node_copy_val(var->alias, exp);

		exp = que_node_get_next(exp);
		var = que_node_get_next(var);
	}
}

/*********************************************************************//**
Resets the aggregate value totals in the select list of an aggregate type
query. */
UNIV_INLINE
void
sel_reset_aggregate_vals(
/*=====================*/
	sel_node_t*	node)	/*!< in: select node */
{
	func_node_t*	func_node;

	ut_ad(node->is_aggregate);

	func_node = node->select_list;

	while (func_node) {
		eval_node_set_int_val(func_node, 0);

		func_node = que_node_get_next(func_node);
	}

	node->aggregate_already_fetched = FALSE;
}

/*********************************************************************//**
Copies the input variable values when an explicit cursor is opened. */
UNIV_INLINE
void
row_sel_copy_input_variable_vals(
/*=============================*/
	sel_node_t*	node)	/*!< in: select node */
{
	sym_node_t*	var;

	var = UT_LIST_GET_FIRST(node->copy_variables);

	while (var) {
		eval_node_copy_val(var, var->alias);

		var->indirection = NULL;

		var = UT_LIST_GET_NEXT(col_var_list, var);
	}
}

/*********************************************************************//**
Fetches the column values from a record. */
static
void
row_sel_fetch_columns(
/*==================*/
	dict_index_t*	index,	/*!< in: record index */
	const rec_t*	rec,	/*!< in: record in a clustered or non-clustered
				index; must be protected by a page latch */
	const ulint*	offsets,/*!< in: rec_get_offsets(rec, index) */
	sym_node_t*	column)	/*!< in: first column in a column list, or
				NULL */
{
	dfield_t*	val;
	ulint		index_type;
	ulint		field_no;
	const byte*	data;
	ulint		len;

	ut_ad(rec_offs_validate(rec, index, offsets));

	if (dict_index_is_clust(index)) {
		index_type = SYM_CLUST_FIELD_NO;
	} else {
		index_type = SYM_SEC_FIELD_NO;
	}

	while (column) {
		mem_heap_t*	heap = NULL;
		ibool		needs_copy;

		field_no = column->field_nos[index_type];

		if (field_no != ULINT_UNDEFINED) {

			if (UNIV_UNLIKELY(rec_offs_nth_extern(offsets,
							      field_no))) {

				/* Copy an externally stored field to the
				temporary heap, if possible. */

				heap = mem_heap_create(1);

				data = btr_rec_copy_externally_stored_field(
					rec, offsets,
					dict_table_zip_size(index->table),
					field_no, &len, heap);

				/* data == NULL means that the
				externally stored field was not
				written yet. This record
				should only be seen by
				recv_recovery_rollback_active() or any
				TRX_ISO_READ_UNCOMMITTED
				transactions. The InnoDB SQL parser
				(the sole caller of this function)
				does not implement READ UNCOMMITTED,
				and it is not involved during rollback. */
				ut_a(data);
				ut_a(len != UNIV_SQL_NULL);

				needs_copy = TRUE;
			} else {
				data = rec_get_nth_field(rec, offsets,
							 field_no, &len);

				needs_copy = column->copy_val;
			}

			if (needs_copy) {
				eval_node_copy_and_alloc_val(column, data,
							     len);
			} else {
				val = que_node_get_val(column);
				dfield_set_data(val, data, len);
			}

			if (UNIV_LIKELY_NULL(heap)) {
				mem_heap_free(heap);
			}
		}

		column = UT_LIST_GET_NEXT(col_var_list, column);
	}
}

/*********************************************************************//**
Allocates a prefetch buffer for a column when prefetch is first time done. */
static
void
sel_col_prefetch_buf_alloc(
/*=======================*/
	sym_node_t*	column)	/*!< in: symbol table node for a column */
{
	sel_buf_t*	sel_buf;
	ulint		i;

	ut_ad(que_node_get_type(column) == QUE_NODE_SYMBOL);

	column->prefetch_buf = mem_alloc(SEL_MAX_N_PREFETCH
					 * sizeof(sel_buf_t));
	for (i = 0; i < SEL_MAX_N_PREFETCH; i++) {
		sel_buf = column->prefetch_buf + i;

		sel_buf->data = NULL;

		sel_buf->val_buf_size = 0;
	}
}

/*********************************************************************//**
Frees a prefetch buffer for a column, including the dynamically allocated
memory for data stored there. */
UNIV_INTERN
void
sel_col_prefetch_buf_free(
/*======================*/
	sel_buf_t*	prefetch_buf)	/*!< in, own: prefetch buffer */
{
	sel_buf_t*	sel_buf;
	ulint		i;

	for (i = 0; i < SEL_MAX_N_PREFETCH; i++) {
		sel_buf = prefetch_buf + i;

		if (sel_buf->val_buf_size > 0) {

			mem_free(sel_buf->data);
		}
	}
}

/*********************************************************************//**
Pops the column values for a prefetched, cached row from the column prefetch
buffers and places them to the val fields in the column nodes. */
static
void
sel_dequeue_prefetched_row(
/*=======================*/
	plan_t*	plan)	/*!< in: plan node for a table */
{
	sym_node_t*	column;
	sel_buf_t*	sel_buf;
	dfield_t*	val;
	byte*		data;
	ulint		len;
	ulint		val_buf_size;

	ut_ad(plan->n_rows_prefetched > 0);

	column = UT_LIST_GET_FIRST(plan->columns);

	while (column) {
		val = que_node_get_val(column);

		if (!column->copy_val) {
			/* We did not really push any value for the
			column */

			ut_ad(!column->prefetch_buf);
			ut_ad(que_node_get_val_buf_size(column) == 0);
			ut_d(dfield_set_null(val));

			goto next_col;
		}

		ut_ad(column->prefetch_buf);
		ut_ad(!dfield_is_ext(val));

		sel_buf = column->prefetch_buf + plan->first_prefetched;

		data = sel_buf->data;
		len = sel_buf->len;
		val_buf_size = sel_buf->val_buf_size;

		/* We must keep track of the allocated memory for
		column values to be able to free it later: therefore
		we swap the values for sel_buf and val */

		sel_buf->data = dfield_get_data(val);
		sel_buf->len = dfield_get_len(val);
		sel_buf->val_buf_size = que_node_get_val_buf_size(column);

		dfield_set_data(val, data, len);
		que_node_set_val_buf_size(column, val_buf_size);
next_col:
		column = UT_LIST_GET_NEXT(col_var_list, column);
	}

	plan->n_rows_prefetched--;

	plan->first_prefetched++;
}

/*********************************************************************//**
Pushes the column values for a prefetched, cached row to the column prefetch
buffers from the val fields in the column nodes. */
UNIV_INLINE
void
sel_enqueue_prefetched_row(
/*=======================*/
	plan_t*	plan)	/*!< in: plan node for a table */
{
	sym_node_t*	column;
	sel_buf_t*	sel_buf;
	dfield_t*	val;
	byte*		data;
	ulint		len;
	ulint		pos;
	ulint		val_buf_size;

	if (plan->n_rows_prefetched == 0) {
		pos = 0;
		plan->first_prefetched = 0;
	} else {
		pos = plan->n_rows_prefetched;

		/* We have the convention that pushing new rows starts only
		after the prefetch stack has been emptied: */

		ut_ad(plan->first_prefetched == 0);
	}

	plan->n_rows_prefetched++;

	ut_ad(pos < SEL_MAX_N_PREFETCH);

	column = UT_LIST_GET_FIRST(plan->columns);

	while (column) {
		if (!column->copy_val) {
			/* There is no sense to push pointers to database
			page fields when we do not keep latch on the page! */

			goto next_col;
		}

		if (!column->prefetch_buf) {
			/* Allocate a new prefetch buffer */

			sel_col_prefetch_buf_alloc(column);
		}

		sel_buf = column->prefetch_buf + pos;

		val = que_node_get_val(column);

		data = dfield_get_data(val);
		len = dfield_get_len(val);
		val_buf_size = que_node_get_val_buf_size(column);

		/* We must keep track of the allocated memory for
		column values to be able to free it later: therefore
		we swap the values for sel_buf and val */

		dfield_set_data(val, sel_buf->data, sel_buf->len);
		que_node_set_val_buf_size(column, sel_buf->val_buf_size);

		sel_buf->data = data;
		sel_buf->len = len;
		sel_buf->val_buf_size = val_buf_size;
next_col:
		column = UT_LIST_GET_NEXT(col_var_list, column);
	}
}

/*********************************************************************//**
Builds a previous version of a clustered index record for a consistent read
@return	DB_SUCCESS or error code */
static
ulint
row_sel_build_prev_vers(
/*====================*/
	read_view_t*	read_view,	/*!< in: read view */
	dict_index_t*	index,		/*!< in: plan node for table */
	rec_t*		rec,		/*!< in: record in a clustered index */
	ulint**		offsets,	/*!< in/out: offsets returned by
					rec_get_offsets(rec, plan->index) */
	mem_heap_t**	offset_heap,	/*!< in/out: memory heap from which
					the offsets are allocated */
	mem_heap_t**    old_vers_heap,  /*!< out: old version heap to use */
	rec_t**		old_vers,	/*!< out: old version, or NULL if the
					record does not exist in the view:
					i.e., it was freshly inserted
					afterwards */
	mtr_t*		mtr)		/*!< in: mtr */
{
	ulint	err;

	if (*old_vers_heap) {
		mem_heap_empty(*old_vers_heap);
	} else {
		*old_vers_heap = mem_heap_create(512);
	}

	err = row_vers_build_for_consistent_read(
		rec, mtr, index, offsets, read_view, offset_heap,
		*old_vers_heap, old_vers);
	return(err);
}

/*********************************************************************//**
Builds the last committed version of a clustered index record for a
semi-consistent read.
@return	DB_SUCCESS or error code */
static
ulint
row_sel_build_committed_vers_for_mysql(
/*===================================*/
	dict_index_t*	clust_index,	/*!< in: clustered index */
	row_prebuilt_t*	prebuilt,	/*!< in: prebuilt struct */
	const rec_t*	rec,		/*!< in: record in a clustered index */
	ulint**		offsets,	/*!< in/out: offsets returned by
					rec_get_offsets(rec, clust_index) */
	mem_heap_t**	offset_heap,	/*!< in/out: memory heap from which
					the offsets are allocated */
	const rec_t**	old_vers,	/*!< out: old version, or NULL if the
					record does not exist in the view:
					i.e., it was freshly inserted
					afterwards */
	mtr_t*		mtr)		/*!< in: mtr */
{
	ulint	err;

	if (prebuilt->old_vers_heap) {
		mem_heap_empty(prebuilt->old_vers_heap);
	} else {
		prebuilt->old_vers_heap = mem_heap_create(200);
	}

	err = row_vers_build_for_semi_consistent_read(
		rec, mtr, clust_index, offsets, offset_heap,
		prebuilt->old_vers_heap, old_vers);
	return(err);
}

/*********************************************************************//**
Tests the conditions which determine when the index segment we are searching
through has been exhausted.
@return	TRUE if row passed the tests */
UNIV_INLINE
ibool
row_sel_test_end_conds(
/*===================*/
	plan_t*	plan)	/*!< in: plan for the table; the column values must
			already have been retrieved and the right sides of
			comparisons evaluated */
{
	func_node_t*	cond;

	/* All conditions in end_conds are comparisons of a column to an
	expression */

	cond = UT_LIST_GET_FIRST(plan->end_conds);

	while (cond) {
		/* Evaluate the left side of the comparison, i.e., get the
		column value if there is an indirection */

		eval_sym(cond->args);

		/* Do the comparison */

		if (!eval_cmp(cond)) {

			return(FALSE);
		}

		cond = UT_LIST_GET_NEXT(cond_list, cond);
	}

	return(TRUE);
}

/*********************************************************************//**
Tests the other conditions.
@return	TRUE if row passed the tests */
UNIV_INLINE
ibool
row_sel_test_other_conds(
/*=====================*/
	plan_t*	plan)	/*!< in: plan for the table; the column values must
			already have been retrieved */
{
	func_node_t*	cond;

	cond = UT_LIST_GET_FIRST(plan->other_conds);

	while (cond) {
		eval_exp(cond);

		if (!eval_node_get_ibool_val(cond)) {

			return(FALSE);
		}

		cond = UT_LIST_GET_NEXT(cond_list, cond);
	}

	return(TRUE);
}

/*********************************************************************//**
Retrieves the clustered index record corresponding to a record in a
non-clustered index. Does the necessary locking.
@return	DB_SUCCESS or error code */
static
ulint
row_sel_get_clust_rec(
/*==================*/
	sel_node_t*	node,	/*!< in: select_node */
	plan_t*		plan,	/*!< in: plan node for table */
	rec_t*		rec,	/*!< in: record in a non-clustered index */
	que_thr_t*	thr,	/*!< in: query thread */
	rec_t**		out_rec,/*!< out: clustered record or an old version of
				it, NULL if the old version did not exist
				in the read view, i.e., it was a fresh
				inserted version */
	mtr_t*		mtr)	/*!< in: mtr used to get access to the
				non-clustered record; the same mtr is used to
				access the clustered index */
{
	dict_index_t*	index;
	rec_t*		clust_rec;
	rec_t*		old_vers;
	ulint		err;
	mem_heap_t*	heap		= NULL;
	ulint		offsets_[REC_OFFS_NORMAL_SIZE];
	ulint*		offsets		= offsets_;
	rec_offs_init(offsets_);

	*out_rec = NULL;

	offsets = rec_get_offsets(rec,
				  btr_pcur_get_btr_cur(&plan->pcur)->index,
				  offsets, ULINT_UNDEFINED, &heap);

	row_build_row_ref_fast(plan->clust_ref, plan->clust_map, rec, offsets);

	index = dict_table_get_first_index(plan->table);

	btr_pcur_open_with_no_init(index, plan->clust_ref, PAGE_CUR_LE,
				   BTR_SEARCH_LEAF, &plan->clust_pcur,
				   0, mtr);

	clust_rec = btr_pcur_get_rec(&(plan->clust_pcur));

	/* Note: only if the search ends up on a non-infimum record is the
	low_match value the real match to the search tuple */

	if (!page_rec_is_user_rec(clust_rec)
	    || btr_pcur_get_low_match(&(plan->clust_pcur))
	    < dict_index_get_n_unique(index)) {

		ut_a(rec_get_deleted_flag(rec,
					  dict_table_is_comp(plan->table)));
		ut_a(node->read_view);

		/* In a rare case it is possible that no clust rec is found
		for a delete-marked secondary index record: if in row0umod.c
		in row_undo_mod_remove_clust_low() we have already removed
		the clust rec, while purge is still cleaning and removing
		secondary index records associated with earlier versions of
		the clustered index record. In that case we know that the
		clustered index record did not exist in the read view of
		trx. */

		goto func_exit;
	}

	offsets = rec_get_offsets(clust_rec, index, offsets,
				  ULINT_UNDEFINED, &heap);

	if (!node->read_view) {
		/* Try to place a lock on the index record */

		/* If innodb_locks_unsafe_for_binlog option is used
		or this session is using READ COMMITTED isolation level
		we lock only the record, i.e., next-key locking is
		not used. */
		ulint	lock_type;
		trx_t*	trx;

		trx = thr_get_trx(thr);

		if (srv_locks_unsafe_for_binlog
		    || trx->isolation_level <= TRX_ISO_READ_COMMITTED) {
			lock_type = LOCK_REC_NOT_GAP;
		} else {
			lock_type = LOCK_ORDINARY;
		}

		err = lock_clust_rec_read_check_and_lock(
			0, btr_pcur_get_block(&plan->clust_pcur),
			clust_rec, index, offsets,
			node->row_lock_mode, lock_type, thr);

		switch (err) {
		case DB_SUCCESS:
		case DB_SUCCESS_LOCKED_REC:
			/* Declare the variable uninitialized in Valgrind.
			It should be set to DB_SUCCESS at func_exit. */
			UNIV_MEM_INVALID(&err, sizeof err);
			break;
		default:
			goto err_exit;
		}
	} else {
		/* This is a non-locking consistent read: if necessary, fetch
		a previous version of the record */

		old_vers = NULL;

		if (!lock_clust_rec_cons_read_sees(clust_rec, index, offsets,
						   node->read_view)) {

			err = row_sel_build_prev_vers(
				node->read_view, index, clust_rec,
				&offsets, &heap, &plan->old_vers_heap,
				&old_vers, mtr);

			if (err != DB_SUCCESS) {

				goto err_exit;
			}

			clust_rec = old_vers;

			if (clust_rec == NULL) {
				goto func_exit;
			}
		}

		/* If we had to go to an earlier version of row or the
		secondary index record is delete marked, then it may be that
		the secondary index record corresponding to clust_rec
		(or old_vers) is not rec; in that case we must ignore
		such row because in our snapshot rec would not have existed.
		Remember that from rec we cannot see directly which transaction
		id corresponds to it: we have to go to the clustered index
		record. A query where we want to fetch all rows where
		the secondary index value is in some interval would return
		a wrong result if we would not drop rows which we come to
		visit through secondary index records that would not really
		exist in our snapshot. */

		if ((old_vers
		     || rec_get_deleted_flag(rec, dict_table_is_comp(
						     plan->table)))
		    && !row_sel_sec_rec_is_for_clust_rec(rec, plan->index,
							 clust_rec, index)) {
			goto func_exit;
		}
	}

	/* Fetch the columns needed in test conditions.  The clustered
	index record is protected by a page latch that was acquired
	when plan->clust_pcur was positioned.  The latch will not be
	released until mtr_commit(mtr). */

	ut_ad(!rec_get_deleted_flag(clust_rec, rec_offs_comp(offsets)));
	row_sel_fetch_columns(index, clust_rec, offsets,
			      UT_LIST_GET_FIRST(plan->columns));
	*out_rec = clust_rec;
func_exit:
	err = DB_SUCCESS;
err_exit:
	if (UNIV_LIKELY_NULL(heap)) {
		mem_heap_free(heap);
	}
	return(err);
}

/*********************************************************************//**
Sets a lock on a record.
@return	DB_SUCCESS, DB_SUCCESS_LOCKED_REC, or error code */
UNIV_INLINE
enum db_err
sel_set_rec_lock(
/*=============*/
	const buf_block_t*	block,	/*!< in: buffer block of rec */
	const rec_t*		rec,	/*!< in: record */
	dict_index_t*		index,	/*!< in: index */
	const ulint*		offsets,/*!< in: rec_get_offsets(rec, index) */
	ulint			mode,	/*!< in: lock mode */
	ulint			type,	/*!< in: LOCK_ORDINARY, LOCK_GAP, or
					LOC_REC_NOT_GAP */
	que_thr_t*		thr)	/*!< in: query thread */
{
	trx_t*		trx;
	enum db_err	err;

	trx = thr_get_trx(thr);

	if (UT_LIST_GET_LEN(trx->lock.trx_locks) > 10000) {
		if (buf_LRU_buf_pool_running_out()) {

			return(DB_LOCK_TABLE_FULL);
		}
	}

	if (dict_index_is_clust(index)) {
		err = lock_clust_rec_read_check_and_lock(
			0, block, rec, index, offsets, mode, type, thr);
	} else {
		err = lock_sec_rec_read_check_and_lock(
			0, block, rec, index, offsets, mode, type, thr);
	}

	return(err);
}

/*********************************************************************//**
Opens a pcur to a table index. */
static
void
row_sel_open_pcur(
/*==============*/
	plan_t*		plan,		/*!< in: table plan */
	ibool		search_latch_locked,
					/*!< in: TRUE if the thread currently
					has the search latch locked in
					s-mode */
	mtr_t*		mtr)		/*!< in: mtr */
{
	dict_index_t*	index;
	func_node_t*	cond;
	que_node_t*	exp;
	ulint		n_fields;
	ulint		has_search_latch = 0;	/* RW_S_LATCH or 0 */
	ulint		i;

	if (search_latch_locked) {
		has_search_latch = RW_S_LATCH;
	}

	index = plan->index;

	/* Calculate the value of the search tuple: the exact match columns
	get their expressions evaluated when we evaluate the right sides of
	end_conds */

	cond = UT_LIST_GET_FIRST(plan->end_conds);

	while (cond) {
		eval_exp(que_node_get_next(cond->args));

		cond = UT_LIST_GET_NEXT(cond_list, cond);
	}

	if (plan->tuple) {
		n_fields = dtuple_get_n_fields(plan->tuple);

		if (plan->n_exact_match < n_fields) {
			/* There is a non-exact match field which must be
			evaluated separately */

			eval_exp(plan->tuple_exps[n_fields - 1]);
		}

		for (i = 0; i < n_fields; i++) {
			exp = plan->tuple_exps[i];

			dfield_copy_data(dtuple_get_nth_field(plan->tuple, i),
					 que_node_get_val(exp));
		}

		/* Open pcur to the index */

		btr_pcur_open_with_no_init(index, plan->tuple, plan->mode,
					   BTR_SEARCH_LEAF, &plan->pcur,
					   has_search_latch, mtr);
	} else {
		/* Open the cursor to the start or the end of the index
		(FALSE: no init) */

		btr_pcur_open_at_index_side(plan->asc, index, BTR_SEARCH_LEAF,
					    &(plan->pcur), FALSE, mtr);
	}

	ut_ad(plan->n_rows_prefetched == 0);
	ut_ad(plan->n_rows_fetched == 0);
	ut_ad(plan->cursor_at_end == FALSE);

	plan->pcur_is_open = TRUE;
}

/*********************************************************************//**
Restores a stored pcur position to a table index.
@return TRUE if the cursor should be moved to the next record after we
return from this function (moved to the previous, in the case of a
descending cursor) without processing again the current cursor
record */
static
ibool
row_sel_restore_pcur_pos(
/*=====================*/
	plan_t*		plan,	/*!< in: table plan */
	mtr_t*		mtr)	/*!< in: mtr */
{
	ibool	equal_position;
	ulint	relative_position;

	ut_ad(!plan->cursor_at_end);

	relative_position = btr_pcur_get_rel_pos(&(plan->pcur));

	equal_position = btr_pcur_restore_position(BTR_SEARCH_LEAF,
						   &(plan->pcur), mtr);

	/* If the cursor is traveling upwards, and relative_position is

	(1) BTR_PCUR_BEFORE: this is not allowed, as we did not have a lock
	yet on the successor of the page infimum;
	(2) BTR_PCUR_AFTER: btr_pcur_restore_position placed the cursor on the
	first record GREATER than the predecessor of a page supremum; we have
	not yet processed the cursor record: no need to move the cursor to the
	next record;
	(3) BTR_PCUR_ON: btr_pcur_restore_position placed the cursor on the
	last record LESS or EQUAL to the old stored user record; (a) if
	equal_position is FALSE, this means that the cursor is now on a record
	less than the old user record, and we must move to the next record;
	(b) if equal_position is TRUE, then if
	plan->stored_cursor_rec_processed is TRUE, we must move to the next
	record, else there is no need to move the cursor. */

	if (plan->asc) {
		if (relative_position == BTR_PCUR_ON) {

			if (equal_position) {

				return(plan->stored_cursor_rec_processed);
			}

			return(TRUE);
		}

		ut_ad(relative_position == BTR_PCUR_AFTER
		      || relative_position == BTR_PCUR_AFTER_LAST_IN_TREE);

		return(FALSE);
	}

	/* If the cursor is traveling downwards, and relative_position is

	(1) BTR_PCUR_BEFORE: btr_pcur_restore_position placed the cursor on
	the last record LESS than the successor of a page infimum; we have not
	processed the cursor record: no need to move the cursor;
	(2) BTR_PCUR_AFTER: btr_pcur_restore_position placed the cursor on the
	first record GREATER than the predecessor of a page supremum; we have
	processed the cursor record: we should move the cursor to the previous
	record;
	(3) BTR_PCUR_ON: btr_pcur_restore_position placed the cursor on the
	last record LESS or EQUAL to the old stored user record; (a) if
	equal_position is FALSE, this means that the cursor is now on a record
	less than the old user record, and we need not move to the previous
	record; (b) if equal_position is TRUE, then if
	plan->stored_cursor_rec_processed is TRUE, we must move to the previous
	record, else there is no need to move the cursor. */

	if (relative_position == BTR_PCUR_BEFORE
	    || relative_position == BTR_PCUR_BEFORE_FIRST_IN_TREE) {

		return(FALSE);
	}

	if (relative_position == BTR_PCUR_ON) {

		if (equal_position) {

			return(plan->stored_cursor_rec_processed);
		}

		return(FALSE);
	}

	ut_ad(relative_position == BTR_PCUR_AFTER
	      || relative_position == BTR_PCUR_AFTER_LAST_IN_TREE);

	return(TRUE);
}

/*********************************************************************//**
Resets a plan cursor to a closed state. */
UNIV_INLINE
void
plan_reset_cursor(
/*==============*/
	plan_t*	plan)	/*!< in: plan */
{
	plan->pcur_is_open = FALSE;
	plan->cursor_at_end = FALSE;
	plan->n_rows_fetched = 0;
	plan->n_rows_prefetched = 0;
}

/*********************************************************************//**
Tries to do a shortcut to fetch a clustered index record with a unique key,
using the hash index if possible (not always).
@return	SEL_FOUND, SEL_EXHAUSTED, SEL_RETRY */
static
ulint
row_sel_try_search_shortcut(
/*========================*/
	sel_node_t*	node,	/*!< in: select node for a consistent read */
	plan_t*		plan,	/*!< in: plan for a unique search in clustered
				index */
	ibool		search_latch_locked,
				/*!< in: whether the search holds
				btr_search_latch */
	mtr_t*		mtr)	/*!< in: mtr */
{
	dict_index_t*	index;
	rec_t*		rec;
	mem_heap_t*	heap		= NULL;
	ulint		offsets_[REC_OFFS_NORMAL_SIZE];
	ulint*		offsets		= offsets_;
	ulint		ret;
	rec_offs_init(offsets_);

	index = plan->index;

	ut_ad(node->read_view);
	ut_ad(plan->unique_search);
	ut_ad(!plan->must_get_clust);
#ifdef UNIV_SYNC_DEBUG
	if (search_latch_locked) {
		ut_ad(rw_lock_own(&btr_search_latch, RW_LOCK_SHARED));
	}
#endif /* UNIV_SYNC_DEBUG */

	row_sel_open_pcur(plan, search_latch_locked, mtr);

	rec = btr_pcur_get_rec(&(plan->pcur));

	if (!page_rec_is_user_rec(rec)) {

		return(SEL_RETRY);
	}

	ut_ad(plan->mode == PAGE_CUR_GE);

	/* As the cursor is now placed on a user record after a search with
	the mode PAGE_CUR_GE, the up_match field in the cursor tells how many
	fields in the user record matched to the search tuple */

	if (btr_pcur_get_up_match(&(plan->pcur)) < plan->n_exact_match) {

		return(SEL_EXHAUSTED);
	}

	/* This is a non-locking consistent read: if necessary, fetch
	a previous version of the record */

	offsets = rec_get_offsets(rec, index, offsets, ULINT_UNDEFINED, &heap);

	if (dict_index_is_clust(index)) {
		if (!lock_clust_rec_cons_read_sees(rec, index, offsets,
						   node->read_view)) {
			ret = SEL_RETRY;
			goto func_exit;
		}
	} else if (!lock_sec_rec_cons_read_sees(rec, node->read_view)) {

		ret = SEL_RETRY;
		goto func_exit;
	}

	/* Test the deleted flag. */

	if (rec_get_deleted_flag(rec, dict_table_is_comp(plan->table))) {

		ret = SEL_EXHAUSTED;
		goto func_exit;
	}

	/* Fetch the columns needed in test conditions.  The index
	record is protected by a page latch that was acquired when
	plan->pcur was positioned.  The latch will not be released
	until mtr_commit(mtr). */

	row_sel_fetch_columns(index, rec, offsets,
			      UT_LIST_GET_FIRST(plan->columns));

	/* Test the rest of search conditions */

	if (!row_sel_test_other_conds(plan)) {

		ret = SEL_EXHAUSTED;
		goto func_exit;
	}

	ut_ad(plan->pcur.latch_mode == BTR_SEARCH_LEAF);

	plan->n_rows_fetched++;
	ret = SEL_FOUND;
func_exit:
	if (UNIV_LIKELY_NULL(heap)) {
		mem_heap_free(heap);
	}
	return(ret);
}

/*********************************************************************//**
Performs a select step.
@return	DB_SUCCESS or error code */
static
ulint
row_sel(
/*====*/
	sel_node_t*	node,	/*!< in: select node */
	que_thr_t*	thr)	/*!< in: query thread */
{
	dict_index_t*	index;
	plan_t*		plan;
	mtr_t		mtr;
	ibool		moved;
	rec_t*		rec;
	rec_t*		old_vers;
	rec_t*		clust_rec;
	ibool		search_latch_locked;
	ibool		consistent_read;

	/* The following flag becomes TRUE when we are doing a
	consistent read from a non-clustered index and we must look
	at the clustered index to find out the previous delete mark
	state of the non-clustered record: */

	ibool		cons_read_requires_clust_rec	= FALSE;
	ulint		cost_counter			= 0;
	ibool		cursor_just_opened;
	ibool		must_go_to_next;
	ibool		mtr_has_extra_clust_latch	= FALSE;
	/* TRUE if the search was made using
	a non-clustered index, and we had to
	access the clustered record: now &mtr
	contains a clustered index latch, and
	&mtr must be committed before we move
	to the next non-clustered record */
	ulint		found_flag;
	ulint		err;
	mem_heap_t*	heap				= NULL;
	ulint		offsets_[REC_OFFS_NORMAL_SIZE];
	ulint*		offsets				= offsets_;
	rec_offs_init(offsets_);

	ut_ad(thr->run_node == node);

	search_latch_locked = FALSE;

	if (node->read_view) {
		/* In consistent reads, we try to do with the hash index and
		not to use the buffer page get. This is to reduce memory bus
		load resulting from semaphore operations. The search latch
		will be s-locked when we access an index with a unique search
		condition, but not locked when we access an index with a
		less selective search condition. */

		consistent_read = TRUE;
	} else {
		consistent_read = FALSE;
	}

table_loop:
	/* TABLE LOOP
	----------
	This is the outer major loop in calculating a join. We come here when
	node->fetch_table changes, and after adding a row to aggregate totals
	and, of course, when this function is called. */

	ut_ad(mtr_has_extra_clust_latch == FALSE);

	plan = sel_node_get_nth_plan(node, node->fetch_table);
	index = plan->index;

	if (plan->n_rows_prefetched > 0) {
		sel_dequeue_prefetched_row(plan);

		goto next_table_no_mtr;
	}

	if (plan->cursor_at_end) {
		/* The cursor has already reached the result set end: no more
		rows to process for this table cursor, as also the prefetch
		stack was empty */

		ut_ad(plan->pcur_is_open);

		goto table_exhausted_no_mtr;
	}

	/* Open a cursor to index, or restore an open cursor position */

	mtr_start(&mtr);

	if (consistent_read && plan->unique_search && !plan->pcur_is_open
	    && !plan->must_get_clust
	    && !plan->table->big_rows) {
		if (!search_latch_locked) {
			if (!btr_search_fully_disabled) {
				rw_lock_s_lock(&btr_search_latch);

				search_latch_locked = TRUE;
			}
		} else if (rw_lock_get_writer(&btr_search_latch) == RW_LOCK_WAIT_EX) {

			/* There is an x-latch request waiting: release the
			s-latch for a moment; as an s-latch here is often
			kept for some 10 searches before being released,
			a waiting x-latch request would block other threads
			from acquiring an s-latch for a long time, lowering
			performance significantly in multiprocessors. */

			rw_lock_s_unlock(&btr_search_latch);
			rw_lock_s_lock(&btr_search_latch);
		}

		found_flag = row_sel_try_search_shortcut(node, plan,
							 search_latch_locked,
							 &mtr);

		if (found_flag == SEL_FOUND) {

			goto next_table;

		} else if (found_flag == SEL_EXHAUSTED) {

			goto table_exhausted;
		}

		ut_ad(found_flag == SEL_RETRY);

		plan_reset_cursor(plan);

		mtr_commit(&mtr);
		mtr_start(&mtr);
	}

	if (search_latch_locked) {
		rw_lock_s_unlock(&btr_search_latch);

		search_latch_locked = FALSE;
	}

	if (!plan->pcur_is_open) {
		/* Evaluate the expressions to build the search tuple and
		open the cursor */

		row_sel_open_pcur(plan, search_latch_locked, &mtr);

		cursor_just_opened = TRUE;

		/* A new search was made: increment the cost counter */
		cost_counter++;
	} else {
		/* Restore pcur position to the index */

		must_go_to_next = row_sel_restore_pcur_pos(plan, &mtr);

		cursor_just_opened = FALSE;

		if (must_go_to_next) {
			/* We have already processed the cursor record: move
			to the next */

			goto next_rec;
		}
	}

rec_loop:
	/* RECORD LOOP
	-----------
	In this loop we use pcur and try to fetch a qualifying row, and
	also fill the prefetch buffer for this table if n_rows_fetched has
	exceeded a threshold. While we are inside this loop, the following
	holds:
	(1) &mtr is started,
	(2) pcur is positioned and open.

	NOTE that if cursor_just_opened is TRUE here, it means that we came
	to this point right after row_sel_open_pcur. */

	ut_ad(mtr_has_extra_clust_latch == FALSE);

	rec = btr_pcur_get_rec(&(plan->pcur));

	/* PHASE 1: Set a lock if specified */

	if (!node->asc && cursor_just_opened
	    && !page_rec_is_supremum(rec)) {

		/* When we open a cursor for a descending search, we must set
		a next-key lock on the successor record: otherwise it would
		be possible to insert new records next to the cursor position,
		and it might be that these new records should appear in the
		search result set, resulting in the phantom problem. */

		if (!consistent_read) {

			/* If innodb_locks_unsafe_for_binlog option is used
			or this session is using READ COMMITTED isolation
			level, we lock only the record, i.e., next-key
			locking is not used. */

			rec_t*	next_rec = page_rec_get_next(rec);
			ulint	lock_type;
			trx_t*	trx;

			trx = thr_get_trx(thr);

			offsets = rec_get_offsets(next_rec, index, offsets,
						  ULINT_UNDEFINED, &heap);

			if (srv_locks_unsafe_for_binlog
			    || trx->isolation_level
			    <= TRX_ISO_READ_COMMITTED) {

				if (page_rec_is_supremum(next_rec)) {

					goto skip_lock;
				}

				lock_type = LOCK_REC_NOT_GAP;
			} else {
				lock_type = LOCK_ORDINARY;
			}

			err = sel_set_rec_lock(btr_pcur_get_block(&plan->pcur),
					       next_rec, index, offsets,
					       node->row_lock_mode,
					       lock_type, thr);

			switch (err) {
			case DB_SUCCESS_LOCKED_REC:
				err = DB_SUCCESS;
			case DB_SUCCESS:
				break;
			default:
				/* Note that in this case we will store in pcur
				the PREDECESSOR of the record we are waiting
				the lock for */
				goto lock_wait_or_error;
			}
		}
	}

skip_lock:
	if (page_rec_is_infimum(rec)) {

		/* The infimum record on a page cannot be in the result set,
		and neither can a record lock be placed on it: we skip such
		a record. We also increment the cost counter as we may have
		processed yet another page of index. */

		cost_counter++;

		goto next_rec;
	}

	if (!consistent_read) {
		/* Try to place a lock on the index record */

		/* If innodb_locks_unsafe_for_binlog option is used
		or this session is using READ COMMITTED isolation level,
		we lock only the record, i.e., next-key locking is
		not used. */

		ulint	lock_type;
		trx_t*	trx;

		offsets = rec_get_offsets(rec, index, offsets,
					  ULINT_UNDEFINED, &heap);

		trx = thr_get_trx(thr);

		if (srv_locks_unsafe_for_binlog
		    || trx->isolation_level <= TRX_ISO_READ_COMMITTED) {

			if (page_rec_is_supremum(rec)) {

				goto next_rec;
			}

			lock_type = LOCK_REC_NOT_GAP;
		} else {
			lock_type = LOCK_ORDINARY;
		}

		err = sel_set_rec_lock(btr_pcur_get_block(&plan->pcur),
				       rec, index, offsets,
				       node->row_lock_mode, lock_type, thr);

		switch (err) {
		case DB_SUCCESS_LOCKED_REC:
			err = DB_SUCCESS;
		case DB_SUCCESS:
			break;
		default:
			goto lock_wait_or_error;
		}
	}

	if (page_rec_is_supremum(rec)) {

		/* A page supremum record cannot be in the result set: skip
		it now when we have placed a possible lock on it */

		goto next_rec;
	}

	ut_ad(page_rec_is_user_rec(rec));

	if (cost_counter > SEL_COST_LIMIT) {

		/* Now that we have placed the necessary locks, we can stop
		for a while and store the cursor position; NOTE that if we
		would store the cursor position BEFORE placing a record lock,
		it might happen that the cursor would jump over some records
		that another transaction could meanwhile insert adjacent to
		the cursor: this would result in the phantom problem. */

		goto stop_for_a_while;
	}

	/* PHASE 2: Check a mixed index mix id if needed */

	if (plan->unique_search && cursor_just_opened) {

		ut_ad(plan->mode == PAGE_CUR_GE);

		/* As the cursor is now placed on a user record after a search
		with the mode PAGE_CUR_GE, the up_match field in the cursor
		tells how many fields in the user record matched to the search
		tuple */

		if (btr_pcur_get_up_match(&(plan->pcur))
		    < plan->n_exact_match) {
			goto table_exhausted;
		}

		/* Ok, no need to test end_conds or mix id */

	}

	/* We are ready to look at a possible new index entry in the result
	set: the cursor is now placed on a user record */

	/* PHASE 3: Get previous version in a consistent read */

	cons_read_requires_clust_rec = FALSE;
	offsets = rec_get_offsets(rec, index, offsets, ULINT_UNDEFINED, &heap);

	if (consistent_read) {
		/* This is a non-locking consistent read: if necessary, fetch
		a previous version of the record */

		if (dict_index_is_clust(index)) {

			if (!lock_clust_rec_cons_read_sees(rec, index, offsets,
							   node->read_view)) {

				err = row_sel_build_prev_vers(
					node->read_view, index, rec,
					&offsets, &heap, &plan->old_vers_heap,
					&old_vers, &mtr);

				if (err != DB_SUCCESS) {

					goto lock_wait_or_error;
				}

				if (old_vers == NULL) {
					/* The record does not exist
					in our read view. Skip it, but
					first attempt to determine
					whether the index segment we
					are searching through has been
					exhausted. */

					offsets = rec_get_offsets(
						rec, index, offsets,
						ULINT_UNDEFINED, &heap);

					/* Fetch the columns needed in
					test conditions. The clustered
					index record is protected by a
					page latch that was acquired
					by row_sel_open_pcur() or
					row_sel_restore_pcur_pos().
					The latch will not be released
					until mtr_commit(mtr). */

					row_sel_fetch_columns(
						index, rec, offsets,
						UT_LIST_GET_FIRST(
							plan->columns));

					if (!row_sel_test_end_conds(plan)) {

						goto table_exhausted;
					}

					goto next_rec;
				}

				rec = old_vers;
			}
		} else if (!lock_sec_rec_cons_read_sees(rec,
							node->read_view)) {
			cons_read_requires_clust_rec = TRUE;
		}
	}

	/* PHASE 4: Test search end conditions and deleted flag */

	/* Fetch the columns needed in test conditions.  The record is
	protected by a page latch that was acquired by
	row_sel_open_pcur() or row_sel_restore_pcur_pos().  The latch
	will not be released until mtr_commit(mtr). */

	row_sel_fetch_columns(index, rec, offsets,
			      UT_LIST_GET_FIRST(plan->columns));

	/* Test the selection end conditions: these can only contain columns
	which already are found in the index, even though the index might be
	non-clustered */

	if (plan->unique_search && cursor_just_opened) {

		/* No test necessary: the test was already made above */

	} else if (!row_sel_test_end_conds(plan)) {

		goto table_exhausted;
	}

	if (rec_get_deleted_flag(rec, dict_table_is_comp(plan->table))
	    && !cons_read_requires_clust_rec) {

		/* The record is delete marked: we can skip it if this is
		not a consistent read which might see an earlier version
		of a non-clustered index record */

		if (plan->unique_search) {

			goto table_exhausted;
		}

		goto next_rec;
	}

	/* PHASE 5: Get the clustered index record, if needed and if we did
	not do the search using the clustered index */

	if (plan->must_get_clust || cons_read_requires_clust_rec) {

		/* It was a non-clustered index and we must fetch also the
		clustered index record */

		err = row_sel_get_clust_rec(node, plan, rec, thr, &clust_rec,
					    &mtr);
		mtr_has_extra_clust_latch = TRUE;

		if (err != DB_SUCCESS) {

			goto lock_wait_or_error;
		}

		/* Retrieving the clustered record required a search:
		increment the cost counter */

		cost_counter++;

		if (clust_rec == NULL) {
			/* The record did not exist in the read view */
			ut_ad(consistent_read);

			goto next_rec;
		}

		if (rec_get_deleted_flag(clust_rec,
					 dict_table_is_comp(plan->table))) {

			/* The record is delete marked: we can skip it */

			goto next_rec;
		}

		if (node->can_get_updated) {

			btr_pcur_store_position(&(plan->clust_pcur), &mtr);
		}
	}

	/* PHASE 6: Test the rest of search conditions */

	if (!row_sel_test_other_conds(plan)) {

		if (plan->unique_search) {

			goto table_exhausted;
		}

		goto next_rec;
	}

	/* PHASE 7: We found a new qualifying row for the current table; push
	the row if prefetch is on, or move to the next table in the join */

	plan->n_rows_fetched++;

	ut_ad(plan->pcur.latch_mode == BTR_SEARCH_LEAF);

	if ((plan->n_rows_fetched <= SEL_PREFETCH_LIMIT)
	    || plan->unique_search || plan->no_prefetch
	    || plan->table->big_rows) {

		/* No prefetch in operation: go to the next table */

		goto next_table;
	}

	sel_enqueue_prefetched_row(plan);

	if (plan->n_rows_prefetched == SEL_MAX_N_PREFETCH) {

		/* The prefetch buffer is now full */

		sel_dequeue_prefetched_row(plan);

		goto next_table;
	}

next_rec:
	ut_ad(!search_latch_locked);

	if (mtr_has_extra_clust_latch) {

		/* We must commit &mtr if we are moving to the next
		non-clustered index record, because we could break the
		latching order if we would access a different clustered
		index page right away without releasing the previous. */

		goto commit_mtr_for_a_while;
	}

	if (node->asc) {
		moved = btr_pcur_move_to_next(&(plan->pcur), &mtr);
	} else {
		moved = btr_pcur_move_to_prev(&(plan->pcur), &mtr);
	}

	if (!moved) {

		goto table_exhausted;
	}

	cursor_just_opened = FALSE;

	/* END OF RECORD LOOP
	------------------ */
	goto rec_loop;

next_table:
	/* We found a record which satisfies the conditions: we can move to
	the next table or return a row in the result set */

	ut_ad(btr_pcur_is_on_user_rec(&plan->pcur));

	if (plan->unique_search && !node->can_get_updated) {

		plan->cursor_at_end = TRUE;
	} else {
		ut_ad(!search_latch_locked);

		plan->stored_cursor_rec_processed = TRUE;

		btr_pcur_store_position(&(plan->pcur), &mtr);
	}

	mtr_commit(&mtr);

	mtr_has_extra_clust_latch = FALSE;

next_table_no_mtr:
	/* If we use 'goto' to this label, it means that the row was popped
	from the prefetched rows stack, and &mtr is already committed */

	if (node->fetch_table + 1 == node->n_tables) {

		sel_eval_select_list(node);

		if (node->is_aggregate) {

			goto table_loop;
		}

		sel_assign_into_var_values(node->into_list, node);

		thr->run_node = que_node_get_parent(node);

		err = DB_SUCCESS;
		goto func_exit;
	}

	node->fetch_table++;

	/* When we move to the next table, we first reset the plan cursor:
	we do not care about resetting it when we backtrack from a table */

	plan_reset_cursor(sel_node_get_nth_plan(node, node->fetch_table));

	goto table_loop;

table_exhausted:
	/* The table cursor pcur reached the result set end: backtrack to the
	previous table in the join if we do not have cached prefetched rows */

	plan->cursor_at_end = TRUE;

	mtr_commit(&mtr);

	mtr_has_extra_clust_latch = FALSE;

	if (plan->n_rows_prefetched > 0) {
		/* The table became exhausted during a prefetch */

		sel_dequeue_prefetched_row(plan);

		goto next_table_no_mtr;
	}

table_exhausted_no_mtr:
	if (node->fetch_table == 0) {
		err = DB_SUCCESS;

		if (node->is_aggregate && !node->aggregate_already_fetched) {

			node->aggregate_already_fetched = TRUE;

			sel_assign_into_var_values(node->into_list, node);

			thr->run_node = que_node_get_parent(node);
		} else {
			node->state = SEL_NODE_NO_MORE_ROWS;

			thr->run_node = que_node_get_parent(node);
		}

		goto func_exit;
	}

	node->fetch_table--;

	goto table_loop;

stop_for_a_while:
	/* Return control for a while to que_run_threads, so that runaway
	queries can be canceled. NOTE that when we come here, we must, in a
	locking read, have placed the necessary (possibly waiting request)
	record lock on the cursor record or its successor: when we reposition
	the cursor, this record lock guarantees that nobody can meanwhile have
	inserted new records which should have appeared in the result set,
	which would result in the phantom problem. */

	ut_ad(!search_latch_locked);

	plan->stored_cursor_rec_processed = FALSE;
	btr_pcur_store_position(&(plan->pcur), &mtr);

	mtr_commit(&mtr);

#ifdef UNIV_SYNC_DEBUG
	ut_ad(sync_thread_levels_empty_except_dict());
#endif /* UNIV_SYNC_DEBUG */
	err = DB_SUCCESS;
	goto func_exit;

commit_mtr_for_a_while:
	/* Stores the cursor position and commits &mtr; this is used if
	&mtr may contain latches which would break the latching order if
	&mtr would not be committed and the latches released. */

	plan->stored_cursor_rec_processed = TRUE;

	ut_ad(!search_latch_locked);
	btr_pcur_store_position(&(plan->pcur), &mtr);

	mtr_commit(&mtr);

	mtr_has_extra_clust_latch = FALSE;

#ifdef UNIV_SYNC_DEBUG
	ut_ad(sync_thread_levels_empty_except_dict());
#endif /* UNIV_SYNC_DEBUG */

	goto table_loop;

lock_wait_or_error:
	/* See the note at stop_for_a_while: the same holds for this case */

	ut_ad(!btr_pcur_is_before_first_on_page(&plan->pcur) || !node->asc);
	ut_ad(!search_latch_locked);

	plan->stored_cursor_rec_processed = FALSE;
	btr_pcur_store_position(&(plan->pcur), &mtr);

	mtr_commit(&mtr);

#ifdef UNIV_SYNC_DEBUG
	ut_ad(sync_thread_levels_empty_except_dict());
#endif /* UNIV_SYNC_DEBUG */

func_exit:
	if (search_latch_locked) {
		rw_lock_s_unlock(&btr_search_latch);
	}
	if (UNIV_LIKELY_NULL(heap)) {
		mem_heap_free(heap);
	}
	return(err);
}

/**********************************************************************//**
Performs a select step. This is a high-level function used in SQL execution
graphs.
@return	query thread to run next or NULL */
UNIV_INTERN
que_thr_t*
row_sel_step(
/*=========*/
	que_thr_t*	thr)	/*!< in: query thread */
{
	ulint		i_lock_mode;
	sym_node_t*	table_node;
	sel_node_t*	node;
	ulint		err;

	ut_ad(thr);

	node = thr->run_node;

	ut_ad(que_node_get_type(node) == QUE_NODE_SELECT);

	/* If this is a new time this node is executed (or when execution
	resumes after wait for a table intention lock), set intention locks
	on the tables, or assign a read view */

	if (node->into_list && (thr->prev_node == que_node_get_parent(node))) {

		node->state = SEL_NODE_OPEN;
	}

	if (node->state == SEL_NODE_OPEN) {

		/* It may be that the current session has not yet started
		its transaction, or it has been committed: */

		trx_start_if_not_started_xa(thr_get_trx(thr));

		plan_reset_cursor(sel_node_get_nth_plan(node, 0));

		if (node->consistent_read) {
			/* Assign a read view for the query */
			node->read_view = trx_assign_read_view(
				thr_get_trx(thr));
		} else {
			if (node->set_x_locks) {
				i_lock_mode = LOCK_IX;
			} else {
				i_lock_mode = LOCK_IS;
			}

			table_node = node->table_list;

			while (table_node) {
				err = lock_table(0, table_node->table,
						 i_lock_mode, thr);
				if (err != DB_SUCCESS) {
					thr_get_trx(thr)->error_state = err;

					return(NULL);
				}

				table_node = que_node_get_next(table_node);
			}
		}

		/* If this is an explicit cursor, copy stored procedure
		variable values, so that the values cannot change between
		fetches (currently, we copy them also for non-explicit
		cursors) */

		if (node->explicit_cursor
		    && UT_LIST_GET_FIRST(node->copy_variables)) {

			row_sel_copy_input_variable_vals(node);
		}

		node->state = SEL_NODE_FETCH;
		node->fetch_table = 0;

		if (node->is_aggregate) {
			/* Reset the aggregate total values */
			sel_reset_aggregate_vals(node);
		}
	}

	err = row_sel(node, thr);

	/* NOTE! if queries are parallelized, the following assignment may
	have problems; the assignment should be made only if thr is the
	only top-level thr in the graph: */

	thr->graph->last_sel_node = node;

	if (err != DB_SUCCESS) {
		thr_get_trx(thr)->error_state = err;

		return(NULL);
	}

	return(thr);
}

/**********************************************************************//**
Performs a fetch for a cursor.
@return	query thread to run next or NULL */
UNIV_INTERN
que_thr_t*
fetch_step(
/*=======*/
	que_thr_t*	thr)	/*!< in: query thread */
{
	sel_node_t*	sel_node;
	fetch_node_t*	node;

	ut_ad(thr);

	node = thr->run_node;
	sel_node = node->cursor_def;

	ut_ad(que_node_get_type(node) == QUE_NODE_FETCH);

	if (thr->prev_node != que_node_get_parent(node)) {

		if (sel_node->state != SEL_NODE_NO_MORE_ROWS) {

			if (node->into_list) {
				sel_assign_into_var_values(node->into_list,
							   sel_node);
			} else {
				void* ret = (*node->func->func)(
					sel_node, node->func->arg);

				if (!ret) {
					sel_node->state
						= SEL_NODE_NO_MORE_ROWS;
				}
			}
		}

		thr->run_node = que_node_get_parent(node);

		return(thr);
	}

	/* Make the fetch node the parent of the cursor definition for
	the time of the fetch, so that execution knows to return to this
	fetch node after a row has been selected or we know that there is
	no row left */

	sel_node->common.parent = node;

	if (sel_node->state == SEL_NODE_CLOSED) {
		fprintf(stderr,
			"InnoDB: Error: fetch called on a closed cursor\n");

		thr_get_trx(thr)->error_state = DB_ERROR;

		return(NULL);
	}

	thr->run_node = sel_node;

	return(thr);
}

/****************************************************************//**
Sample callback function for fetch that prints each row.
@return	always returns non-NULL */
UNIV_INTERN
void*
row_fetch_print(
/*============*/
	void*	row,		/*!< in:  sel_node_t* */
	void*	user_arg)	/*!< in:  not used */
{
	sel_node_t*	node = row;
	que_node_t*	exp;
	ulint		i = 0;

	UT_NOT_USED(user_arg);

	fprintf(stderr, "row_fetch_print: row %p\n", row);

	exp = node->select_list;

	while (exp) {
		dfield_t*	dfield = que_node_get_val(exp);
		const dtype_t*	type = dfield_get_type(dfield);

		fprintf(stderr, " column %lu:\n", (ulong)i);

		dtype_print(type);
		putc('\n', stderr);

		if (dfield_get_len(dfield) != UNIV_SQL_NULL) {
			ut_print_buf(stderr, dfield_get_data(dfield),
				     dfield_get_len(dfield));
			putc('\n', stderr);
		} else {
			fputs(" <NULL>;\n", stderr);
		}

		exp = que_node_get_next(exp);
		i++;
	}

	return((void*)42);
}

/***********************************************************//**
Prints a row in a select result.
@return	query thread to run next or NULL */
UNIV_INTERN
que_thr_t*
row_printf_step(
/*============*/
	que_thr_t*	thr)	/*!< in: query thread */
{
	row_printf_node_t*	node;
	sel_node_t*		sel_node;
	que_node_t*		arg;

	ut_ad(thr);

	node = thr->run_node;

	sel_node = node->sel_node;

	ut_ad(que_node_get_type(node) == QUE_NODE_ROW_PRINTF);

	if (thr->prev_node == que_node_get_parent(node)) {

		/* Reset the cursor */
		sel_node->state = SEL_NODE_OPEN;

		/* Fetch next row to print */

		thr->run_node = sel_node;

		return(thr);
	}

	if (sel_node->state != SEL_NODE_FETCH) {

		ut_ad(sel_node->state == SEL_NODE_NO_MORE_ROWS);

		/* No more rows to print */

		thr->run_node = que_node_get_parent(node);

		return(thr);
	}

	arg = sel_node->select_list;

	while (arg) {
		dfield_print_also_hex(que_node_get_val(arg));

		fputs(" ::: ", stderr);

		arg = que_node_get_next(arg);
	}

	putc('\n', stderr);

	/* Fetch next row to print */

	thr->run_node = sel_node;

	return(thr);
}

/****************************************************************//**
Converts a key value stored in MySQL format to an Innobase dtuple. The last
field of the key value may be just a prefix of a fixed length field: hence
the parameter key_len. But currently we do not allow search keys where the
last field is only a prefix of the full key field len and print a warning if
such appears. A counterpart of this function is
ha_innobase::store_key_val_for_row() in ha_innodb.cc. */
UNIV_INTERN
void
row_sel_convert_mysql_key_to_innobase(
/*==================================*/
	dtuple_t*	tuple,		/*!< in/out: tuple where to build;
					NOTE: we assume that the type info
					in the tuple is already according
					to index! */
	byte*		buf,		/*!< in: buffer to use in field
					conversions */
	ulint		buf_len,	/*!< in: buffer length */
	dict_index_t*	index,		/*!< in: index of the key value */
	const byte*	key_ptr,	/*!< in: MySQL key value */
	ulint		key_len,	/*!< in: MySQL key value length */
	trx_t*		trx)		/*!< in: transaction */
{
	byte*		original_buf	= buf;
	const byte*	original_key_ptr = key_ptr;
	dict_field_t*	field;
	dfield_t*	dfield;
	ulint		data_offset;
	ulint		data_len;
	ulint		data_field_len;
	ibool		is_null;
	const byte*	key_end;
	ulint		n_fields = 0;

	/* For documentation of the key value storage format in MySQL, see
	ha_innobase::store_key_val_for_row() in ha_innodb.cc. */

	key_end = key_ptr + key_len;

	/* Permit us to access any field in the tuple (ULINT_MAX): */

	dtuple_set_n_fields(tuple, ULINT_MAX);

	dfield = dtuple_get_nth_field(tuple, 0);
	field = dict_index_get_nth_field(index, 0);

	if (UNIV_UNLIKELY(dfield_get_type(dfield)->mtype == DATA_SYS)) {
		/* A special case: we are looking for a position in the
		generated clustered index which InnoDB automatically added
		to a table with no primary key: the first and the only
		ordering column is ROW_ID which InnoDB stored to the key_ptr
		buffer. */

		ut_a(key_len == DATA_ROW_ID_LEN);

		dfield_set_data(dfield, key_ptr, DATA_ROW_ID_LEN);

		dtuple_set_n_fields(tuple, 1);

		return;
	}

	while (key_ptr < key_end) {

		ulint	type = dfield_get_type(dfield)->mtype;
		ut_a(field->col->mtype == type);

		data_offset = 0;
		is_null = FALSE;

		if (!(dfield_get_type(dfield)->prtype & DATA_NOT_NULL)) {
			/* The first byte in the field tells if this is
			an SQL NULL value */

			data_offset = 1;

			if (*key_ptr != 0) {
				dfield_set_null(dfield);

				is_null = TRUE;
			}
		}

		/* Calculate data length and data field total length */

		if (type == DATA_BLOB) {
			/* The key field is a column prefix of a BLOB or
			TEXT */

			ut_a(field->prefix_len > 0);

			/* MySQL stores the actual data length to the first 2
			bytes after the optional SQL NULL marker byte. The
			storage format is little-endian, that is, the most
			significant byte at a higher address. In UTF-8, MySQL
			seems to reserve field->prefix_len bytes for
			storing this field in the key value buffer, even
			though the actual value only takes data_len bytes
			from the start. */

			data_len = key_ptr[data_offset]
				+ 256 * key_ptr[data_offset + 1];
			data_field_len = data_offset + 2 + field->prefix_len;

			data_offset += 2;

			/* Now that we know the length, we store the column
			value like it would be a fixed char field */

		} else if (field->prefix_len > 0) {
			/* Looks like MySQL pads unused end bytes in the
			prefix with space. Therefore, also in UTF-8, it is ok
			to compare with a prefix containing full prefix_len
			bytes, and no need to take at most prefix_len / 3
			UTF-8 characters from the start.
			If the prefix is used as the upper end of a LIKE
			'abc%' query, then MySQL pads the end with chars
			0xff. TODO: in that case does it any harm to compare
			with the full prefix_len bytes. How do characters
			0xff in UTF-8 behave? */

			data_len = field->prefix_len;
			data_field_len = data_offset + data_len;
		} else {
			data_len = dfield_get_type(dfield)->len;
			data_field_len = data_offset + data_len;
		}

		if (UNIV_UNLIKELY
		    (dtype_get_mysql_type(dfield_get_type(dfield))
		     == DATA_MYSQL_TRUE_VARCHAR)
		    && UNIV_LIKELY(type != DATA_INT)) {
			/* In a MySQL key value format, a true VARCHAR is
			always preceded by 2 bytes of a length field.
			dfield_get_type(dfield)->len returns the maximum
			'payload' len in bytes. That does not include the
			2 bytes that tell the actual data length.

			We added the check != DATA_INT to make sure we do
			not treat MySQL ENUM or SET as a true VARCHAR! */

			data_len += 2;
			data_field_len += 2;
		}

		/* Storing may use at most data_len bytes of buf */

		if (UNIV_LIKELY(!is_null)) {
			row_mysql_store_col_in_innobase_format(
				dfield, buf,
				FALSE, /* MySQL key value format col */
				key_ptr + data_offset, data_len,
				dict_table_is_comp(index->table));
			buf += data_len;
		}

		key_ptr += data_field_len;

		if (UNIV_UNLIKELY(key_ptr > key_end)) {
			/* The last field in key was not a complete key field
			but a prefix of it.

			Print a warning about this! HA_READ_PREFIX_LAST does
			not currently work in InnoDB with partial-field key
			value prefixes. Since MySQL currently uses a padding
			trick to calculate LIKE 'abc%' type queries there
			should never be partial-field prefixes in searches. */

			ut_print_timestamp(stderr);

			fputs("  InnoDB: Warning: using a partial-field"
			      " key prefix in search.\n"
			      "InnoDB: ", stderr);
			dict_index_name_print(stderr, trx, index);
			fprintf(stderr, ". Last data field length %lu bytes,\n"
				"InnoDB: key ptr now exceeds"
				" key end by %lu bytes.\n"
				"InnoDB: Key value in the MySQL format:\n",
				(ulong) data_field_len,
				(ulong) (key_ptr - key_end));
			fflush(stderr);
			ut_print_buf(stderr, original_key_ptr, key_len);
			putc('\n', stderr);

			if (!is_null) {
				ulint	len = dfield_get_len(dfield);
				dfield_set_len(dfield, len
					       - (ulint) (key_ptr - key_end));
			}
		}

		n_fields++;
		field++;
		dfield++;
	}

	ut_a(buf <= original_buf + buf_len);

	/* We set the length of tuple to n_fields: we assume that the memory
	area allocated for it is big enough (usually bigger than n_fields). */

	dtuple_set_n_fields(tuple, n_fields);
}

/**************************************************************//**
Stores the row id to the prebuilt struct. */
static
void
row_sel_store_row_id_to_prebuilt(
/*=============================*/
	row_prebuilt_t*		prebuilt,	/*!< in/out: prebuilt */
	const rec_t*		index_rec,	/*!< in: record */
	const dict_index_t*	index,		/*!< in: index of the record */
	const ulint*		offsets)	/*!< in: rec_get_offsets
						(index_rec, index) */
{
	const byte*	data;
	ulint		len;

	ut_ad(rec_offs_validate(index_rec, index, offsets));

	data = rec_get_nth_field(
		index_rec, offsets,
		dict_index_get_sys_col_pos(index, DATA_ROW_ID), &len);

	if (UNIV_UNLIKELY(len != DATA_ROW_ID_LEN)) {
		fprintf(stderr,
			"InnoDB: Error: Row id field is"
			" wrong length %lu in ", (ulong) len);
		dict_index_name_print(stderr, prebuilt->trx, index);
		fprintf(stderr, "\n"
			"InnoDB: Field number %lu, record:\n",
			(ulong) dict_index_get_sys_col_pos(index,
							   DATA_ROW_ID));
		rec_print_new(stderr, index_rec, offsets);
		putc('\n', stderr);
		ut_error;
	}

	ut_memcpy(prebuilt->row_id, data, len);
}

#ifdef UNIV_DEBUG
/** Convert a non-SQL-NULL field from Innobase format to MySQL format. */
# define row_sel_field_store_in_mysql_format(dest,templ,idx,field,src,len) \
	row_sel_field_store_in_mysql_format_func(dest,templ,idx,field,src,len)
#else /* UNIV_DEBUG */
/** Convert a non-SQL-NULL field from Innobase format to MySQL format. */
# define row_sel_field_store_in_mysql_format(dest,templ,idx,field,src,len) \
	row_sel_field_store_in_mysql_format_func(dest,templ,src,len)
#endif /* UNIV_DEBUG */

/**************************************************************//**
Stores a non-SQL-NULL field in the MySQL format. The counterpart of this
function is row_mysql_store_col_in_innobase_format() in row0mysql.c. */
static __attribute__((nonnull))
void
row_sel_field_store_in_mysql_format_func(
/*=====================================*/
	byte*		dest,	/*!< in/out: buffer where to store; NOTE
				that BLOBs are not in themselves
				stored here: the caller must allocate
				and copy the BLOB into buffer before,
				and pass the pointer to the BLOB in
				'data' */
	const mysql_row_templ_t* templ,
				/*!< in: MySQL column template.
				Its following fields are referenced:
				type, is_unsigned, mysql_col_len,
				mbminlen, mbmaxlen */
#ifdef UNIV_DEBUG
	const dict_index_t* index,
				/*!< in: InnoDB index */
	ulint		field_no,
				/*!< in: templ->rec_field_no or
				templ->clust_rec_field_no or
				templ->icp_rec_field_no */
#endif /* UNIV_DEBUG */
	const byte*	data,	/*!< in: data to store */
	ulint		len)	/*!< in: length of the data */
{
	byte*			ptr;
#ifdef UNIV_DEBUG
	const dict_field_t*	field
		= dict_index_get_nth_field(index, field_no);
#endif /* UNIV_DEBUG */

	ut_ad(len != UNIV_SQL_NULL);
	UNIV_MEM_ASSERT_RW(data, len);
	UNIV_MEM_ASSERT_W(dest, templ->mysql_col_len);
	UNIV_MEM_INVALID(dest, templ->mysql_col_len);

	switch (templ->type) {
		const byte*	field_end;
		byte*		pad;
	case DATA_INT:
		/* Convert integer data from Innobase to a little-endian
		format, sign bit restored to normal */

		ptr = dest + len;

		for (;;) {
			ptr--;
			*ptr = *data;
			if (ptr == dest) {
				break;
			}
			data++;
		}

		if (!templ->is_unsigned) {
			dest[len - 1] = (byte) (dest[len - 1] ^ 128);
		}

		ut_ad(templ->mysql_col_len == len);
		break;

	case DATA_VARCHAR:
	case DATA_VARMYSQL:
	case DATA_BINARY:
		field_end = dest + templ->mysql_col_len;

		if (templ->mysql_type == DATA_MYSQL_TRUE_VARCHAR) {
			/* This is a >= 5.0.3 type true VARCHAR. Store the
			length of the data to the first byte or the first
			two bytes of dest. */

			dest = row_mysql_store_true_var_len(
				dest, len, templ->mysql_length_bytes);
			/* Copy the actual data. Leave the rest of the
			buffer uninitialized. */
			memcpy(dest, data, len);
			break;
		}

		/* Copy the actual data */
		ut_memcpy(dest, data, len);

		/* Pad with trailing spaces. */

		pad = dest + len;

		ut_ad(templ->mbminlen <= templ->mbmaxlen);

		/* We treat some Unicode charset strings specially. */
		switch (templ->mbminlen) {
		case 4:
			/* InnoDB should never have stripped partial
			UTF-32 characters. */
			ut_a(!(len & 3));
			break;
		case 2:
			/* A space char is two bytes,
			0x0020 in UCS2 and UTF-16 */

			if (UNIV_UNLIKELY(len & 1)) {
				/* A 0x20 has been stripped from the column.
				Pad it back. */

				if (pad < field_end) {
					*pad++ = 0x20;
				}
			}
		}

		row_mysql_pad_col(templ->mbminlen, pad, field_end - pad);
		break;

	case DATA_BLOB:
		/* Store a pointer to the BLOB buffer to dest: the BLOB was
		already copied to the buffer in row_sel_store_mysql_rec */

		row_mysql_store_blob_ref(dest, templ->mysql_col_len, data,
					 len);
		break;

	case DATA_MYSQL:
		memcpy(dest, data, len);

		ut_ad(templ->mysql_col_len >= len);
		ut_ad(templ->mbmaxlen >= templ->mbminlen);

		/* If field_no equals to templ->icp_rec_field_no,
		we are examining a row pointed by "icp_rec_field_no".
		There is possibility that icp_rec_field_no refers to
		a field in a secondary index while templ->rec_field_no
		points to field in a primary index. The length
		should still be equal, unless the field pointed
		by icp_rec_field_no has a prefix */
		ut_ad(templ->mbmaxlen > templ->mbminlen
		      || templ->mysql_col_len == len
		      || (field_no == templ->icp_rec_field_no
			  && field->prefix_len > 0));

		/* The following assertion would fail for old tables
		containing UTF-8 ENUM columns due to Bug #9526. */
		ut_ad(!templ->mbmaxlen
		      || !(templ->mysql_col_len % templ->mbmaxlen));
		ut_ad(len * templ->mbmaxlen >= templ->mysql_col_len
		      || (field_no == templ->icp_rec_field_no
			  && field->prefix_len > 0));
		ut_ad(!(field->prefix_len % templ->mbmaxlen));

		if (templ->mbminlen == 1 && templ->mbmaxlen != 1) {
			/* Pad with spaces. This undoes the stripping
			done in row0mysql.c, function
			row_mysql_store_col_in_innobase_format(). */

			memset(dest + len, 0x20, templ->mysql_col_len - len);
		}
		break;

	default:
#ifdef UNIV_DEBUG
	case DATA_SYS_CHILD:
	case DATA_SYS:
		/* These column types should never be shipped to MySQL. */
		ut_ad(0);

	case DATA_CHAR:
	case DATA_FIXBINARY:
	case DATA_FLOAT:
	case DATA_DOUBLE:
	case DATA_DECIMAL:
		/* Above are the valid column types for MySQL data. */
#endif /* UNIV_DEBUG */
		ut_ad(field->prefix_len
		      ? field->prefix_len == len
		      : templ->mysql_col_len == len);
		memcpy(dest, data, len);
	}
}

#ifdef UNIV_DEBUG
/** Convert a field from Innobase format to MySQL format. */
# define row_sel_store_mysql_field(m,p,r,i,o,f,t) \
	row_sel_store_mysql_field_func(m,p,r,i,o,f,t)
#else /* UNIV_DEBUG */
/** Convert a field from Innobase format to MySQL format. */
# define row_sel_store_mysql_field(m,p,r,i,o,f,t) \
	row_sel_store_mysql_field_func(m,p,r,o,f,t)
#endif /* UNIV_DEBUG */
/**************************************************************//**
Convert a field in the Innobase format to a field in the MySQL format. */
static __attribute__((warn_unused_result))
ibool
row_sel_store_mysql_field_func(
/*===========================*/
	byte*			mysql_rec,	/*!< out: record in the
						MySQL format */
	row_prebuilt_t*		prebuilt,	/*!< in/out: prebuilt struct */
	const rec_t*		rec,		/*!< in: InnoDB record;
						must be protected by
						a page latch */
#ifdef UNIV_DEBUG
	const dict_index_t*	index,		/*!< in: index of rec */
#endif
	const ulint*		offsets,	/*!< in: array returned by
						rec_get_offsets() */
	ulint			field_no,	/*!< in: templ->rec_field_no or
						templ->clust_rec_field_no or
						templ->icp_rec_field_no */
	const mysql_row_templ_t*templ)		/*!< in: row template */
{
	const byte*	data;
	ulint		len;

	ut_ad(prebuilt->default_rec);
	ut_ad(templ);
	ut_ad(templ >= prebuilt->mysql_template);
	ut_ad(templ < &prebuilt->mysql_template[prebuilt->n_template]);
	ut_ad(field_no == templ->clust_rec_field_no
	      || field_no == templ->rec_field_no
	      || field_no == templ->icp_rec_field_no);
	ut_ad(rec_offs_validate(rec, index, offsets));
<<<<<<< HEAD

	if (UNIV_UNLIKELY(rec_offs_nth_extern(offsets, field_no))) {

		mem_heap_t*	heap;
		/* Copy an externally stored field to a temporary heap */

		ut_a(!prebuilt->trx->has_search_latch);
		ut_ad(field_no == templ->clust_rec_field_no);

		if (UNIV_UNLIKELY(templ->type == DATA_BLOB)) {
			if (prebuilt->blob_heap == NULL) {
				prebuilt->blob_heap = mem_heap_create(
					UNIV_PAGE_SIZE);
			}

			heap = prebuilt->blob_heap;
		} else {
			heap = mem_heap_create(UNIV_PAGE_SIZE);
		}

		/* NOTE: if we are retrieving a big BLOB, we may
		already run out of memory in the next call, which
		causes an assert */

		data = btr_rec_copy_externally_stored_field(
			rec, offsets,
			dict_table_zip_size(prebuilt->table),
			field_no, &len, heap);

		if (UNIV_UNLIKELY(!data)) {
			/* The externally stored field was not written
			yet. This record should only be seen by
			recv_recovery_rollback_active() or any
			TRX_ISO_READ_UNCOMMITTED transactions. */

=======

	if (UNIV_UNLIKELY(rec_offs_nth_extern(offsets, field_no))) {

		mem_heap_t*	heap;
		/* Copy an externally stored field to a temporary heap */

		ut_a(!prebuilt->trx->has_search_latch);
		ut_ad(field_no == templ->clust_rec_field_no);

		if (UNIV_UNLIKELY(templ->type == DATA_BLOB)) {
			if (prebuilt->blob_heap == NULL) {
				prebuilt->blob_heap = mem_heap_create(
					UNIV_PAGE_SIZE);
			}

			heap = prebuilt->blob_heap;
		} else {
			heap = mem_heap_create(UNIV_PAGE_SIZE);
		}

		/* NOTE: if we are retrieving a big BLOB, we may
		already run out of memory in the next call, which
		causes an assert */

		data = btr_rec_copy_externally_stored_field(
			rec, offsets,
			dict_table_zip_size(prebuilt->table),
			field_no, &len, heap);

		if (UNIV_UNLIKELY(!data)) {
			/* The externally stored field was not written
			yet. This record should only be seen by
			recv_recovery_rollback_active() or any
			TRX_ISO_READ_UNCOMMITTED transactions. */

>>>>>>> 6c989d1e
			if (heap != prebuilt->blob_heap) {
				mem_heap_free(heap);
			}

			ut_a(prebuilt->trx->isolation_level
			     == TRX_ISO_READ_UNCOMMITTED);
			return(FALSE);
		}

		ut_a(len != UNIV_SQL_NULL);

		row_sel_field_store_in_mysql_format(
			mysql_rec + templ->mysql_col_offset,
			templ, index, field_no, data, len);

		if (heap != prebuilt->blob_heap) {
			mem_heap_free(heap);
		}
	} else {
		/* Field is stored in the row. */

		data = rec_get_nth_field(rec, offsets, field_no, &len);

		if (len == UNIV_SQL_NULL) {
			/* MySQL assumes that the field for an SQL
			NULL value is set to the default value. */
			ut_ad(templ->mysql_null_bit_mask);

			UNIV_MEM_ASSERT_RW(prebuilt->default_rec
					   + templ->mysql_col_offset,
					   templ->mysql_col_len);
			mysql_rec[templ->mysql_null_byte_offset]
				|= (byte) templ->mysql_null_bit_mask;
			memcpy(mysql_rec + templ->mysql_col_offset,
			       (const byte*) prebuilt->default_rec
			       + templ->mysql_col_offset,
			       templ->mysql_col_len);
			return(TRUE);
		}

		if (UNIV_UNLIKELY(templ->type == DATA_BLOB)) {

			/* It is a BLOB field locally stored in the
			InnoDB record: we MUST copy its contents to
			prebuilt->blob_heap here because
			row_sel_field_store_in_mysql_format() stores a
			pointer to the data, and the data passed to us
			will be invalid as soon as the
			mini-transaction is committed and the page
			latch on the clustered index page is
			released. */

			if (prebuilt->blob_heap == NULL) {
				prebuilt->blob_heap = mem_heap_create(
					UNIV_PAGE_SIZE);
			}

			data = mem_heap_dup(prebuilt->blob_heap, data, len);
		}

		row_sel_field_store_in_mysql_format(
			mysql_rec + templ->mysql_col_offset,
			templ, index, field_no, data, len);
	}

	ut_ad(len != UNIV_SQL_NULL);

	if (templ->mysql_null_bit_mask) {
		/* It is a nullable column with a non-NULL
		value */
		mysql_rec[templ->mysql_null_byte_offset]
			&= ~(byte) templ->mysql_null_bit_mask;
	}

	return(TRUE);
}

#ifdef UNIV_DEBUG
/** Convert a record from Innobase format to MySQL format. */
# define row_sel_store_mysql_rec(m,p,r,c,i,o) \
	row_sel_store_mysql_rec_func(m,p,r,c,i,o)
#else /* UNIV_DEBUG */
/** Convert a record from Innobase format to MySQL format. */
# define row_sel_store_mysql_rec(m,p,r,c,i,o) \
	row_sel_store_mysql_rec_func(m,p,r,c,o)
#endif /* UNIV_DEBUG */

/**************************************************************//**
Convert a row in the Innobase format to a row in the MySQL format.
Note that the template in prebuilt may advise us to copy only a few
columns to mysql_rec, other columns are left blank. All columns may not
be needed in the query.
@return TRUE on success, FALSE if not all columns could be retrieved */
static __attribute__((warn_unused_result))
ibool
row_sel_store_mysql_rec_func(
/*=========================*/
	byte*		mysql_rec,	/*!< out: row in the MySQL format */
	row_prebuilt_t*	prebuilt,	/*!< in: prebuilt struct */
	const rec_t*	rec,		/*!< in: Innobase record in the index
					which was described in prebuilt's
					template, or in the clustered index;
					must be protected by a page latch */
	ibool		rec_clust,	/*!< in: TRUE if rec is in the
					clustered index instead of
					prebuilt->index */
#ifdef UNIV_DEBUG
	const dict_index_t* index,	/*!< in: index of rec */
#endif
	const ulint*	offsets)	/*!< in: array returned by
					rec_get_offsets(rec) */
{
	ulint	i;

	ut_ad(rec_clust || index == prebuilt->index);
	ut_ad(!rec_clust || dict_index_is_clust(index));

	if (UNIV_LIKELY_NULL(prebuilt->blob_heap)) {
		mem_heap_free(prebuilt->blob_heap);
		prebuilt->blob_heap = NULL;
	}

	for (i = 0; i < prebuilt->n_template; i++) {
		const mysql_row_templ_t*templ = &prebuilt->mysql_template[i];
		const ulint		field_no
			= rec_clust
			? templ->clust_rec_field_no
			: templ->rec_field_no;
		/* We should never deliver column prefixes to MySQL,
		except for evaluating innobase_index_cond(). */
		ut_ad(dict_index_get_nth_field(index, field_no)->prefix_len
		      == 0);

		if (!row_sel_store_mysql_field(mysql_rec, prebuilt,
					       rec, index, offsets,
					       field_no, templ)) {
			return(FALSE);
		}
	}

	return(TRUE);
}

/*********************************************************************//**
Builds a previous version of a clustered index record for a consistent read
@return	DB_SUCCESS or error code */
static
ulint
row_sel_build_prev_vers_for_mysql(
/*==============================*/
	read_view_t*	read_view,	/*!< in: read view */
	dict_index_t*	clust_index,	/*!< in: clustered index */
	row_prebuilt_t*	prebuilt,	/*!< in: prebuilt struct */
	const rec_t*	rec,		/*!< in: record in a clustered index */
	ulint**		offsets,	/*!< in/out: offsets returned by
					rec_get_offsets(rec, clust_index) */
	mem_heap_t**	offset_heap,	/*!< in/out: memory heap from which
					the offsets are allocated */
	rec_t**		old_vers,	/*!< out: old version, or NULL if the
					record does not exist in the view:
					i.e., it was freshly inserted
					afterwards */
	mtr_t*		mtr)		/*!< in: mtr */
{
	ulint	err;

	if (prebuilt->old_vers_heap) {
		mem_heap_empty(prebuilt->old_vers_heap);
	} else {
		prebuilt->old_vers_heap = mem_heap_create(200);
	}

	err = row_vers_build_for_consistent_read(
		rec, mtr, clust_index, offsets, read_view, offset_heap,
		prebuilt->old_vers_heap, old_vers);
	return(err);
}

/*********************************************************************//**
Retrieves the clustered index record corresponding to a record in a
non-clustered index. Does the necessary locking. Used in the MySQL
interface.
@return	DB_SUCCESS, DB_SUCCESS_LOCKED_REC, or error code */
static
enum db_err
row_sel_get_clust_rec_for_mysql(
/*============================*/
	row_prebuilt_t*	prebuilt,/*!< in: prebuilt struct in the handle */
	dict_index_t*	sec_index,/*!< in: secondary index where rec resides */
	const rec_t*	rec,	/*!< in: record in a non-clustered index; if
				this is a locking read, then rec is not
				allowed to be delete-marked, and that would
				not make sense either */
	que_thr_t*	thr,	/*!< in: query thread */
	const rec_t**	out_rec,/*!< out: clustered record or an old version of
				it, NULL if the old version did not exist
				in the read view, i.e., it was a fresh
				inserted version */
	ulint**		offsets,/*!< in: offsets returned by
				rec_get_offsets(rec, sec_index);
				out: offsets returned by
				rec_get_offsets(out_rec, clust_index) */
	mem_heap_t**	offset_heap,/*!< in/out: memory heap from which
				the offsets are allocated */
	mtr_t*		mtr)	/*!< in: mtr used to get access to the
				non-clustered record; the same mtr is used to
				access the clustered index */
{
	dict_index_t*	clust_index;
	const rec_t*	clust_rec;
	rec_t*		old_vers;
	enum db_err	err;
	trx_t*		trx;

	*out_rec = NULL;
	trx = thr_get_trx(thr);

	row_build_row_ref_in_tuple(prebuilt->clust_ref, rec,
				   sec_index, *offsets, trx);

	clust_index = dict_table_get_first_index(sec_index->table);

	btr_pcur_open_with_no_init(clust_index, prebuilt->clust_ref,
				   PAGE_CUR_LE, BTR_SEARCH_LEAF,
				   prebuilt->clust_pcur, 0, mtr);

	clust_rec = btr_pcur_get_rec(prebuilt->clust_pcur);

	prebuilt->clust_pcur->trx_if_known = trx;

	/* Note: only if the search ends up on a non-infimum record is the
	low_match value the real match to the search tuple */

	if (!page_rec_is_user_rec(clust_rec)
	    || btr_pcur_get_low_match(prebuilt->clust_pcur)
	    < dict_index_get_n_unique(clust_index)) {

		/* In a rare case it is possible that no clust rec is found
		for a delete-marked secondary index record: if in row0umod.c
		in row_undo_mod_remove_clust_low() we have already removed
		the clust rec, while purge is still cleaning and removing
		secondary index records associated with earlier versions of
		the clustered index record. In that case we know that the
		clustered index record did not exist in the read view of
		trx. */

		if (!rec_get_deleted_flag(rec,
					  dict_table_is_comp(sec_index->table))
		    || prebuilt->select_lock_type != LOCK_NONE) {
			ut_print_timestamp(stderr);
			fputs("  InnoDB: error clustered record"
			      " for sec rec not found\n"
			      "InnoDB: ", stderr);
			dict_index_name_print(stderr, trx, sec_index);
			fputs("\n"
			      "InnoDB: sec index record ", stderr);
			rec_print(stderr, rec, sec_index);
			fputs("\n"
			      "InnoDB: clust index record ", stderr);
			rec_print(stderr, clust_rec, clust_index);
			putc('\n', stderr);
			trx_print(stderr, trx, 600);
			fputs("\n"
			      "InnoDB: Submit a detailed bug report"
			      " to http://bugs.mysql.com\n", stderr);
		}

		clust_rec = NULL;

		err = DB_SUCCESS;
		goto func_exit;
	}

	*offsets = rec_get_offsets(clust_rec, clust_index, *offsets,
				   ULINT_UNDEFINED, offset_heap);

	if (prebuilt->select_lock_type != LOCK_NONE) {
		/* Try to place a lock on the index record; we are searching
		the clust rec with a unique condition, hence
		we set a LOCK_REC_NOT_GAP type lock */

		err = lock_clust_rec_read_check_and_lock(
			0, btr_pcur_get_block(prebuilt->clust_pcur),
			clust_rec, clust_index, *offsets,
			prebuilt->select_lock_type, LOCK_REC_NOT_GAP, thr);
		switch (err) {
		case DB_SUCCESS:
		case DB_SUCCESS_LOCKED_REC:
			break;
		default:
			goto err_exit;
		}
	} else {
		/* This is a non-locking consistent read: if necessary, fetch
		a previous version of the record */

		old_vers = NULL;

		/* If the isolation level allows reading of uncommitted data,
		then we never look for an earlier version */

		if (trx->isolation_level > TRX_ISO_READ_UNCOMMITTED
		    && !lock_clust_rec_cons_read_sees(
			    clust_rec, clust_index, *offsets,
			    trx->read_view)) {

			/* The following call returns 'offsets' associated with
			'old_vers' */
			err = row_sel_build_prev_vers_for_mysql(
				trx->read_view, clust_index, prebuilt,
				clust_rec, offsets, offset_heap, &old_vers,
				mtr);

			if (err != DB_SUCCESS || old_vers == NULL) {

				goto err_exit;
			}

			clust_rec = old_vers;
		}

		/* If we had to go to an earlier version of row or the
		secondary index record is delete marked, then it may be that
		the secondary index record corresponding to clust_rec
		(or old_vers) is not rec; in that case we must ignore
		such row because in our snapshot rec would not have existed.
		Remember that from rec we cannot see directly which transaction
		id corresponds to it: we have to go to the clustered index
		record. A query where we want to fetch all rows where
		the secondary index value is in some interval would return
		a wrong result if we would not drop rows which we come to
		visit through secondary index records that would not really
		exist in our snapshot. */

		if (clust_rec
		    && (old_vers
			|| trx->isolation_level <= TRX_ISO_READ_UNCOMMITTED
			|| rec_get_deleted_flag(rec, dict_table_is_comp(
							sec_index->table)))
		    && !row_sel_sec_rec_is_for_clust_rec(
			    rec, sec_index, clust_rec, clust_index)) {
			clust_rec = NULL;
#ifdef UNIV_SEARCH_DEBUG
		} else {
			ut_a(clust_rec == NULL
			     || row_sel_sec_rec_is_for_clust_rec(
				     rec, sec_index, clust_rec, clust_index));
#endif
		}

		err = DB_SUCCESS;
	}

func_exit:
	*out_rec = clust_rec;

	if (prebuilt->select_lock_type != LOCK_NONE) {
		/* We may use the cursor in update or in unlock_row():
		store its position */

		btr_pcur_store_position(prebuilt->clust_pcur, mtr);
	}

err_exit:
	return(err);
}

/********************************************************************//**
Restores cursor position after it has been stored. We have to take into
account that the record cursor was positioned on may have been deleted.
Then we may have to move the cursor one step up or down.
@return TRUE if we may need to process the record the cursor is now
positioned on (i.e. we should not go to the next record yet) */
static
ibool
sel_restore_position_for_mysql(
/*===========================*/
	ibool*		same_user_rec,	/*!< out: TRUE if we were able to restore
					the cursor on a user record with the
					same ordering prefix in in the
					B-tree index */
	ulint		latch_mode,	/*!< in: latch mode wished in
					restoration */
	btr_pcur_t*	pcur,		/*!< in: cursor whose position
					has been stored */
	ibool		moves_up,	/*!< in: TRUE if the cursor moves up
					in the index */
	mtr_t*		mtr)		/*!< in: mtr; CAUTION: may commit
					mtr temporarily! */
{
	ibool	success;
	ulint	relative_position;

	relative_position = pcur->rel_pos;

	success = btr_pcur_restore_position(latch_mode, pcur, mtr);

	*same_user_rec = success;

	if (relative_position == BTR_PCUR_ON) {
		if (success) {
			return(FALSE);
		}

		if (moves_up) {
			btr_pcur_move_to_next(pcur, mtr);
		}

		return(TRUE);
	}

	if (relative_position == BTR_PCUR_AFTER
	    || relative_position == BTR_PCUR_AFTER_LAST_IN_TREE) {

		if (moves_up) {
			return(TRUE);
		}

		if (btr_pcur_is_on_user_rec(pcur)) {
			btr_pcur_move_to_prev(pcur, mtr);
		}

		return(TRUE);
	}

	ut_ad(relative_position == BTR_PCUR_BEFORE
	      || relative_position == BTR_PCUR_BEFORE_FIRST_IN_TREE);

	if (moves_up && btr_pcur_is_on_user_rec(pcur)) {
		btr_pcur_move_to_next(pcur, mtr);
	}

	return(TRUE);
}

/********************************************************************//**
Copies a cached field for MySQL from the fetch cache. */
static
void
row_sel_copy_cached_field_for_mysql(
/*================================*/
	byte*			buf,	/*!< in/out: row buffer */
	const byte*		cache,	/*!< in: cached row */
	const mysql_row_templ_t*templ)	/*!< in: column template */
{
	ulint	len;

	buf += templ->mysql_col_offset;
	cache += templ->mysql_col_offset;

	UNIV_MEM_ASSERT_W(buf, templ->mysql_col_len);

	if (templ->mysql_type == DATA_MYSQL_TRUE_VARCHAR
	    && templ->type != DATA_INT) {
		/* Check for != DATA_INT to make sure we do
		not treat MySQL ENUM or SET as a true VARCHAR!
		Find the actual length of the true VARCHAR field. */
		row_mysql_read_true_varchar(
			&len, cache, templ->mysql_length_bytes);
		len += templ->mysql_length_bytes;
		UNIV_MEM_INVALID(buf, templ->mysql_col_len);
	} else {
		len = templ->mysql_col_len;
	}

	ut_memcpy(buf, cache, len);
}

/********************************************************************//**
Pops a cached row for MySQL from the fetch cache. */
UNIV_INLINE
void
row_sel_dequeue_cached_row_for_mysql(
/*=================================*/
	byte*		buf,		/*!< in/out: buffer where to copy the
					row */
	row_prebuilt_t*	prebuilt)	/*!< in: prebuilt struct */
{
	ulint			i;
	const mysql_row_templ_t*templ;
	const byte*		cached_rec;
	ut_ad(prebuilt->n_fetch_cached > 0);
	ut_ad(prebuilt->mysql_prefix_len <= prebuilt->mysql_row_len);

	UNIV_MEM_ASSERT_W(buf, prebuilt->mysql_row_len);

	cached_rec = prebuilt->fetch_cache[prebuilt->fetch_cache_first];

	if (UNIV_UNLIKELY(prebuilt->keep_other_fields_on_keyread)) {
		/* Copy cache record field by field, don't touch fields that
		are not covered by current key */

		for (i = 0; i < prebuilt->n_template; i++) {
			templ = prebuilt->mysql_template + i;
			row_sel_copy_cached_field_for_mysql(
				buf, cached_rec, templ);
			/* Copy NULL bit of the current field from cached_rec
			to buf */
			if (templ->mysql_null_bit_mask) {
				buf[templ->mysql_null_byte_offset]
					^= (buf[templ->mysql_null_byte_offset]
					    ^ cached_rec[templ->mysql_null_byte_offset])
					& (byte)templ->mysql_null_bit_mask;
			}
		}
	} else if (prebuilt->mysql_prefix_len > 63) {
		/* The record is long. Copy it field by field, in case
		there are some long VARCHAR column of which only a
		small length is being used. */
		UNIV_MEM_INVALID(buf, prebuilt->mysql_prefix_len);

		/* First copy the NULL bits. */
		ut_memcpy(buf, cached_rec, prebuilt->null_bitmap_len);
		/* Then copy the requested fields. */

		for (i = 0; i < prebuilt->n_template; i++) {
			row_sel_copy_cached_field_for_mysql(
				buf, cached_rec, prebuilt->mysql_template + i);
		}
	} else {
		ut_memcpy(buf, cached_rec, prebuilt->mysql_prefix_len);
	}

	prebuilt->n_fetch_cached--;
	prebuilt->fetch_cache_first++;

	if (prebuilt->n_fetch_cached == 0) {
		prebuilt->fetch_cache_first = 0;
	}
}

/********************************************************************//**
Initialise the prefetch cache. */
UNIV_INLINE
void
row_sel_prefetch_cache_init(
/*========================*/
	row_prebuilt_t*	prebuilt)	/*!< in/out: prebuilt struct */
{
	ulint	i;
	ulint	sz;
	byte*	ptr;

	/* Reserve space for the magic number. */
	sz = UT_ARR_SIZE(prebuilt->fetch_cache) * (prebuilt->mysql_row_len + 8);
	ptr = mem_alloc(sz);

	for (i = 0; i < UT_ARR_SIZE(prebuilt->fetch_cache); i++) {

		/* A user has reported memory corruption in these
		buffers in Linux. Put magic numbers there to help
		to track a possible bug. */

		mach_write_to_4(ptr, ROW_PREBUILT_FETCH_MAGIC_N);
		ptr += 4;

		prebuilt->fetch_cache[i] = ptr;
		ptr += prebuilt->mysql_row_len;
<<<<<<< HEAD

		mach_write_to_4(ptr, ROW_PREBUILT_FETCH_MAGIC_N);
		ptr += 4;
	}
}

/********************************************************************//**
Get the last fetch cache buffer from the queue.
@return pointer to buffer. */
UNIV_INLINE
byte*
row_sel_fetch_last_buf(
/*===================*/
	row_prebuilt_t*	prebuilt)	/*!< in/out: prebuilt struct */
{
	ut_ad(!prebuilt->templ_contains_blob);
	ut_ad(prebuilt->n_fetch_cached < MYSQL_FETCH_CACHE_SIZE);

=======

		mach_write_to_4(ptr, ROW_PREBUILT_FETCH_MAGIC_N);
		ptr += 4;
	}
}

/********************************************************************//**
Get the last fetch cache buffer from the queue.
@return pointer to buffer. */
UNIV_INLINE
byte*
row_sel_fetch_last_buf(
/*===================*/
	row_prebuilt_t*	prebuilt)	/*!< in/out: prebuilt struct */
{
	ut_ad(!prebuilt->templ_contains_blob);
	ut_ad(prebuilt->n_fetch_cached < MYSQL_FETCH_CACHE_SIZE);

>>>>>>> 6c989d1e
	if (prebuilt->fetch_cache[0] == NULL) {
		/* Allocate memory for the fetch cache */
		ut_ad(prebuilt->n_fetch_cached == 0);

		row_sel_prefetch_cache_init(prebuilt);
	}

	ut_ad(prebuilt->fetch_cache_first == 0);
	UNIV_MEM_INVALID(prebuilt->fetch_cache[prebuilt->n_fetch_cached],
			 prebuilt->mysql_row_len);

	return(prebuilt->fetch_cache[prebuilt->n_fetch_cached]);
}

/********************************************************************//**
Pushes a row for MySQL to the fetch cache. */
UNIV_INLINE
void
row_sel_enqueue_cache_row_for_mysql(
/*================================*/
	byte*		mysql_rec,	/*!< in/out: MySQL record */
	row_prebuilt_t*	prebuilt)	/*!< in/out: prebuilt struct */
{
	/* For non ICP code path the row should already exist in the
	next fetch cache slot. */

	if (prebuilt->idx_cond != NULL) {
		byte*	dest = row_sel_fetch_last_buf(prebuilt);

		ut_memcpy(dest, mysql_rec, prebuilt->mysql_row_len);
	}

	++prebuilt->n_fetch_cached;
}

/*********************************************************************//**
Tries to do a shortcut to fetch a clustered index record with a unique key,
using the hash index if possible (not always). We assume that the search
mode is PAGE_CUR_GE, it is a consistent read, there is a read view in trx,
btr search latch has been locked in S-mode if AHI is enabled.
@return	SEL_FOUND, SEL_EXHAUSTED, SEL_RETRY */
static
ulint
row_sel_try_search_shortcut_for_mysql(
/*==================================*/
	const rec_t**	out_rec,/*!< out: record if found */
	row_prebuilt_t*	prebuilt,/*!< in: prebuilt struct */
	ulint**		offsets,/*!< in/out: for rec_get_offsets(*out_rec) */
	mem_heap_t**	heap,	/*!< in/out: heap for rec_get_offsets() */
	mtr_t*		mtr)	/*!< in: started mtr */
{
	dict_index_t*	index		= prebuilt->index;
	const dtuple_t*	search_tuple	= prebuilt->search_tuple;
	btr_pcur_t*	pcur		= prebuilt->pcur;
	trx_t*		trx		= prebuilt->trx;
	const rec_t*	rec;

	ut_ad(dict_index_is_clust(index));
	ut_ad(!prebuilt->templ_contains_blob);

#ifndef UNIV_SEARCH_DEBUG
	btr_pcur_open_with_no_init(index, search_tuple, PAGE_CUR_GE,
				   BTR_SEARCH_LEAF, pcur,
				   (trx->has_search_latch)
				    ? RW_S_LATCH
				    : 0,
				   mtr);
#else /* UNIV_SEARCH_DEBUG */
	btr_pcur_open_with_no_init(index, search_tuple, PAGE_CUR_GE,
				   BTR_SEARCH_LEAF, pcur,
				   0,
				   mtr);
#endif /* UNIV_SEARCH_DEBUG */
	rec = btr_pcur_get_rec(pcur);

	if (!page_rec_is_user_rec(rec)) {

		return(SEL_RETRY);
	}

	/* As the cursor is now placed on a user record after a search with
	the mode PAGE_CUR_GE, the up_match field in the cursor tells how many
	fields in the user record matched to the search tuple */

	if (btr_pcur_get_up_match(pcur) < dtuple_get_n_fields(search_tuple)) {

		return(SEL_EXHAUSTED);
	}

	/* This is a non-locking consistent read: if necessary, fetch
	a previous version of the record */

	*offsets = rec_get_offsets(rec, index, *offsets,
				   ULINT_UNDEFINED, heap);

	if (!lock_clust_rec_cons_read_sees(rec, index,
					   *offsets, trx->read_view)) {

		return(SEL_RETRY);
	}

	if (rec_get_deleted_flag(rec, dict_table_is_comp(index->table))) {

		return(SEL_EXHAUSTED);
	}

	*out_rec = rec;

	return(SEL_FOUND);
}

/*********************************************************************//**
Check a pushed-down index condition.
@return ICP_NO_MATCH, ICP_MATCH, or ICP_OUT_OF_RANGE */
static
enum icp_result
row_search_idx_cond_check(
/*======================*/
	byte*			mysql_rec,	/*!< out: record
						in MySQL format (invalid unless
						prebuilt->idx_cond!=NULL and
						we return ICP_MATCH) */
	row_prebuilt_t*		prebuilt,	/*!< in/out: prebuilt struct
						for the table handle */
	const rec_t*		rec,		/*!< in: InnoDB record */
	const ulint*		offsets)	/*!< in: rec_get_offsets() */
{
	enum icp_result result;
	ulint		i;

	ut_ad(rec_offs_validate(rec, prebuilt->index, offsets));

	if (!prebuilt->idx_cond) {
		return(ICP_MATCH);
	}

	MONITOR_INC(MONITOR_ICP_ATTEMPTS);

	/* Convert to MySQL format those fields that are needed for
	evaluating the index condition. */

	if (UNIV_LIKELY_NULL(prebuilt->blob_heap)) {
		mem_heap_empty(prebuilt->blob_heap);
	}

	for (i = 0; i < prebuilt->idx_cond_n_cols; i++) {
		const mysql_row_templ_t*templ = &prebuilt->mysql_template[i];

		if (!row_sel_store_mysql_field(mysql_rec, prebuilt,
					       rec, prebuilt->index, offsets,
					       templ->icp_rec_field_no,
					       templ)) {
			return(ICP_NO_MATCH);
		}
	}

	/* We assume that the index conditions on
	case-insensitive columns are case-insensitive. The
	case of such columns may be wrong in a secondary
	index, if the case of the column has been updated in
	the past, or a record has been deleted and a record
	inserted in a different case. */
	result = innobase_index_cond(prebuilt->idx_cond);
	switch (result) {
	case ICP_MATCH:
		/* Convert the remaining fields to MySQL format.
		If this is a secondary index record, we must defer
		this until we have fetched the clustered index record. */
		if (!prebuilt->need_to_access_clustered
		    || dict_index_is_clust(prebuilt->index)) {
			if (!row_sel_store_mysql_rec(
				    mysql_rec, prebuilt, rec, FALSE,
				    prebuilt->index, offsets)) {
				ut_ad(dict_index_is_clust(prebuilt->index));
				return(ICP_NO_MATCH);
			}
		}
		MONITOR_INC(MONITOR_ICP_MATCH);
		return(result);
	case ICP_NO_MATCH:
		MONITOR_INC(MONITOR_ICP_NO_MATCH);
		return(result);
	case ICP_OUT_OF_RANGE:
		MONITOR_INC(MONITOR_ICP_OUT_OF_RANGE);
		return(result);
	}

	ut_error;
	return(result);
}

/********************************************************************//**
Searches for rows in the database. This is used in the interface to
MySQL. This function opens a cursor, and also implements fetch next
and fetch prev. NOTE that if we do a search with a full key value
from a unique index (ROW_SEL_EXACT), then we will not store the cursor
position and fetch next or fetch prev must not be tried to the cursor!
@return DB_SUCCESS, DB_RECORD_NOT_FOUND, DB_END_OF_INDEX, DB_DEADLOCK,
DB_LOCK_TABLE_FULL, DB_CORRUPTION, or DB_TOO_BIG_RECORD */
UNIV_INTERN
ulint
row_search_for_mysql(
/*=================*/
	byte*		buf,		/*!< in/out: buffer for the fetched
					row in the MySQL format */
	ulint		mode,		/*!< in: search mode PAGE_CUR_L, ... */
	row_prebuilt_t*	prebuilt,	/*!< in: prebuilt struct for the
					table handle; this contains the info
					of search_tuple, index; if search
					tuple contains 0 fields then we
					position the cursor at the start or
					the end of the index, depending on
					'mode' */
	ulint		match_mode,	/*!< in: 0 or ROW_SEL_EXACT or
					ROW_SEL_EXACT_PREFIX */
	ulint		direction)	/*!< in: 0 or ROW_SEL_NEXT or
					ROW_SEL_PREV; NOTE: if this is != 0,
					then prebuilt must have a pcur
					with stored position! In opening of a
					cursor 'direction' should be 0. */
{
	dict_index_t*	index		= prebuilt->index;
	ibool		comp		= dict_table_is_comp(index->table);
	const dtuple_t*	search_tuple	= prebuilt->search_tuple;
	btr_pcur_t*	pcur		= prebuilt->pcur;
	trx_t*		trx		= prebuilt->trx;
	dict_index_t*	clust_index;
	que_thr_t*	thr;
	const rec_t*	rec;
	const rec_t*	result_rec;
	const rec_t*	clust_rec;
	ulint		err				= DB_SUCCESS;
	ibool		unique_search			= FALSE;
	ibool		mtr_has_extra_clust_latch	= FALSE;
	ibool		moves_up			= FALSE;
	ibool		set_also_gap_locks		= TRUE;
	/* if the query is a plain locking SELECT, and the isolation level
	is <= TRX_ISO_READ_COMMITTED, then this is set to FALSE */
	ibool		did_semi_consistent_read	= FALSE;
	/* if the returned record was locked and we did a semi-consistent
	read (fetch the newest committed version), then this is set to
	TRUE */
#ifdef UNIV_SEARCH_DEBUG
	ulint		cnt				= 0;
#endif /* UNIV_SEARCH_DEBUG */
	ulint		next_offs;
	ibool		same_user_rec;
	mtr_t		mtr;
	mem_heap_t*	heap				= NULL;
	ulint		offsets_[REC_OFFS_NORMAL_SIZE];
	ulint*		offsets				= offsets_;
	ibool		table_lock_waited		= FALSE;

	rec_offs_init(offsets_);

	ut_ad(index && pcur && search_tuple);

	if (UNIV_UNLIKELY(prebuilt->table->ibd_file_missing)) {
		ut_print_timestamp(stderr);
		fprintf(stderr, "  InnoDB: Error:\n"
			"InnoDB: MySQL is trying to use a table handle"
			" but the .ibd file for\n"
			"InnoDB: table %s does not exist.\n"
			"InnoDB: Have you deleted the .ibd file"
			" from the database directory under\n"
			"InnoDB: the MySQL datadir, or have you used"
			" DISCARD TABLESPACE?\n"
			"InnoDB: Look from\n"
			"InnoDB: " REFMAN "innodb-troubleshooting.html\n"
			"InnoDB: how you can resolve the problem.\n",
			prebuilt->table->name);

#ifdef UNIV_SYNC_DEBUG
		ut_ad(!sync_thread_levels_nonempty_trx(trx->has_search_latch));
#endif /* UNIV_SYNC_DEBUG */
		return(DB_ERROR);
	}

	if (UNIV_UNLIKELY(!prebuilt->index_usable)) {

#ifdef UNIV_SYNC_DEBUG
		ut_ad(!sync_thread_levels_nonempty_trx(trx->has_search_latch));
#endif /* UNIV_SYNC_DEBUG */
		return(DB_MISSING_HISTORY);
	}

	if (dict_index_is_corrupted(index)) {
#ifdef UNIV_SYNC_DEBUG
		ut_ad(!sync_thread_levels_nonempty_trx(trx->has_search_latch));
#endif /* UNIV_SYNC_DEBUG */
		return(DB_CORRUPTION);
	}

	if (UNIV_UNLIKELY(prebuilt->magic_n != ROW_PREBUILT_ALLOCATED)) {
		fprintf(stderr,
			"InnoDB: Error: trying to free a corrupt\n"
			"InnoDB: table handle. Magic n %lu, table name ",
			(ulong) prebuilt->magic_n);
		ut_print_name(stderr, trx, TRUE, prebuilt->table->name);
		putc('\n', stderr);

		mem_analyze_corruption(prebuilt);

		ut_error;
	}

#if 0
	/* August 19, 2005 by Heikki: temporarily disable this error
	print until the cursor lock count is done correctly.
	See bugs #12263 and #12456!*/

	if (trx->n_mysql_tables_in_use == 0
	    && UNIV_UNLIKELY(prebuilt->select_lock_type == LOCK_NONE)) {
		/* Note that if MySQL uses an InnoDB temp table that it
		created inside LOCK TABLES, then n_mysql_tables_in_use can
		be zero; in that case select_lock_type is set to LOCK_X in
		::start_stmt. */

		fputs("InnoDB: Error: MySQL is trying to perform a SELECT\n"
		      "InnoDB: but it has not locked"
		      " any tables in ::external_lock()!\n",
		      stderr);
		trx_print(stderr, trx, 600);
		fputc('\n', stderr);
	}
#endif

#if 0
	fprintf(stderr, "Match mode %lu\n search tuple ",
		(ulong) match_mode);
	dtuple_print(search_tuple);
	fprintf(stderr, "N tables locked %lu\n",
		(ulong) trx->mysql_n_tables_locked);
#endif
	/*-------------------------------------------------------------*/
	/* PHASE 0: Release a possible s-latch we are holding on the
	adaptive hash index latch if there is someone waiting behind */

	if (UNIV_UNLIKELY(rw_lock_get_writer(&btr_search_latch) != RW_LOCK_NOT_LOCKED)
	    && trx->has_search_latch) {

		/* There is an x-latch request on the adaptive hash index:
		release the s-latch to reduce starvation and wait for
		BTR_SEA_TIMEOUT rounds before trying to keep it again over
		calls from MySQL */

		rw_lock_s_unlock(&btr_search_latch);
		trx->has_search_latch = FALSE;

		trx->search_latch_timeout = BTR_SEA_TIMEOUT;
	}

	/* Reset the new record lock info if srv_locks_unsafe_for_binlog
	is set or session is using a READ COMMITED isolation level. Then
	we are able to remove the record locks set here on an individual
	row. */
	prebuilt->new_rec_locks = 0;

	/*-------------------------------------------------------------*/
	/* PHASE 1: Try to pop the row from the prefetch cache */

	if (UNIV_UNLIKELY(direction == 0)) {
		trx->op_info = "starting index read";

		prebuilt->n_rows_fetched = 0;
		prebuilt->n_fetch_cached = 0;
		prebuilt->fetch_cache_first = 0;

		if (prebuilt->sel_graph == NULL) {
			/* Build a dummy select query graph */
			row_prebuild_sel_graph(prebuilt);
		}
	} else {
		trx->op_info = "fetching rows";

		if (prebuilt->n_rows_fetched == 0) {
			prebuilt->fetch_direction = direction;
		}

		if (UNIV_UNLIKELY(direction != prebuilt->fetch_direction)) {
			if (UNIV_UNLIKELY(prebuilt->n_fetch_cached > 0)) {
				ut_error;
				/* TODO: scrollable cursor: restore cursor to
				the place of the latest returned row,
				or better: prevent caching for a scroll
				cursor! */
			}

			prebuilt->n_rows_fetched = 0;
			prebuilt->n_fetch_cached = 0;
			prebuilt->fetch_cache_first = 0;

		} else if (UNIV_LIKELY(prebuilt->n_fetch_cached > 0)) {
			row_sel_dequeue_cached_row_for_mysql(buf, prebuilt);

			prebuilt->n_rows_fetched++;

			srv_n_rows_read++;
			err = DB_SUCCESS;
			goto func_exit;
		}

		if (prebuilt->fetch_cache_first > 0
		    && prebuilt->fetch_cache_first < MYSQL_FETCH_CACHE_SIZE) {

			/* The previous returned row was popped from the fetch
			cache, but the cache was not full at the time of the
			popping: no more rows can exist in the result set */

			err = DB_RECORD_NOT_FOUND;
			goto func_exit;
		}

		prebuilt->n_rows_fetched++;

		if (prebuilt->n_rows_fetched > 1000000000) {
			/* Prevent wrap-over */
			prebuilt->n_rows_fetched = 500000000;
		}

		mode = pcur->search_mode;
	}

	/* In a search where at most one record in the index may match, we
	can use a LOCK_REC_NOT_GAP type record lock when locking a
	non-delete-marked matching record.

	Note that in a unique secondary index there may be different
	delete-marked versions of a record where only the primary key
	values differ: thus in a secondary index we must use next-key
	locks when locking delete-marked records. */

	if (match_mode == ROW_SEL_EXACT
	    && dict_index_is_unique(index)
	    && dtuple_get_n_fields(search_tuple)
	    == dict_index_get_n_unique(index)
	    && (dict_index_is_clust(index)
		|| !dtuple_contains_null(search_tuple))) {

		/* Note above that a UNIQUE secondary index can contain many
		rows with the same key value if one of the columns is the SQL
		null. A clustered index under MySQL can never contain null
		columns because we demand that all the columns in primary key
		are non-null. */

		unique_search = TRUE;

		/* Even if the condition is unique, MySQL seems to try to
		retrieve also a second row if a primary key contains more than
		1 column. Return immediately if this is not a HANDLER
		command. */

		if (UNIV_UNLIKELY(direction != 0
				  && !prebuilt->used_in_HANDLER)) {

			err = DB_RECORD_NOT_FOUND;
			goto func_exit;
		}
	}

	mtr_start(&mtr);

	/*-------------------------------------------------------------*/
	/* PHASE 2: Try fast adaptive hash index search if possible */

	/* Next test if this is the special case where we can use the fast
	adaptive hash index to try the search. Since we must release the
	search system latch when we retrieve an externally stored field, we
	cannot use the adaptive hash index in a search in the case the row
	may be long and there may be externally stored fields */

	if (UNIV_UNLIKELY(direction == 0)
	    && unique_search
	    && dict_index_is_clust(index)
	    && !prebuilt->templ_contains_blob
	    && !prebuilt->used_in_HANDLER
	    && (prebuilt->mysql_row_len < UNIV_PAGE_SIZE / 8)) {

		mode = PAGE_CUR_GE;

		if (trx->mysql_n_tables_locked == 0
		    && prebuilt->select_lock_type == LOCK_NONE
		    && trx->isolation_level > TRX_ISO_READ_UNCOMMITTED
		    && trx->read_view) {

			/* This is a SELECT query done as a consistent read,
			and the read view has already been allocated:
			let us try a search shortcut through the hash
			index.
			NOTE that we must also test that
			mysql_n_tables_locked == 0, because this might
			also be INSERT INTO ... SELECT ... or
			CREATE TABLE ... SELECT ... . Our algorithm is
			NOT prepared to inserts interleaved with the SELECT,
			and if we try that, we can deadlock on the adaptive
			hash index semaphore! */

#ifndef UNIV_SEARCH_DEBUG
			if (!trx->has_search_latch
			    &&(!btr_search_fully_disabled)) {
				rw_lock_s_lock(&btr_search_latch);
				trx->has_search_latch = TRUE;
			}
#endif
			switch (row_sel_try_search_shortcut_for_mysql(
					&rec, prebuilt, &offsets, &heap,
					&mtr)) {
			case SEL_FOUND:
#ifdef UNIV_SEARCH_DEBUG
				ut_a(0 == cmp_dtuple_rec(search_tuple,
							 rec, offsets));
#endif
				/* At this point, rec is protected by
				a page latch that was acquired by
				row_sel_try_search_shortcut_for_mysql().
				The latch will not be released until
				mtr_commit(&mtr). */
				ut_ad(!rec_get_deleted_flag(rec, comp));

				if (prebuilt->idx_cond) {
					switch (row_search_idx_cond_check(
							buf, prebuilt,
							rec, offsets)) {
					case ICP_NO_MATCH:
					case ICP_OUT_OF_RANGE:
						goto shortcut_mismatch;
					case ICP_MATCH:
						goto shortcut_match;
					}
				}

				if (!row_sel_store_mysql_rec(
					    buf, prebuilt,
					    rec, FALSE, index, offsets)) {
					/* Only fresh inserts may contain
					incomplete externally stored
					columns. Pretend that such
					records do not exist. Such
					records may only be accessed
					at the READ UNCOMMITTED
					isolation level or when
					rolling back a recovered
					transaction. Rollback happens
					at a lower level, not here. */

					/* Proceed as in case SEL_RETRY. */
					break;
				}

			shortcut_match:
				mtr_commit(&mtr);

				/* ut_print_name(stderr, index->name);
				fputs(" shortcut\n", stderr); */

				srv_n_rows_read++;

				err = DB_SUCCESS;
				goto release_search_latch_if_needed;

			case SEL_EXHAUSTED:
			shortcut_mismatch:
				mtr_commit(&mtr);

				/* ut_print_name(stderr, index->name);
				fputs(" record not found 2\n", stderr); */

				err = DB_RECORD_NOT_FOUND;
release_search_latch_if_needed:
				if (trx->search_latch_timeout > 0
				    && trx->has_search_latch) {

					trx->search_latch_timeout--;

					rw_lock_s_unlock(&btr_search_latch);
					trx->has_search_latch = FALSE;
				}

				/* NOTE that we do NOT store the cursor
				position */
				goto func_exit;

			case SEL_RETRY:
				break;

			default:
				ut_ad(0);
			}

			mtr_commit(&mtr);
			mtr_start(&mtr);
		}
	}

	/*-------------------------------------------------------------*/
	/* PHASE 3: Open or restore index cursor position */

	if (trx->has_search_latch) {
		rw_lock_s_unlock(&btr_search_latch);
		trx->has_search_latch = FALSE;
	}

	/* The state of a running trx can only be changed by the
	thread that is currently serving the transaction. Because we
	are that thread, we can read trx->state without holding any
	mutex. */
	ut_ad(prebuilt->sql_stat_start || trx->state == TRX_STATE_ACTIVE);

	ut_ad(trx->state == TRX_STATE_NOT_STARTED
	      || trx->state == TRX_STATE_ACTIVE);

	ut_ad(prebuilt->sql_stat_start
	      || prebuilt->select_lock_type != LOCK_NONE
	      || trx->read_view);

	trx_start_if_not_started(trx);

	if (trx->isolation_level <= TRX_ISO_READ_COMMITTED
	    && prebuilt->select_lock_type != LOCK_NONE
	    && trx->mysql_thd != NULL
	    && thd_is_select(trx->mysql_thd)) {
		/* It is a plain locking SELECT and the isolation
		level is low: do not lock gaps */

		set_also_gap_locks = FALSE;
	}

	/* Note that if the search mode was GE or G, then the cursor
	naturally moves upward (in fetch next) in alphabetical order,
	otherwise downward */

	if (UNIV_UNLIKELY(direction == 0)) {
		if (mode == PAGE_CUR_GE || mode == PAGE_CUR_G) {
			moves_up = TRUE;
		}
	} else if (direction == ROW_SEL_NEXT) {
		moves_up = TRUE;
	}

	thr = que_fork_get_first_thr(prebuilt->sel_graph);

	que_thr_move_to_run_state_for_mysql(thr, trx);

	clust_index = dict_table_get_first_index(index->table);

	/* Do some start-of-statement preparations */

	if (!prebuilt->sql_stat_start) {
		/* No need to set an intention lock or assign a read view */

		if (UNIV_UNLIKELY
		    (trx->read_view == NULL
		     && prebuilt->select_lock_type == LOCK_NONE)) {

			fputs("InnoDB: Error: MySQL is trying to"
			      " perform a consistent read\n"
			      "InnoDB: but the read view is not assigned!\n",
			      stderr);
			trx_print(stderr, trx, 600);
			fputc('\n', stderr);
			ut_error;
		}
	} else if (prebuilt->select_lock_type == LOCK_NONE) {
		/* This is a consistent read */
		/* Assign a read view for the query */

		trx_assign_read_view(trx);
		prebuilt->sql_stat_start = FALSE;
	} else {
wait_table_again:
		err = lock_table(0, index->table,
				 prebuilt->select_lock_type == LOCK_S
				 ? LOCK_IS : LOCK_IX, thr);

		if (err != DB_SUCCESS) {

			table_lock_waited = TRUE;
			goto lock_table_wait;
		}
		prebuilt->sql_stat_start = FALSE;
	}

	/* Open or restore index cursor position */

	if (UNIV_LIKELY(direction != 0)) {
		ibool	need_to_process = sel_restore_position_for_mysql(
			&same_user_rec, BTR_SEARCH_LEAF,
			pcur, moves_up, &mtr);

		if (UNIV_UNLIKELY(need_to_process)) {
			if (UNIV_UNLIKELY(prebuilt->row_read_type
					  == ROW_READ_DID_SEMI_CONSISTENT)) {
				/* We did a semi-consistent read,
				but the record was removed in
				the meantime. */
				prebuilt->row_read_type
					= ROW_READ_TRY_SEMI_CONSISTENT;
			}
		} else if (UNIV_LIKELY(prebuilt->row_read_type
				       != ROW_READ_DID_SEMI_CONSISTENT)) {

			/* The cursor was positioned on the record
			that we returned previously.  If we need
			to repeat a semi-consistent read as a
			pessimistic locking read, the record
			cannot be skipped. */

			goto next_rec;
		}

	} else if (dtuple_get_n_fields(search_tuple) > 0) {

		btr_pcur_open_with_no_init(index, search_tuple, mode,
					   BTR_SEARCH_LEAF,
					   pcur, 0, &mtr);

		pcur->trx_if_known = trx;

		rec = btr_pcur_get_rec(pcur);

		if (!moves_up
		    && !page_rec_is_supremum(rec)
		    && set_also_gap_locks
		    && !(srv_locks_unsafe_for_binlog
			 || trx->isolation_level <= TRX_ISO_READ_COMMITTED)
		    && prebuilt->select_lock_type != LOCK_NONE) {

			/* Try to place a gap lock on the next index record
			to prevent phantoms in ORDER BY ... DESC queries */
			const rec_t*	next = page_rec_get_next_const(rec);

			offsets = rec_get_offsets(next, index, offsets,
						  ULINT_UNDEFINED, &heap);
			err = sel_set_rec_lock(btr_pcur_get_block(pcur),
					       next, index, offsets,
					       prebuilt->select_lock_type,
					       LOCK_GAP, thr);

			switch (err) {
			case DB_SUCCESS_LOCKED_REC:
				err = DB_SUCCESS;
			case DB_SUCCESS:
				break;
			default:
				goto lock_wait_or_error;
			}
		}
	} else {
		if (mode == PAGE_CUR_G) {
			btr_pcur_open_at_index_side(
				TRUE, index, BTR_SEARCH_LEAF, pcur, FALSE,
				&mtr);
		} else if (mode == PAGE_CUR_L) {
			btr_pcur_open_at_index_side(
				FALSE, index, BTR_SEARCH_LEAF, pcur, FALSE,
				&mtr);
		}
	}

rec_loop:
	/*-------------------------------------------------------------*/
	/* PHASE 4: Look for matching records in a loop */

	rec = btr_pcur_get_rec(pcur);
	ut_ad(!!page_rec_is_comp(rec) == comp);
#ifdef UNIV_SEARCH_DEBUG
	/*
	fputs("Using ", stderr);
	dict_index_name_print(stderr, index);
	fprintf(stderr, " cnt %lu ; Page no %lu\n", cnt,
	page_get_page_no(page_align(rec)));
	rec_print(rec);
	*/
#endif /* UNIV_SEARCH_DEBUG */

	if (page_rec_is_infimum(rec)) {

		/* The infimum record on a page cannot be in the result set,
		and neither can a record lock be placed on it: we skip such
		a record. */

		goto next_rec;
	}

	if (page_rec_is_supremum(rec)) {

		if (set_also_gap_locks
		    && !(srv_locks_unsafe_for_binlog
			 || trx->isolation_level <= TRX_ISO_READ_COMMITTED)
		    && prebuilt->select_lock_type != LOCK_NONE) {

			/* Try to place a lock on the index record */

			/* If innodb_locks_unsafe_for_binlog option is used
			or this session is using a READ COMMITTED isolation
			level we do not lock gaps. Supremum record is really
			a gap and therefore we do not set locks there. */

			offsets = rec_get_offsets(rec, index, offsets,
						  ULINT_UNDEFINED, &heap);
			err = sel_set_rec_lock(btr_pcur_get_block(pcur),
					       rec, index, offsets,
					       prebuilt->select_lock_type,
					       LOCK_ORDINARY, thr);

			switch (err) {
			case DB_SUCCESS_LOCKED_REC:
				err = DB_SUCCESS;
			case DB_SUCCESS:
				break;
			default:
				goto lock_wait_or_error;
			}
		}
		/* A page supremum record cannot be in the result set: skip
		it now that we have placed a possible lock on it */

		goto next_rec;
	}

	/*-------------------------------------------------------------*/
	/* Do sanity checks in case our cursor has bumped into page
	corruption */

	if (comp) {
		next_offs = rec_get_next_offs(rec, TRUE);
		if (UNIV_UNLIKELY(next_offs < PAGE_NEW_SUPREMUM)) {

			goto wrong_offs;
		}
	} else {
		next_offs = rec_get_next_offs(rec, FALSE);
		if (UNIV_UNLIKELY(next_offs < PAGE_OLD_SUPREMUM)) {

			goto wrong_offs;
		}
	}

	if (UNIV_UNLIKELY(next_offs >= UNIV_PAGE_SIZE - PAGE_DIR)) {

wrong_offs:
		if (srv_force_recovery == 0 || moves_up == FALSE) {
			ut_print_timestamp(stderr);
			buf_page_print(page_align(rec), 0);
			fprintf(stderr,
				"\nInnoDB: rec address %p,"
				" buf block fix count %lu\n",
				(void*) rec, (ulong)
				btr_cur_get_block(btr_pcur_get_btr_cur(pcur))
				->page.buf_fix_count);
			fprintf(stderr,
				"InnoDB: Index corruption: rec offs %lu"
				" next offs %lu, page no %lu,\n"
				"InnoDB: ",
				(ulong) page_offset(rec),
				(ulong) next_offs,
				(ulong) page_get_page_no(page_align(rec)));
			dict_index_name_print(stderr, trx, index);
			fputs(". Run CHECK TABLE. You may need to\n"
			      "InnoDB: restore from a backup, or"
			      " dump + drop + reimport the table.\n",
			      stderr);

			err = DB_CORRUPTION;

			goto lock_wait_or_error;
		} else {
			/* The user may be dumping a corrupt table. Jump
			over the corruption to recover as much as possible. */

			fprintf(stderr,
				"InnoDB: Index corruption: rec offs %lu"
				" next offs %lu, page no %lu,\n"
				"InnoDB: ",
				(ulong) page_offset(rec),
				(ulong) next_offs,
				(ulong) page_get_page_no(page_align(rec)));
			dict_index_name_print(stderr, trx, index);
			fputs(". We try to skip the rest of the page.\n",
			      stderr);

			btr_pcur_move_to_last_on_page(pcur, &mtr);

			goto next_rec;
		}
	}
	/*-------------------------------------------------------------*/

	/* Calculate the 'offsets' associated with 'rec' */

	offsets = rec_get_offsets(rec, index, offsets, ULINT_UNDEFINED, &heap);

	if (UNIV_UNLIKELY(srv_force_recovery > 0)) {
		if (!rec_validate(rec, offsets)
		    || !btr_index_rec_validate(rec, index, FALSE)) {
			fprintf(stderr,
				"InnoDB: Index corruption: rec offs %lu"
				" next offs %lu, page no %lu,\n"
				"InnoDB: ",
				(ulong) page_offset(rec),
				(ulong) next_offs,
				(ulong) page_get_page_no(page_align(rec)));
			dict_index_name_print(stderr, trx, index);
			fputs(". We try to skip the record.\n",
			      stderr);

			goto next_rec;
		}
	}

	/* Note that we cannot trust the up_match value in the cursor at this
	place because we can arrive here after moving the cursor! Thus
	we have to recompare rec and search_tuple to determine if they
	match enough. */

	if (match_mode == ROW_SEL_EXACT) {
		/* Test if the index record matches completely to search_tuple
		in prebuilt: if not, then we return with DB_RECORD_NOT_FOUND */

		/* fputs("Comparing rec and search tuple\n", stderr); */

		if (0 != cmp_dtuple_rec(search_tuple, rec, offsets)) {

			if (set_also_gap_locks
			    && !(srv_locks_unsafe_for_binlog
				 || trx->isolation_level
				 <= TRX_ISO_READ_COMMITTED)
			    && prebuilt->select_lock_type != LOCK_NONE) {

				/* Try to place a gap lock on the index
				record only if innodb_locks_unsafe_for_binlog
				option is not set or this session is not
				using a READ COMMITTED isolation level. */

				err = sel_set_rec_lock(
					btr_pcur_get_block(pcur),
					rec, index, offsets,
					prebuilt->select_lock_type, LOCK_GAP,
					thr);

				switch (err) {
				case DB_SUCCESS_LOCKED_REC:
				case DB_SUCCESS:
					break;
				default:
					goto lock_wait_or_error;
				}
			}

			btr_pcur_store_position(pcur, &mtr);

			err = DB_RECORD_NOT_FOUND;
			/* ut_print_name(stderr, index->name);
			fputs(" record not found 3\n", stderr); */

			goto normal_return;
		}

	} else if (match_mode == ROW_SEL_EXACT_PREFIX) {

		if (!cmp_dtuple_is_prefix_of_rec(search_tuple, rec, offsets)) {

			if (set_also_gap_locks
			    && !(srv_locks_unsafe_for_binlog
				 || trx->isolation_level
				 <= TRX_ISO_READ_COMMITTED)
			    && prebuilt->select_lock_type != LOCK_NONE) {

				/* Try to place a gap lock on the index
				record only if innodb_locks_unsafe_for_binlog
				option is not set or this session is not
				using a READ COMMITTED isolation level. */

				err = sel_set_rec_lock(
					btr_pcur_get_block(pcur),
					rec, index, offsets,
					prebuilt->select_lock_type, LOCK_GAP,
					thr);

				switch (err) {
				case DB_SUCCESS_LOCKED_REC:
				case DB_SUCCESS:
					break;
				default:
					goto lock_wait_or_error;
				}
			}

			btr_pcur_store_position(pcur, &mtr);

			err = DB_RECORD_NOT_FOUND;
			/* ut_print_name(stderr, index->name);
			fputs(" record not found 4\n", stderr); */

			goto normal_return;
		}
	}

	/* We are ready to look at a possible new index entry in the result
	set: the cursor is now placed on a user record */

	if (prebuilt->select_lock_type != LOCK_NONE) {
		/* Try to place a lock on the index record; note that delete
		marked records are a special case in a unique search. If there
		is a non-delete marked record, then it is enough to lock its
		existence with LOCK_REC_NOT_GAP. */

		/* If innodb_locks_unsafe_for_binlog option is used
		or this session is using a READ COMMITED isolation
		level we lock only the record, i.e., next-key locking is
		not used. */

		ulint	lock_type;

		if (!set_also_gap_locks
		    || srv_locks_unsafe_for_binlog
		    || trx->isolation_level <= TRX_ISO_READ_COMMITTED
		    || (unique_search
			&& !UNIV_UNLIKELY(rec_get_deleted_flag(rec, comp)))) {

			goto no_gap_lock;
		} else {
			lock_type = LOCK_ORDINARY;
		}

		/* If we are doing a 'greater or equal than a primary key
		value' search from a clustered index, and we find a record
		that has that exact primary key value, then there is no need
		to lock the gap before the record, because no insert in the
		gap can be in our search range. That is, no phantom row can
		appear that way.

		An example: if col1 is the primary key, the search is WHERE
		col1 >= 100, and we find a record where col1 = 100, then no
		need to lock the gap before that record. */

		if (index == clust_index
		    && mode == PAGE_CUR_GE
		    && direction == 0
		    && dtuple_get_n_fields_cmp(search_tuple)
		    == dict_index_get_n_unique(index)
		    && 0 == cmp_dtuple_rec(search_tuple, rec, offsets)) {
no_gap_lock:
			lock_type = LOCK_REC_NOT_GAP;
		}

		err = sel_set_rec_lock(btr_pcur_get_block(pcur),
				       rec, index, offsets,
				       prebuilt->select_lock_type,
				       lock_type, thr);

		switch (err) {
			const rec_t*	old_vers;
		case DB_SUCCESS_LOCKED_REC:
			if (srv_locks_unsafe_for_binlog
			    || trx->isolation_level
			    <= TRX_ISO_READ_COMMITTED) {
				/* Note that a record of
				prebuilt->index was locked. */
				prebuilt->new_rec_locks = 1;
			}
			err = DB_SUCCESS;
		case DB_SUCCESS:
			break;
		case DB_LOCK_WAIT:
			/* Never unlock rows that were part of a conflict. */
			prebuilt->new_rec_locks = 0;

			if (UNIV_LIKELY(prebuilt->row_read_type
					!= ROW_READ_TRY_SEMI_CONSISTENT)
			    || unique_search
			    || index != clust_index) {

				goto lock_wait_or_error;
			}

			/* The following call returns 'offsets'
			associated with 'old_vers' */
			err = row_sel_build_committed_vers_for_mysql(
				clust_index, prebuilt, rec,
				&offsets, &heap, &old_vers, &mtr);

			if (err != DB_SUCCESS) {

				goto lock_wait_or_error;
			}

			/* Check whether it was a deadlock or not, if not
			a deadlock and the transaction had to wait then
			release the lock it is waiting on. */

			err = lock_trx_handle_wait(trx);

			switch (err) {
			case DB_SUCCESS:
				/* The lock was granted while we were
				searching for the last committed version.
				Do a normal locking read. */

				offsets = rec_get_offsets(
					rec, index, offsets, ULINT_UNDEFINED,
					&heap);
				goto locks_ok;
			case DB_DEADLOCK:
				goto lock_wait_or_error;
			case DB_LOCK_WAIT:
				err = DB_SUCCESS;
				break;
			default:
				ut_error;
			}

			if (old_vers == NULL) {
				/* The row was not yet committed */

				goto next_rec;
			}

			did_semi_consistent_read = TRUE;
			rec = old_vers;
			break;
		default:

			goto lock_wait_or_error;
		}
	} else {
		/* This is a non-locking consistent read: if necessary, fetch
		a previous version of the record */

		if (trx->isolation_level == TRX_ISO_READ_UNCOMMITTED) {

			/* Do nothing: we let a non-locking SELECT read the
			latest version of the record */

		} else if (index == clust_index) {

			/* Fetch a previous version of the row if the current
			one is not visible in the snapshot; if we have a very
			high force recovery level set, we try to avoid crashes
			by skipping this lookup */

			if (UNIV_LIKELY(srv_force_recovery < 5)
			    && !lock_clust_rec_cons_read_sees(
				    rec, index, offsets, trx->read_view)) {

				rec_t*	old_vers;
				/* The following call returns 'offsets'
				associated with 'old_vers' */
				err = row_sel_build_prev_vers_for_mysql(
					trx->read_view, clust_index,
					prebuilt, rec, &offsets, &heap,
					&old_vers, &mtr);

				if (err != DB_SUCCESS) {

					goto lock_wait_or_error;
				}

				if (old_vers == NULL) {
					/* The row did not exist yet in
					the read view */

					goto next_rec;
				}

				rec = old_vers;
			}
		} else {
			/* We are looking into a non-clustered index,
			and to get the right version of the record we
			have to look also into the clustered index: this
			is necessary, because we can only get the undo
			information via the clustered index record. */

			ut_ad(!dict_index_is_clust(index));

			if (!lock_sec_rec_cons_read_sees(
				    rec, trx->read_view)) {
				/* We should look at the clustered index.
				However, as this is a non-locking read,
				we can skip the clustered index lookup if
				the condition does not match the secondary
				index entry. */
				switch (row_search_idx_cond_check(
						buf, prebuilt, rec, offsets)) {
				case ICP_NO_MATCH:
					goto next_rec;
				case ICP_OUT_OF_RANGE:
					err = DB_RECORD_NOT_FOUND;
					goto idx_cond_failed;
				case ICP_MATCH:
					goto requires_clust_rec;
				}

				ut_error;
			}
		}
	}

locks_ok:
	/* NOTE that at this point rec can be an old version of a clustered
	index record built for a consistent read. We cannot assume after this
	point that rec is on a buffer pool page. Functions like
	page_rec_is_comp() cannot be used! */

	if (UNIV_UNLIKELY(rec_get_deleted_flag(rec, comp))) {

		/* The record is delete-marked: we can skip it */

		if ((srv_locks_unsafe_for_binlog
		     || trx->isolation_level <= TRX_ISO_READ_COMMITTED)
		    && prebuilt->select_lock_type != LOCK_NONE
		    && !did_semi_consistent_read) {

			/* No need to keep a lock on a delete-marked record
			if we do not want to use next-key locking. */

			row_unlock_for_mysql(prebuilt, TRUE);
		}

		/* This is an optimization to skip setting the next key lock
		on the record that follows this delete-marked record. This
		optimization works because of the unique search criteria
		which precludes the presence of a range lock between this
		delete marked record and the record following it.

		For now this is applicable only to clustered indexes while
		doing a unique search. There is scope for further optimization
		applicable to unique secondary indexes. Current behaviour is
		to widen the scope of a lock on an already delete marked record
		if the same record is deleted twice by the same transaction */
		if (index == clust_index && unique_search) {
			err = DB_RECORD_NOT_FOUND;

			goto normal_return;
		}

		goto next_rec;
	}

	/* Check if the record matches the index condition. */
	switch (row_search_idx_cond_check(buf, prebuilt, rec, offsets)) {
	case ICP_NO_MATCH:
		if (did_semi_consistent_read) {
			row_unlock_for_mysql(prebuilt, TRUE);
		}
		goto next_rec;
	case ICP_OUT_OF_RANGE:
		err = DB_RECORD_NOT_FOUND;
		goto idx_cond_failed;
	case ICP_MATCH:
		break;
	}

	/* Get the clustered index record if needed, if we did not do the
	search using the clustered index. */

	if (index != clust_index && prebuilt->need_to_access_clustered) {

requires_clust_rec:
		ut_ad(index != clust_index);
		/* We use a 'goto' to the preceding label if a consistent
		read of a secondary index record requires us to look up old
		versions of the associated clustered index record. */

		ut_ad(rec_offs_validate(rec, index, offsets));

		/* It was a non-clustered index and we must fetch also the
		clustered index record */

		mtr_has_extra_clust_latch = TRUE;

		/* The following call returns 'offsets' associated with
		'clust_rec'. Note that 'clust_rec' can be an old version
		built for a consistent read. */

		err = row_sel_get_clust_rec_for_mysql(prebuilt, index, rec,
						      thr, &clust_rec,
						      &offsets, &heap, &mtr);
		switch (err) {
		case DB_SUCCESS:
			if (clust_rec == NULL) {
				/* The record did not exist in the read view */
				ut_ad(prebuilt->select_lock_type == LOCK_NONE);

				goto next_rec;
			}
			break;
		case DB_SUCCESS_LOCKED_REC:
			ut_a(clust_rec != NULL);
			if (srv_locks_unsafe_for_binlog
			     || trx->isolation_level
			    <= TRX_ISO_READ_COMMITTED) {
				/* Note that the clustered index record
				was locked. */
				prebuilt->new_rec_locks = 2;
			}
			err = DB_SUCCESS;
			break;
		default:
			goto lock_wait_or_error;
		}

		if (UNIV_UNLIKELY(rec_get_deleted_flag(clust_rec, comp))) {

			/* The record is delete marked: we can skip it */

			if ((srv_locks_unsafe_for_binlog
			     || trx->isolation_level <= TRX_ISO_READ_COMMITTED)
			    && prebuilt->select_lock_type != LOCK_NONE) {

				/* No need to keep a lock on a delete-marked
				record if we do not want to use next-key
				locking. */

				row_unlock_for_mysql(prebuilt, TRUE);
			}

			goto next_rec;
		}

		result_rec = clust_rec;
		ut_ad(rec_offs_validate(result_rec, clust_index, offsets));

		if (prebuilt->idx_cond) {
			/* Convert the record to MySQL format. We were
			unable to do this in row_search_idx_cond_check(),
			because the condition is on the secondary index
			and the requested column is in the clustered index.
			We convert all fields, including those that
			may have been used in ICP, because the
			secondary index may contain a column prefix
			rather than the full column. Also, as noted
			in Bug #56680, the column in the secondary
			index may be in the wrong case, and the
			authoritative case is in result_rec, the
			appropriate version of the clustered index record. */
			if (!row_sel_store_mysql_rec(
				    buf, prebuilt, result_rec,
				    TRUE, clust_index, offsets)) {
				goto next_rec;
			}
		}
	} else {
		result_rec = rec;
	}

	/* We found a qualifying record 'result_rec'. At this point,
	'offsets' are associated with 'result_rec'. */

	ut_ad(rec_offs_validate(result_rec,
				result_rec != rec ? clust_index : index,
				offsets));
	ut_ad(!rec_get_deleted_flag(result_rec, comp));

	/* At this point, the clustered index record is protected
	by a page latch that was acquired when pcur was positioned.
	The latch will not be released until mtr_commit(&mtr). */

	if ((match_mode == ROW_SEL_EXACT
	     || prebuilt->n_rows_fetched >= MYSQL_FETCH_CACHE_THRESHOLD)
	    && prebuilt->select_lock_type == LOCK_NONE
	    && !prebuilt->templ_contains_blob
	    && !prebuilt->clust_index_was_generated
	    && !prebuilt->used_in_HANDLER
	    && prebuilt->template_type
	    != ROW_MYSQL_DUMMY_TEMPLATE) {

		/* Inside an update, for example, we do not cache rows,
		since we may use the cursor position to do the actual
		update, that is why we require ...lock_type == LOCK_NONE.
		Since we keep space in prebuilt only for the BLOBs of
		a single row, we cannot cache rows in the case there
		are BLOBs in the fields to be fetched. In HANDLER we do
		not cache rows because there the cursor is a scrollable
		cursor. */

		ut_a(prebuilt->n_fetch_cached < MYSQL_FETCH_CACHE_SIZE);

		/* We only convert from InnoDB row format to MySQL row
		format when ICP is disabled. */

		if (!prebuilt->idx_cond
		    && !row_sel_store_mysql_rec(
			    row_sel_fetch_last_buf(prebuilt),
			    prebuilt, result_rec,
			    result_rec != rec,
			    result_rec != rec ? clust_index : index,
			    offsets)) {

			/* Only fresh inserts may contain incomplete
			externally stored columns. Pretend that such
			records do not exist. Such records may only be
			accessed at the READ UNCOMMITTED isolation
			level or when rolling back a recovered
			transaction. Rollback happens at a lower
			level, not here. */
			goto next_rec;
		}

		row_sel_enqueue_cache_row_for_mysql(buf, prebuilt);

		if (prebuilt->n_fetch_cached < MYSQL_FETCH_CACHE_SIZE) {
			goto next_rec;
		}
	} else {
		if (UNIV_UNLIKELY
		    (prebuilt->template_type == ROW_MYSQL_DUMMY_TEMPLATE)) {
			/* CHECK TABLE: fetch the row */

			if (result_rec != rec
			    && !prebuilt->need_to_access_clustered) {
				/* We used 'offsets' for the clust
				rec, recalculate them for 'rec' */
				offsets = rec_get_offsets(rec, index, offsets,
							  ULINT_UNDEFINED,
							  &heap);
				result_rec = rec;
			}

			memcpy(buf + 4, result_rec
			       - rec_offs_extra_size(offsets),
			       rec_offs_size(offsets));
			mach_write_to_4(buf,
					rec_offs_extra_size(offsets) + 4);
		} else if (!prebuilt->idx_cond) {
			/* The record was not yet converted to MySQL format. */
			if (!row_sel_store_mysql_rec(
				    buf, prebuilt, result_rec,
				    result_rec != rec,
				    result_rec != rec ? clust_index : index,
				    offsets)) {
				/* Only fresh inserts may contain
				incomplete externally stored
				columns. Pretend that such records do
				not exist. Such records may only be
				accessed at the READ UNCOMMITTED
				isolation level or when rolling back a
				recovered transaction. Rollback
				happens at a lower level, not here. */
				goto next_rec;
			}
		}

		if (prebuilt->clust_index_was_generated) {
			row_sel_store_row_id_to_prebuilt(
				prebuilt, result_rec,
				result_rec == rec ? index : clust_index,
				offsets);
		}
	}

	/* From this point on, 'offsets' are invalid. */

	/* We have an optimization to save CPU time: if this is a consistent
	read on a unique condition on the clustered index, then we do not
	store the pcur position, because any fetch next or prev will anyway
	return 'end of file'. Exceptions are locking reads and the MySQL
	HANDLER command where the user can move the cursor with PREV or NEXT
	even after a unique search. */

	err = DB_SUCCESS;

idx_cond_failed:
	if (!unique_search
	    || !dict_index_is_clust(index)
	    || direction != 0
	    || prebuilt->select_lock_type != LOCK_NONE
	    || prebuilt->used_in_HANDLER) {

		/* Inside an update always store the cursor position */

		btr_pcur_store_position(pcur, &mtr);
	}

	goto normal_return;

next_rec:
	/* Reset the old and new "did semi-consistent read" flags. */
	if (UNIV_UNLIKELY(prebuilt->row_read_type
			  == ROW_READ_DID_SEMI_CONSISTENT)) {
		prebuilt->row_read_type = ROW_READ_TRY_SEMI_CONSISTENT;
	}
	did_semi_consistent_read = FALSE;
	prebuilt->new_rec_locks = 0;

	/*-------------------------------------------------------------*/
	/* PHASE 5: Move the cursor to the next index record */

	/* NOTE: For moves_up==FALSE, the mini-transaction will be
	committed and restarted every time when switching b-tree
	pages. For moves_up==TRUE in index condition pushdown, we can
	scan an entire secondary index tree within a single
	mini-transaction. As long as the prebuilt->idx_cond does not
	match, we do not need to consult the clustered index or
	return records to MySQL, and thus we can avoid repositioning
	the cursor. What prevents us from buffer-fixing all leaf pages
	within the mini-transaction is the btr_leaf_page_release()
	call in btr_pcur_move_to_next_page(). Only the leaf page where
	the cursor is positioned will remain buffer-fixed. */

	if (UNIV_UNLIKELY(mtr_has_extra_clust_latch)) {
		/* We must commit mtr if we are moving to the next
		non-clustered index record, because we could break the
		latching order if we would access a different clustered
		index page right away without releasing the previous. */

		btr_pcur_store_position(pcur, &mtr);

		mtr_commit(&mtr);
		mtr_has_extra_clust_latch = FALSE;

		mtr_start(&mtr);
		if (sel_restore_position_for_mysql(&same_user_rec,
						   BTR_SEARCH_LEAF,
						   pcur, moves_up, &mtr)) {
#ifdef UNIV_SEARCH_DEBUG
			cnt++;
#endif /* UNIV_SEARCH_DEBUG */

			goto rec_loop;
		}
	}

	if (moves_up) {
		if (UNIV_UNLIKELY(!btr_pcur_move_to_next(pcur, &mtr))) {
not_moved:
			btr_pcur_store_position(pcur, &mtr);

			if (match_mode != 0) {
				err = DB_RECORD_NOT_FOUND;
			} else {
				err = DB_END_OF_INDEX;
			}

			goto normal_return;
		}
	} else {
		if (UNIV_UNLIKELY(!btr_pcur_move_to_prev(pcur, &mtr))) {
			goto not_moved;
		}
	}

#ifdef UNIV_SEARCH_DEBUG
	cnt++;
#endif /* UNIV_SEARCH_DEBUG */

	goto rec_loop;

lock_wait_or_error:
	/* Reset the old and new "did semi-consistent read" flags. */
	if (UNIV_UNLIKELY(prebuilt->row_read_type
			  == ROW_READ_DID_SEMI_CONSISTENT)) {
		prebuilt->row_read_type = ROW_READ_TRY_SEMI_CONSISTENT;
	}
	did_semi_consistent_read = FALSE;

	/*-------------------------------------------------------------*/

	btr_pcur_store_position(pcur, &mtr);

lock_table_wait:
	mtr_commit(&mtr);
	mtr_has_extra_clust_latch = FALSE;

	trx->error_state = err;

	/* The following is a patch for MySQL */

	que_thr_stop_for_mysql(thr);

	thr->lock_state = QUE_THR_LOCK_ROW;

	if (row_mysql_handle_errors(&err, trx, thr, NULL)) {
		/* It was a lock wait, and it ended */

		thr->lock_state = QUE_THR_LOCK_NOLOCK;
		mtr_start(&mtr);

		/* Table lock waited, go try to obtain table lock
		again */
		if (table_lock_waited) {
			table_lock_waited = FALSE;

			goto wait_table_again;
		}

		sel_restore_position_for_mysql(&same_user_rec,
					       BTR_SEARCH_LEAF, pcur,
					       moves_up, &mtr);

		if ((srv_locks_unsafe_for_binlog
		     || trx->isolation_level <= TRX_ISO_READ_COMMITTED)
		    && !same_user_rec) {

			/* Since we were not able to restore the cursor
			on the same user record, we cannot use
			row_unlock_for_mysql() to unlock any records, and
			we must thus reset the new rec lock info. Since
			in lock0lock.c we have blocked the inheriting of gap
			X-locks, we actually do not have any new record locks
			set in this case.

			Note that if we were able to restore on the 'same'
			user record, it is still possible that we were actually
			waiting on a delete-marked record, and meanwhile
			it was removed by purge and inserted again by some
			other user. But that is no problem, because in
			rec_loop we will again try to set a lock, and
			new_rec_lock_info in trx will be right at the end. */

			prebuilt->new_rec_locks = 0;
		}

		mode = pcur->search_mode;

		goto rec_loop;
	}

	thr->lock_state = QUE_THR_LOCK_NOLOCK;

#ifdef UNIV_SEARCH_DEBUG
	/*	fputs("Using ", stderr);
	dict_index_name_print(stderr, index);
	fprintf(stderr, " cnt %lu ret value %lu err\n", cnt, err); */
#endif /* UNIV_SEARCH_DEBUG */
	goto func_exit;

normal_return:
	/*-------------------------------------------------------------*/
	que_thr_stop_for_mysql_no_error(thr, trx);

	mtr_commit(&mtr);

	if (prebuilt->n_fetch_cached > 0) {
		row_sel_dequeue_cached_row_for_mysql(buf, prebuilt);

		err = DB_SUCCESS;
	}

#ifdef UNIV_SEARCH_DEBUG
	/*	fputs("Using ", stderr);
	dict_index_name_print(stderr, index);
	fprintf(stderr, " cnt %lu ret value %lu err\n", cnt, err); */
#endif /* UNIV_SEARCH_DEBUG */
	if (err == DB_SUCCESS) {
		srv_n_rows_read++;
	}

func_exit:
	trx->op_info = "";
	if (UNIV_LIKELY_NULL(heap)) {
		mem_heap_free(heap);
	}

	/* Set or reset the "did semi-consistent read" flag on return.
	The flag did_semi_consistent_read is set if and only if
	the record being returned was fetched with a semi-consistent read. */
	ut_ad(prebuilt->row_read_type != ROW_READ_WITH_LOCKS
	      || !did_semi_consistent_read);

	if (UNIV_UNLIKELY(prebuilt->row_read_type != ROW_READ_WITH_LOCKS)) {
		if (UNIV_UNLIKELY(did_semi_consistent_read)) {
			prebuilt->row_read_type = ROW_READ_DID_SEMI_CONSISTENT;
		} else {
			prebuilt->row_read_type = ROW_READ_TRY_SEMI_CONSISTENT;
		}
	}

#ifdef UNIV_SYNC_DEBUG
	ut_ad(!sync_thread_levels_nonempty_trx(trx->has_search_latch));
#endif /* UNIV_SYNC_DEBUG */
	return(err);
}

/*******************************************************************//**
Checks if MySQL at the moment is allowed for this table to retrieve a
consistent read result, or store it to the query cache.
@return	TRUE if storing or retrieving from the query cache is permitted */
UNIV_INTERN
ibool
row_search_check_if_query_cache_permitted(
/*======================================*/
	trx_t*		trx,		/*!< in: transaction object */
	const char*	norm_name)	/*!< in: concatenation of database name,
					'/' char, table name */
{
	dict_table_t*	table;
	ibool		ret	= FALSE;

	table = dict_table_open_on_name(norm_name, FALSE);

	if (table == NULL) {

		return(FALSE);
	}

	/* Start the transaction if it is not started yet */

	trx_start_if_not_started(trx);

	/* If there are locks on the table or some trx has invalidated the
	cache up to our trx id, then ret = FALSE.
	We do not check what type locks there are on the table, though only
	IX type locks actually would require ret = FALSE. */

	if (lock_table_get_n_locks(table) == 0
	    && trx->id >= table->query_cache_inv_trx_id) {

		ret = TRUE;

		/* If the isolation level is high, assign a read view for the
		transaction if it does not yet have one */

		if (trx->isolation_level >= TRX_ISO_REPEATABLE_READ
		    && !trx->read_view) {

			trx->read_view = read_view_open_now(
				trx->id, trx->global_read_view_heap);

			trx->global_read_view = trx->read_view;
		}
	}

	dict_table_close(table, FALSE);

	return(ret);
}

/*******************************************************************//**
Read the AUTOINC column from the current row. If the value is less than
0 and the type is not unsigned then we reset the value to 0.
@return	value read from the column */
static
ib_uint64_t
row_search_autoinc_read_column(
/*===========================*/
	dict_index_t*	index,		/*!< in: index to read from */
	const rec_t*	rec,		/*!< in: current rec */
	ulint		col_no,		/*!< in: column number */
	ulint		mtype,		/*!< in: column main type */
	ibool		unsigned_type)	/*!< in: signed or unsigned flag */
{
	ulint		len;
	const byte*	data;
	ib_uint64_t	value;
	mem_heap_t*	heap = NULL;
	ulint		offsets_[REC_OFFS_NORMAL_SIZE];
	ulint*		offsets	= offsets_;

	rec_offs_init(offsets_);

	offsets = rec_get_offsets(rec, index, offsets, ULINT_UNDEFINED, &heap);

	data = rec_get_nth_field(rec, offsets, col_no, &len);

	ut_a(len != UNIV_SQL_NULL);

	switch (mtype) {
	case DATA_INT:
		ut_a(len <= sizeof value);
		value = mach_read_int_type(data, len, unsigned_type);
		break;

	case DATA_FLOAT:
		ut_a(len == sizeof(float));
		value = (ib_uint64_t) mach_float_read(data);
		break;

	case DATA_DOUBLE:
		ut_a(len == sizeof(double));
		value = (ib_uint64_t) mach_double_read(data);
		break;

	default:
		ut_error;
	}

	if (UNIV_LIKELY_NULL(heap)) {
		mem_heap_free(heap);
	}

	if (!unsigned_type && (ib_int64_t) value < 0) {
		value = 0;
	}

	return(value);
}

/*******************************************************************//**
Get the last row.
@return	current rec or NULL */
static
const rec_t*
row_search_autoinc_get_rec(
/*=======================*/
	btr_pcur_t*	pcur,		/*!< in: the current cursor */
	mtr_t*		mtr)		/*!< in: mini transaction */
{
	do {
		const rec_t* rec = btr_pcur_get_rec(pcur);

		if (page_rec_is_user_rec(rec)) {
			return(rec);
		}
	} while (btr_pcur_move_to_prev(pcur, mtr));

	return(NULL);
}

/*******************************************************************//**
Read the max AUTOINC value from an index.
@return DB_SUCCESS if all OK else error code, DB_RECORD_NOT_FOUND if
column name can't be found in index */
UNIV_INTERN
ulint
row_search_max_autoinc(
/*===================*/
	dict_index_t*	index,		/*!< in: index to search */
	const char*	col_name,	/*!< in: name of autoinc column */
	ib_uint64_t*	value)		/*!< out: AUTOINC value read */
{
	ulint		i;
	ulint		n_cols;
	dict_field_t*	dfield = NULL;
	ulint		error = DB_SUCCESS;

	n_cols = dict_index_get_n_ordering_defined_by_user(index);

	/* Search the index for the AUTOINC column name */
	for (i = 0; i < n_cols; ++i) {
		dfield = dict_index_get_nth_field(index, i);

		if (strcmp(col_name, dfield->name) == 0) {
			break;
		}
	}

	*value = 0;

	/* Must find the AUTOINC column name */
	if (i < n_cols && dfield) {
		mtr_t		mtr;
		btr_pcur_t	pcur;

		mtr_start(&mtr);

		/* Open at the high/right end (FALSE), and INIT
		cursor (TRUE) */
		btr_pcur_open_at_index_side(
			FALSE, index, BTR_SEARCH_LEAF, &pcur, TRUE, &mtr);

		if (page_get_n_recs(btr_pcur_get_page(&pcur)) > 0) {
			const rec_t*	rec;

			rec = row_search_autoinc_get_rec(&pcur, &mtr);

			if (rec != NULL) {
				ibool unsigned_type = (
					dfield->col->prtype & DATA_UNSIGNED);

				*value = row_search_autoinc_read_column(
					index, rec, i,
					dfield->col->mtype, unsigned_type);
			}
		}

		btr_pcur_close(&pcur);

		mtr_commit(&mtr);
	} else {
		error = DB_RECORD_NOT_FOUND;
	}

	return(error);
}<|MERGE_RESOLUTION|>--- conflicted
+++ resolved
@@ -2760,7 +2760,6 @@
 	      || field_no == templ->rec_field_no
 	      || field_no == templ->icp_rec_field_no);
 	ut_ad(rec_offs_validate(rec, index, offsets));
-<<<<<<< HEAD
 
 	if (UNIV_UNLIKELY(rec_offs_nth_extern(offsets, field_no))) {
 
@@ -2796,43 +2795,6 @@
 			recv_recovery_rollback_active() or any
 			TRX_ISO_READ_UNCOMMITTED transactions. */
 
-=======
-
-	if (UNIV_UNLIKELY(rec_offs_nth_extern(offsets, field_no))) {
-
-		mem_heap_t*	heap;
-		/* Copy an externally stored field to a temporary heap */
-
-		ut_a(!prebuilt->trx->has_search_latch);
-		ut_ad(field_no == templ->clust_rec_field_no);
-
-		if (UNIV_UNLIKELY(templ->type == DATA_BLOB)) {
-			if (prebuilt->blob_heap == NULL) {
-				prebuilt->blob_heap = mem_heap_create(
-					UNIV_PAGE_SIZE);
-			}
-
-			heap = prebuilt->blob_heap;
-		} else {
-			heap = mem_heap_create(UNIV_PAGE_SIZE);
-		}
-
-		/* NOTE: if we are retrieving a big BLOB, we may
-		already run out of memory in the next call, which
-		causes an assert */
-
-		data = btr_rec_copy_externally_stored_field(
-			rec, offsets,
-			dict_table_zip_size(prebuilt->table),
-			field_no, &len, heap);
-
-		if (UNIV_UNLIKELY(!data)) {
-			/* The externally stored field was not written
-			yet. This record should only be seen by
-			recv_recovery_rollback_active() or any
-			TRX_ISO_READ_UNCOMMITTED transactions. */
-
->>>>>>> 6c989d1e
 			if (heap != prebuilt->blob_heap) {
 				mem_heap_free(heap);
 			}
@@ -3391,7 +3353,6 @@
 
 		prebuilt->fetch_cache[i] = ptr;
 		ptr += prebuilt->mysql_row_len;
-<<<<<<< HEAD
 
 		mach_write_to_4(ptr, ROW_PREBUILT_FETCH_MAGIC_N);
 		ptr += 4;
@@ -3410,26 +3371,6 @@
 	ut_ad(!prebuilt->templ_contains_blob);
 	ut_ad(prebuilt->n_fetch_cached < MYSQL_FETCH_CACHE_SIZE);
 
-=======
-
-		mach_write_to_4(ptr, ROW_PREBUILT_FETCH_MAGIC_N);
-		ptr += 4;
-	}
-}
-
-/********************************************************************//**
-Get the last fetch cache buffer from the queue.
-@return pointer to buffer. */
-UNIV_INLINE
-byte*
-row_sel_fetch_last_buf(
-/*===================*/
-	row_prebuilt_t*	prebuilt)	/*!< in/out: prebuilt struct */
-{
-	ut_ad(!prebuilt->templ_contains_blob);
-	ut_ad(prebuilt->n_fetch_cached < MYSQL_FETCH_CACHE_SIZE);
-
->>>>>>> 6c989d1e
 	if (prebuilt->fetch_cache[0] == NULL) {
 		/* Allocate memory for the fetch cache */
 		ut_ad(prebuilt->n_fetch_cached == 0);
