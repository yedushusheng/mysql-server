/*****************************************************************************

Copyright (c) 1997, 2013, Oracle and/or its affiliates. All Rights Reserved.
Copyright (c) 2008, Google Inc.

Portions of this file contain modifications contributed and copyrighted by
Google, Inc. Those modifications are gratefully acknowledged and are described
briefly in the InnoDB documentation. The contributions by Google are
incorporated with their permission, and subject to the conditions contained in
the file COPYING.Google.

This program is free software; you can redistribute it and/or modify it under
the terms of the GNU General Public License as published by the Free Software
Foundation; version 2 of the License.

This program is distributed in the hope that it will be useful, but WITHOUT
ANY WARRANTY; without even the implied warranty of MERCHANTABILITY or FITNESS
FOR A PARTICULAR PURPOSE. See the GNU General Public License for more details.

You should have received a copy of the GNU General Public License along with
this program; if not, write to the Free Software Foundation, Inc., 
51 Franklin St, Fifth Floor, Boston, MA 02110-1301 USA

*****************************************************************************/

/***************************************************//**
@file row/row0sel.c
Select

Created 12/19/1997 Heikki Tuuri
*******************************************************/

#include "row0sel.h"

#ifdef UNIV_NONINL
#include "row0sel.ic"
#endif

#include "dict0dict.h"
#include "dict0boot.h"
#include "trx0undo.h"
#include "trx0trx.h"
#include "btr0btr.h"
#include "btr0cur.h"
#include "btr0sea.h"
#include "mach0data.h"
#include "que0que.h"
#include "row0upd.h"
#include "row0row.h"
#include "row0vers.h"
#include "rem0cmp.h"
#include "lock0lock.h"
#include "eval0eval.h"
#include "pars0sym.h"
#include "pars0pars.h"
#include "row0mysql.h"
#include "read0read.h"
#include "buf0lru.h"
#include "ha_prototypes.h"
#include "m_string.h" /* for my_sys.h */
#include "my_sys.h" /* DEBUG_SYNC_C */

/* Maximum number of rows to prefetch; MySQL interface has another parameter */
#define SEL_MAX_N_PREFETCH	16

/* Number of rows fetched, after which to start prefetching; MySQL interface
has another parameter */
#define SEL_PREFETCH_LIMIT	1

/* When a select has accessed about this many pages, it returns control back
to que_run_threads: this is to allow canceling runaway queries */

#define SEL_COST_LIMIT	100

/* Flags for search shortcut */
#define SEL_FOUND	0
#define	SEL_EXHAUSTED	1
#define SEL_RETRY	2

/********************************************************************//**
Returns TRUE if the user-defined column in a secondary index record
is alphabetically the same as the corresponding BLOB column in the clustered
index record.
NOTE: the comparison is NOT done as a binary comparison, but character
fields are compared with collation!
@return	TRUE if the columns are equal */
static
ibool
row_sel_sec_rec_is_for_blob(
/*========================*/
	ulint		mtype,		/*!< in: main type */
	ulint		prtype,		/*!< in: precise type */
	ulint		mbminmaxlen,	/*!< in: minimum and maximum length of
					a multi-byte character */
	const byte*	clust_field,	/*!< in: the locally stored part of
					the clustered index column, including
					the BLOB pointer; the clustered
					index record must be covered by
					a lock or a page latch to protect it
					against deletion (rollback or purge) */
	ulint		clust_len,	/*!< in: length of clust_field */
	const byte*	sec_field,	/*!< in: column in secondary index */
	ulint		sec_len,	/*!< in: length of sec_field */
	ulint		prefix_len,	/*!< in: index column prefix length
					in bytes */
	dict_table_t*	table)		/*!< in: table */
{
	ulint	len;
	byte	buf[REC_VERSION_56_MAX_INDEX_COL_LEN];
	ulint	zip_size = dict_table_flags_to_zip_size(table->flags);

	/* This function should never be invoked on an Antelope format
	table, because they should always contain enough prefix in the
	clustered index record. */
	ut_ad(dict_table_get_format(table) >= DICT_TF_FORMAT_ZIP);
	ut_a(clust_len >= BTR_EXTERN_FIELD_REF_SIZE);
	ut_ad(prefix_len >= sec_len);
	ut_ad(prefix_len > 0);
	ut_a(prefix_len <= sizeof buf);

	if (UNIV_UNLIKELY
	    (!memcmp(clust_field + clust_len - BTR_EXTERN_FIELD_REF_SIZE,
		     field_ref_zero, BTR_EXTERN_FIELD_REF_SIZE))) {
		/* The externally stored field was not written yet.
		This record should only be seen by
		recv_recovery_rollback_active() or any
		TRX_ISO_READ_UNCOMMITTED transactions. */
		return(FALSE);
	}

	len = btr_copy_externally_stored_field_prefix(buf, prefix_len,
						      zip_size,
						      clust_field, clust_len);

	if (UNIV_UNLIKELY(len == 0)) {
		/* The BLOB was being deleted as the server crashed.
		There should not be any secondary index records
		referring to this clustered index record, because
		btr_free_externally_stored_field() is called after all
		secondary index entries of the row have been purged. */
		return(FALSE);
	}

	len = dtype_get_at_most_n_mbchars(prtype, mbminmaxlen,
					  prefix_len, len, (const char*) buf);

	return(!cmp_data_data(mtype, prtype, buf, len, sec_field, sec_len));
}

/********************************************************************//**
Returns TRUE if the user-defined column values in a secondary index record
are alphabetically the same as the corresponding columns in the clustered
index record.
NOTE: the comparison is NOT done as a binary comparison, but character
fields are compared with collation!
@return TRUE if the secondary record is equal to the corresponding
fields in the clustered record, when compared with collation;
FALSE if not equal or if the clustered record has been marked for deletion */
static
ibool
row_sel_sec_rec_is_for_clust_rec(
/*=============================*/
	const rec_t*	sec_rec,	/*!< in: secondary index record */
	dict_index_t*	sec_index,	/*!< in: secondary index */
	const rec_t*	clust_rec,	/*!< in: clustered index record;
					must be protected by a lock or
					a page latch against deletion
					in rollback or purge */
	dict_index_t*	clust_index)	/*!< in: clustered index */
{
	const byte*	sec_field;
	ulint		sec_len;
	const byte*	clust_field;
	ulint		n;
	ulint		i;
	mem_heap_t*	heap		= NULL;
	ulint		clust_offsets_[REC_OFFS_NORMAL_SIZE];
	ulint		sec_offsets_[REC_OFFS_SMALL_SIZE];
	ulint*		clust_offs	= clust_offsets_;
	ulint*		sec_offs	= sec_offsets_;
	ibool		is_equal	= TRUE;

	rec_offs_init(clust_offsets_);
	rec_offs_init(sec_offsets_);

	if (rec_get_deleted_flag(clust_rec,
				 dict_table_is_comp(clust_index->table))) {

		/* The clustered index record is delete-marked;
		it is not visible in the read view.  Besides,
		if there are any externally stored columns,
		some of them may have already been purged. */
		return(FALSE);
	}

	clust_offs = rec_get_offsets(clust_rec, clust_index, clust_offs,
				     ULINT_UNDEFINED, &heap);
	sec_offs = rec_get_offsets(sec_rec, sec_index, sec_offs,
				   ULINT_UNDEFINED, &heap);

	n = dict_index_get_n_ordering_defined_by_user(sec_index);

	for (i = 0; i < n; i++) {
		const dict_field_t*	ifield;
		const dict_col_t*	col;
		ulint			clust_pos;
		ulint			clust_len;
		ulint			len;

		ifield = dict_index_get_nth_field(sec_index, i);
		col = dict_field_get_col(ifield);
		clust_pos = dict_col_get_clust_pos(col, clust_index);

		clust_field = rec_get_nth_field(
			clust_rec, clust_offs, clust_pos, &clust_len);
		sec_field = rec_get_nth_field(sec_rec, sec_offs, i, &sec_len);

		len = clust_len;

		if (ifield->prefix_len > 0 && len != UNIV_SQL_NULL
		    && sec_len != UNIV_SQL_NULL) {

			if (rec_offs_nth_extern(clust_offs, clust_pos)) {
				len -= BTR_EXTERN_FIELD_REF_SIZE;
			}

			len = dtype_get_at_most_n_mbchars(
				col->prtype, col->mbminmaxlen,
				ifield->prefix_len, len, (char*) clust_field);

			if (rec_offs_nth_extern(clust_offs, clust_pos)
			    && len < sec_len) {
				if (!row_sel_sec_rec_is_for_blob(
					    col->mtype, col->prtype,
					    col->mbminmaxlen,
					    clust_field, clust_len,
					    sec_field, sec_len,
					    ifield->prefix_len,
					    clust_index->table)) {
					goto inequal;
				}

				continue;
			}
		}

		if (0 != cmp_data_data(col->mtype, col->prtype,
				       clust_field, len,
				       sec_field, sec_len)) {
inequal:
			is_equal = FALSE;
			goto func_exit;
		}
	}

func_exit:
	if (UNIV_LIKELY_NULL(heap)) {
		mem_heap_free(heap);
	}
	return(is_equal);
}

/*********************************************************************//**
Creates a select node struct.
@return	own: select node struct */
UNIV_INTERN
sel_node_t*
sel_node_create(
/*============*/
	mem_heap_t*	heap)	/*!< in: memory heap where created */
{
	sel_node_t*	node;

	node = mem_heap_alloc(heap, sizeof(sel_node_t));
	node->common.type = QUE_NODE_SELECT;
	node->state = SEL_NODE_OPEN;

	node->plans = NULL;

	return(node);
}

/*********************************************************************//**
Frees the memory private to a select node when a query graph is freed,
does not free the heap where the node was originally created. */
UNIV_INTERN
void
sel_node_free_private(
/*==================*/
	sel_node_t*	node)	/*!< in: select node struct */
{
	ulint	i;
	plan_t*	plan;

	if (node->plans != NULL) {
		for (i = 0; i < node->n_tables; i++) {
			plan = sel_node_get_nth_plan(node, i);

			btr_pcur_close(&(plan->pcur));
			btr_pcur_close(&(plan->clust_pcur));

			if (plan->old_vers_heap) {
				mem_heap_free(plan->old_vers_heap);
			}
		}
	}
}

/*********************************************************************//**
Evaluates the values in a select list. If there are aggregate functions,
their argument value is added to the aggregate total. */
UNIV_INLINE
void
sel_eval_select_list(
/*=================*/
	sel_node_t*	node)	/*!< in: select node */
{
	que_node_t*	exp;

	exp = node->select_list;

	while (exp) {
		eval_exp(exp);

		exp = que_node_get_next(exp);
	}
}

/*********************************************************************//**
Assigns the values in the select list to the possible into-variables in
SELECT ... INTO ... */
UNIV_INLINE
void
sel_assign_into_var_values(
/*=======================*/
	sym_node_t*	var,	/*!< in: first variable in a list of variables */
	sel_node_t*	node)	/*!< in: select node */
{
	que_node_t*	exp;

	if (var == NULL) {

		return;
	}

	exp = node->select_list;

	while (var) {
		ut_ad(exp);

		eval_node_copy_val(var->alias, exp);

		exp = que_node_get_next(exp);
		var = que_node_get_next(var);
	}
}

/*********************************************************************//**
Resets the aggregate value totals in the select list of an aggregate type
query. */
UNIV_INLINE
void
sel_reset_aggregate_vals(
/*=====================*/
	sel_node_t*	node)	/*!< in: select node */
{
	func_node_t*	func_node;

	ut_ad(node->is_aggregate);

	func_node = node->select_list;

	while (func_node) {
		eval_node_set_int_val(func_node, 0);

		func_node = que_node_get_next(func_node);
	}

	node->aggregate_already_fetched = FALSE;
}

/*********************************************************************//**
Copies the input variable values when an explicit cursor is opened. */
UNIV_INLINE
void
row_sel_copy_input_variable_vals(
/*=============================*/
	sel_node_t*	node)	/*!< in: select node */
{
	sym_node_t*	var;

	var = UT_LIST_GET_FIRST(node->copy_variables);

	while (var) {
		eval_node_copy_val(var, var->alias);

		var->indirection = NULL;

		var = UT_LIST_GET_NEXT(col_var_list, var);
	}
}

/*********************************************************************//**
Fetches the column values from a record. */
static
void
row_sel_fetch_columns(
/*==================*/
	dict_index_t*	index,	/*!< in: record index */
	const rec_t*	rec,	/*!< in: record in a clustered or non-clustered
				index; must be protected by a page latch */
	const ulint*	offsets,/*!< in: rec_get_offsets(rec, index) */
	sym_node_t*	column)	/*!< in: first column in a column list, or
				NULL */
{
	dfield_t*	val;
	ulint		index_type;
	ulint		field_no;
	const byte*	data;
	ulint		len;

	ut_ad(rec_offs_validate(rec, index, offsets));

	if (dict_index_is_clust(index)) {
		index_type = SYM_CLUST_FIELD_NO;
	} else {
		index_type = SYM_SEC_FIELD_NO;
	}

	while (column) {
		mem_heap_t*	heap = NULL;
		ibool		needs_copy;

		field_no = column->field_nos[index_type];

		if (field_no != ULINT_UNDEFINED) {

			if (UNIV_UNLIKELY(rec_offs_nth_extern(offsets,
							      field_no))) {

				/* Copy an externally stored field to the
				temporary heap, if possible. */

				heap = mem_heap_create(1);

				data = btr_rec_copy_externally_stored_field(
					rec, offsets,
					dict_table_zip_size(index->table),
					field_no, &len, heap);

				/* data == NULL means that the
				externally stored field was not
				written yet. This record
				should only be seen by
				recv_recovery_rollback_active() or any
				TRX_ISO_READ_UNCOMMITTED
				transactions. The InnoDB SQL parser
				(the sole caller of this function)
				does not implement READ UNCOMMITTED,
				and it is not involved during rollback. */
				ut_a(data);
				ut_a(len != UNIV_SQL_NULL);

				needs_copy = TRUE;
			} else {
				data = rec_get_nth_field(rec, offsets,
							 field_no, &len);

				needs_copy = column->copy_val;
			}

			if (needs_copy) {
				eval_node_copy_and_alloc_val(column, data,
							     len);
			} else {
				val = que_node_get_val(column);
				dfield_set_data(val, data, len);
			}

			if (UNIV_LIKELY_NULL(heap)) {
				mem_heap_free(heap);
			}
		}

		column = UT_LIST_GET_NEXT(col_var_list, column);
	}
}

/*********************************************************************//**
Allocates a prefetch buffer for a column when prefetch is first time done. */
static
void
sel_col_prefetch_buf_alloc(
/*=======================*/
	sym_node_t*	column)	/*!< in: symbol table node for a column */
{
	sel_buf_t*	sel_buf;
	ulint		i;

	ut_ad(que_node_get_type(column) == QUE_NODE_SYMBOL);

	column->prefetch_buf = mem_alloc(SEL_MAX_N_PREFETCH
					 * sizeof(sel_buf_t));
	for (i = 0; i < SEL_MAX_N_PREFETCH; i++) {
		sel_buf = column->prefetch_buf + i;

		sel_buf->data = NULL;
		sel_buf->len = 0;
		sel_buf->val_buf_size = 0;
	}
}

/*********************************************************************//**
Frees a prefetch buffer for a column, including the dynamically allocated
memory for data stored there. */
UNIV_INTERN
void
sel_col_prefetch_buf_free(
/*======================*/
	sel_buf_t*	prefetch_buf)	/*!< in, own: prefetch buffer */
{
	sel_buf_t*	sel_buf;
	ulint		i;

	for (i = 0; i < SEL_MAX_N_PREFETCH; i++) {
		sel_buf = prefetch_buf + i;

		if (sel_buf->val_buf_size > 0) {

			mem_free(sel_buf->data);
		}
	}

	mem_free(prefetch_buf);
}

/*********************************************************************//**
Pops the column values for a prefetched, cached row from the column prefetch
buffers and places them to the val fields in the column nodes. */
static
void
sel_pop_prefetched_row(
/*===================*/
	plan_t*	plan)	/*!< in: plan node for a table */
{
	sym_node_t*	column;
	sel_buf_t*	sel_buf;
	dfield_t*	val;
	byte*		data;
	ulint		len;
	ulint		val_buf_size;

	ut_ad(plan->n_rows_prefetched > 0);

	column = UT_LIST_GET_FIRST(plan->columns);

	while (column) {
		val = que_node_get_val(column);

		if (!column->copy_val) {
			/* We did not really push any value for the
			column */

			ut_ad(!column->prefetch_buf);
			ut_ad(que_node_get_val_buf_size(column) == 0);
			ut_d(dfield_set_null(val));

			goto next_col;
		}

		ut_ad(column->prefetch_buf);
		ut_ad(!dfield_is_ext(val));

		sel_buf = column->prefetch_buf + plan->first_prefetched;

		data = sel_buf->data;
		len = sel_buf->len;
		val_buf_size = sel_buf->val_buf_size;

		/* We must keep track of the allocated memory for
		column values to be able to free it later: therefore
		we swap the values for sel_buf and val */

		sel_buf->data = dfield_get_data(val);
		sel_buf->len = dfield_get_len(val);
		sel_buf->val_buf_size = que_node_get_val_buf_size(column);

		dfield_set_data(val, data, len);
		que_node_set_val_buf_size(column, val_buf_size);
next_col:
		column = UT_LIST_GET_NEXT(col_var_list, column);
	}

	plan->n_rows_prefetched--;

	plan->first_prefetched++;
}

/*********************************************************************//**
Pushes the column values for a prefetched, cached row to the column prefetch
buffers from the val fields in the column nodes. */
UNIV_INLINE
void
sel_push_prefetched_row(
/*====================*/
	plan_t*	plan)	/*!< in: plan node for a table */
{
	sym_node_t*	column;
	sel_buf_t*	sel_buf;
	dfield_t*	val;
	byte*		data;
	ulint		len;
	ulint		pos;
	ulint		val_buf_size;

	if (plan->n_rows_prefetched == 0) {
		pos = 0;
		plan->first_prefetched = 0;
	} else {
		pos = plan->n_rows_prefetched;

		/* We have the convention that pushing new rows starts only
		after the prefetch stack has been emptied: */

		ut_ad(plan->first_prefetched == 0);
	}

	plan->n_rows_prefetched++;

	ut_ad(pos < SEL_MAX_N_PREFETCH);

	column = UT_LIST_GET_FIRST(plan->columns);

	while (column) {
		if (!column->copy_val) {
			/* There is no sense to push pointers to database
			page fields when we do not keep latch on the page! */

			goto next_col;
		}

		if (!column->prefetch_buf) {
			/* Allocate a new prefetch buffer */

			sel_col_prefetch_buf_alloc(column);
		}

		sel_buf = column->prefetch_buf + pos;

		val = que_node_get_val(column);

		data = dfield_get_data(val);
		len = dfield_get_len(val);
		val_buf_size = que_node_get_val_buf_size(column);

		/* We must keep track of the allocated memory for
		column values to be able to free it later: therefore
		we swap the values for sel_buf and val */

		dfield_set_data(val, sel_buf->data, sel_buf->len);
		que_node_set_val_buf_size(column, sel_buf->val_buf_size);

		sel_buf->data = data;
		sel_buf->len = len;
		sel_buf->val_buf_size = val_buf_size;
next_col:
		column = UT_LIST_GET_NEXT(col_var_list, column);
	}
}

/*********************************************************************//**
Builds a previous version of a clustered index record for a consistent read
@return	DB_SUCCESS or error code */
static
ulint
row_sel_build_prev_vers(
/*====================*/
	read_view_t*	read_view,	/*!< in: read view */
	dict_index_t*	index,		/*!< in: plan node for table */
	rec_t*		rec,		/*!< in: record in a clustered index */
	ulint**		offsets,	/*!< in/out: offsets returned by
					rec_get_offsets(rec, plan->index) */
	mem_heap_t**	offset_heap,	/*!< in/out: memory heap from which
					the offsets are allocated */
	mem_heap_t**    old_vers_heap,  /*!< out: old version heap to use */
	rec_t**		old_vers,	/*!< out: old version, or NULL if the
					record does not exist in the view:
					i.e., it was freshly inserted
					afterwards */
	mtr_t*		mtr)		/*!< in: mtr */
{
	ulint	err;

	if (*old_vers_heap) {
		mem_heap_empty(*old_vers_heap);
	} else {
		*old_vers_heap = mem_heap_create(512);
	}

	err = row_vers_build_for_consistent_read(
		rec, mtr, index, offsets, read_view, offset_heap,
		*old_vers_heap, old_vers);
	return(err);
}

/*********************************************************************//**
Builds the last committed version of a clustered index record for a
semi-consistent read.
@return	DB_SUCCESS or error code */
static
ulint
row_sel_build_committed_vers_for_mysql(
/*===================================*/
	dict_index_t*	clust_index,	/*!< in: clustered index */
	row_prebuilt_t*	prebuilt,	/*!< in: prebuilt struct */
	const rec_t*	rec,		/*!< in: record in a clustered index */
	ulint**		offsets,	/*!< in/out: offsets returned by
					rec_get_offsets(rec, clust_index) */
	mem_heap_t**	offset_heap,	/*!< in/out: memory heap from which
					the offsets are allocated */
	const rec_t**	old_vers,	/*!< out: old version, or NULL if the
					record does not exist in the view:
					i.e., it was freshly inserted
					afterwards */
	mtr_t*		mtr)		/*!< in: mtr */
{
	ulint	err;

	if (prebuilt->old_vers_heap) {
		mem_heap_empty(prebuilt->old_vers_heap);
	} else {
		prebuilt->old_vers_heap = mem_heap_create(200);
	}

	err = row_vers_build_for_semi_consistent_read(
		rec, mtr, clust_index, offsets, offset_heap,
		prebuilt->old_vers_heap, old_vers);
	return(err);
}

/*********************************************************************//**
Tests the conditions which determine when the index segment we are searching
through has been exhausted.
@return	TRUE if row passed the tests */
UNIV_INLINE
ibool
row_sel_test_end_conds(
/*===================*/
	plan_t*	plan)	/*!< in: plan for the table; the column values must
			already have been retrieved and the right sides of
			comparisons evaluated */
{
	func_node_t*	cond;

	/* All conditions in end_conds are comparisons of a column to an
	expression */

	cond = UT_LIST_GET_FIRST(plan->end_conds);

	while (cond) {
		/* Evaluate the left side of the comparison, i.e., get the
		column value if there is an indirection */

		eval_sym(cond->args);

		/* Do the comparison */

		if (!eval_cmp(cond)) {

			return(FALSE);
		}

		cond = UT_LIST_GET_NEXT(cond_list, cond);
	}

	return(TRUE);
}

/*********************************************************************//**
Tests the other conditions.
@return	TRUE if row passed the tests */
UNIV_INLINE
ibool
row_sel_test_other_conds(
/*=====================*/
	plan_t*	plan)	/*!< in: plan for the table; the column values must
			already have been retrieved */
{
	func_node_t*	cond;

	cond = UT_LIST_GET_FIRST(plan->other_conds);

	while (cond) {
		eval_exp(cond);

		if (!eval_node_get_ibool_val(cond)) {

			return(FALSE);
		}

		cond = UT_LIST_GET_NEXT(cond_list, cond);
	}

	return(TRUE);
}

/*********************************************************************//**
Retrieves the clustered index record corresponding to a record in a
non-clustered index. Does the necessary locking.
@return	DB_SUCCESS or error code */
static
ulint
row_sel_get_clust_rec(
/*==================*/
	sel_node_t*	node,	/*!< in: select_node */
	plan_t*		plan,	/*!< in: plan node for table */
	rec_t*		rec,	/*!< in: record in a non-clustered index */
	que_thr_t*	thr,	/*!< in: query thread */
	rec_t**		out_rec,/*!< out: clustered record or an old version of
				it, NULL if the old version did not exist
				in the read view, i.e., it was a fresh
				inserted version */
	mtr_t*		mtr)	/*!< in: mtr used to get access to the
				non-clustered record; the same mtr is used to
				access the clustered index */
{
	dict_index_t*	index;
	rec_t*		clust_rec;
	rec_t*		old_vers;
	ulint		err;
	mem_heap_t*	heap		= NULL;
	ulint		offsets_[REC_OFFS_NORMAL_SIZE];
	ulint*		offsets		= offsets_;
	rec_offs_init(offsets_);

	*out_rec = NULL;

	offsets = rec_get_offsets(rec,
				  btr_pcur_get_btr_cur(&plan->pcur)->index,
				  offsets, ULINT_UNDEFINED, &heap);

	row_build_row_ref_fast(plan->clust_ref, plan->clust_map, rec, offsets);

	index = dict_table_get_first_index(plan->table);

	btr_pcur_open_with_no_init(index, plan->clust_ref, PAGE_CUR_LE,
				   BTR_SEARCH_LEAF, &plan->clust_pcur,
				   0, mtr);

	clust_rec = btr_pcur_get_rec(&(plan->clust_pcur));

	/* Note: only if the search ends up on a non-infimum record is the
	low_match value the real match to the search tuple */

	if (!page_rec_is_user_rec(clust_rec)
	    || btr_pcur_get_low_match(&(plan->clust_pcur))
	    < dict_index_get_n_unique(index)) {

		ut_a(rec_get_deleted_flag(rec,
					  dict_table_is_comp(plan->table)));
		ut_a(node->read_view);

		/* In a rare case it is possible that no clust rec is found
		for a delete-marked secondary index record: if in row0umod.c
		in row_undo_mod_remove_clust_low() we have already removed
		the clust rec, while purge is still cleaning and removing
		secondary index records associated with earlier versions of
		the clustered index record. In that case we know that the
		clustered index record did not exist in the read view of
		trx. */

		goto func_exit;
	}

	offsets = rec_get_offsets(clust_rec, index, offsets,
				  ULINT_UNDEFINED, &heap);

	if (!node->read_view) {
		/* Try to place a lock on the index record */

		/* If innodb_locks_unsafe_for_binlog option is used
		or this session is using READ COMMITTED isolation level
		we lock only the record, i.e., next-key locking is
		not used. */
		ulint	lock_type;
		trx_t*	trx;

		trx = thr_get_trx(thr);

		if (srv_locks_unsafe_for_binlog
		    || trx->isolation_level <= TRX_ISO_READ_COMMITTED) {
			lock_type = LOCK_REC_NOT_GAP;
		} else {
			lock_type = LOCK_ORDINARY;
		}

		err = lock_clust_rec_read_check_and_lock(
			0, btr_pcur_get_block(&plan->clust_pcur),
			clust_rec, index, offsets,
			node->row_lock_mode, lock_type, thr);

		switch (err) {
		case DB_SUCCESS:
		case DB_SUCCESS_LOCKED_REC:
			/* Declare the variable uninitialized in Valgrind.
			It should be set to DB_SUCCESS at func_exit. */
			UNIV_MEM_INVALID(&err, sizeof err);
			break;
		default:
			goto err_exit;
		}
	} else {
		/* This is a non-locking consistent read: if necessary, fetch
		a previous version of the record */

		old_vers = NULL;

		if (!lock_clust_rec_cons_read_sees(clust_rec, index, offsets,
						   node->read_view)) {

			err = row_sel_build_prev_vers(
				node->read_view, index, clust_rec,
				&offsets, &heap, &plan->old_vers_heap,
				&old_vers, mtr);

			if (err != DB_SUCCESS) {

				goto err_exit;
			}

			clust_rec = old_vers;

			if (clust_rec == NULL) {
				goto func_exit;
			}
		}

		/* If we had to go to an earlier version of row or the
		secondary index record is delete marked, then it may be that
		the secondary index record corresponding to clust_rec
		(or old_vers) is not rec; in that case we must ignore
		such row because in our snapshot rec would not have existed.
		Remember that from rec we cannot see directly which transaction
		id corresponds to it: we have to go to the clustered index
		record. A query where we want to fetch all rows where
		the secondary index value is in some interval would return
		a wrong result if we would not drop rows which we come to
		visit through secondary index records that would not really
		exist in our snapshot. */

		if ((old_vers
		     || rec_get_deleted_flag(rec, dict_table_is_comp(
						     plan->table)))
		    && !row_sel_sec_rec_is_for_clust_rec(rec, plan->index,
							 clust_rec, index)) {
			goto func_exit;
		}
	}

	/* Fetch the columns needed in test conditions.  The clustered
	index record is protected by a page latch that was acquired
	when plan->clust_pcur was positioned.  The latch will not be
	released until mtr_commit(mtr). */

	ut_ad(!rec_get_deleted_flag(clust_rec, rec_offs_comp(offsets)));
	row_sel_fetch_columns(index, clust_rec, offsets,
			      UT_LIST_GET_FIRST(plan->columns));
	*out_rec = clust_rec;
func_exit:
	err = DB_SUCCESS;
err_exit:
	if (UNIV_LIKELY_NULL(heap)) {
		mem_heap_free(heap);
	}
	return(err);
}

/*********************************************************************//**
Sets a lock on a record.
@return	DB_SUCCESS, DB_SUCCESS_LOCKED_REC, or error code */
UNIV_INLINE
enum db_err
sel_set_rec_lock(
/*=============*/
	const buf_block_t*	block,	/*!< in: buffer block of rec */
	const rec_t*		rec,	/*!< in: record */
	dict_index_t*		index,	/*!< in: index */
	const ulint*		offsets,/*!< in: rec_get_offsets(rec, index) */
	ulint			mode,	/*!< in: lock mode */
	ulint			type,	/*!< in: LOCK_ORDINARY, LOCK_GAP, or
					LOC_REC_NOT_GAP */
	que_thr_t*		thr)	/*!< in: query thread */
{
	trx_t*		trx;
	enum db_err	err;

	trx = thr_get_trx(thr);

	if (UT_LIST_GET_LEN(trx->trx_locks) > 10000) {
		if (buf_LRU_buf_pool_running_out()) {

			return(DB_LOCK_TABLE_FULL);
		}
	}

	if (dict_index_is_clust(index)) {
		err = lock_clust_rec_read_check_and_lock(
			0, block, rec, index, offsets, mode, type, thr);
	} else {
		err = lock_sec_rec_read_check_and_lock(
			0, block, rec, index, offsets, mode, type, thr);
	}

	return(err);
}

/*********************************************************************//**
Opens a pcur to a table index. */
static
void
row_sel_open_pcur(
/*==============*/
	plan_t*		plan,		/*!< in: table plan */
	ibool		search_latch_locked,
					/*!< in: TRUE if the thread currently
					has the search latch locked in
					s-mode */
	mtr_t*		mtr)		/*!< in: mtr */
{
	dict_index_t*	index;
	func_node_t*	cond;
	que_node_t*	exp;
	ulint		n_fields;
	ulint		has_search_latch = 0;	/* RW_S_LATCH or 0 */
	ulint		i;

	if (search_latch_locked) {
		has_search_latch = RW_S_LATCH;
	}

	index = plan->index;

	/* Calculate the value of the search tuple: the exact match columns
	get their expressions evaluated when we evaluate the right sides of
	end_conds */

	cond = UT_LIST_GET_FIRST(plan->end_conds);

	while (cond) {
		eval_exp(que_node_get_next(cond->args));

		cond = UT_LIST_GET_NEXT(cond_list, cond);
	}

	if (plan->tuple) {
		n_fields = dtuple_get_n_fields(plan->tuple);

		if (plan->n_exact_match < n_fields) {
			/* There is a non-exact match field which must be
			evaluated separately */

			eval_exp(plan->tuple_exps[n_fields - 1]);
		}

		for (i = 0; i < n_fields; i++) {
			exp = plan->tuple_exps[i];

			dfield_copy_data(dtuple_get_nth_field(plan->tuple, i),
					 que_node_get_val(exp));
		}

		/* Open pcur to the index */

		btr_pcur_open_with_no_init(index, plan->tuple, plan->mode,
					   BTR_SEARCH_LEAF, &plan->pcur,
					   has_search_latch, mtr);
	} else {
		/* Open the cursor to the start or the end of the index
		(FALSE: no init) */

		btr_pcur_open_at_index_side(plan->asc, index, BTR_SEARCH_LEAF,
					    &(plan->pcur), FALSE, mtr);
	}

	ut_ad(plan->n_rows_prefetched == 0);
	ut_ad(plan->n_rows_fetched == 0);
	ut_ad(plan->cursor_at_end == FALSE);

	plan->pcur_is_open = TRUE;
}

/*********************************************************************//**
Restores a stored pcur position to a table index.
@return TRUE if the cursor should be moved to the next record after we
return from this function (moved to the previous, in the case of a
descending cursor) without processing again the current cursor
record */
static
ibool
row_sel_restore_pcur_pos(
/*=====================*/
	plan_t*		plan,	/*!< in: table plan */
	mtr_t*		mtr)	/*!< in: mtr */
{
	ibool	equal_position;
	ulint	relative_position;

	ut_ad(!plan->cursor_at_end);

	relative_position = btr_pcur_get_rel_pos(&(plan->pcur));

	equal_position = btr_pcur_restore_position(BTR_SEARCH_LEAF,
						   &(plan->pcur), mtr);

	/* If the cursor is traveling upwards, and relative_position is

	(1) BTR_PCUR_BEFORE: this is not allowed, as we did not have a lock
	yet on the successor of the page infimum;
	(2) BTR_PCUR_AFTER: btr_pcur_restore_position placed the cursor on the
	first record GREATER than the predecessor of a page supremum; we have
	not yet processed the cursor record: no need to move the cursor to the
	next record;
	(3) BTR_PCUR_ON: btr_pcur_restore_position placed the cursor on the
	last record LESS or EQUAL to the old stored user record; (a) if
	equal_position is FALSE, this means that the cursor is now on a record
	less than the old user record, and we must move to the next record;
	(b) if equal_position is TRUE, then if
	plan->stored_cursor_rec_processed is TRUE, we must move to the next
	record, else there is no need to move the cursor. */

	if (plan->asc) {
		if (relative_position == BTR_PCUR_ON) {

			if (equal_position) {

				return(plan->stored_cursor_rec_processed);
			}

			return(TRUE);
		}

		ut_ad(relative_position == BTR_PCUR_AFTER
		      || relative_position == BTR_PCUR_AFTER_LAST_IN_TREE);

		return(FALSE);
	}

	/* If the cursor is traveling downwards, and relative_position is

	(1) BTR_PCUR_BEFORE: btr_pcur_restore_position placed the cursor on
	the last record LESS than the successor of a page infimum; we have not
	processed the cursor record: no need to move the cursor;
	(2) BTR_PCUR_AFTER: btr_pcur_restore_position placed the cursor on the
	first record GREATER than the predecessor of a page supremum; we have
	processed the cursor record: we should move the cursor to the previous
	record;
	(3) BTR_PCUR_ON: btr_pcur_restore_position placed the cursor on the
	last record LESS or EQUAL to the old stored user record; (a) if
	equal_position is FALSE, this means that the cursor is now on a record
	less than the old user record, and we need not move to the previous
	record; (b) if equal_position is TRUE, then if
	plan->stored_cursor_rec_processed is TRUE, we must move to the previous
	record, else there is no need to move the cursor. */

	if (relative_position == BTR_PCUR_BEFORE
	    || relative_position == BTR_PCUR_BEFORE_FIRST_IN_TREE) {

		return(FALSE);
	}

	if (relative_position == BTR_PCUR_ON) {

		if (equal_position) {

			return(plan->stored_cursor_rec_processed);
		}

		return(FALSE);
	}

	ut_ad(relative_position == BTR_PCUR_AFTER
	      || relative_position == BTR_PCUR_AFTER_LAST_IN_TREE);

	return(TRUE);
}

/*********************************************************************//**
Resets a plan cursor to a closed state. */
UNIV_INLINE
void
plan_reset_cursor(
/*==============*/
	plan_t*	plan)	/*!< in: plan */
{
	plan->pcur_is_open = FALSE;
	plan->cursor_at_end = FALSE;
	plan->n_rows_fetched = 0;
	plan->n_rows_prefetched = 0;
}

/*********************************************************************//**
Tries to do a shortcut to fetch a clustered index record with a unique key,
using the hash index if possible (not always).
@return	SEL_FOUND, SEL_EXHAUSTED, SEL_RETRY */
static
ulint
row_sel_try_search_shortcut(
/*========================*/
	sel_node_t*	node,	/*!< in: select node for a consistent read */
	plan_t*		plan,	/*!< in: plan for a unique search in clustered
				index */
	mtr_t*		mtr)	/*!< in: mtr */
{
	dict_index_t*	index;
	rec_t*		rec;
	mem_heap_t*	heap		= NULL;
	ulint		offsets_[REC_OFFS_NORMAL_SIZE];
	ulint*		offsets		= offsets_;
	ulint		ret;
	rec_offs_init(offsets_);

	index = plan->index;

	ut_ad(node->read_view);
	ut_ad(plan->unique_search);
	ut_ad(!plan->must_get_clust);
#ifdef UNIV_SYNC_DEBUG
	ut_ad(rw_lock_own(&btr_search_latch, RW_LOCK_SHARED));
#endif /* UNIV_SYNC_DEBUG */

	row_sel_open_pcur(plan, TRUE, mtr);

	rec = btr_pcur_get_rec(&(plan->pcur));

	if (!page_rec_is_user_rec(rec)) {

		return(SEL_RETRY);
	}

	ut_ad(plan->mode == PAGE_CUR_GE);

	/* As the cursor is now placed on a user record after a search with
	the mode PAGE_CUR_GE, the up_match field in the cursor tells how many
	fields in the user record matched to the search tuple */

	if (btr_pcur_get_up_match(&(plan->pcur)) < plan->n_exact_match) {

		return(SEL_EXHAUSTED);
	}

	/* This is a non-locking consistent read: if necessary, fetch
	a previous version of the record */

	offsets = rec_get_offsets(rec, index, offsets, ULINT_UNDEFINED, &heap);

	if (dict_index_is_clust(index)) {
		if (!lock_clust_rec_cons_read_sees(rec, index, offsets,
						   node->read_view)) {
			ret = SEL_RETRY;
			goto func_exit;
		}
	} else if (!lock_sec_rec_cons_read_sees(rec, node->read_view)) {

		ret = SEL_RETRY;
		goto func_exit;
	}

	/* Test the deleted flag. */

	if (rec_get_deleted_flag(rec, dict_table_is_comp(plan->table))) {

		ret = SEL_EXHAUSTED;
		goto func_exit;
	}

	/* Fetch the columns needed in test conditions.  The index
	record is protected by a page latch that was acquired when
	plan->pcur was positioned.  The latch will not be released
	until mtr_commit(mtr). */

	row_sel_fetch_columns(index, rec, offsets,
			      UT_LIST_GET_FIRST(plan->columns));

	/* Test the rest of search conditions */

	if (!row_sel_test_other_conds(plan)) {

		ret = SEL_EXHAUSTED;
		goto func_exit;
	}

	ut_ad(plan->pcur.latch_mode == BTR_SEARCH_LEAF);

	plan->n_rows_fetched++;
	ret = SEL_FOUND;
func_exit:
	if (UNIV_LIKELY_NULL(heap)) {
		mem_heap_free(heap);
	}
	return(ret);
}

/*********************************************************************//**
Performs a select step.
@return	DB_SUCCESS or error code */
static
ulint
row_sel(
/*====*/
	sel_node_t*	node,	/*!< in: select node */
	que_thr_t*	thr)	/*!< in: query thread */
{
	dict_index_t*	index;
	plan_t*		plan;
	mtr_t		mtr;
	ibool		moved;
	rec_t*		rec;
	rec_t*		old_vers;
	rec_t*		clust_rec;
	ibool		search_latch_locked;
	ibool		consistent_read;

	/* The following flag becomes TRUE when we are doing a
	consistent read from a non-clustered index and we must look
	at the clustered index to find out the previous delete mark
	state of the non-clustered record: */

	ibool		cons_read_requires_clust_rec	= FALSE;
	ulint		cost_counter			= 0;
	ibool		cursor_just_opened;
	ibool		must_go_to_next;
	ibool		mtr_has_extra_clust_latch	= FALSE;
	/* TRUE if the search was made using
	a non-clustered index, and we had to
	access the clustered record: now &mtr
	contains a clustered index latch, and
	&mtr must be committed before we move
	to the next non-clustered record */
	ulint		found_flag;
	ulint		err;
	mem_heap_t*	heap				= NULL;
	ulint		offsets_[REC_OFFS_NORMAL_SIZE];
	ulint*		offsets				= offsets_;
	rec_offs_init(offsets_);

	ut_ad(thr->run_node == node);

	search_latch_locked = FALSE;

	if (node->read_view) {
		/* In consistent reads, we try to do with the hash index and
		not to use the buffer page get. This is to reduce memory bus
		load resulting from semaphore operations. The search latch
		will be s-locked when we access an index with a unique search
		condition, but not locked when we access an index with a
		less selective search condition. */

		consistent_read = TRUE;
	} else {
		consistent_read = FALSE;
	}

table_loop:
	/* TABLE LOOP
	----------
	This is the outer major loop in calculating a join. We come here when
	node->fetch_table changes, and after adding a row to aggregate totals
	and, of course, when this function is called. */

	ut_ad(mtr_has_extra_clust_latch == FALSE);

	plan = sel_node_get_nth_plan(node, node->fetch_table);
	index = plan->index;

	if (plan->n_rows_prefetched > 0) {
		sel_pop_prefetched_row(plan);

		goto next_table_no_mtr;
	}

	if (plan->cursor_at_end) {
		/* The cursor has already reached the result set end: no more
		rows to process for this table cursor, as also the prefetch
		stack was empty */

		ut_ad(plan->pcur_is_open);

		goto table_exhausted_no_mtr;
	}

	/* Open a cursor to index, or restore an open cursor position */

	mtr_start(&mtr);

	if (consistent_read && plan->unique_search && !plan->pcur_is_open
	    && !plan->must_get_clust
	    && !plan->table->big_rows) {
		if (!search_latch_locked) {
			rw_lock_s_lock(&btr_search_latch);

			search_latch_locked = TRUE;
		} else if (rw_lock_get_writer(&btr_search_latch) == RW_LOCK_WAIT_EX) {

			/* There is an x-latch request waiting: release the
			s-latch for a moment; as an s-latch here is often
			kept for some 10 searches before being released,
			a waiting x-latch request would block other threads
			from acquiring an s-latch for a long time, lowering
			performance significantly in multiprocessors. */

			rw_lock_s_unlock(&btr_search_latch);
			rw_lock_s_lock(&btr_search_latch);
		}

		found_flag = row_sel_try_search_shortcut(node, plan, &mtr);

		if (found_flag == SEL_FOUND) {

			goto next_table;

		} else if (found_flag == SEL_EXHAUSTED) {

			goto table_exhausted;
		}

		ut_ad(found_flag == SEL_RETRY);

		plan_reset_cursor(plan);

		mtr_commit(&mtr);
		mtr_start(&mtr);
	}

	if (search_latch_locked) {
		rw_lock_s_unlock(&btr_search_latch);

		search_latch_locked = FALSE;
	}

	if (!plan->pcur_is_open) {
		/* Evaluate the expressions to build the search tuple and
		open the cursor */

		row_sel_open_pcur(plan, search_latch_locked, &mtr);

		cursor_just_opened = TRUE;

		/* A new search was made: increment the cost counter */
		cost_counter++;
	} else {
		/* Restore pcur position to the index */

		must_go_to_next = row_sel_restore_pcur_pos(plan, &mtr);

		cursor_just_opened = FALSE;

		if (must_go_to_next) {
			/* We have already processed the cursor record: move
			to the next */

			goto next_rec;
		}
	}

rec_loop:
	/* RECORD LOOP
	-----------
	In this loop we use pcur and try to fetch a qualifying row, and
	also fill the prefetch buffer for this table if n_rows_fetched has
	exceeded a threshold. While we are inside this loop, the following
	holds:
	(1) &mtr is started,
	(2) pcur is positioned and open.

	NOTE that if cursor_just_opened is TRUE here, it means that we came
	to this point right after row_sel_open_pcur. */

	ut_ad(mtr_has_extra_clust_latch == FALSE);

	rec = btr_pcur_get_rec(&(plan->pcur));

	/* PHASE 1: Set a lock if specified */

	if (!node->asc && cursor_just_opened
	    && !page_rec_is_supremum(rec)) {

		/* When we open a cursor for a descending search, we must set
		a next-key lock on the successor record: otherwise it would
		be possible to insert new records next to the cursor position,
		and it might be that these new records should appear in the
		search result set, resulting in the phantom problem. */

		if (!consistent_read) {

			/* If innodb_locks_unsafe_for_binlog option is used
			or this session is using READ COMMITTED isolation
			level, we lock only the record, i.e., next-key
			locking is not used. */

			rec_t*	next_rec = page_rec_get_next(rec);
			ulint	lock_type;
			trx_t*	trx;

			trx = thr_get_trx(thr);

			offsets = rec_get_offsets(next_rec, index, offsets,
						  ULINT_UNDEFINED, &heap);

			if (srv_locks_unsafe_for_binlog
			    || trx->isolation_level
			    <= TRX_ISO_READ_COMMITTED) {

				if (page_rec_is_supremum(next_rec)) {

					goto skip_lock;
				}

				lock_type = LOCK_REC_NOT_GAP;
			} else {
				lock_type = LOCK_ORDINARY;
			}

			err = sel_set_rec_lock(btr_pcur_get_block(&plan->pcur),
					       next_rec, index, offsets,
					       node->row_lock_mode,
					       lock_type, thr);

			switch (err) {
			case DB_SUCCESS_LOCKED_REC:
				err = DB_SUCCESS;
			case DB_SUCCESS:
				break;
			default:
				/* Note that in this case we will store in pcur
				the PREDECESSOR of the record we are waiting
				the lock for */
				goto lock_wait_or_error;
			}
		}
	}

skip_lock:
	if (page_rec_is_infimum(rec)) {

		/* The infimum record on a page cannot be in the result set,
		and neither can a record lock be placed on it: we skip such
		a record. We also increment the cost counter as we may have
		processed yet another page of index. */

		cost_counter++;

		goto next_rec;
	}

	if (!consistent_read) {
		/* Try to place a lock on the index record */

		/* If innodb_locks_unsafe_for_binlog option is used
		or this session is using READ COMMITTED isolation level,
		we lock only the record, i.e., next-key locking is
		not used. */

		ulint	lock_type;
		trx_t*	trx;

		offsets = rec_get_offsets(rec, index, offsets,
					  ULINT_UNDEFINED, &heap);

		trx = thr_get_trx(thr);

		if (srv_locks_unsafe_for_binlog
		    || trx->isolation_level <= TRX_ISO_READ_COMMITTED) {

			if (page_rec_is_supremum(rec)) {

				goto next_rec;
			}

			lock_type = LOCK_REC_NOT_GAP;
		} else {
			lock_type = LOCK_ORDINARY;
		}

		err = sel_set_rec_lock(btr_pcur_get_block(&plan->pcur),
				       rec, index, offsets,
				       node->row_lock_mode, lock_type, thr);

		switch (err) {
		case DB_SUCCESS_LOCKED_REC:
			err = DB_SUCCESS;
		case DB_SUCCESS:
			break;
		default:
			goto lock_wait_or_error;
		}
	}

	if (page_rec_is_supremum(rec)) {

		/* A page supremum record cannot be in the result set: skip
		it now when we have placed a possible lock on it */

		goto next_rec;
	}

	ut_ad(page_rec_is_user_rec(rec));

	if (cost_counter > SEL_COST_LIMIT) {

		/* Now that we have placed the necessary locks, we can stop
		for a while and store the cursor position; NOTE that if we
		would store the cursor position BEFORE placing a record lock,
		it might happen that the cursor would jump over some records
		that another transaction could meanwhile insert adjacent to
		the cursor: this would result in the phantom problem. */

		goto stop_for_a_while;
	}

	/* PHASE 2: Check a mixed index mix id if needed */

	if (plan->unique_search && cursor_just_opened) {

		ut_ad(plan->mode == PAGE_CUR_GE);

		/* As the cursor is now placed on a user record after a search
		with the mode PAGE_CUR_GE, the up_match field in the cursor
		tells how many fields in the user record matched to the search
		tuple */

		if (btr_pcur_get_up_match(&(plan->pcur))
		    < plan->n_exact_match) {
			goto table_exhausted;
		}

		/* Ok, no need to test end_conds or mix id */

	}

	/* We are ready to look at a possible new index entry in the result
	set: the cursor is now placed on a user record */

	/* PHASE 3: Get previous version in a consistent read */

	cons_read_requires_clust_rec = FALSE;
	offsets = rec_get_offsets(rec, index, offsets, ULINT_UNDEFINED, &heap);

	if (consistent_read) {
		/* This is a non-locking consistent read: if necessary, fetch
		a previous version of the record */

		if (dict_index_is_clust(index)) {

			if (!lock_clust_rec_cons_read_sees(rec, index, offsets,
							   node->read_view)) {

				err = row_sel_build_prev_vers(
					node->read_view, index, rec,
					&offsets, &heap, &plan->old_vers_heap,
					&old_vers, &mtr);

				if (err != DB_SUCCESS) {

					goto lock_wait_or_error;
				}

				if (old_vers == NULL) {
					/* The record does not exist
					in our read view. Skip it, but
					first attempt to determine
					whether the index segment we
					are searching through has been
					exhausted. */

					offsets = rec_get_offsets(
						rec, index, offsets,
						ULINT_UNDEFINED, &heap);

					/* Fetch the columns needed in
					test conditions. The clustered
					index record is protected by a
					page latch that was acquired
					by row_sel_open_pcur() or
					row_sel_restore_pcur_pos().
					The latch will not be released
					until mtr_commit(mtr). */

					row_sel_fetch_columns(
						index, rec, offsets,
						UT_LIST_GET_FIRST(
							plan->columns));

					if (!row_sel_test_end_conds(plan)) {

						goto table_exhausted;
					}

					goto next_rec;
				}

				rec = old_vers;
			}
		} else if (!lock_sec_rec_cons_read_sees(rec,
							node->read_view)) {
			cons_read_requires_clust_rec = TRUE;
		}
	}

	/* PHASE 4: Test search end conditions and deleted flag */

	/* Fetch the columns needed in test conditions.  The record is
	protected by a page latch that was acquired by
	row_sel_open_pcur() or row_sel_restore_pcur_pos().  The latch
	will not be released until mtr_commit(mtr). */

	row_sel_fetch_columns(index, rec, offsets,
			      UT_LIST_GET_FIRST(plan->columns));

	/* Test the selection end conditions: these can only contain columns
	which already are found in the index, even though the index might be
	non-clustered */

	if (plan->unique_search && cursor_just_opened) {

		/* No test necessary: the test was already made above */

	} else if (!row_sel_test_end_conds(plan)) {

		goto table_exhausted;
	}

	if (rec_get_deleted_flag(rec, dict_table_is_comp(plan->table))
	    && !cons_read_requires_clust_rec) {

		/* The record is delete marked: we can skip it if this is
		not a consistent read which might see an earlier version
		of a non-clustered index record */

		if (plan->unique_search) {

			goto table_exhausted;
		}

		goto next_rec;
	}

	/* PHASE 5: Get the clustered index record, if needed and if we did
	not do the search using the clustered index */

	if (plan->must_get_clust || cons_read_requires_clust_rec) {

		/* It was a non-clustered index and we must fetch also the
		clustered index record */

		err = row_sel_get_clust_rec(node, plan, rec, thr, &clust_rec,
					    &mtr);
		mtr_has_extra_clust_latch = TRUE;

		if (err != DB_SUCCESS) {

			goto lock_wait_or_error;
		}

		/* Retrieving the clustered record required a search:
		increment the cost counter */

		cost_counter++;

		if (clust_rec == NULL) {
			/* The record did not exist in the read view */
			ut_ad(consistent_read);

			goto next_rec;
		}

		if (rec_get_deleted_flag(clust_rec,
					 dict_table_is_comp(plan->table))) {

			/* The record is delete marked: we can skip it */

			goto next_rec;
		}

		if (node->can_get_updated) {

			btr_pcur_store_position(&(plan->clust_pcur), &mtr);
		}
	}

	/* PHASE 6: Test the rest of search conditions */

	if (!row_sel_test_other_conds(plan)) {

		if (plan->unique_search) {

			goto table_exhausted;
		}

		goto next_rec;
	}

	/* PHASE 7: We found a new qualifying row for the current table; push
	the row if prefetch is on, or move to the next table in the join */

	plan->n_rows_fetched++;

	ut_ad(plan->pcur.latch_mode == BTR_SEARCH_LEAF);

	if ((plan->n_rows_fetched <= SEL_PREFETCH_LIMIT)
	    || plan->unique_search || plan->no_prefetch
	    || plan->table->big_rows) {

		/* No prefetch in operation: go to the next table */

		goto next_table;
	}

	sel_push_prefetched_row(plan);

	if (plan->n_rows_prefetched == SEL_MAX_N_PREFETCH) {

		/* The prefetch buffer is now full */

		sel_pop_prefetched_row(plan);

		goto next_table;
	}

next_rec:
	ut_ad(!search_latch_locked);

	if (mtr_has_extra_clust_latch) {

		/* We must commit &mtr if we are moving to the next
		non-clustered index record, because we could break the
		latching order if we would access a different clustered
		index page right away without releasing the previous. */

		goto commit_mtr_for_a_while;
	}

	if (node->asc) {
		moved = btr_pcur_move_to_next(&(plan->pcur), &mtr);
	} else {
		moved = btr_pcur_move_to_prev(&(plan->pcur), &mtr);
	}

	if (!moved) {

		goto table_exhausted;
	}

	cursor_just_opened = FALSE;

	/* END OF RECORD LOOP
	------------------ */
	goto rec_loop;

next_table:
	/* We found a record which satisfies the conditions: we can move to
	the next table or return a row in the result set */

	ut_ad(btr_pcur_is_on_user_rec(&plan->pcur));

	if (plan->unique_search && !node->can_get_updated) {

		plan->cursor_at_end = TRUE;
	} else {
		ut_ad(!search_latch_locked);

		plan->stored_cursor_rec_processed = TRUE;

		btr_pcur_store_position(&(plan->pcur), &mtr);
	}

	mtr_commit(&mtr);

	mtr_has_extra_clust_latch = FALSE;

next_table_no_mtr:
	/* If we use 'goto' to this label, it means that the row was popped
	from the prefetched rows stack, and &mtr is already committed */

	if (node->fetch_table + 1 == node->n_tables) {

		sel_eval_select_list(node);

		if (node->is_aggregate) {

			goto table_loop;
		}

		sel_assign_into_var_values(node->into_list, node);

		thr->run_node = que_node_get_parent(node);

		err = DB_SUCCESS;
		goto func_exit;
	}

	node->fetch_table++;

	/* When we move to the next table, we first reset the plan cursor:
	we do not care about resetting it when we backtrack from a table */

	plan_reset_cursor(sel_node_get_nth_plan(node, node->fetch_table));

	goto table_loop;

table_exhausted:
	/* The table cursor pcur reached the result set end: backtrack to the
	previous table in the join if we do not have cached prefetched rows */

	plan->cursor_at_end = TRUE;

	mtr_commit(&mtr);

	mtr_has_extra_clust_latch = FALSE;

	if (plan->n_rows_prefetched > 0) {
		/* The table became exhausted during a prefetch */

		sel_pop_prefetched_row(plan);

		goto next_table_no_mtr;
	}

table_exhausted_no_mtr:
	if (node->fetch_table == 0) {
		err = DB_SUCCESS;

		if (node->is_aggregate && !node->aggregate_already_fetched) {

			node->aggregate_already_fetched = TRUE;

			sel_assign_into_var_values(node->into_list, node);

			thr->run_node = que_node_get_parent(node);
		} else {
			node->state = SEL_NODE_NO_MORE_ROWS;

			thr->run_node = que_node_get_parent(node);
		}

		goto func_exit;
	}

	node->fetch_table--;

	goto table_loop;

stop_for_a_while:
	/* Return control for a while to que_run_threads, so that runaway
	queries can be canceled. NOTE that when we come here, we must, in a
	locking read, have placed the necessary (possibly waiting request)
	record lock on the cursor record or its successor: when we reposition
	the cursor, this record lock guarantees that nobody can meanwhile have
	inserted new records which should have appeared in the result set,
	which would result in the phantom problem. */

	ut_ad(!search_latch_locked);

	plan->stored_cursor_rec_processed = FALSE;
	btr_pcur_store_position(&(plan->pcur), &mtr);

	mtr_commit(&mtr);

#ifdef UNIV_SYNC_DEBUG
	ut_ad(sync_thread_levels_empty_except_dict());
#endif /* UNIV_SYNC_DEBUG */
	err = DB_SUCCESS;
	goto func_exit;

commit_mtr_for_a_while:
	/* Stores the cursor position and commits &mtr; this is used if
	&mtr may contain latches which would break the latching order if
	&mtr would not be committed and the latches released. */

	plan->stored_cursor_rec_processed = TRUE;

	ut_ad(!search_latch_locked);
	btr_pcur_store_position(&(plan->pcur), &mtr);

	mtr_commit(&mtr);

	mtr_has_extra_clust_latch = FALSE;

#ifdef UNIV_SYNC_DEBUG
	ut_ad(sync_thread_levels_empty_except_dict());
#endif /* UNIV_SYNC_DEBUG */

	goto table_loop;

lock_wait_or_error:
	/* See the note at stop_for_a_while: the same holds for this case */

	ut_ad(!btr_pcur_is_before_first_on_page(&plan->pcur) || !node->asc);
	ut_ad(!search_latch_locked);

	plan->stored_cursor_rec_processed = FALSE;
	btr_pcur_store_position(&(plan->pcur), &mtr);

	mtr_commit(&mtr);

#ifdef UNIV_SYNC_DEBUG
	ut_ad(sync_thread_levels_empty_except_dict());
#endif /* UNIV_SYNC_DEBUG */

func_exit:
	if (search_latch_locked) {
		rw_lock_s_unlock(&btr_search_latch);
	}
	if (UNIV_LIKELY_NULL(heap)) {
		mem_heap_free(heap);
	}
	return(err);
}

/**********************************************************************//**
Performs a select step. This is a high-level function used in SQL execution
graphs.
@return	query thread to run next or NULL */
UNIV_INTERN
que_thr_t*
row_sel_step(
/*=========*/
	que_thr_t*	thr)	/*!< in: query thread */
{
	ulint		i_lock_mode;
	sym_node_t*	table_node;
	sel_node_t*	node;
	ulint		err;

	ut_ad(thr);

	node = thr->run_node;

	ut_ad(que_node_get_type(node) == QUE_NODE_SELECT);

	/* If this is a new time this node is executed (or when execution
	resumes after wait for a table intention lock), set intention locks
	on the tables, or assign a read view */

	if (node->into_list && (thr->prev_node == que_node_get_parent(node))) {

		node->state = SEL_NODE_OPEN;
	}

	if (node->state == SEL_NODE_OPEN) {

		/* It may be that the current session has not yet started
		its transaction, or it has been committed: */

		trx_start_if_not_started(thr_get_trx(thr));

		plan_reset_cursor(sel_node_get_nth_plan(node, 0));

		if (node->consistent_read) {
			/* Assign a read view for the query */
			node->read_view = trx_assign_read_view(
				thr_get_trx(thr));
		} else {
			if (node->set_x_locks) {
				i_lock_mode = LOCK_IX;
			} else {
				i_lock_mode = LOCK_IS;
			}

			table_node = node->table_list;

			while (table_node) {
				err = lock_table(0, table_node->table,
						 i_lock_mode, thr);
				if (err != DB_SUCCESS) {
					thr_get_trx(thr)->error_state = err;

					return(NULL);
				}

				table_node = que_node_get_next(table_node);
			}
		}

		/* If this is an explicit cursor, copy stored procedure
		variable values, so that the values cannot change between
		fetches (currently, we copy them also for non-explicit
		cursors) */

		if (node->explicit_cursor
		    && UT_LIST_GET_FIRST(node->copy_variables)) {

			row_sel_copy_input_variable_vals(node);
		}

		node->state = SEL_NODE_FETCH;
		node->fetch_table = 0;

		if (node->is_aggregate) {
			/* Reset the aggregate total values */
			sel_reset_aggregate_vals(node);
		}
	}

	err = row_sel(node, thr);

	/* NOTE! if queries are parallelized, the following assignment may
	have problems; the assignment should be made only if thr is the
	only top-level thr in the graph: */

	thr->graph->last_sel_node = node;

	if (err != DB_SUCCESS) {
		thr_get_trx(thr)->error_state = err;

		return(NULL);
	}

	return(thr);
}

/**********************************************************************//**
Performs a fetch for a cursor.
@return	query thread to run next or NULL */
UNIV_INTERN
que_thr_t*
fetch_step(
/*=======*/
	que_thr_t*	thr)	/*!< in: query thread */
{
	sel_node_t*	sel_node;
	fetch_node_t*	node;

	ut_ad(thr);

	node = thr->run_node;
	sel_node = node->cursor_def;

	ut_ad(que_node_get_type(node) == QUE_NODE_FETCH);

	if (thr->prev_node != que_node_get_parent(node)) {

		if (sel_node->state != SEL_NODE_NO_MORE_ROWS) {

			if (node->into_list) {
				sel_assign_into_var_values(node->into_list,
							   sel_node);
			} else {
				void* ret = (*node->func->func)(
					sel_node, node->func->arg);

				if (!ret) {
					sel_node->state
						= SEL_NODE_NO_MORE_ROWS;
				}
			}
		}

		thr->run_node = que_node_get_parent(node);

		return(thr);
	}

	/* Make the fetch node the parent of the cursor definition for
	the time of the fetch, so that execution knows to return to this
	fetch node after a row has been selected or we know that there is
	no row left */

	sel_node->common.parent = node;

	if (sel_node->state == SEL_NODE_CLOSED) {
		fprintf(stderr,
			"InnoDB: Error: fetch called on a closed cursor\n");

		thr_get_trx(thr)->error_state = DB_ERROR;

		return(NULL);
	}

	thr->run_node = sel_node;

	return(thr);
}

/****************************************************************//**
Sample callback function for fetch that prints each row.
@return	always returns non-NULL */
UNIV_INTERN
void*
row_fetch_print(
/*============*/
	void*	row,		/*!< in:  sel_node_t* */
	void*	user_arg)	/*!< in:  not used */
{
	sel_node_t*	node = row;
	que_node_t*	exp;
	ulint		i = 0;

	UT_NOT_USED(user_arg);

	fprintf(stderr, "row_fetch_print: row %p\n", row);

	exp = node->select_list;

	while (exp) {
		dfield_t*	dfield = que_node_get_val(exp);
		const dtype_t*	type = dfield_get_type(dfield);

		fprintf(stderr, " column %lu:\n", (ulong)i);

		dtype_print(type);
		putc('\n', stderr);

		if (dfield_get_len(dfield) != UNIV_SQL_NULL) {
			ut_print_buf(stderr, dfield_get_data(dfield),
				     dfield_get_len(dfield));
			putc('\n', stderr);
		} else {
			fputs(" <NULL>;\n", stderr);
		}

		exp = que_node_get_next(exp);
		i++;
	}

	return((void*)42);
}

/***********************************************************//**
Prints a row in a select result.
@return	query thread to run next or NULL */
UNIV_INTERN
que_thr_t*
row_printf_step(
/*============*/
	que_thr_t*	thr)	/*!< in: query thread */
{
	row_printf_node_t*	node;
	sel_node_t*		sel_node;
	que_node_t*		arg;

	ut_ad(thr);

	node = thr->run_node;

	sel_node = node->sel_node;

	ut_ad(que_node_get_type(node) == QUE_NODE_ROW_PRINTF);

	if (thr->prev_node == que_node_get_parent(node)) {

		/* Reset the cursor */
		sel_node->state = SEL_NODE_OPEN;

		/* Fetch next row to print */

		thr->run_node = sel_node;

		return(thr);
	}

	if (sel_node->state != SEL_NODE_FETCH) {

		ut_ad(sel_node->state == SEL_NODE_NO_MORE_ROWS);

		/* No more rows to print */

		thr->run_node = que_node_get_parent(node);

		return(thr);
	}

	arg = sel_node->select_list;

	while (arg) {
		dfield_print_also_hex(que_node_get_val(arg));

		fputs(" ::: ", stderr);

		arg = que_node_get_next(arg);
	}

	putc('\n', stderr);

	/* Fetch next row to print */

	thr->run_node = sel_node;

	return(thr);
}

/****************************************************************//**
Converts a key value stored in MySQL format to an Innobase dtuple. The last
field of the key value may be just a prefix of a fixed length field: hence
the parameter key_len. But currently we do not allow search keys where the
last field is only a prefix of the full key field len and print a warning if
such appears. A counterpart of this function is
ha_innobase::store_key_val_for_row() in ha_innodb.cc. */
UNIV_INTERN
void
row_sel_convert_mysql_key_to_innobase(
/*==================================*/
	dtuple_t*	tuple,		/*!< in/out: tuple where to build;
					NOTE: we assume that the type info
					in the tuple is already according
					to index! */
	byte*		buf,		/*!< in: buffer to use in field
					conversions; NOTE that dtuple->data
					may end up pointing inside buf so
					do not discard that buffer while
					the tuple is being used. See
					row_mysql_store_col_in_innobase_format()
					in the case of DATA_INT */
	ulint		buf_len,	/*!< in: buffer length */
	dict_index_t*	index,		/*!< in: index of the key value */
	const byte*	key_ptr,	/*!< in: MySQL key value */
	ulint		key_len,	/*!< in: MySQL key value length */
	trx_t*		trx)		/*!< in: transaction */
{
	byte*		original_buf	= buf;
	const byte*	original_key_ptr = key_ptr;
	dict_field_t*	field;
	dfield_t*	dfield;
	ulint		data_offset;
	ulint		data_len;
	ulint		data_field_len;
	ibool		is_null;
	const byte*	key_end;
	ulint		n_fields = 0;

	/* For documentation of the key value storage format in MySQL, see
	ha_innobase::store_key_val_for_row() in ha_innodb.cc. */

	key_end = key_ptr + key_len;

	/* Permit us to access any field in the tuple (ULINT_MAX): */

	dtuple_set_n_fields(tuple, ULINT_MAX);

	dfield = dtuple_get_nth_field(tuple, 0);
	field = dict_index_get_nth_field(index, 0);

	if (UNIV_UNLIKELY(dfield_get_type(dfield)->mtype == DATA_SYS)) {
		/* A special case: we are looking for a position in the
		generated clustered index which InnoDB automatically added
		to a table with no primary key: the first and the only
		ordering column is ROW_ID which InnoDB stored to the key_ptr
		buffer. */

		ut_a(key_len == DATA_ROW_ID_LEN);

		dfield_set_data(dfield, key_ptr, DATA_ROW_ID_LEN);

		dtuple_set_n_fields(tuple, 1);

		return;
	}

	while (key_ptr < key_end) {

		ulint	type = dfield_get_type(dfield)->mtype;
		ut_a(field->col->mtype == type);

		data_offset = 0;
		is_null = FALSE;

		if (!(dfield_get_type(dfield)->prtype & DATA_NOT_NULL)) {
			/* The first byte in the field tells if this is
			an SQL NULL value */

			data_offset = 1;

			if (*key_ptr != 0) {
				dfield_set_null(dfield);

				is_null = TRUE;
			}
		}

		/* Calculate data length and data field total length */

		if (type == DATA_BLOB) {
			/* The key field is a column prefix of a BLOB or
			TEXT */

			ut_a(field->prefix_len > 0);

			/* MySQL stores the actual data length to the first 2
			bytes after the optional SQL NULL marker byte. The
			storage format is little-endian, that is, the most
			significant byte at a higher address. In UTF-8, MySQL
			seems to reserve field->prefix_len bytes for
			storing this field in the key value buffer, even
			though the actual value only takes data_len bytes
			from the start. */

			data_len = key_ptr[data_offset]
				+ 256 * key_ptr[data_offset + 1];
			data_field_len = data_offset + 2 + field->prefix_len;

			data_offset += 2;

			/* Now that we know the length, we store the column
			value like it would be a fixed char field */

		} else if (field->prefix_len > 0) {
			/* Looks like MySQL pads unused end bytes in the
			prefix with space. Therefore, also in UTF-8, it is ok
			to compare with a prefix containing full prefix_len
			bytes, and no need to take at most prefix_len / 3
			UTF-8 characters from the start.
			If the prefix is used as the upper end of a LIKE
			'abc%' query, then MySQL pads the end with chars
			0xff. TODO: in that case does it any harm to compare
			with the full prefix_len bytes. How do characters
			0xff in UTF-8 behave? */

			data_len = field->prefix_len;
			data_field_len = data_offset + data_len;
		} else {
			data_len = dfield_get_type(dfield)->len;
			data_field_len = data_offset + data_len;
		}

		if (UNIV_UNLIKELY
		    (dtype_get_mysql_type(dfield_get_type(dfield))
		     == DATA_MYSQL_TRUE_VARCHAR)
		    && UNIV_LIKELY(type != DATA_INT)) {
			/* In a MySQL key value format, a true VARCHAR is
			always preceded by 2 bytes of a length field.
			dfield_get_type(dfield)->len returns the maximum
			'payload' len in bytes. That does not include the
			2 bytes that tell the actual data length.

			We added the check != DATA_INT to make sure we do
			not treat MySQL ENUM or SET as a true VARCHAR! */

			data_len += 2;
			data_field_len += 2;
		}

		/* Storing may use at most data_len bytes of buf */

		if (UNIV_LIKELY(!is_null)) {
			ut_a(buf + data_len <= original_buf + buf_len);
			row_mysql_store_col_in_innobase_format(
				dfield, buf,
				FALSE, /* MySQL key value format col */
				key_ptr + data_offset, data_len,
				dict_table_is_comp(index->table));
			buf += data_len;
		}

		key_ptr += data_field_len;

		if (UNIV_UNLIKELY(key_ptr > key_end)) {
			/* The last field in key was not a complete key field
			but a prefix of it.

			Print a warning about this! HA_READ_PREFIX_LAST does
			not currently work in InnoDB with partial-field key
			value prefixes. Since MySQL currently uses a padding
			trick to calculate LIKE 'abc%' type queries there
			should never be partial-field prefixes in searches. */

			ut_print_timestamp(stderr);

			fputs("  InnoDB: Warning: using a partial-field"
			      " key prefix in search.\n"
			      "InnoDB: ", stderr);
			dict_index_name_print(stderr, trx, index);
			fprintf(stderr, ". Last data field length %lu bytes,\n"
				"InnoDB: key ptr now exceeds"
				" key end by %lu bytes.\n"
				"InnoDB: Key value in the MySQL format:\n",
				(ulong) data_field_len,
				(ulong) (key_ptr - key_end));
			fflush(stderr);
			ut_print_buf(stderr, original_key_ptr, key_len);
			putc('\n', stderr);

			if (!is_null) {
				ulint	len = dfield_get_len(dfield);
				dfield_set_len(dfield, len
					       - (ulint) (key_ptr - key_end));
			}
		}

		n_fields++;
		field++;
		dfield++;
	}

	DBUG_EXECUTE_IF("innodb_srch_key_buffer_full",
		ut_a(buf == (original_buf + buf_len)););

	ut_a(buf <= original_buf + buf_len);

	/* We set the length of tuple to n_fields: we assume that the memory
	area allocated for it is big enough (usually bigger than n_fields). */

	dtuple_set_n_fields(tuple, n_fields);
}

/**************************************************************//**
Stores the row id to the prebuilt struct. */
static
void
row_sel_store_row_id_to_prebuilt(
/*=============================*/
	row_prebuilt_t*		prebuilt,	/*!< in/out: prebuilt */
	const rec_t*		index_rec,	/*!< in: record */
	const dict_index_t*	index,		/*!< in: index of the record */
	const ulint*		offsets)	/*!< in: rec_get_offsets
						(index_rec, index) */
{
	const byte*	data;
	ulint		len;

	ut_ad(rec_offs_validate(index_rec, index, offsets));

	data = rec_get_nth_field(
		index_rec, offsets,
		dict_index_get_sys_col_pos(index, DATA_ROW_ID), &len);

	if (UNIV_UNLIKELY(len != DATA_ROW_ID_LEN)) {
		fprintf(stderr,
			"InnoDB: Error: Row id field is"
			" wrong length %lu in ", (ulong) len);
		dict_index_name_print(stderr, prebuilt->trx, index);
		fprintf(stderr, "\n"
			"InnoDB: Field number %lu, record:\n",
			(ulong) dict_index_get_sys_col_pos(index,
							   DATA_ROW_ID));
		rec_print_new(stderr, index_rec, offsets);
		putc('\n', stderr);
		ut_error;
	}

	ut_memcpy(prebuilt->row_id, data, len);
}

/**************************************************************//**
Stores a non-SQL-NULL field in the MySQL format. The counterpart of this
function is row_mysql_store_col_in_innobase_format() in row0mysql.c. */
static
void
row_sel_field_store_in_mysql_format(
/*================================*/
	byte*		dest,	/*!< in/out: buffer where to store; NOTE
				that BLOBs are not in themselves
				stored here: the caller must allocate
				and copy the BLOB into buffer before,
				and pass the pointer to the BLOB in
				'data' */
	const mysql_row_templ_t* templ,
				/*!< in: MySQL column template.
				Its following fields are referenced:
				type, is_unsigned, mysql_col_len,
				mbminlen, mbmaxlen */
	const byte*	data,	/*!< in: data to store */
	ulint		len)	/*!< in: length of the data */
{
	byte*	ptr;

	ut_ad(len != UNIV_SQL_NULL);
	UNIV_MEM_ASSERT_RW(data, len);
	UNIV_MEM_ASSERT_W(dest, templ->mysql_col_len);
	UNIV_MEM_INVALID(dest, templ->mysql_col_len);

	switch (templ->type) {
		const byte*	field_end;
		byte*		pad;
	case DATA_INT:
		/* Convert integer data from Innobase to a little-endian
		format, sign bit restored to normal */

		ptr = dest + len;

		for (;;) {
			ptr--;
			*ptr = *data;
			if (ptr == dest) {
				break;
			}
			data++;
		}

		if (!templ->is_unsigned) {
			dest[len - 1] = (byte) (dest[len - 1] ^ 128);
		}

		ut_ad(templ->mysql_col_len == len);
		break;

	case DATA_VARCHAR:
	case DATA_VARMYSQL:
	case DATA_BINARY:
		field_end = dest + templ->mysql_col_len;

		if (templ->mysql_type == DATA_MYSQL_TRUE_VARCHAR) {
			/* This is a >= 5.0.3 type true VARCHAR. Store the
			length of the data to the first byte or the first
			two bytes of dest. */

			dest = row_mysql_store_true_var_len(
				dest, len, templ->mysql_length_bytes);
			/* Copy the actual data. Leave the rest of the
			buffer uninitialized. */
			memcpy(dest, data, len);
			break;
		}

		/* Copy the actual data */
		ut_memcpy(dest, data, len);

		/* Pad with trailing spaces. */

		pad = dest + len;

		ut_ad(templ->mbminlen <= templ->mbmaxlen);

		/* We treat some Unicode charset strings specially. */
		switch (templ->mbminlen) {
		case 4:
			/* InnoDB should never have stripped partial
			UTF-32 characters. */
			ut_a(!(len & 3));
			break;
		case 2:
			/* A space char is two bytes,
			0x0020 in UCS2 and UTF-16 */

			if (UNIV_UNLIKELY(len & 1)) {
				/* A 0x20 has been stripped from the column.
				Pad it back. */

				if (pad < field_end) {
					*pad++ = 0x20;
				}
			}
		}

		row_mysql_pad_col(templ->mbminlen, pad, field_end - pad);
		break;

	case DATA_BLOB:
		/* Store a pointer to the BLOB buffer to dest: the BLOB was
		already copied to the buffer in row_sel_store_mysql_rec */

		row_mysql_store_blob_ref(dest, templ->mysql_col_len, data,
					 len);
		break;

	case DATA_MYSQL:
		memcpy(dest, data, len);

		ut_ad(templ->mysql_col_len >= len);
		ut_ad(templ->mbmaxlen >= templ->mbminlen);

		ut_ad(templ->mbmaxlen > templ->mbminlen
		      || templ->mysql_col_len == len);
		/* The following assertion would fail for old tables
		containing UTF-8 ENUM columns due to Bug #9526. */
		ut_ad(!templ->mbmaxlen
		      || !(templ->mysql_col_len % templ->mbmaxlen));
		ut_ad(len * templ->mbmaxlen >= templ->mysql_col_len);

		if (templ->mbminlen == 1 && templ->mbmaxlen != 1) {
			/* Pad with spaces. This undoes the stripping
			done in row0mysql.c, function
			row_mysql_store_col_in_innobase_format(). */

			memset(dest + len, 0x20, templ->mysql_col_len - len);
		}
		break;

	default:
#ifdef UNIV_DEBUG
	case DATA_SYS_CHILD:
	case DATA_SYS:
		/* These column types should never be shipped to MySQL. */
		ut_ad(0);

	case DATA_CHAR:
	case DATA_FIXBINARY:
	case DATA_FLOAT:
	case DATA_DOUBLE:
	case DATA_DECIMAL:
		/* Above are the valid column types for MySQL data. */
#endif /* UNIV_DEBUG */
		ut_ad(templ->mysql_col_len == len);
		memcpy(dest, data, len);
	}
}

/**************************************************************//**
Convert a row in the Innobase format to a row in the MySQL format.
Note that the template in prebuilt may advise us to copy only a few
columns to mysql_rec, other columns are left blank. All columns may not
be needed in the query.
@return TRUE on success, FALSE if not all columns could be retrieved */
static __attribute__((warn_unused_result))
ibool
row_sel_store_mysql_rec(
/*====================*/
	byte*		mysql_rec,	/*!< out: row in the MySQL format */
	row_prebuilt_t*	prebuilt,	/*!< in: prebuilt struct */
	const rec_t*	rec,		/*!< in: Innobase record in the index
					which was described in prebuilt's
					template, or in the clustered index;
					must be protected by a page latch */
	ibool		rec_clust,	/*!< in: TRUE if rec is in the
					clustered index instead of
					prebuilt->index */
	const ulint*	offsets)	/*!< in: array returned by
					rec_get_offsets(rec) */
{
	mem_heap_t*	extern_field_heap	= NULL;
	mem_heap_t*	heap;
	ulint		i;

	ut_ad(prebuilt->mysql_template);
	ut_ad(prebuilt->default_rec);
	ut_ad(rec_offs_validate(rec, NULL, offsets));
	ut_ad(!rec_get_deleted_flag(rec, rec_offs_comp(offsets)));

	if (UNIV_LIKELY_NULL(prebuilt->blob_heap)) {
		mem_heap_free(prebuilt->blob_heap);
		prebuilt->blob_heap = NULL;
	}

	for (i = 0; i < prebuilt->n_template; i++) {

		const mysql_row_templ_t*templ = prebuilt->mysql_template + i;
		const byte*		data;
		ulint			len;
		ulint			field_no;

		field_no = rec_clust
			? templ->clust_rec_field_no : templ->rec_field_no;

		if (UNIV_UNLIKELY(rec_offs_nth_extern(offsets, field_no))) {

			/* Copy an externally stored field to the temporary
			heap */

			ut_a(!prebuilt->trx->has_search_latch);

			if (UNIV_UNLIKELY(templ->type == DATA_BLOB)) {
				if (prebuilt->blob_heap == NULL) {
					prebuilt->blob_heap = mem_heap_create(
						UNIV_PAGE_SIZE);
				}

				heap = prebuilt->blob_heap;
			} else {
				extern_field_heap
					= mem_heap_create(UNIV_PAGE_SIZE);

				heap = extern_field_heap;
			}

			/* NOTE: if we are retrieving a big BLOB, we may
			already run out of memory in the next call, which
			causes an assert */

			data = btr_rec_copy_externally_stored_field(
				rec, offsets,
				dict_table_zip_size(prebuilt->table),
				field_no, &len, heap);

			if (UNIV_UNLIKELY(!data)) {
				/* The externally stored field
				was not written yet. This
				record should only be seen by
				recv_recovery_rollback_active()
				or any TRX_ISO_READ_UNCOMMITTED
				transactions. */

				if (extern_field_heap) {
					mem_heap_free(extern_field_heap);
				}

				return(FALSE);
			}

			ut_a(len != UNIV_SQL_NULL);
		} else {
			/* Field is stored in the row. */

			data = rec_get_nth_field(rec, offsets, field_no, &len);

			if (UNIV_UNLIKELY(templ->type == DATA_BLOB)
			    && len != UNIV_SQL_NULL) {

				/* It is a BLOB field locally stored in the
				InnoDB record: we MUST copy its contents to
				prebuilt->blob_heap here because later code
				assumes all BLOB values have been copied to a
				safe place. */

				if (prebuilt->blob_heap == NULL) {
					prebuilt->blob_heap = mem_heap_create(
						UNIV_PAGE_SIZE);
				}

				data = memcpy(mem_heap_alloc(
						prebuilt->blob_heap, len),
						data, len);
			}
		}

		if (len != UNIV_SQL_NULL) {
			row_sel_field_store_in_mysql_format(
				mysql_rec + templ->mysql_col_offset,
				templ, data, len);

			/* Cleanup */
			if (extern_field_heap) {
				mem_heap_free(extern_field_heap);
				extern_field_heap = NULL;
			}

			if (templ->mysql_null_bit_mask) {
				/* It is a nullable column with a non-NULL
				value */
				mysql_rec[templ->mysql_null_byte_offset]
					&= ~(byte) templ->mysql_null_bit_mask;
			}
		} else {
			/* MySQL assumes that the field for an SQL
			NULL value is set to the default value. */

			UNIV_MEM_ASSERT_RW(prebuilt->default_rec
					   + templ->mysql_col_offset,
					   templ->mysql_col_len);
			mysql_rec[templ->mysql_null_byte_offset]
				|= (byte) templ->mysql_null_bit_mask;
			memcpy(mysql_rec + templ->mysql_col_offset,
			       (const byte*) prebuilt->default_rec
			       + templ->mysql_col_offset,
			       templ->mysql_col_len);
		}
	}

	return(TRUE);
}

/*********************************************************************//**
Builds a previous version of a clustered index record for a consistent read
@return	DB_SUCCESS or error code */
static
ulint
row_sel_build_prev_vers_for_mysql(
/*==============================*/
	read_view_t*	read_view,	/*!< in: read view */
	dict_index_t*	clust_index,	/*!< in: clustered index */
	row_prebuilt_t*	prebuilt,	/*!< in: prebuilt struct */
	const rec_t*	rec,		/*!< in: record in a clustered index */
	ulint**		offsets,	/*!< in/out: offsets returned by
					rec_get_offsets(rec, clust_index) */
	mem_heap_t**	offset_heap,	/*!< in/out: memory heap from which
					the offsets are allocated */
	rec_t**		old_vers,	/*!< out: old version, or NULL if the
					record does not exist in the view:
					i.e., it was freshly inserted
					afterwards */
	mtr_t*		mtr)		/*!< in: mtr */
{
	ulint	err;

	if (prebuilt->old_vers_heap) {
		mem_heap_empty(prebuilt->old_vers_heap);
	} else {
		prebuilt->old_vers_heap = mem_heap_create(200);
	}

	err = row_vers_build_for_consistent_read(
		rec, mtr, clust_index, offsets, read_view, offset_heap,
		prebuilt->old_vers_heap, old_vers);
	return(err);
}

/*********************************************************************//**
Retrieves the clustered index record corresponding to a record in a
non-clustered index. Does the necessary locking. Used in the MySQL
interface.
@return	DB_SUCCESS, DB_SUCCESS_LOCKED_REC, or error code */
static
enum db_err
row_sel_get_clust_rec_for_mysql(
/*============================*/
	row_prebuilt_t*	prebuilt,/*!< in: prebuilt struct in the handle */
	dict_index_t*	sec_index,/*!< in: secondary index where rec resides */
	const rec_t*	rec,	/*!< in: record in a non-clustered index; if
				this is a locking read, then rec is not
				allowed to be delete-marked, and that would
				not make sense either */
	que_thr_t*	thr,	/*!< in: query thread */
	const rec_t**	out_rec,/*!< out: clustered record or an old version of
				it, NULL if the old version did not exist
				in the read view, i.e., it was a fresh
				inserted version */
	ulint**		offsets,/*!< in: offsets returned by
				rec_get_offsets(rec, sec_index);
				out: offsets returned by
				rec_get_offsets(out_rec, clust_index) */
	mem_heap_t**	offset_heap,/*!< in/out: memory heap from which
				the offsets are allocated */
	mtr_t*		mtr)	/*!< in: mtr used to get access to the
				non-clustered record; the same mtr is used to
				access the clustered index */
{
	dict_index_t*	clust_index;
	const rec_t*	clust_rec;
	rec_t*		old_vers;
	enum db_err	err;
	trx_t*		trx;

	*out_rec = NULL;
	trx = thr_get_trx(thr);

	row_build_row_ref_in_tuple(prebuilt->clust_ref, rec,
				   sec_index, *offsets, trx);

	clust_index = dict_table_get_first_index(sec_index->table);

	btr_pcur_open_with_no_init(clust_index, prebuilt->clust_ref,
				   PAGE_CUR_LE, BTR_SEARCH_LEAF,
				   &prebuilt->clust_pcur, 0, mtr);

	clust_rec = btr_pcur_get_rec(&prebuilt->clust_pcur);

	prebuilt->clust_pcur.trx_if_known = trx;

	/* Note: only if the search ends up on a non-infimum record is the
	low_match value the real match to the search tuple */

	if (!page_rec_is_user_rec(clust_rec)
	    || btr_pcur_get_low_match(&prebuilt->clust_pcur)
	    < dict_index_get_n_unique(clust_index)) {

		/* In a rare case it is possible that no clust rec is found
		for a delete-marked secondary index record: if in row0umod.c
		in row_undo_mod_remove_clust_low() we have already removed
		the clust rec, while purge is still cleaning and removing
		secondary index records associated with earlier versions of
		the clustered index record. In that case we know that the
		clustered index record did not exist in the read view of
		trx. */

		if (!rec_get_deleted_flag(rec,
					  dict_table_is_comp(sec_index->table))
		    || prebuilt->select_lock_type != LOCK_NONE) {
			ut_print_timestamp(stderr);
			fputs("  InnoDB: error clustered record"
			      " for sec rec not found\n"
			      "InnoDB: ", stderr);
			dict_index_name_print(stderr, trx, sec_index);
			fputs("\n"
			      "InnoDB: sec index record ", stderr);
			rec_print(stderr, rec, sec_index);
			fputs("\n"
			      "InnoDB: clust index record ", stderr);
			rec_print(stderr, clust_rec, clust_index);
			putc('\n', stderr);
			trx_print(stderr, trx, 600);

			fputs("\n"
			      "InnoDB: Submit a detailed bug report"
			      " to http://bugs.mysql.com\n", stderr);
			ut_ad(0);
		}

		clust_rec = NULL;

		err = DB_SUCCESS;
		goto func_exit;
	}

	*offsets = rec_get_offsets(clust_rec, clust_index, *offsets,
				   ULINT_UNDEFINED, offset_heap);

	if (prebuilt->select_lock_type != LOCK_NONE) {
		/* Try to place a lock on the index record; we are searching
		the clust rec with a unique condition, hence
		we set a LOCK_REC_NOT_GAP type lock */

		err = lock_clust_rec_read_check_and_lock(
			0, btr_pcur_get_block(&prebuilt->clust_pcur),
			clust_rec, clust_index, *offsets,
			prebuilt->select_lock_type, LOCK_REC_NOT_GAP, thr);
		switch (err) {
		case DB_SUCCESS:
		case DB_SUCCESS_LOCKED_REC:
			break;
		default:
			goto err_exit;
		}
	} else {
		/* This is a non-locking consistent read: if necessary, fetch
		a previous version of the record */

		old_vers = NULL;

		/* If the isolation level allows reading of uncommitted data,
		then we never look for an earlier version */

		if (trx->isolation_level > TRX_ISO_READ_UNCOMMITTED
		    && !lock_clust_rec_cons_read_sees(
			    clust_rec, clust_index, *offsets,
			    trx->read_view)) {

			/* The following call returns 'offsets' associated with
			'old_vers' */
			err = row_sel_build_prev_vers_for_mysql(
				trx->read_view, clust_index, prebuilt,
				clust_rec, offsets, offset_heap, &old_vers,
				mtr);

			if (err != DB_SUCCESS || old_vers == NULL) {

				goto err_exit;
			}

			clust_rec = old_vers;
		}

		/* If we had to go to an earlier version of row or the
		secondary index record is delete marked, then it may be that
		the secondary index record corresponding to clust_rec
		(or old_vers) is not rec; in that case we must ignore
		such row because in our snapshot rec would not have existed.
		Remember that from rec we cannot see directly which transaction
		id corresponds to it: we have to go to the clustered index
		record. A query where we want to fetch all rows where
		the secondary index value is in some interval would return
		a wrong result if we would not drop rows which we come to
		visit through secondary index records that would not really
		exist in our snapshot. */

		if (clust_rec
		    && (old_vers
			|| trx->isolation_level <= TRX_ISO_READ_UNCOMMITTED
			|| rec_get_deleted_flag(rec, dict_table_is_comp(
							sec_index->table)))
		    && !row_sel_sec_rec_is_for_clust_rec(
			    rec, sec_index, clust_rec, clust_index)) {
			clust_rec = NULL;
#ifdef UNIV_SEARCH_DEBUG
		} else {
			ut_a(clust_rec == NULL
			     || row_sel_sec_rec_is_for_clust_rec(
				     rec, sec_index, clust_rec, clust_index));
#endif
		}

		err = DB_SUCCESS;
	}

func_exit:
	*out_rec = clust_rec;

	if (prebuilt->select_lock_type != LOCK_NONE) {
		/* We may use the cursor in update or in unlock_row():
		store its position */

		btr_pcur_store_position(&prebuilt->clust_pcur, mtr);
	}

err_exit:
	return(err);
}

/********************************************************************//**
Restores cursor position after it has been stored. We have to take into
account that the record cursor was positioned on may have been deleted.
Then we may have to move the cursor one step up or down.
@return TRUE if we may need to process the record the cursor is now
positioned on (i.e. we should not go to the next record yet) */
static
ibool
sel_restore_position_for_mysql(
/*===========================*/
	ibool*		same_user_rec,	/*!< out: TRUE if we were able to restore
					the cursor on a user record with the
					same ordering prefix in in the
					B-tree index */
	ulint		latch_mode,	/*!< in: latch mode wished in
					restoration */
	btr_pcur_t*	pcur,		/*!< in: cursor whose position
					has been stored */
	ibool		moves_up,	/*!< in: TRUE if the cursor moves up
					in the index */
	mtr_t*		mtr)		/*!< in: mtr; CAUTION: may commit
					mtr temporarily! */
{
	ibool		success;

	success = btr_pcur_restore_position(latch_mode, pcur, mtr);

	*same_user_rec = success;

	ut_ad(!success || pcur->rel_pos == BTR_PCUR_ON);
#ifdef UNIV_DEBUG
	if (pcur->pos_state == BTR_PCUR_IS_POSITIONED_OPTIMISTIC) {
		ut_ad(pcur->rel_pos == BTR_PCUR_BEFORE
		      || pcur->rel_pos == BTR_PCUR_AFTER);
	} else {
		ut_ad(pcur->pos_state == BTR_PCUR_IS_POSITIONED);
		ut_ad((pcur->rel_pos == BTR_PCUR_ON)
		      == btr_pcur_is_on_user_rec(pcur));
	}
#endif

	/* The position may need be adjusted for rel_pos and moves_up. */

	switch (pcur->rel_pos) {
	case BTR_PCUR_ON:
		if (!success && moves_up) {
next:
			btr_pcur_move_to_next(pcur, mtr);
			return(TRUE);
		}
<<<<<<< HEAD

		if (btr_pcur_is_on_user_rec(pcur)) {
=======
		return(!success);
	case BTR_PCUR_AFTER_LAST_IN_TREE:
	case BTR_PCUR_BEFORE_FIRST_IN_TREE:
		return(TRUE);
	case BTR_PCUR_AFTER:
		/* positioned to record after pcur->old_rec. */
		pcur->pos_state = BTR_PCUR_IS_POSITIONED;
prev:
		if (btr_pcur_is_on_user_rec(pcur) && !moves_up) {
>>>>>>> f6dfd7d7
			btr_pcur_move_to_prev(pcur, mtr);
		}
		return(TRUE);
	case BTR_PCUR_BEFORE:
		/* For non optimistic restoration:
		The position is now set to the record before pcur->old_rec.

		For optimistic restoration:
		The position also needs to take the previous search_mode into
		consideration. */

		switch (pcur->pos_state) {
		case BTR_PCUR_IS_POSITIONED_OPTIMISTIC:
			pcur->pos_state = BTR_PCUR_IS_POSITIONED;
			if (pcur->search_mode == PAGE_CUR_GE) {
				/* Positioned during Greater or Equal search
				with BTR_PCUR_BEFORE. Optimistic restore to
				the same record. If scanning for lower then
				we must move to previous record.
				This can happen with:
				HANDLER READ idx a = (const);
				HANDLER READ idx PREV; */
				goto prev;
			}
			return(TRUE);
		case BTR_PCUR_IS_POSITIONED:
			if (moves_up && btr_pcur_is_on_user_rec(pcur)) {
				goto next;
			}
			return(TRUE);
		case BTR_PCUR_WAS_POSITIONED:
		case BTR_PCUR_NOT_POSITIONED:
			break;
		}
	}
<<<<<<< HEAD

	ut_ad(relative_position == BTR_PCUR_BEFORE
	      || relative_position == BTR_PCUR_BEFORE_FIRST_IN_TREE);

	if (moves_up && btr_pcur_is_on_user_rec(pcur)) {
		btr_pcur_move_to_next(pcur, mtr);
	}

=======
	ut_ad(0);
>>>>>>> f6dfd7d7
	return(TRUE);
}

/********************************************************************//**
Copies a cached field for MySQL from the fetch cache. */
static
void
row_sel_copy_cached_field_for_mysql(
/*================================*/
	byte*			buf,	/*!< in/out: row buffer */
	const byte*		cache,	/*!< in: cached row */
	const mysql_row_templ_t*templ)	/*!< in: column template */
{
	ulint	len;

	buf += templ->mysql_col_offset;
	cache += templ->mysql_col_offset;

	UNIV_MEM_ASSERT_W(buf, templ->mysql_col_len);

	if (templ->mysql_type == DATA_MYSQL_TRUE_VARCHAR
	    && templ->type != DATA_INT) {
		/* Check for != DATA_INT to make sure we do
		not treat MySQL ENUM or SET as a true VARCHAR!
		Find the actual length of the true VARCHAR field. */
		row_mysql_read_true_varchar(
			&len, cache, templ->mysql_length_bytes);
		len += templ->mysql_length_bytes;
		UNIV_MEM_INVALID(buf, templ->mysql_col_len);
	} else {
		len = templ->mysql_col_len;
	}

	ut_memcpy(buf, cache, len);
}

/********************************************************************//**
Pops a cached row for MySQL from the fetch cache. */
UNIV_INLINE
void
row_sel_pop_cached_row_for_mysql(
/*=============================*/
	byte*		buf,		/*!< in/out: buffer where to copy the
					row */
	row_prebuilt_t*	prebuilt)	/*!< in: prebuilt struct */
{
	ulint			i;
	const mysql_row_templ_t*templ;
	const byte*		cached_rec;
	ut_ad(prebuilt->n_fetch_cached > 0);
	ut_ad(prebuilt->mysql_prefix_len <= prebuilt->mysql_row_len);

	UNIV_MEM_ASSERT_W(buf, prebuilt->mysql_row_len);

	cached_rec = prebuilt->fetch_cache[prebuilt->fetch_cache_first];

	if (UNIV_UNLIKELY(prebuilt->keep_other_fields_on_keyread)) {
		/* Copy cache record field by field, don't touch fields that
		are not covered by current key */

		for (i = 0; i < prebuilt->n_template; i++) {
			templ = prebuilt->mysql_template + i;
			row_sel_copy_cached_field_for_mysql(
				buf, cached_rec, templ);
			/* Copy NULL bit of the current field from cached_rec
			to buf */
			if (templ->mysql_null_bit_mask) {
				buf[templ->mysql_null_byte_offset]
					^= (buf[templ->mysql_null_byte_offset]
					    ^ cached_rec[templ->mysql_null_byte_offset])
					& (byte)templ->mysql_null_bit_mask;
			}
		}
	} else if (prebuilt->mysql_prefix_len > 63) {
		/* The record is long. Copy it field by field, in case
		there are some long VARCHAR column of which only a
		small length is being used. */
		UNIV_MEM_INVALID(buf, prebuilt->mysql_prefix_len);

		/* First copy the NULL bits. */
		ut_memcpy(buf, cached_rec, prebuilt->null_bitmap_len);
		/* Then copy the requested fields. */

		for (i = 0; i < prebuilt->n_template; i++) {
			row_sel_copy_cached_field_for_mysql(
				buf, cached_rec, prebuilt->mysql_template + i);
		}
	} else {
		ut_memcpy(buf, cached_rec, prebuilt->mysql_prefix_len);
	}

	prebuilt->n_fetch_cached--;
	prebuilt->fetch_cache_first++;

	if (prebuilt->n_fetch_cached == 0) {
		prebuilt->fetch_cache_first = 0;
	}
}

/********************************************************************//**
Pushes a row for MySQL to the fetch cache.
@return TRUE on success, FALSE if the record contains incomplete BLOBs */
UNIV_INLINE __attribute__((warn_unused_result))
ibool
row_sel_push_cache_row_for_mysql(
/*=============================*/
	row_prebuilt_t*	prebuilt,	/*!< in: prebuilt struct */
	const rec_t*	rec,		/*!< in: record to push, in the index
					which was described in prebuilt's
					template, or in the clustered index;
					must be protected by a page latch */
	ibool		rec_clust,	/*!< in: TRUE if rec is in the
					clustered index instead of
					prebuilt->index */
	const ulint*	offsets)	/*!< in: rec_get_offsets(rec) */
{
	byte*	buf;
	ulint	i;

	ut_ad(prebuilt->n_fetch_cached < MYSQL_FETCH_CACHE_SIZE);
	ut_ad(rec_offs_validate(rec, NULL, offsets));
	ut_ad(!rec_get_deleted_flag(rec, rec_offs_comp(offsets)));
	ut_a(!prebuilt->templ_contains_blob);

	if (prebuilt->fetch_cache[0] == NULL) {
		/* Allocate memory for the fetch cache */

		for (i = 0; i < MYSQL_FETCH_CACHE_SIZE; i++) {

			/* A user has reported memory corruption in these
			buffers in Linux. Put magic numbers there to help
			to track a possible bug. */

			buf = mem_alloc(prebuilt->mysql_row_len + 8);

			prebuilt->fetch_cache[i] = buf + 4;

			mach_write_to_4(buf, ROW_PREBUILT_FETCH_MAGIC_N);
			mach_write_to_4(buf + 4 + prebuilt->mysql_row_len,
					ROW_PREBUILT_FETCH_MAGIC_N);
		}
	}

	ut_ad(prebuilt->fetch_cache_first == 0);
	UNIV_MEM_INVALID(prebuilt->fetch_cache[prebuilt->n_fetch_cached],
			 prebuilt->mysql_row_len);

	if (UNIV_UNLIKELY(!row_sel_store_mysql_rec(
				  prebuilt->fetch_cache[
					  prebuilt->n_fetch_cached],
				  prebuilt, rec, rec_clust, offsets))) {
		return(FALSE);
	}

	prebuilt->n_fetch_cached++;
	return(TRUE);
}

/*********************************************************************//**
Tries to do a shortcut to fetch a clustered index record with a unique key,
using the hash index if possible (not always). We assume that the search
mode is PAGE_CUR_GE, it is a consistent read, there is a read view in trx,
btr search latch has been locked in S-mode.
@return	SEL_FOUND, SEL_EXHAUSTED, SEL_RETRY */
static
ulint
row_sel_try_search_shortcut_for_mysql(
/*==================================*/
	const rec_t**	out_rec,/*!< out: record if found */
	row_prebuilt_t*	prebuilt,/*!< in: prebuilt struct */
	ulint**		offsets,/*!< in/out: for rec_get_offsets(*out_rec) */
	mem_heap_t**	heap,	/*!< in/out: heap for rec_get_offsets() */
	mtr_t*		mtr)	/*!< in: started mtr */
{
	dict_index_t*	index		= prebuilt->index;
	const dtuple_t*	search_tuple	= prebuilt->search_tuple;
	btr_pcur_t*	pcur		= &prebuilt->pcur;
	trx_t*		trx		= prebuilt->trx;
	const rec_t*	rec;

	ut_ad(dict_index_is_clust(index));
	ut_ad(!prebuilt->templ_contains_blob);

#ifndef UNIV_SEARCH_DEBUG
	btr_pcur_open_with_no_init(index, search_tuple, PAGE_CUR_GE,
				   BTR_SEARCH_LEAF, pcur,
				   RW_S_LATCH,
				   mtr);
#else /* UNIV_SEARCH_DEBUG */
	btr_pcur_open_with_no_init(index, search_tuple, PAGE_CUR_GE,
				   BTR_SEARCH_LEAF, pcur,
				   0,
				   mtr);
#endif /* UNIV_SEARCH_DEBUG */
	rec = btr_pcur_get_rec(pcur);

	if (!page_rec_is_user_rec(rec)) {

		return(SEL_RETRY);
	}

	/* As the cursor is now placed on a user record after a search with
	the mode PAGE_CUR_GE, the up_match field in the cursor tells how many
	fields in the user record matched to the search tuple */

	if (btr_pcur_get_up_match(pcur) < dtuple_get_n_fields(search_tuple)) {

		return(SEL_EXHAUSTED);
	}

	/* This is a non-locking consistent read: if necessary, fetch
	a previous version of the record */

	*offsets = rec_get_offsets(rec, index, *offsets,
				   ULINT_UNDEFINED, heap);

	if (!lock_clust_rec_cons_read_sees(rec, index,
					   *offsets, trx->read_view)) {

		return(SEL_RETRY);
	}

	if (rec_get_deleted_flag(rec, dict_table_is_comp(index->table))) {

		return(SEL_EXHAUSTED);
	}

	*out_rec = rec;

	return(SEL_FOUND);
}

/********************************************************************//**
Searches for rows in the database. This is used in the interface to
MySQL. This function opens a cursor, and also implements fetch next
and fetch prev. NOTE that if we do a search with a full key value
from a unique index (ROW_SEL_EXACT), then we will not store the cursor
position and fetch next or fetch prev must not be tried to the cursor!
@return DB_SUCCESS, DB_RECORD_NOT_FOUND, DB_END_OF_INDEX, DB_DEADLOCK,
DB_LOCK_TABLE_FULL, DB_CORRUPTION, or DB_TOO_BIG_RECORD */
UNIV_INTERN
ulint
row_search_for_mysql(
/*=================*/
	byte*		buf,		/*!< in/out: buffer for the fetched
					row in the MySQL format */
	ulint		mode,		/*!< in: search mode PAGE_CUR_L, ... */
	row_prebuilt_t*	prebuilt,	/*!< in: prebuilt struct for the
					table handle; this contains the info
					of search_tuple, index; if search
					tuple contains 0 fields then we
					position the cursor at the start or
					the end of the index, depending on
					'mode' */
	ulint		match_mode,	/*!< in: 0 or ROW_SEL_EXACT or
					ROW_SEL_EXACT_PREFIX */
	ulint		direction)	/*!< in: 0 or ROW_SEL_NEXT or
					ROW_SEL_PREV; NOTE: if this is != 0,
					then prebuilt must have a pcur
					with stored position! In opening of a
					cursor 'direction' should be 0. */
{
	dict_index_t*	index		= prebuilt->index;
	ibool		comp		= dict_table_is_comp(index->table);
	const dtuple_t*	search_tuple	= prebuilt->search_tuple;
	btr_pcur_t*	pcur		= &prebuilt->pcur;
	trx_t*		trx		= prebuilt->trx;
	dict_index_t*	clust_index;
	que_thr_t*	thr;
	const rec_t*	rec;
	const rec_t*	result_rec;
	const rec_t*	clust_rec;
	ulint		err				= DB_SUCCESS;
	ibool		unique_search			= FALSE;
	ibool		unique_search_from_clust_index	= FALSE;
	ibool		mtr_has_extra_clust_latch	= FALSE;
	ibool		moves_up			= FALSE;
	ibool		set_also_gap_locks		= TRUE;
	/* if the query is a plain locking SELECT, and the isolation level
	is <= TRX_ISO_READ_COMMITTED, then this is set to FALSE */
	ibool		did_semi_consistent_read	= FALSE;
	/* if the returned record was locked and we did a semi-consistent
	read (fetch the newest committed version), then this is set to
	TRUE */
#ifdef UNIV_SEARCH_DEBUG
	ulint		cnt				= 0;
#endif /* UNIV_SEARCH_DEBUG */
	ulint		next_offs;
	ibool		same_user_rec;
	mtr_t		mtr;
	mem_heap_t*	heap				= NULL;
	ulint		offsets_[REC_OFFS_NORMAL_SIZE];
	ulint*		offsets				= offsets_;
	ibool		table_lock_waited		= FALSE;

	rec_offs_init(offsets_);

	ut_ad(index && pcur && search_tuple);

	if (UNIV_UNLIKELY(prebuilt->table->ibd_file_missing)) {
		ut_print_timestamp(stderr);
		fprintf(stderr, "  InnoDB: Error:\n"
			"InnoDB: MySQL is trying to use a table handle"
			" but the .ibd file for\n"
			"InnoDB: table %s does not exist.\n"
			"InnoDB: Have you deleted the .ibd file"
			" from the database directory under\n"
			"InnoDB: the MySQL datadir, or have you used"
			" DISCARD TABLESPACE?\n"
			"InnoDB: Look from\n"
			"InnoDB: " REFMAN "innodb-troubleshooting.html\n"
			"InnoDB: how you can resolve the problem.\n",
			prebuilt->table->name);

#ifdef UNIV_SYNC_DEBUG
		ut_ad(!sync_thread_levels_nonempty_trx(trx->has_search_latch));
#endif /* UNIV_SYNC_DEBUG */
		return(DB_ERROR);
	}

	if (UNIV_UNLIKELY(!prebuilt->index_usable)) {

#ifdef UNIV_SYNC_DEBUG
		ut_ad(!sync_thread_levels_nonempty_trx(trx->has_search_latch));
#endif /* UNIV_SYNC_DEBUG */
		return(DB_MISSING_HISTORY);
	}

	if (dict_index_is_corrupted(index)) {
#ifdef UNIV_SYNC_DEBUG
		ut_ad(!sync_thread_levels_nonempty_trx(trx->has_search_latch));
#endif /* UNIV_SYNC_DEBUG */
		return(DB_CORRUPTION);
	}

	if (UNIV_UNLIKELY(prebuilt->magic_n != ROW_PREBUILT_ALLOCATED)) {
		fprintf(stderr,
			"InnoDB: Error: trying to free a corrupt\n"
			"InnoDB: table handle. Magic n %lu, table name ",
			(ulong) prebuilt->magic_n);
		ut_print_name(stderr, trx, TRUE, prebuilt->table->name);
		putc('\n', stderr);

		mem_analyze_corruption(prebuilt);

		ut_error;
	}

#if 0
	/* August 19, 2005 by Heikki: temporarily disable this error
	print until the cursor lock count is done correctly.
	See bugs #12263 and #12456!*/

	if (trx->n_mysql_tables_in_use == 0
	    && UNIV_UNLIKELY(prebuilt->select_lock_type == LOCK_NONE)) {
		/* Note that if MySQL uses an InnoDB temp table that it
		created inside LOCK TABLES, then n_mysql_tables_in_use can
		be zero; in that case select_lock_type is set to LOCK_X in
		::start_stmt. */

		fputs("InnoDB: Error: MySQL is trying to perform a SELECT\n"
		      "InnoDB: but it has not locked"
		      " any tables in ::external_lock()!\n",
		      stderr);
		trx_print(stderr, trx, 600);
		fputc('\n', stderr);
	}
#endif

#if 0
	fprintf(stderr, "Match mode %lu\n search tuple ",
		(ulong) match_mode);
	dtuple_print(search_tuple);
	fprintf(stderr, "N tables locked %lu\n",
		(ulong) trx->mysql_n_tables_locked);
#endif
	/*-------------------------------------------------------------*/
	/* PHASE 0: Release a possible s-latch we are holding on the
	adaptive hash index latch if there is someone waiting behind */

	if (UNIV_UNLIKELY(rw_lock_get_writer(&btr_search_latch) != RW_LOCK_NOT_LOCKED)
	    && trx->has_search_latch) {

		/* There is an x-latch request on the adaptive hash index:
		release the s-latch to reduce starvation and wait for
		BTR_SEA_TIMEOUT rounds before trying to keep it again over
		calls from MySQL */

		rw_lock_s_unlock(&btr_search_latch);
		trx->has_search_latch = FALSE;

		trx->search_latch_timeout = BTR_SEA_TIMEOUT;
	}

	/* Reset the new record lock info if srv_locks_unsafe_for_binlog
	is set or session is using a READ COMMITED isolation level. Then
	we are able to remove the record locks set here on an individual
	row. */
	prebuilt->new_rec_locks = 0;

	/*-------------------------------------------------------------*/
	/* PHASE 1: Try to pop the row from the prefetch cache */

	if (UNIV_UNLIKELY(direction == 0)) {
		trx->op_info = "starting index read";

		prebuilt->n_rows_fetched = 0;
		prebuilt->n_fetch_cached = 0;
		prebuilt->fetch_cache_first = 0;

		if (prebuilt->sel_graph == NULL) {
			/* Build a dummy select query graph */
			row_prebuild_sel_graph(prebuilt);
		}
	} else {
		trx->op_info = "fetching rows";

		if (prebuilt->n_rows_fetched == 0) {
			prebuilt->fetch_direction = direction;
		}

		if (UNIV_UNLIKELY(direction != prebuilt->fetch_direction)) {
			if (UNIV_UNLIKELY(prebuilt->n_fetch_cached > 0)) {
				ut_error;
				/* TODO: scrollable cursor: restore cursor to
				the place of the latest returned row,
				or better: prevent caching for a scroll
				cursor! */
			}

			prebuilt->n_rows_fetched = 0;
			prebuilt->n_fetch_cached = 0;
			prebuilt->fetch_cache_first = 0;

		} else if (UNIV_LIKELY(prebuilt->n_fetch_cached > 0)) {
			row_sel_pop_cached_row_for_mysql(buf, prebuilt);

			prebuilt->n_rows_fetched++;

			srv_n_rows_read++;
			err = DB_SUCCESS;
			goto func_exit;
		}

		if (prebuilt->fetch_cache_first > 0
		    && prebuilt->fetch_cache_first < MYSQL_FETCH_CACHE_SIZE) {

			/* The previous returned row was popped from the fetch
			cache, but the cache was not full at the time of the
			popping: no more rows can exist in the result set */

			err = DB_RECORD_NOT_FOUND;
			goto func_exit;
		}

		prebuilt->n_rows_fetched++;

		if (prebuilt->n_rows_fetched > 1000000000) {
			/* Prevent wrap-over */
			prebuilt->n_rows_fetched = 500000000;
		}

		mode = pcur->search_mode;
	}

	/* In a search where at most one record in the index may match, we
	can use a LOCK_REC_NOT_GAP type record lock when locking a
	non-delete-marked matching record.

	Note that in a unique secondary index there may be different
	delete-marked versions of a record where only the primary key
	values differ: thus in a secondary index we must use next-key
	locks when locking delete-marked records. */

	if (match_mode == ROW_SEL_EXACT
	    && dict_index_is_unique(index)
	    && dtuple_get_n_fields(search_tuple)
	    == dict_index_get_n_unique(index)
	    && (dict_index_is_clust(index)
		|| !dtuple_contains_null(search_tuple))) {

		/* Note above that a UNIQUE secondary index can contain many
		rows with the same key value if one of the columns is the SQL
		null. A clustered index under MySQL can never contain null
		columns because we demand that all the columns in primary key
		are non-null. */

		unique_search = TRUE;

		/* Even if the condition is unique, MySQL seems to try to
		retrieve also a second row if a primary key contains more than
		1 column. Return immediately if this is not a HANDLER
		command. */

		if (UNIV_UNLIKELY(direction != 0
				  && !prebuilt->used_in_HANDLER)) {

			err = DB_RECORD_NOT_FOUND;
			goto func_exit;
		}
	}

	mtr_start(&mtr);

	/*-------------------------------------------------------------*/
	/* PHASE 2: Try fast adaptive hash index search if possible */

	/* Next test if this is the special case where we can use the fast
	adaptive hash index to try the search. Since we must release the
	search system latch when we retrieve an externally stored field, we
	cannot use the adaptive hash index in a search in the case the row
	may be long and there may be externally stored fields */

	if (UNIV_UNLIKELY(direction == 0)
	    && unique_search
	    && dict_index_is_clust(index)
	    && !prebuilt->templ_contains_blob
	    && !prebuilt->used_in_HANDLER
	    && (prebuilt->mysql_row_len < UNIV_PAGE_SIZE / 8)) {

		mode = PAGE_CUR_GE;

		unique_search_from_clust_index = TRUE;

		if (trx->mysql_n_tables_locked == 0
		    && prebuilt->select_lock_type == LOCK_NONE
		    && trx->isolation_level > TRX_ISO_READ_UNCOMMITTED
		    && trx->read_view) {

			/* This is a SELECT query done as a consistent read,
			and the read view has already been allocated:
			let us try a search shortcut through the hash
			index.
			NOTE that we must also test that
			mysql_n_tables_locked == 0, because this might
			also be INSERT INTO ... SELECT ... or
			CREATE TABLE ... SELECT ... . Our algorithm is
			NOT prepared to inserts interleaved with the SELECT,
			and if we try that, we can deadlock on the adaptive
			hash index semaphore! */

#ifndef UNIV_SEARCH_DEBUG
			if (!trx->has_search_latch) {
				rw_lock_s_lock(&btr_search_latch);
				trx->has_search_latch = TRUE;
			}
#endif
			switch (row_sel_try_search_shortcut_for_mysql(
					&rec, prebuilt, &offsets, &heap,
					&mtr)) {
			case SEL_FOUND:
#ifdef UNIV_SEARCH_DEBUG
				ut_a(0 == cmp_dtuple_rec(search_tuple,
							 rec, offsets));
#endif
				/* At this point, rec is protected by
				a page latch that was acquired by
				row_sel_try_search_shortcut_for_mysql().
				The latch will not be released until
				mtr_commit(&mtr). */
				ut_ad(!rec_get_deleted_flag(rec, comp));

				if (!row_sel_store_mysql_rec(buf, prebuilt,
							     rec, FALSE,
							     offsets)) {
					/* Only fresh inserts may contain
					incomplete externally stored
					columns. Pretend that such
					records do not exist. Such
					records may only be accessed
					at the READ UNCOMMITTED
					isolation level or when
					rolling back a recovered
					transaction. Rollback happens
					at a lower level, not here. */
					ut_a(trx->isolation_level
					     == TRX_ISO_READ_UNCOMMITTED);

					/* Proceed as in case SEL_RETRY. */
					break;
				}

				mtr_commit(&mtr);

				/* ut_print_name(stderr, index->name);
				fputs(" shortcut\n", stderr); */

				srv_n_rows_read++;

				err = DB_SUCCESS;
				goto release_search_latch_if_needed;

			case SEL_EXHAUSTED:
				mtr_commit(&mtr);

				/* ut_print_name(stderr, index->name);
				fputs(" record not found 2\n", stderr); */

				err = DB_RECORD_NOT_FOUND;
release_search_latch_if_needed:
				if (trx->search_latch_timeout > 0
				    && trx->has_search_latch) {

					trx->search_latch_timeout--;

					rw_lock_s_unlock(&btr_search_latch);
					trx->has_search_latch = FALSE;
				}

				/* NOTE that we do NOT store the cursor
				position */
				goto func_exit;

			case SEL_RETRY:
				break;

			default:
				ut_ad(0);
			}

			mtr_commit(&mtr);
			mtr_start(&mtr);
		}
	}

	/*-------------------------------------------------------------*/
	/* PHASE 3: Open or restore index cursor position */

	if (trx->has_search_latch) {
		rw_lock_s_unlock(&btr_search_latch);
		trx->has_search_latch = FALSE;
	}

	ut_ad(prebuilt->sql_stat_start || trx->conc_state == TRX_ACTIVE);
	ut_ad(trx->conc_state == TRX_NOT_STARTED
	      || trx->conc_state == TRX_ACTIVE);
	ut_ad(prebuilt->sql_stat_start
	      || prebuilt->select_lock_type != LOCK_NONE
	      || trx->read_view);

	trx_start_if_not_started(trx);

	if (trx->isolation_level <= TRX_ISO_READ_COMMITTED
	    && prebuilt->select_lock_type != LOCK_NONE
	    && trx->mysql_thd != NULL
	    && thd_is_select(trx->mysql_thd)) {
		/* It is a plain locking SELECT and the isolation
		level is low: do not lock gaps */

		set_also_gap_locks = FALSE;
	}

	/* Note that if the search mode was GE or G, then the cursor
	naturally moves upward (in fetch next) in alphabetical order,
	otherwise downward */

	if (UNIV_UNLIKELY(direction == 0)) {
		if (mode == PAGE_CUR_GE || mode == PAGE_CUR_G) {
			moves_up = TRUE;
		}
	} else if (direction == ROW_SEL_NEXT) {
		moves_up = TRUE;
	}

	thr = que_fork_get_first_thr(prebuilt->sel_graph);

	que_thr_move_to_run_state_for_mysql(thr, trx);

	clust_index = dict_table_get_first_index(index->table);

	/* Do some start-of-statement preparations */

	if (!prebuilt->sql_stat_start) {
		/* No need to set an intention lock or assign a read view */

		if (trx->read_view == NULL
		    && prebuilt->select_lock_type == LOCK_NONE) {

			fputs("InnoDB: Error: MySQL is trying to"
			      " perform a consistent read\n"
			      "InnoDB: but the read view is not assigned!\n",
			      stderr);
			trx_print(stderr, trx, 600);
			fputc('\n', stderr);
			ut_error;
		}
	} else if (prebuilt->select_lock_type == LOCK_NONE) {
		/* This is a consistent read */
		/* Assign a read view for the query */

		trx_assign_read_view(trx);
		prebuilt->sql_stat_start = FALSE;
	} else {
wait_table_again:
		err = lock_table(0, index->table,
				 prebuilt->select_lock_type == LOCK_S
				 ? LOCK_IS : LOCK_IX, thr);

		if (err != DB_SUCCESS) {

			table_lock_waited = TRUE;
			goto lock_table_wait;
		}
		prebuilt->sql_stat_start = FALSE;
	}

	/* Open or restore index cursor position */

	if (UNIV_LIKELY(direction != 0)) {
		ibool	need_to_process = sel_restore_position_for_mysql(
			&same_user_rec, BTR_SEARCH_LEAF,
			pcur, moves_up, &mtr);

		if (UNIV_UNLIKELY(need_to_process)) {
			if (UNIV_UNLIKELY(prebuilt->row_read_type
					  == ROW_READ_DID_SEMI_CONSISTENT)) {
				/* We did a semi-consistent read,
				but the record was removed in
				the meantime. */
				prebuilt->row_read_type
					= ROW_READ_TRY_SEMI_CONSISTENT;
			}
		} else if (UNIV_LIKELY(prebuilt->row_read_type
				       != ROW_READ_DID_SEMI_CONSISTENT)) {

			/* The cursor was positioned on the record
			that we returned previously.  If we need
			to repeat a semi-consistent read as a
			pessimistic locking read, the record
			cannot be skipped. */

			goto next_rec;
		}

	} else if (dtuple_get_n_fields(search_tuple) > 0) {

		btr_pcur_open_with_no_init(index, search_tuple, mode,
					   BTR_SEARCH_LEAF,
					   pcur, 0, &mtr);

		pcur->trx_if_known = trx;

		rec = btr_pcur_get_rec(pcur);

		if (!moves_up
		    && !page_rec_is_supremum(rec)
		    && set_also_gap_locks
		    && !(srv_locks_unsafe_for_binlog
			 || trx->isolation_level <= TRX_ISO_READ_COMMITTED)
		    && prebuilt->select_lock_type != LOCK_NONE) {

			/* Try to place a gap lock on the next index record
			to prevent phantoms in ORDER BY ... DESC queries */
			const rec_t*	next = page_rec_get_next_const(rec);

			offsets = rec_get_offsets(next, index, offsets,
						  ULINT_UNDEFINED, &heap);
			err = sel_set_rec_lock(btr_pcur_get_block(pcur),
					       next, index, offsets,
					       prebuilt->select_lock_type,
					       LOCK_GAP, thr);

			switch (err) {
			case DB_SUCCESS_LOCKED_REC:
				err = DB_SUCCESS;
			case DB_SUCCESS:
				break;
			default:
				goto lock_wait_or_error;
			}
		}
	} else {
		if (mode == PAGE_CUR_G) {
			btr_pcur_open_at_index_side(
				TRUE, index, BTR_SEARCH_LEAF, pcur, FALSE,
				&mtr);
		} else if (mode == PAGE_CUR_L) {
			btr_pcur_open_at_index_side(
				FALSE, index, BTR_SEARCH_LEAF, pcur, FALSE,
				&mtr);
		}
	}

rec_loop:
	DEBUG_SYNC_C("row_search_rec_loop");
	if (trx_is_interrupted(trx)) {
		btr_pcur_store_position(pcur, &mtr);
		err = DB_INTERRUPTED;
		goto normal_return;
	}

	/*-------------------------------------------------------------*/
	/* PHASE 4: Look for matching records in a loop */

	rec = btr_pcur_get_rec(pcur);
	ut_ad(!!page_rec_is_comp(rec) == comp);
#ifdef UNIV_SEARCH_DEBUG
	/*
	fputs("Using ", stderr);
	dict_index_name_print(stderr, index);
	fprintf(stderr, " cnt %lu ; Page no %lu\n", cnt,
	page_get_page_no(page_align(rec)));
	rec_print(rec);
	*/
#endif /* UNIV_SEARCH_DEBUG */

	if (page_rec_is_infimum(rec)) {

		/* The infimum record on a page cannot be in the result set,
		and neither can a record lock be placed on it: we skip such
		a record. */

		goto next_rec;
	}

	if (page_rec_is_supremum(rec)) {

		if (set_also_gap_locks
		    && !(srv_locks_unsafe_for_binlog
			 || trx->isolation_level <= TRX_ISO_READ_COMMITTED)
		    && prebuilt->select_lock_type != LOCK_NONE) {

			/* Try to place a lock on the index record */

			/* If innodb_locks_unsafe_for_binlog option is used
			or this session is using a READ COMMITTED isolation
			level we do not lock gaps. Supremum record is really
			a gap and therefore we do not set locks there. */

			offsets = rec_get_offsets(rec, index, offsets,
						  ULINT_UNDEFINED, &heap);
			err = sel_set_rec_lock(btr_pcur_get_block(pcur),
					       rec, index, offsets,
					       prebuilt->select_lock_type,
					       LOCK_ORDINARY, thr);

			switch (err) {
			case DB_SUCCESS_LOCKED_REC:
				err = DB_SUCCESS;
			case DB_SUCCESS:
				break;
			default:
				goto lock_wait_or_error;
			}
		}
		/* A page supremum record cannot be in the result set: skip
		it now that we have placed a possible lock on it */

		goto next_rec;
	}

	/*-------------------------------------------------------------*/
	/* Do sanity checks in case our cursor has bumped into page
	corruption */

	if (comp) {
		next_offs = rec_get_next_offs(rec, TRUE);
		if (UNIV_UNLIKELY(next_offs < PAGE_NEW_SUPREMUM)) {

			goto wrong_offs;
		}
	} else {
		next_offs = rec_get_next_offs(rec, FALSE);
		if (UNIV_UNLIKELY(next_offs < PAGE_OLD_SUPREMUM)) {

			goto wrong_offs;
		}
	}

	if (UNIV_UNLIKELY(next_offs >= UNIV_PAGE_SIZE - PAGE_DIR)) {

wrong_offs:
		if (srv_force_recovery == 0 || moves_up == FALSE) {
			ut_print_timestamp(stderr);
			buf_page_print(page_align(rec), 0,
				       BUF_PAGE_PRINT_NO_CRASH);
			fprintf(stderr,
				"\nInnoDB: rec address %p,"
				" buf block fix count %lu\n",
				(void*) rec, (ulong)
				btr_cur_get_block(btr_pcur_get_btr_cur(pcur))
				->page.buf_fix_count);
			fprintf(stderr,
				"InnoDB: Index corruption: rec offs %lu"
				" next offs %lu, page no %lu,\n"
				"InnoDB: ",
				(ulong) page_offset(rec),
				(ulong) next_offs,
				(ulong) page_get_page_no(page_align(rec)));
			dict_index_name_print(stderr, trx, index);
			fputs(". Run CHECK TABLE. You may need to\n"
			      "InnoDB: restore from a backup, or"
			      " dump + drop + reimport the table.\n",
			      stderr);
			ut_ad(0);
			err = DB_CORRUPTION;

			goto lock_wait_or_error;
		} else {
			/* The user may be dumping a corrupt table. Jump
			over the corruption to recover as much as possible. */

			fprintf(stderr,
				"InnoDB: Index corruption: rec offs %lu"
				" next offs %lu, page no %lu,\n"
				"InnoDB: ",
				(ulong) page_offset(rec),
				(ulong) next_offs,
				(ulong) page_get_page_no(page_align(rec)));
			dict_index_name_print(stderr, trx, index);
			fputs(". We try to skip the rest of the page.\n",
			      stderr);

			btr_pcur_move_to_last_on_page(pcur, &mtr);

			goto next_rec;
		}
	}
	/*-------------------------------------------------------------*/

	/* Calculate the 'offsets' associated with 'rec' */

	offsets = rec_get_offsets(rec, index, offsets, ULINT_UNDEFINED, &heap);

	if (UNIV_UNLIKELY(srv_force_recovery > 0)) {
		if (!rec_validate(rec, offsets)
		    || !btr_index_rec_validate(rec, index, FALSE)) {
			fprintf(stderr,
				"InnoDB: Index corruption: rec offs %lu"
				" next offs %lu, page no %lu,\n"
				"InnoDB: ",
				(ulong) page_offset(rec),
				(ulong) next_offs,
				(ulong) page_get_page_no(page_align(rec)));
			dict_index_name_print(stderr, trx, index);
			fputs(". We try to skip the record.\n",
			      stderr);

			goto next_rec;
		}
	}

	/* Note that we cannot trust the up_match value in the cursor at this
	place because we can arrive here after moving the cursor! Thus
	we have to recompare rec and search_tuple to determine if they
	match enough. */

	if (match_mode == ROW_SEL_EXACT) {
		/* Test if the index record matches completely to search_tuple
		in prebuilt: if not, then we return with DB_RECORD_NOT_FOUND */

		/* fputs("Comparing rec and search tuple\n", stderr); */

		if (0 != cmp_dtuple_rec(search_tuple, rec, offsets)) {

			if (set_also_gap_locks
			    && !(srv_locks_unsafe_for_binlog
				 || trx->isolation_level
				 <= TRX_ISO_READ_COMMITTED)
			    && prebuilt->select_lock_type != LOCK_NONE) {

				/* Try to place a gap lock on the index
				record only if innodb_locks_unsafe_for_binlog
				option is not set or this session is not
				using a READ COMMITTED isolation level. */

				err = sel_set_rec_lock(
					btr_pcur_get_block(pcur),
					rec, index, offsets,
					prebuilt->select_lock_type, LOCK_GAP,
					thr);

				switch (err) {
				case DB_SUCCESS_LOCKED_REC:
				case DB_SUCCESS:
					break;
				default:
					goto lock_wait_or_error;
				}
			}

			btr_pcur_store_position(pcur, &mtr);

			/* The found record was not a match, but may be used
			as NEXT record (index_next). Set the relative position
			to BTR_PCUR_BEFORE, to reflect that the position of
			the persistent cursor is before the found/stored row
			(pcur->old_rec). */
			ut_ad(pcur->rel_pos == BTR_PCUR_ON);
			pcur->rel_pos = BTR_PCUR_BEFORE;

			err = DB_RECORD_NOT_FOUND;
			/* ut_print_name(stderr, index->name);
			fputs(" record not found 3\n", stderr); */

			goto normal_return;
		}

	} else if (match_mode == ROW_SEL_EXACT_PREFIX) {

		if (!cmp_dtuple_is_prefix_of_rec(search_tuple, rec, offsets)) {

			if (set_also_gap_locks
			    && !(srv_locks_unsafe_for_binlog
				 || trx->isolation_level
				 <= TRX_ISO_READ_COMMITTED)
			    && prebuilt->select_lock_type != LOCK_NONE) {

				/* Try to place a gap lock on the index
				record only if innodb_locks_unsafe_for_binlog
				option is not set or this session is not
				using a READ COMMITTED isolation level. */

				err = sel_set_rec_lock(
					btr_pcur_get_block(pcur),
					rec, index, offsets,
					prebuilt->select_lock_type, LOCK_GAP,
					thr);

				switch (err) {
				case DB_SUCCESS_LOCKED_REC:
				case DB_SUCCESS:
					break;
				default:
					goto lock_wait_or_error;
				}
			}

			btr_pcur_store_position(pcur, &mtr);

			/* The found record was not a match, but may be used
			as NEXT record (index_next). Set the relative position
			to BTR_PCUR_BEFORE, to reflect that the position of
			the persistent cursor is before the found/stored row
			(pcur->old_rec). */
			ut_ad(pcur->rel_pos == BTR_PCUR_ON);
			pcur->rel_pos = BTR_PCUR_BEFORE;

			err = DB_RECORD_NOT_FOUND;
			/* ut_print_name(stderr, index->name);
			fputs(" record not found 4\n", stderr); */

			goto normal_return;
		}
	}

	/* We are ready to look at a possible new index entry in the result
	set: the cursor is now placed on a user record */

	if (prebuilt->select_lock_type != LOCK_NONE) {
		/* Try to place a lock on the index record; note that delete
		marked records are a special case in a unique search. If there
		is a non-delete marked record, then it is enough to lock its
		existence with LOCK_REC_NOT_GAP. */

		/* If innodb_locks_unsafe_for_binlog option is used
		or this session is using a READ COMMITED isolation
		level we lock only the record, i.e., next-key locking is
		not used. */

		ulint	lock_type;

		if (!set_also_gap_locks
		    || srv_locks_unsafe_for_binlog
		    || trx->isolation_level <= TRX_ISO_READ_COMMITTED
		    || (unique_search
			&& !UNIV_UNLIKELY(rec_get_deleted_flag(rec, comp)))) {

			goto no_gap_lock;
		} else {
			lock_type = LOCK_ORDINARY;
		}

		/* If we are doing a 'greater or equal than a primary key
		value' search from a clustered index, and we find a record
		that has that exact primary key value, then there is no need
		to lock the gap before the record, because no insert in the
		gap can be in our search range. That is, no phantom row can
		appear that way.

		An example: if col1 is the primary key, the search is WHERE
		col1 >= 100, and we find a record where col1 = 100, then no
		need to lock the gap before that record. */

		if (index == clust_index
		    && mode == PAGE_CUR_GE
		    && direction == 0
		    && dtuple_get_n_fields_cmp(search_tuple)
		    == dict_index_get_n_unique(index)
		    && 0 == cmp_dtuple_rec(search_tuple, rec, offsets)) {
no_gap_lock:
			lock_type = LOCK_REC_NOT_GAP;
		}

		err = sel_set_rec_lock(btr_pcur_get_block(pcur),
				       rec, index, offsets,
				       prebuilt->select_lock_type,
				       lock_type, thr);

		switch (err) {
			const rec_t*	old_vers;
		case DB_SUCCESS_LOCKED_REC:
			if (srv_locks_unsafe_for_binlog
			    || trx->isolation_level
			    <= TRX_ISO_READ_COMMITTED) {
				/* Note that a record of
				prebuilt->index was locked. */
				prebuilt->new_rec_locks = 1;
			}
			err = DB_SUCCESS;
		case DB_SUCCESS:
			break;
		case DB_LOCK_WAIT:
			/* Never unlock rows that were part of a conflict. */
			prebuilt->new_rec_locks = 0;

			if (UNIV_LIKELY(prebuilt->row_read_type
					!= ROW_READ_TRY_SEMI_CONSISTENT)
			    || unique_search
			    || index != clust_index) {

				goto lock_wait_or_error;
			}

			/* The following call returns 'offsets'
			associated with 'old_vers' */
			err = row_sel_build_committed_vers_for_mysql(
				clust_index, prebuilt, rec,
				&offsets, &heap, &old_vers, &mtr);

			if (err != DB_SUCCESS) {

				goto lock_wait_or_error;
			}

			mutex_enter(&kernel_mutex);
			if (trx->was_chosen_as_deadlock_victim) {
				mutex_exit(&kernel_mutex);
				err = DB_DEADLOCK;

				goto lock_wait_or_error;
			}
			if (UNIV_LIKELY(trx->wait_lock != NULL)) {
				lock_cancel_waiting_and_release(
					trx->wait_lock);
			} else {
				mutex_exit(&kernel_mutex);

				/* The lock was granted while we were
				searching for the last committed version.
				Do a normal locking read. */

				offsets = rec_get_offsets(rec, index, offsets,
							  ULINT_UNDEFINED,
							  &heap);
				err = DB_SUCCESS;
				break;
			}
			mutex_exit(&kernel_mutex);

			if (old_vers == NULL) {
				/* The row was not yet committed */

				goto next_rec;
			}

			did_semi_consistent_read = TRUE;
			rec = old_vers;
			break;
		default:

			goto lock_wait_or_error;
		}
	} else {
		/* This is a non-locking consistent read: if necessary, fetch
		a previous version of the record */

		if (trx->isolation_level == TRX_ISO_READ_UNCOMMITTED) {

			/* Do nothing: we let a non-locking SELECT read the
			latest version of the record */

		} else if (index == clust_index) {

			/* Fetch a previous version of the row if the current
			one is not visible in the snapshot; if we have a very
			high force recovery level set, we try to avoid crashes
			by skipping this lookup */

			if (UNIV_LIKELY(srv_force_recovery < 5)
			    && !lock_clust_rec_cons_read_sees(
				    rec, index, offsets, trx->read_view)) {

				rec_t*	old_vers;
				/* The following call returns 'offsets'
				associated with 'old_vers' */
				err = row_sel_build_prev_vers_for_mysql(
					trx->read_view, clust_index,
					prebuilt, rec, &offsets, &heap,
					&old_vers, &mtr);

				if (err != DB_SUCCESS) {

					goto lock_wait_or_error;
				}

				if (old_vers == NULL) {
					/* The row did not exist yet in
					the read view */

					goto next_rec;
				}

				rec = old_vers;
			}
		} else {
			/* We are looking into a non-clustered index,
			and to get the right version of the record we
			have to look also into the clustered index: this
			is necessary, because we can only get the undo
			information via the clustered index record. */

			ut_ad(!dict_index_is_clust(index));

			if (!lock_sec_rec_cons_read_sees(
				    rec, trx->read_view)) {
				goto requires_clust_rec;
			}
		}
	}

	/* NOTE that at this point rec can be an old version of a clustered
	index record built for a consistent read. We cannot assume after this
	point that rec is on a buffer pool page. Functions like
	page_rec_is_comp() cannot be used! */

	if (UNIV_UNLIKELY(rec_get_deleted_flag(rec, comp))) {

		/* The record is delete-marked: we can skip it */

		if ((srv_locks_unsafe_for_binlog
		     || trx->isolation_level <= TRX_ISO_READ_COMMITTED)
		    && prebuilt->select_lock_type != LOCK_NONE
		    && !did_semi_consistent_read) {

			/* No need to keep a lock on a delete-marked record
			if we do not want to use next-key locking. */

			row_unlock_for_mysql(prebuilt, TRUE);
		}

		/* This is an optimization to skip setting the next key lock
		on the record that follows this delete-marked record. This
		optimization works because of the unique search criteria
		which precludes the presence of a range lock between this
		delete marked record and the record following it.

		For now this is applicable only to clustered indexes while
		doing a unique search. There is scope for further optimization
		applicable to unique secondary indexes. Current behaviour is
		to widen the scope of a lock on an already delete marked record
		if the same record is deleted twice by the same transaction */
		if (index == clust_index && unique_search
		    && !prebuilt->used_in_HANDLER) {

			err = DB_RECORD_NOT_FOUND;

			goto normal_return;
		}

		goto next_rec;
	}

	/* Get the clustered index record if needed, if we did not do the
	search using the clustered index. */

	if (index != clust_index && prebuilt->need_to_access_clustered) {

requires_clust_rec:
		/* We use a 'goto' to the preceding label if a consistent
		read of a secondary index record requires us to look up old
		versions of the associated clustered index record. */

		ut_ad(rec_offs_validate(rec, index, offsets));

		/* It was a non-clustered index and we must fetch also the
		clustered index record */

		mtr_has_extra_clust_latch = TRUE;

		/* The following call returns 'offsets' associated with
		'clust_rec'. Note that 'clust_rec' can be an old version
		built for a consistent read. */

		err = row_sel_get_clust_rec_for_mysql(prebuilt, index, rec,
						      thr, &clust_rec,
						      &offsets, &heap, &mtr);
		switch (err) {
		case DB_SUCCESS:
			if (clust_rec == NULL) {
				/* The record did not exist in the read view */
				ut_ad(prebuilt->select_lock_type == LOCK_NONE);

				goto next_rec;
			}
			break;
		case DB_SUCCESS_LOCKED_REC:
			ut_a(clust_rec != NULL);
			if (srv_locks_unsafe_for_binlog
			     || trx->isolation_level
			    <= TRX_ISO_READ_COMMITTED) {
				/* Note that the clustered index record
				was locked. */
				prebuilt->new_rec_locks = 2;
			}
			err = DB_SUCCESS;
			break;
		default:
			goto lock_wait_or_error;
		}

		if (UNIV_UNLIKELY(rec_get_deleted_flag(clust_rec, comp))) {

			/* The record is delete marked: we can skip it */

			if ((srv_locks_unsafe_for_binlog
			     || trx->isolation_level <= TRX_ISO_READ_COMMITTED)
			    && prebuilt->select_lock_type != LOCK_NONE) {

				/* No need to keep a lock on a delete-marked
				record if we do not want to use next-key
				locking. */

				row_unlock_for_mysql(prebuilt, TRUE);
			}

			goto next_rec;
		}

		result_rec = clust_rec;
		ut_ad(rec_offs_validate(result_rec, clust_index, offsets));
	} else {
		result_rec = rec;
	}

	/* We found a qualifying record 'result_rec'. At this point,
	'offsets' are associated with 'result_rec'. */

	ut_ad(rec_offs_validate(result_rec,
				result_rec != rec ? clust_index : index,
				offsets));
	ut_ad(!rec_get_deleted_flag(result_rec, comp));

	/* At this point, the clustered index record is protected
	by a page latch that was acquired when pcur was positioned.
	The latch will not be released until mtr_commit(&mtr). */

	if ((match_mode == ROW_SEL_EXACT
	     || prebuilt->n_rows_fetched >= MYSQL_FETCH_CACHE_THRESHOLD)
	    && prebuilt->select_lock_type == LOCK_NONE
	    && !prebuilt->templ_contains_blob
	    && !prebuilt->clust_index_was_generated
	    && !prebuilt->used_in_HANDLER
	    && prebuilt->template_type
	    != ROW_MYSQL_DUMMY_TEMPLATE) {

		/* Inside an update, for example, we do not cache rows,
		since we may use the cursor position to do the actual
		update, that is why we require ...lock_type == LOCK_NONE.
		Since we keep space in prebuilt only for the BLOBs of
		a single row, we cannot cache rows in the case there
		are BLOBs in the fields to be fetched. In HANDLER we do
		not cache rows because there the cursor is a scrollable
		cursor. */

		if (!row_sel_push_cache_row_for_mysql(prebuilt, result_rec,
						      result_rec != rec,
						      offsets)) {
			/* Only fresh inserts may contain incomplete
			externally stored columns. Pretend that such
			records do not exist. Such records may only be
			accessed at the READ UNCOMMITTED isolation
			level or when rolling back a recovered
			transaction. Rollback happens at a lower
			level, not here. */
			ut_a(trx->isolation_level == TRX_ISO_READ_UNCOMMITTED);
		} else if (prebuilt->n_fetch_cached
			   == MYSQL_FETCH_CACHE_SIZE) {

			goto got_row;
		}

		goto next_rec;
	} else {
		if (UNIV_UNLIKELY
		    (prebuilt->template_type == ROW_MYSQL_DUMMY_TEMPLATE)) {
			/* CHECK TABLE: fetch the row */

			if (result_rec != rec
			    && !prebuilt->need_to_access_clustered) {
				/* We used 'offsets' for the clust
				rec, recalculate them for 'rec' */
				offsets = rec_get_offsets(rec, index, offsets,
							  ULINT_UNDEFINED,
							  &heap);
				result_rec = rec;
			}

			memcpy(buf + 4, result_rec
			       - rec_offs_extra_size(offsets),
			       rec_offs_size(offsets));
			mach_write_to_4(buf,
					rec_offs_extra_size(offsets) + 4);
		} else {
			/* Returning a row to MySQL */

			if (!row_sel_store_mysql_rec(buf, prebuilt, result_rec,
						     result_rec != rec,
						     offsets)) {
				/* Only fresh inserts may contain
				incomplete externally stored
				columns. Pretend that such records do
				not exist. Such records may only be
				accessed at the READ UNCOMMITTED
				isolation level or when rolling back a
				recovered transaction. Rollback
				happens at a lower level, not here. */
				ut_a(trx->isolation_level
				     == TRX_ISO_READ_UNCOMMITTED);
				goto next_rec;
			}
		}

		if (prebuilt->clust_index_was_generated) {
			if (result_rec != rec) {
				offsets = rec_get_offsets(
					rec, index, offsets, ULINT_UNDEFINED,
					&heap);
			}
			row_sel_store_row_id_to_prebuilt(prebuilt, rec,
							 index, offsets);
		}
	}

	/* From this point on, 'offsets' are invalid. */

got_row:
	/* We have an optimization to save CPU time: if this is a consistent
	read on a unique condition on the clustered index, then we do not
	store the pcur position, because any fetch next or prev will anyway
	return 'end of file'. Exceptions are locking reads and the MySQL
	HANDLER command where the user can move the cursor with PREV or NEXT
	even after a unique search. */

	if (!unique_search_from_clust_index
	    || prebuilt->select_lock_type != LOCK_NONE
	    || prebuilt->used_in_HANDLER) {

		/* Inside an update always store the cursor position */

		btr_pcur_store_position(pcur, &mtr);
	}

	err = DB_SUCCESS;

	goto normal_return;

next_rec:
	/* Reset the old and new "did semi-consistent read" flags. */
	if (UNIV_UNLIKELY(prebuilt->row_read_type
			  == ROW_READ_DID_SEMI_CONSISTENT)) {
		prebuilt->row_read_type = ROW_READ_TRY_SEMI_CONSISTENT;
	}
	did_semi_consistent_read = FALSE;
	prebuilt->new_rec_locks = 0;

	/*-------------------------------------------------------------*/
	/* PHASE 5: Move the cursor to the next index record */

	if (UNIV_UNLIKELY(mtr_has_extra_clust_latch)) {
		/* We must commit mtr if we are moving to the next
		non-clustered index record, because we could break the
		latching order if we would access a different clustered
		index page right away without releasing the previous. */

		btr_pcur_store_position(pcur, &mtr);

		mtr_commit(&mtr);
		mtr_has_extra_clust_latch = FALSE;

		mtr_start(&mtr);
		if (sel_restore_position_for_mysql(&same_user_rec,
						   BTR_SEARCH_LEAF,
						   pcur, moves_up, &mtr)) {
#ifdef UNIV_SEARCH_DEBUG
			cnt++;
#endif /* UNIV_SEARCH_DEBUG */

			goto rec_loop;
		}
	}

	if (moves_up) {
		if (UNIV_UNLIKELY(!btr_pcur_move_to_next(pcur, &mtr))) {
not_moved:
			btr_pcur_store_position(pcur, &mtr);

			if (match_mode != 0) {
				err = DB_RECORD_NOT_FOUND;
			} else {
				err = DB_END_OF_INDEX;
			}

			goto normal_return;
		}
	} else {
		if (UNIV_UNLIKELY(!btr_pcur_move_to_prev(pcur, &mtr))) {
			goto not_moved;
		}
	}

#ifdef UNIV_SEARCH_DEBUG
	cnt++;
#endif /* UNIV_SEARCH_DEBUG */

	goto rec_loop;

lock_wait_or_error:
	/* Reset the old and new "did semi-consistent read" flags. */
	if (UNIV_UNLIKELY(prebuilt->row_read_type
			  == ROW_READ_DID_SEMI_CONSISTENT)) {
		prebuilt->row_read_type = ROW_READ_TRY_SEMI_CONSISTENT;
	}
	did_semi_consistent_read = FALSE;

	/*-------------------------------------------------------------*/

	btr_pcur_store_position(pcur, &mtr);

lock_table_wait:
	mtr_commit(&mtr);
	mtr_has_extra_clust_latch = FALSE;

	trx->error_state = err;

	/* The following is a patch for MySQL */

	que_thr_stop_for_mysql(thr);

	thr->lock_state = QUE_THR_LOCK_ROW;

	if (row_mysql_handle_errors(&err, trx, thr, NULL)) {
		/* It was a lock wait, and it ended */

		thr->lock_state = QUE_THR_LOCK_NOLOCK;
		mtr_start(&mtr);

		/* Table lock waited, go try to obtain table lock
		again */
		if (table_lock_waited) {
			table_lock_waited = FALSE;

			goto wait_table_again;
		}

		sel_restore_position_for_mysql(&same_user_rec,
					       BTR_SEARCH_LEAF, pcur,
					       moves_up, &mtr);

		if ((srv_locks_unsafe_for_binlog
		     || trx->isolation_level <= TRX_ISO_READ_COMMITTED)
		    && !same_user_rec) {

			/* Since we were not able to restore the cursor
			on the same user record, we cannot use
			row_unlock_for_mysql() to unlock any records, and
			we must thus reset the new rec lock info. Since
			in lock0lock.c we have blocked the inheriting of gap
			X-locks, we actually do not have any new record locks
			set in this case.

			Note that if we were able to restore on the 'same'
			user record, it is still possible that we were actually
			waiting on a delete-marked record, and meanwhile
			it was removed by purge and inserted again by some
			other user. But that is no problem, because in
			rec_loop we will again try to set a lock, and
			new_rec_lock_info in trx will be right at the end. */

			prebuilt->new_rec_locks = 0;
		}

		mode = pcur->search_mode;

		goto rec_loop;
	}

	thr->lock_state = QUE_THR_LOCK_NOLOCK;

#ifdef UNIV_SEARCH_DEBUG
	/*	fputs("Using ", stderr);
	dict_index_name_print(stderr, index);
	fprintf(stderr, " cnt %lu ret value %lu err\n", cnt, err); */
#endif /* UNIV_SEARCH_DEBUG */
	goto func_exit;

normal_return:
	/*-------------------------------------------------------------*/
	que_thr_stop_for_mysql_no_error(thr, trx);

	mtr_commit(&mtr);

	if (prebuilt->n_fetch_cached > 0) {
		row_sel_pop_cached_row_for_mysql(buf, prebuilt);

		DEBUG_SYNC_C("row_search_cached_row");
		err = DB_SUCCESS;
	}

#ifdef UNIV_SEARCH_DEBUG
	/*	fputs("Using ", stderr);
	dict_index_name_print(stderr, index);
	fprintf(stderr, " cnt %lu ret value %lu err\n", cnt, err); */
#endif /* UNIV_SEARCH_DEBUG */
	if (err == DB_SUCCESS) {
		srv_n_rows_read++;
	}

func_exit:
	trx->op_info = "";
	if (UNIV_LIKELY_NULL(heap)) {
		mem_heap_free(heap);
	}

	/* Set or reset the "did semi-consistent read" flag on return.
	The flag did_semi_consistent_read is set if and only if
	the record being returned was fetched with a semi-consistent read. */
	ut_ad(prebuilt->row_read_type != ROW_READ_WITH_LOCKS
	      || !did_semi_consistent_read);

	if (UNIV_UNLIKELY(prebuilt->row_read_type != ROW_READ_WITH_LOCKS)) {
		if (UNIV_UNLIKELY(did_semi_consistent_read)) {
			prebuilt->row_read_type = ROW_READ_DID_SEMI_CONSISTENT;
		} else {
			prebuilt->row_read_type = ROW_READ_TRY_SEMI_CONSISTENT;
		}
	}

#ifdef UNIV_SYNC_DEBUG
	ut_ad(!sync_thread_levels_nonempty_trx(trx->has_search_latch));
#endif /* UNIV_SYNC_DEBUG */
	return(err);
}

/*******************************************************************//**
Checks if MySQL at the moment is allowed for this table to retrieve a
consistent read result, or store it to the query cache.
@return	TRUE if storing or retrieving from the query cache is permitted */
UNIV_INTERN
ibool
row_search_check_if_query_cache_permitted(
/*======================================*/
	trx_t*		trx,		/*!< in: transaction object */
	const char*	norm_name)	/*!< in: concatenation of database name,
					'/' char, table name */
{
	dict_table_t*	table;
	ibool		ret	= FALSE;

	table = dict_table_get(norm_name, FALSE, DICT_ERR_IGNORE_NONE);

	if (table == NULL) {

		return(FALSE);
	}

	mutex_enter(&kernel_mutex);

	/* Start the transaction if it is not started yet */

	trx_start_if_not_started_low(trx);

	/* If there are locks on the table or some trx has invalidated the
	cache up to our trx id, then ret = FALSE.
	We do not check what type locks there are on the table, though only
	IX type locks actually would require ret = FALSE. */

	if (UT_LIST_GET_LEN(table->locks) == 0
	    && trx->id >= table->query_cache_inv_trx_id) {

		ret = TRUE;

		/* If the isolation level is high, assign a read view for the
		transaction if it does not yet have one */

		if (trx->isolation_level >= TRX_ISO_REPEATABLE_READ
		    && !trx->read_view) {

			trx->read_view = read_view_open_now(
				trx->id, trx->global_read_view_heap);
			trx->global_read_view = trx->read_view;
		}
	}

	mutex_exit(&kernel_mutex);

	return(ret);
}

/*******************************************************************//**
Read the AUTOINC column from the current row. If the value is less than
0 and the type is not unsigned then we reset the value to 0.
@return	value read from the column */
static
ib_uint64_t
row_search_autoinc_read_column(
/*===========================*/
	dict_index_t*	index,		/*!< in: index to read from */
	const rec_t*	rec,		/*!< in: current rec */
	ulint		col_no,		/*!< in: column number */
	ulint		mtype,		/*!< in: column main type */
	ibool		unsigned_type)	/*!< in: signed or unsigned flag */
{
	ulint		len;
	const byte*	data;
	ib_uint64_t	value;
	mem_heap_t*	heap = NULL;
	ulint		offsets_[REC_OFFS_NORMAL_SIZE];
	ulint*		offsets	= offsets_;

	rec_offs_init(offsets_);

	offsets = rec_get_offsets(rec, index, offsets, col_no + 1, &heap);

	if (rec_offs_nth_sql_null(offsets, col_no)) {
		/* There is no non-NULL value in the auto-increment column. */
		value = 0;
		goto func_exit;
	}

	data = rec_get_nth_field(rec, offsets, col_no, &len);

	switch (mtype) {
	case DATA_INT:
		ut_a(len <= sizeof value);
		value = mach_read_int_type(data, len, unsigned_type);
		break;

	case DATA_FLOAT:
		ut_a(len == sizeof(float));
		value = (ib_uint64_t) mach_float_read(data);
		break;

	case DATA_DOUBLE:
		ut_a(len == sizeof(double));
		value = (ib_uint64_t) mach_double_read(data);
		break;

	default:
		ut_error;
	}

	if (!unsigned_type && (ib_int64_t) value < 0) {
		value = 0;
	}

func_exit:
	if (UNIV_LIKELY_NULL(heap)) {
		mem_heap_free(heap);
	}

	return(value);
}

/*******************************************************************//**
Get the last row.
@return	current rec or NULL */
static
const rec_t*
row_search_autoinc_get_rec(
/*=======================*/
	btr_pcur_t*	pcur,		/*!< in: the current cursor */
	mtr_t*		mtr)		/*!< in: mini transaction */
{
	do {
		const rec_t* rec = btr_pcur_get_rec(pcur);

		if (page_rec_is_user_rec(rec)) {
			return(rec);
		}
	} while (btr_pcur_move_to_prev(pcur, mtr));

	return(NULL);
}

/*******************************************************************//**
Read the max AUTOINC value from an index.
@return DB_SUCCESS if all OK else error code, DB_RECORD_NOT_FOUND if
column name can't be found in index */
UNIV_INTERN
ulint
row_search_max_autoinc(
/*===================*/
	dict_index_t*	index,		/*!< in: index to search */
	const char*	col_name,	/*!< in: name of autoinc column */
	ib_uint64_t*	value)		/*!< out: AUTOINC value read */
{
	ulint		i;
	ulint		n_cols;
	dict_field_t*	dfield = NULL;
	ulint		error = DB_SUCCESS;

	n_cols = dict_index_get_n_ordering_defined_by_user(index);

	/* Search the index for the AUTOINC column name */
	for (i = 0; i < n_cols; ++i) {
		dfield = dict_index_get_nth_field(index, i);

		if (strcmp(col_name, dfield->name) == 0) {
			break;
		}
	}

	*value = 0;

	/* Must find the AUTOINC column name */
	if (i < n_cols && dfield) {
		mtr_t		mtr;
		btr_pcur_t	pcur;

		mtr_start(&mtr);

		/* Open at the high/right end (FALSE), and INIT
		cursor (TRUE) */
		btr_pcur_open_at_index_side(
			FALSE, index, BTR_SEARCH_LEAF, &pcur, TRUE, &mtr);

		if (page_get_n_recs(btr_pcur_get_page(&pcur)) > 0) {
			const rec_t*	rec;

			rec = row_search_autoinc_get_rec(&pcur, &mtr);

			if (rec != NULL) {
				ibool unsigned_type = (
					dfield->col->prtype & DATA_UNSIGNED);

				*value = row_search_autoinc_read_column(
					index, rec, i,
					dfield->col->mtype, unsigned_type);
			}
		}

		btr_pcur_close(&pcur);

		mtr_commit(&mtr);
	} else {
		error = DB_RECORD_NOT_FOUND;
	}

	return(error);
}<|MERGE_RESOLUTION|>--- conflicted
+++ resolved
@@ -3122,10 +3122,6 @@
 			btr_pcur_move_to_next(pcur, mtr);
 			return(TRUE);
 		}
-<<<<<<< HEAD
-
-		if (btr_pcur_is_on_user_rec(pcur)) {
-=======
 		return(!success);
 	case BTR_PCUR_AFTER_LAST_IN_TREE:
 	case BTR_PCUR_BEFORE_FIRST_IN_TREE:
@@ -3135,7 +3131,6 @@
 		pcur->pos_state = BTR_PCUR_IS_POSITIONED;
 prev:
 		if (btr_pcur_is_on_user_rec(pcur) && !moves_up) {
->>>>>>> f6dfd7d7
 			btr_pcur_move_to_prev(pcur, mtr);
 		}
 		return(TRUE);
@@ -3171,18 +3166,7 @@
 			break;
 		}
 	}
-<<<<<<< HEAD
-
-	ut_ad(relative_position == BTR_PCUR_BEFORE
-	      || relative_position == BTR_PCUR_BEFORE_FIRST_IN_TREE);
-
-	if (moves_up && btr_pcur_is_on_user_rec(pcur)) {
-		btr_pcur_move_to_next(pcur, mtr);
-	}
-
-=======
 	ut_ad(0);
->>>>>>> f6dfd7d7
 	return(TRUE);
 }
 
