--- conflicted
+++ resolved
@@ -380,15 +380,12 @@
 			goto err_exit;
 		}
 
-<<<<<<< HEAD
-		err = os_file_write(
+		err = os_file_write_int_fd(
 			request,
-=======
-		ret = os_file_write_int_fd(
->>>>>>> 3fd5f795
 			"(modification log)",
 			log->fd,
 			log->tail.block, byte_offset, srv_sort_buf_size);
+
 		log->tail.blocks++;
 		if (err != DB_SUCCESS) {
 write_failed:
@@ -502,15 +499,12 @@
 			goto err_exit;
 		}
 
-<<<<<<< HEAD
-		err = os_file_write(
+		err = os_file_write_int_fd(
 			request,
-=======
-		ret = os_file_write_int_fd(
->>>>>>> 3fd5f795
 			"(modification log)",
 			log->fd,
 			log->tail.block, byte_offset, srv_sort_buf_size);
+
 		log->tail.blocks++;
 		if (err != DB_SUCCESS) {
 write_failed:
@@ -2784,6 +2778,7 @@
 	const ulint	new_trx_id_col	= dict_col_get_clust_pos(
 		dict_table_get_sys_col(new_table, DATA_TRX_ID), new_index);
 	trx_t*		trx		= thr_get_trx(thr);
+	dberr_t		err;
 
 	ut_ad(dict_index_is_clust(index));
 	ut_ad(dict_index_is_online_ddl(index));
@@ -2886,12 +2881,11 @@
 			goto func_exit;
 		}
 
-<<<<<<< HEAD
 		IORequest	request;
 
-		dberr_t	err = os_file_read_no_error_handling(
+		err = os_file_read_no_error_handling_int_fd(
 			request,
-			OS_FILE_FROM_FD(index->online_log->fd),
+			index->online_log->fd,
 			index->online_log->head.block, ofs,
 			srv_sort_buf_size,
 			NULL);
@@ -2900,15 +2894,6 @@
 			ib::error()
 				<< "Unable to read temporary file"
 				" for table " << index->table_name;
-=======
-		success = os_file_read_no_error_handling_int_fd(
-			index->online_log->fd,
-			index->online_log->head.block, ofs,
-			srv_sort_buf_size);
-		if (!success) {
-			fprintf(stderr, "InnoDB: unable to read temporary file"
-				" for table %s\n", index->table_name);
->>>>>>> 3fd5f795
 			goto corruption;
 		}
 
@@ -3727,16 +3712,10 @@
 			goto func_exit;
 		}
 
-<<<<<<< HEAD
 		IORequest	request;
-
-		dberr_t	err = os_file_read_no_error_handling(
+		dberr_t	err = os_file_read_no_error_handling_int_fd(
 			request,
-			OS_FILE_FROM_FD(index->online_log->fd),
-=======
-		success = os_file_read_no_error_handling_int_fd(
-			index->online_log->fd,
->>>>>>> 3fd5f795
+				index->online_log->fd,
 			index->online_log->head.block, ofs,
 			srv_sort_buf_size,
 			NULL);
