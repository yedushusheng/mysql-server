/*****************************************************************************

Copyright (c) 2000, 2010, Innobase Oy. All Rights Reserved.

This program is free software; you can redistribute it and/or modify it under
the terms of the GNU General Public License as published by the Free Software
Foundation; version 2 of the License.

This program is distributed in the hope that it will be useful, but WITHOUT
ANY WARRANTY; without even the implied warranty of MERCHANTABILITY or FITNESS
FOR A PARTICULAR PURPOSE. See the GNU General Public License for more details.

You should have received a copy of the GNU General Public License along with
this program; if not, write to the Free Software Foundation, Inc., 59 Temple
Place, Suite 330, Boston, MA 02111-1307 USA

*****************************************************************************/

/**************************************************//**
@file row/row0mysql.c
Interface between Innobase row operations and MySQL.
Contains also create table and other data dictionary operations.

Created 9/17/2000 Heikki Tuuri
*******************************************************/

#include "row0mysql.h"

#ifdef UNIV_NONINL
#include "row0mysql.ic"
#endif

#include "row0ins.h"
#include "row0merge.h"
#include "row0sel.h"
#include "row0upd.h"
#include "row0row.h"
#include "que0que.h"
#include "pars0pars.h"
#include "dict0dict.h"
#include "dict0crea.h"
#include "dict0load.h"
#include "dict0boot.h"
#include "trx0roll.h"
#include "trx0purge.h"
#include "trx0rec.h"
#include "trx0undo.h"
#include "lock0lock.h"
#include "rem0cmp.h"
#include "log0log.h"
#include "btr0sea.h"
#include "fil0fil.h"
#include "ibuf0ibuf.h"

/** Provide optional 4.x backwards compatibility for 5.0 and above */
UNIV_INTERN ibool	row_rollback_on_timeout	= FALSE;

/** Chain node of the list of tables to drop in the background. */
typedef struct row_mysql_drop_struct	row_mysql_drop_t;

/** Chain node of the list of tables to drop in the background. */
struct row_mysql_drop_struct{
	char*				table_name;	/*!< table name */
	UT_LIST_NODE_T(row_mysql_drop_t)row_mysql_drop_list;
							/*!< list chain node */
};

#ifdef UNIV_PFS_MUTEX
/* Key to register drop list mutex with performance schema */
UNIV_INTERN mysql_pfs_key_t	row_drop_list_mutex_key;
#endif /* UNIV_PFS_MUTEX */

/** @brief List of tables we should drop in background.

ALTER TABLE in MySQL requires that the table handler can drop the
table in background when there are no queries to it any
more.  Protected by row_drop_list_mutex. */
static UT_LIST_BASE_NODE_T(row_mysql_drop_t)	row_mysql_drop_list;

/** Mutex protecting the background table drop list. */
static mutex_t row_drop_list_mutex;

/** Flag: has row_mysql_drop_list been initialized? */
static ibool	row_mysql_drop_list_inited	= FALSE;

/** Magic table names for invoking various monitor threads */
/* @{ */
static const char S_innodb_monitor[] = "innodb_monitor";
static const char S_innodb_lock_monitor[] = "innodb_lock_monitor";
static const char S_innodb_tablespace_monitor[] = "innodb_tablespace_monitor";
static const char S_innodb_table_monitor[] = "innodb_table_monitor";
static const char S_innodb_mem_validate[] = "innodb_mem_validate";
/* @} */

/** Evaluates to true if str1 equals str2_onstack, used for comparing
the magic table names.
@param str1		in: string to compare
@param str1_len 	in: length of str1, in bytes, including terminating NUL
@param str2_onstack	in: char[] array containing a NUL terminated string
@return			TRUE if str1 equals str2_onstack */
#define STR_EQ(str1, str1_len, str2_onstack) \
	((str1_len) == sizeof(str2_onstack) \
	 && memcmp(str1, str2_onstack, sizeof(str2_onstack)) == 0)

/*******************************************************************//**
Determine if the given name is a name reserved for MySQL system tables.
@return	TRUE if name is a MySQL system table name */
static
ibool
row_mysql_is_system_table(
/*======================*/
	const char*	name)
{
	if (strncmp(name, "mysql/", 6) != 0) {

		return(FALSE);
	}

	return(0 == strcmp(name + 6, "host")
	       || 0 == strcmp(name + 6, "user")
	       || 0 == strcmp(name + 6, "db"));
}

/*********************************************************************//**
If a table is not yet in the drop list, adds the table to the list of tables
which the master thread drops in background. We need this on Unix because in
ALTER TABLE MySQL may call drop table even if the table has running queries on
it. Also, if there are running foreign key checks on the table, we drop the
table lazily.
@return	TRUE if the table was not yet in the drop list, and was added there */
static
ibool
row_add_table_to_background_drop_list(
/*==================================*/
	const char*	name);	/*!< in: table name */

/*******************************************************************//**
Delays an INSERT, DELETE or UPDATE operation if the purge is lagging. */
static
void
row_mysql_delay_if_needed(void)
/*===========================*/
{
	if (srv_dml_needed_delay) {
		os_thread_sleep(srv_dml_needed_delay);
	}
}

/*******************************************************************//**
Frees the blob heap in prebuilt when no longer needed. */
UNIV_INTERN
void
row_mysql_prebuilt_free_blob_heap(
/*==============================*/
	row_prebuilt_t*	prebuilt)	/*!< in: prebuilt struct of a
					ha_innobase:: table handle */
{
	mem_heap_free(prebuilt->blob_heap);
	prebuilt->blob_heap = NULL;
}

/*******************************************************************//**
Stores a >= 5.0.3 format true VARCHAR length to dest, in the MySQL row
format.
@return pointer to the data, we skip the 1 or 2 bytes at the start
that are used to store the len */
UNIV_INTERN
byte*
row_mysql_store_true_var_len(
/*=========================*/
	byte*	dest,	/*!< in: where to store */
	ulint	len,	/*!< in: length, must fit in two bytes */
	ulint	lenlen)	/*!< in: storage length of len: either 1 or 2 bytes */
{
	if (lenlen == 2) {
		ut_a(len < 256 * 256);

		mach_write_to_2_little_endian(dest, len);

		return(dest + 2);
	}

	ut_a(lenlen == 1);
	ut_a(len < 256);

	mach_write_to_1(dest, len);

	return(dest + 1);
}

/*******************************************************************//**
Reads a >= 5.0.3 format true VARCHAR length, in the MySQL row format, and
returns a pointer to the data.
@return pointer to the data, we skip the 1 or 2 bytes at the start
that are used to store the len */
UNIV_INTERN
const byte*
row_mysql_read_true_varchar(
/*========================*/
	ulint*		len,	/*!< out: variable-length field length */
	const byte*	field,	/*!< in: field in the MySQL format */
	ulint		lenlen)	/*!< in: storage length of len: either 1
				or 2 bytes */
{
	if (lenlen == 2) {
		*len = mach_read_from_2_little_endian(field);

		return(field + 2);
	}

	ut_a(lenlen == 1);

	*len = mach_read_from_1(field);

	return(field + 1);
}

/*******************************************************************//**
Stores a reference to a BLOB in the MySQL format. */
UNIV_INTERN
void
row_mysql_store_blob_ref(
/*=====================*/
	byte*		dest,	/*!< in: where to store */
	ulint		col_len,/*!< in: dest buffer size: determines into
				how many bytes the BLOB length is stored,
				the space for the length may vary from 1
				to 4 bytes */
	const void*	data,	/*!< in: BLOB data; if the value to store
				is SQL NULL this should be NULL pointer */
	ulint		len)	/*!< in: BLOB length; if the value to store
				is SQL NULL this should be 0; remember
				also to set the NULL bit in the MySQL record
				header! */
{
	/* MySQL might assume the field is set to zero except the length and
	the pointer fields */

	memset(dest, '\0', col_len);

	/* In dest there are 1 - 4 bytes reserved for the BLOB length,
	and after that 8 bytes reserved for the pointer to the data.
	In 32-bit architectures we only use the first 4 bytes of the pointer
	slot. */

	ut_a(col_len - 8 > 1 || len < 256);
	ut_a(col_len - 8 > 2 || len < 256 * 256);
	ut_a(col_len - 8 > 3 || len < 256 * 256 * 256);

	mach_write_to_n_little_endian(dest, col_len - 8, len);

	memcpy(dest + col_len - 8, &data, sizeof data);
}

/*******************************************************************//**
Reads a reference to a BLOB in the MySQL format.
@return	pointer to BLOB data */
UNIV_INTERN
const byte*
row_mysql_read_blob_ref(
/*====================*/
	ulint*		len,		/*!< out: BLOB length */
	const byte*	ref,		/*!< in: BLOB reference in the
					MySQL format */
	ulint		col_len)	/*!< in: BLOB reference length
					(not BLOB length) */
{
	byte*	data;

	*len = mach_read_from_n_little_endian(ref, col_len - 8);

	memcpy(&data, ref + col_len - 8, sizeof data);

	return(data);
}

/**************************************************************//**
Pad a column with spaces. */
UNIV_INTERN
void
row_mysql_pad_col(
/*==============*/
	ulint	mbminlen,	/*!< in: minimum size of a character,
				in bytes */
	byte*	pad,		/*!< out: padded buffer */
	ulint	len)		/*!< in: number of bytes to pad */
{
	const byte*	pad_end;

	switch (UNIV_EXPECT(mbminlen, 1)) {
	default:
		ut_error;
	case 1:
		/* space=0x20 */
		memset(pad, 0x20, len);
		break;
	case 2:
		/* space=0x0020 */
		pad_end = pad + len;
		ut_a(!(len % 2));
		do {
			*pad++ = 0x00;
			*pad++ = 0x20;
		} while (pad < pad_end);
		break;
	case 4:
		/* space=0x00000020 */
		pad_end = pad + len;
		ut_a(!(len % 4));
		do {
			*pad++ = 0x00;
			*pad++ = 0x00;
			*pad++ = 0x00;
			*pad++ = 0x20;
		} while (pad < pad_end);
		break;
	}
}

/**************************************************************//**
Stores a non-SQL-NULL field given in the MySQL format in the InnoDB format.
The counterpart of this function is row_sel_field_store_in_mysql_format() in
row0sel.c.
@return	up to which byte we used buf in the conversion */
UNIV_INTERN
byte*
row_mysql_store_col_in_innobase_format(
/*===================================*/
	dfield_t*	dfield,		/*!< in/out: dfield where dtype
					information must be already set when
					this function is called! */
	byte*		buf,		/*!< in/out: buffer for a converted
					integer value; this must be at least
					col_len long then! */
	ibool		row_format_col,	/*!< TRUE if the mysql_data is from
					a MySQL row, FALSE if from a MySQL
					key value;
					in MySQL, a true VARCHAR storage
					format differs in a row and in a
					key value: in a key value the length
					is always stored in 2 bytes! */
	const byte*	mysql_data,	/*!< in: MySQL column value, not
					SQL NULL; NOTE that dfield may also
					get a pointer to mysql_data,
					therefore do not discard this as long
					as dfield is used! */
	ulint		col_len,	/*!< in: MySQL column length; NOTE that
					this is the storage length of the
					column in the MySQL format row, not
					necessarily the length of the actual
					payload data; if the column is a true
					VARCHAR then this is irrelevant */
	ulint		comp)		/*!< in: nonzero=compact format */
{
	const byte*	ptr	= mysql_data;
	const dtype_t*	dtype;
	ulint		type;
	ulint		lenlen;

	dtype = dfield_get_type(dfield);

	type = dtype->mtype;

	if (type == DATA_INT) {
		/* Store integer data in Innobase in a big-endian format,
		sign bit negated if the data is a signed integer. In MySQL,
		integers are stored in a little-endian format. */

		byte*	p = buf + col_len;

		for (;;) {
			p--;
			*p = *mysql_data;
			if (p == buf) {
				break;
			}
			mysql_data++;
		}

		if (!(dtype->prtype & DATA_UNSIGNED)) {

			*buf ^= 128;
		}

		ptr = buf;
		buf += col_len;
	} else if ((type == DATA_VARCHAR
		    || type == DATA_VARMYSQL
		    || type == DATA_BINARY)) {

		if (dtype_get_mysql_type(dtype) == DATA_MYSQL_TRUE_VARCHAR) {
			/* The length of the actual data is stored to 1 or 2
			bytes at the start of the field */

			if (row_format_col) {
				if (dtype->prtype & DATA_LONG_TRUE_VARCHAR) {
					lenlen = 2;
				} else {
					lenlen = 1;
				}
			} else {
				/* In a MySQL key value, lenlen is always 2 */
				lenlen = 2;
			}

			ptr = row_mysql_read_true_varchar(&col_len, mysql_data,
							  lenlen);
		} else {
			/* Remove trailing spaces from old style VARCHAR
			columns. */

			/* Handle Unicode strings differently. */
			ulint	mbminlen	= dtype_get_mbminlen(dtype);

			ptr = mysql_data;

			switch (mbminlen) {
			default:
				ut_error;
			case 4:
				/* space=0x00000020 */
				/* Trim "half-chars", just in case. */
				col_len &= ~3;

				while (col_len >= 4
				       && ptr[col_len - 4] == 0x00
				       && ptr[col_len - 3] == 0x00
				       && ptr[col_len - 2] == 0x00
				       && ptr[col_len - 1] == 0x20) {
					col_len -= 4;
				}
				break;
			case 2:
				/* space=0x0020 */
				/* Trim "half-chars", just in case. */
				col_len &= ~1;

				while (col_len >= 2 && ptr[col_len - 2] == 0x00
				       && ptr[col_len - 1] == 0x20) {
					col_len -= 2;
				}
				break;
			case 1:
				/* space=0x20 */
				while (col_len > 0
				       && ptr[col_len - 1] == 0x20) {
					col_len--;
				}
			}
		}
	} else if (comp && type == DATA_MYSQL
		   && dtype_get_mbminlen(dtype) == 1
		   && dtype_get_mbmaxlen(dtype) > 1) {
		/* In some cases we strip trailing spaces from UTF-8 and other
		multibyte charsets, from FIXED-length CHAR columns, to save
		space. UTF-8 would otherwise normally use 3 * the string length
		bytes to store an ASCII string! */

		/* We assume that this CHAR field is encoded in a
		variable-length character set where spaces have
		1:1 correspondence to 0x20 bytes, such as UTF-8.

		Consider a CHAR(n) field, a field of n characters.
		It will contain between n * mbminlen and n * mbmaxlen bytes.
		We will try to truncate it to n bytes by stripping
		space padding.	If the field contains single-byte
		characters only, it will be truncated to n characters.
		Consider a CHAR(5) field containing the string ".a   "
		where "." denotes a 3-byte character represented by
		the bytes "$%&".  After our stripping, the string will
		be stored as "$%&a " (5 bytes).	 The string ".abc "
		will be stored as "$%&abc" (6 bytes).

		The space padding will be restored in row0sel.c, function
		row_sel_field_store_in_mysql_format(). */

		ulint		n_chars;

		ut_a(!(dtype_get_len(dtype) % dtype_get_mbmaxlen(dtype)));

		n_chars = dtype_get_len(dtype) / dtype_get_mbmaxlen(dtype);

		/* Strip space padding. */
		while (col_len > n_chars && ptr[col_len - 1] == 0x20) {
			col_len--;
		}
	} else if (type == DATA_BLOB && row_format_col) {

		ptr = row_mysql_read_blob_ref(&col_len, mysql_data, col_len);
	}

	dfield_set_data(dfield, ptr, col_len);

	return(buf);
}

/**************************************************************//**
Convert a row in the MySQL format to a row in the Innobase format. Note that
the function to convert a MySQL format key value to an InnoDB dtuple is
row_sel_convert_mysql_key_to_innobase() in row0sel.c. */
static
void
row_mysql_convert_row_to_innobase(
/*==============================*/
	dtuple_t*	row,		/*!< in/out: Innobase row where the
					field type information is already
					copied there! */
	row_prebuilt_t*	prebuilt,	/*!< in: prebuilt struct where template
					must be of type ROW_MYSQL_WHOLE_ROW */
	byte*		mysql_rec)	/*!< in: row in the MySQL format;
					NOTE: do not discard as long as
					row is used, as row may contain
					pointers to this record! */
{
	const mysql_row_templ_t*templ;
	dfield_t*		dfield;
	ulint			i;

	ut_ad(prebuilt->template_type == ROW_MYSQL_WHOLE_ROW);
	ut_ad(prebuilt->mysql_template);

	for (i = 0; i < prebuilt->n_template; i++) {

		templ = prebuilt->mysql_template + i;
		dfield = dtuple_get_nth_field(row, i);

		if (templ->mysql_null_bit_mask != 0) {
			/* Column may be SQL NULL */

			if (mysql_rec[templ->mysql_null_byte_offset]
			    & (byte) (templ->mysql_null_bit_mask)) {

				/* It is SQL NULL */

				dfield_set_null(dfield);

				goto next_column;
			}
		}

		row_mysql_store_col_in_innobase_format(
			dfield,
			prebuilt->ins_upd_rec_buff + templ->mysql_col_offset,
			TRUE, /* MySQL row format data */
			mysql_rec + templ->mysql_col_offset,
			templ->mysql_col_len,
			dict_table_is_comp(prebuilt->table));
next_column:
		;
	}
}

/****************************************************************//**
Handles user errors and lock waits detected by the database engine.
@return TRUE if it was a lock wait and we should continue running the
query thread and in that case the thr is ALREADY in the running state. */
UNIV_INTERN
ibool
row_mysql_handle_errors(
/*====================*/
	ulint*		new_err,/*!< out: possible new error encountered in
				lock wait, or if no new error, the value
				of trx->error_state at the entry of this
				function */
	trx_t*		trx,	/*!< in: transaction */
	que_thr_t*	thr,	/*!< in: query thread */
	trx_savept_t*	savept)	/*!< in: savepoint or NULL */
{
	ulint	err;

handle_new_error:
	err = trx->error_state;

	ut_a(err != DB_SUCCESS);

	trx->error_state = DB_SUCCESS;

	switch (err) {
	case DB_LOCK_WAIT_TIMEOUT:
		if (row_rollback_on_timeout) {
			trx_general_rollback_for_mysql(trx, NULL);
			break;
		}
		/* fall through */
	case DB_DUPLICATE_KEY:
	case DB_FOREIGN_DUPLICATE_KEY:
	case DB_TOO_BIG_RECORD:
	case DB_ROW_IS_REFERENCED:
	case DB_NO_REFERENCED_ROW:
	case DB_CANNOT_ADD_CONSTRAINT:
	case DB_TOO_MANY_CONCURRENT_TRXS:
	case DB_OUT_OF_FILE_SPACE:
	case DB_INTERRUPTED:
		if (savept) {
			/* Roll back the latest, possibly incomplete
			insertion or update */

			trx_general_rollback_for_mysql(trx, savept);
		}
		/* MySQL will roll back the latest SQL statement */
		break;
	case DB_LOCK_WAIT:
		lock_wait_suspend_thread(thr);

		if (trx->error_state != DB_SUCCESS) {
			que_thr_stop_for_mysql(thr);

			goto handle_new_error;
		}

		*new_err = err;

		return(TRUE);

	case DB_DEADLOCK:
	case DB_LOCK_TABLE_FULL:
		/* Roll back the whole transaction; this resolution was added
		to version 3.23.43 */

		trx_general_rollback_for_mysql(trx, NULL);
		break;

	case DB_MUST_GET_MORE_FILE_SPACE:
		fputs("InnoDB: The database cannot continue"
		      " operation because of\n"
		      "InnoDB: lack of space. You must add"
		      " a new data file to\n"
		      "InnoDB: my.cnf and restart the database.\n", stderr);

		exit(1);

	case DB_CORRUPTION:
		fputs("InnoDB: We detected index corruption"
		      " in an InnoDB type table.\n"
		      "InnoDB: You have to dump + drop + reimport"
		      " the table or, in\n"
		      "InnoDB: a case of widespread corruption,"
		      " dump all InnoDB\n"
		      "InnoDB: tables and recreate the"
		      " whole InnoDB tablespace.\n"
		      "InnoDB: If the mysqld server crashes"
		      " after the startup or when\n"
		      "InnoDB: you dump the tables, look at\n"
		      "InnoDB: " REFMAN "forcing-recovery.html"
		      " for help.\n", stderr);
		break;
	default:
		fprintf(stderr, "InnoDB: unknown error code %lu\n",
			(ulong) err);
		ut_error;
	}

	if (trx->error_state != DB_SUCCESS) {
		*new_err = trx->error_state;
	} else {
		*new_err = err;
	}

	trx->error_state = DB_SUCCESS;

	return(FALSE);
}

/********************************************************************//**
Create a prebuilt struct for a MySQL table handle.
@return	own: a prebuilt struct */
UNIV_INTERN
row_prebuilt_t*
row_create_prebuilt(
/*================*/
	dict_table_t*	table)	/*!< in: Innobase table handle */
{
	row_prebuilt_t*	prebuilt;
	mem_heap_t*	heap;
	dict_index_t*	clust_index;
	dtuple_t*	ref;
	ulint		ref_len;

	heap = mem_heap_create(sizeof *prebuilt + 128);

	prebuilt = mem_heap_zalloc(heap, sizeof *prebuilt);

	prebuilt->magic_n = ROW_PREBUILT_ALLOCATED;
	prebuilt->magic_n2 = ROW_PREBUILT_ALLOCATED;

	prebuilt->table = table;

	prebuilt->sql_stat_start = TRUE;
	prebuilt->heap = heap;

	prebuilt->pcur = btr_pcur_create_for_mysql();
	prebuilt->clust_pcur = btr_pcur_create_for_mysql();

	prebuilt->select_lock_type = LOCK_NONE;
	prebuilt->stored_select_lock_type = 99999999;
	UNIV_MEM_INVALID(&prebuilt->stored_select_lock_type,
			 sizeof prebuilt->stored_select_lock_type);

	prebuilt->search_tuple = dtuple_create(
		heap, 2 * dict_table_get_n_cols(table));

	clust_index = dict_table_get_first_index(table);

	/* Make sure that search_tuple is long enough for clustered index */
	ut_a(2 * dict_table_get_n_cols(table) >= clust_index->n_fields);

	ref_len = dict_index_get_n_unique(clust_index);

	ref = dtuple_create(heap, ref_len);

	dict_index_copy_types(ref, clust_index, ref_len);

	prebuilt->clust_ref = ref;

	prebuilt->autoinc_error = 0;
	prebuilt->autoinc_offset = 0;

	/* Default to 1, we will set the actual value later in 
	ha_innobase::get_auto_increment(). */
	prebuilt->autoinc_increment = 1;

	prebuilt->autoinc_last_value = 0;

	return(prebuilt);
}

/********************************************************************//**
Free a prebuilt struct for a MySQL table handle. */
UNIV_INTERN
void
row_prebuilt_free(
/*==============*/
	row_prebuilt_t*	prebuilt,	/*!< in, own: prebuilt struct */
	ibool		dict_locked)	/*!< in: TRUE=data dictionary locked */
{
	ulint	i;

	if (UNIV_UNLIKELY
	    (prebuilt->magic_n != ROW_PREBUILT_ALLOCATED
	     || prebuilt->magic_n2 != ROW_PREBUILT_ALLOCATED)) {

		fprintf(stderr,
			"InnoDB: Error: trying to free a corrupt\n"
			"InnoDB: table handle. Magic n %lu,"
			" magic n2 %lu, table name ",
			(ulong) prebuilt->magic_n,
			(ulong) prebuilt->magic_n2);
		ut_print_name(stderr, NULL, TRUE, prebuilt->table->name);
		putc('\n', stderr);

		mem_analyze_corruption(prebuilt);

		ut_error;
	}

	prebuilt->magic_n = ROW_PREBUILT_FREED;
	prebuilt->magic_n2 = ROW_PREBUILT_FREED;

	btr_pcur_free_for_mysql(prebuilt->pcur);
	btr_pcur_free_for_mysql(prebuilt->clust_pcur);

	if (prebuilt->mysql_template) {
		mem_free(prebuilt->mysql_template);
	}

	if (prebuilt->ins_graph) {
		que_graph_free_recursive(prebuilt->ins_graph);
	}

	if (prebuilt->sel_graph) {
		que_graph_free_recursive(prebuilt->sel_graph);
	}

	if (prebuilt->upd_graph) {
		que_graph_free_recursive(prebuilt->upd_graph);
	}

	if (prebuilt->blob_heap) {
		mem_heap_free(prebuilt->blob_heap);
	}

	if (prebuilt->old_vers_heap) {
		mem_heap_free(prebuilt->old_vers_heap);
	}

	for (i = 0; i < MYSQL_FETCH_CACHE_SIZE; i++) {
		if (prebuilt->fetch_cache[i] != NULL) {

			if ((ROW_PREBUILT_FETCH_MAGIC_N != mach_read_from_4(
				     (prebuilt->fetch_cache[i]) - 4))
			    || (ROW_PREBUILT_FETCH_MAGIC_N != mach_read_from_4(
					(prebuilt->fetch_cache[i])
					+ prebuilt->mysql_row_len))) {
				fputs("InnoDB: Error: trying to free"
				      " a corrupt fetch buffer.\n", stderr);

				mem_analyze_corruption(
					prebuilt->fetch_cache[i]);

				ut_error;
			}

			mem_free((prebuilt->fetch_cache[i]) - 4);
		}
	}

	dict_table_close(prebuilt->table, dict_locked);

	mem_heap_free(prebuilt->heap);
}

/*********************************************************************//**
Updates the transaction pointers in query graphs stored in the prebuilt
struct. */
UNIV_INTERN
void
row_update_prebuilt_trx(
/*====================*/
	row_prebuilt_t*	prebuilt,	/*!< in/out: prebuilt struct
					in MySQL handle */
	trx_t*		trx)		/*!< in: transaction handle */
{
	if (trx->magic_n != TRX_MAGIC_N) {
		fprintf(stderr,
			"InnoDB: Error: trying to use a corrupt\n"
			"InnoDB: trx handle. Magic n %lu\n",
			(ulong) trx->magic_n);

		mem_analyze_corruption(trx);

		ut_error;
	}

	if (prebuilt->magic_n != ROW_PREBUILT_ALLOCATED) {
		fprintf(stderr,
			"InnoDB: Error: trying to use a corrupt\n"
			"InnoDB: table handle. Magic n %lu, table name ",
			(ulong) prebuilt->magic_n);
		ut_print_name(stderr, trx, TRUE, prebuilt->table->name);
		putc('\n', stderr);

		mem_analyze_corruption(prebuilt);

		ut_error;
	}

	prebuilt->trx = trx;

	if (prebuilt->ins_graph) {
		prebuilt->ins_graph->trx = trx;
	}

	if (prebuilt->upd_graph) {
		prebuilt->upd_graph->trx = trx;
	}

	if (prebuilt->sel_graph) {
		prebuilt->sel_graph->trx = trx;
	}
}

/*********************************************************************//**
Gets pointer to a prebuilt dtuple used in insertions. If the insert graph
has not yet been built in the prebuilt struct, then this function first
builds it.
@return	prebuilt dtuple; the column type information is also set in it */
static
dtuple_t*
row_get_prebuilt_insert_row(
/*========================*/
	row_prebuilt_t*	prebuilt)	/*!< in: prebuilt struct in MySQL
					handle */
{
	ins_node_t*	node;
	dtuple_t*	row;
	dict_table_t*	table	= prebuilt->table;

	ut_ad(prebuilt && table && prebuilt->trx);

	if (prebuilt->ins_node == NULL) {

		/* Not called before for this handle: create an insert node
		and query graph to the prebuilt struct */

		node = ins_node_create(INS_DIRECT, table, prebuilt->heap);

		prebuilt->ins_node = node;

		if (prebuilt->ins_upd_rec_buff == NULL) {
			prebuilt->ins_upd_rec_buff = mem_heap_alloc(
				prebuilt->heap, prebuilt->mysql_row_len);
		}

		row = dtuple_create(prebuilt->heap,
				    dict_table_get_n_cols(table));

		dict_table_copy_types(row, table);

		ins_node_set_new_row(node, row);

		prebuilt->ins_graph = que_node_get_parent(
			pars_complete_graph_for_exec(node,
						     prebuilt->trx,
						     prebuilt->heap));
		prebuilt->ins_graph->state = QUE_FORK_ACTIVE;
	}

	return(prebuilt->ins_node->row);
}

/*********************************************************************//**
Updates the table modification counter and calculates new estimates
for table and index statistics if necessary. */
UNIV_INLINE
void
row_update_statistics_if_needed(
/*============================*/
	dict_table_t*	table)	/*!< in: table */
{
	ulint	counter;

	counter = table->stat_modified_counter;

	table->stat_modified_counter = counter + 1;

	/* Calculate new statistics if 1 / 16 of table has been modified
	since the last time a statistics batch was run, or if
	stat_modified_counter > 2 000 000 000 (to avoid wrap-around).
	We calculate statistics at most every 16th round, since we may have
	a counter table which is very small and updated very often. */

	if (counter > 2000000000
	    || ((ib_int64_t)counter > 16 + table->stat_n_rows / 16)) {

		dict_update_statistics(table);
	}
}

/*********************************************************************//**
Sets an AUTO_INC type lock on the table mentioned in prebuilt. The
AUTO_INC lock gives exclusive access to the auto-inc counter of the
table. The lock is reserved only for the duration of an SQL statement.
It is not compatible with another AUTO_INC or exclusive lock on the
table.
@return	error code or DB_SUCCESS */
UNIV_INTERN
int
row_lock_table_autoinc_for_mysql(
/*=============================*/
	row_prebuilt_t*	prebuilt)	/*!< in: prebuilt struct in the MySQL
					table handle */
{
	trx_t*			trx	= prebuilt->trx;
	ins_node_t*		node	= prebuilt->ins_node;
	const dict_table_t*	table	= prebuilt->table;
	que_thr_t*		thr;
	ulint			err;
	ibool			was_lock_wait;

	ut_ad(trx);
	ut_ad(trx->mysql_thread_id == os_thread_get_curr_id());

	/* If we already hold an AUTOINC lock on the table then do nothing.
        Note: We peek at the value of the current owner without acquiring
	the lock mutex. **/
	if (trx == table->autoinc_trx) {

		return(DB_SUCCESS);
	}

	trx->op_info = "setting auto-inc lock";

	if (node == NULL) {
		row_get_prebuilt_insert_row(prebuilt);
		node = prebuilt->ins_node;
	}

	/* We use the insert query graph as the dummy graph needed
	in the lock module call */

	thr = que_fork_get_first_thr(prebuilt->ins_graph);

	que_thr_move_to_run_state_for_mysql(thr, trx);

run_again:
	thr->run_node = node;
	thr->prev_node = node;

	/* It may be that the current session has not yet started
	its transaction, or it has been committed: */

	trx_start_if_not_started_xa(trx);

	err = lock_table(0, prebuilt->table, LOCK_AUTO_INC, thr);

	trx->error_state = err;

	if (err != DB_SUCCESS) {
		que_thr_stop_for_mysql(thr);

		was_lock_wait = row_mysql_handle_errors(&err, trx, thr, NULL);

		if (was_lock_wait) {
			goto run_again;
		}

		trx->op_info = "";

		return((int) err);
	}

	que_thr_stop_for_mysql_no_error(thr, trx);

	trx->op_info = "";

	return((int) err);
}

/*********************************************************************//**
Sets a table lock on the table mentioned in prebuilt.
@return	error code or DB_SUCCESS */
UNIV_INTERN
int
row_lock_table_for_mysql(
/*=====================*/
	row_prebuilt_t*	prebuilt,	/*!< in: prebuilt struct in the MySQL
					table handle */
	dict_table_t*	table,		/*!< in: table to lock, or NULL
					if prebuilt->table should be
					locked as
					prebuilt->select_lock_type */
	ulint		mode)		/*!< in: lock mode of table
					(ignored if table==NULL) */
{
	trx_t*		trx		= prebuilt->trx;
	que_thr_t*	thr;
	ulint		err;
	ibool		was_lock_wait;

	ut_ad(trx);
	ut_ad(trx->mysql_thread_id == os_thread_get_curr_id());

	trx->op_info = "setting table lock";

	if (prebuilt->sel_graph == NULL) {
		/* Build a dummy select query graph */
		row_prebuild_sel_graph(prebuilt);
	}

	/* We use the select query graph as the dummy graph needed
	in the lock module call */

	thr = que_fork_get_first_thr(prebuilt->sel_graph);

	que_thr_move_to_run_state_for_mysql(thr, trx);

run_again:
	thr->run_node = thr;
	thr->prev_node = thr->common.parent;

	/* It may be that the current session has not yet started
	its transaction, or it has been committed: */

	trx_start_if_not_started_xa(trx);

	if (table) {
		err = lock_table(0, table, mode, thr);
	} else {
		err = lock_table(0, prebuilt->table,
				 prebuilt->select_lock_type, thr);
	}

	trx->error_state = err;

	if (err != DB_SUCCESS) {
		que_thr_stop_for_mysql(thr);

		was_lock_wait = row_mysql_handle_errors(&err, trx, thr, NULL);

		if (was_lock_wait) {
			goto run_again;
		}

		trx->op_info = "";

		return((int) err);
	}

	que_thr_stop_for_mysql_no_error(thr, trx);

	trx->op_info = "";

	return((int) err);
}

/*********************************************************************//**
Does an insert for MySQL.
@return	error code or DB_SUCCESS */
UNIV_INTERN
int
row_insert_for_mysql(
/*=================*/
	byte*		mysql_rec,	/*!< in: row in the MySQL format */
	row_prebuilt_t*	prebuilt)	/*!< in: prebuilt struct in MySQL
					handle */
{
	trx_savept_t	savept;
	que_thr_t*	thr;
	ulint		err;
	ibool		was_lock_wait;
	trx_t*		trx		= prebuilt->trx;
	ins_node_t*	node		= prebuilt->ins_node;

	ut_ad(trx);
	ut_ad(trx->mysql_thread_id == os_thread_get_curr_id());

	if (prebuilt->table->ibd_file_missing) {
		ut_print_timestamp(stderr);
		fprintf(stderr, "  InnoDB: Error:\n"
			"InnoDB: MySQL is trying to use a table handle"
			" but the .ibd file for\n"
			"InnoDB: table %s does not exist.\n"
			"InnoDB: Have you deleted the .ibd file"
			" from the database directory under\n"
			"InnoDB: the MySQL datadir, or have you"
			" used DISCARD TABLESPACE?\n"
			"InnoDB: Look from\n"
			"InnoDB: " REFMAN "innodb-troubleshooting.html\n"
			"InnoDB: how you can resolve the problem.\n",
			prebuilt->table->name);
		return(DB_ERROR);
	}

	if (UNIV_UNLIKELY(prebuilt->magic_n != ROW_PREBUILT_ALLOCATED)) {
		fprintf(stderr,
			"InnoDB: Error: trying to free a corrupt\n"
			"InnoDB: table handle. Magic n %lu, table name ",
			(ulong) prebuilt->magic_n);
		ut_print_name(stderr, trx, TRUE, prebuilt->table->name);
		putc('\n', stderr);

		mem_analyze_corruption(prebuilt);

		ut_error;
	}

	if (UNIV_UNLIKELY(srv_created_new_raw || srv_force_recovery)) {
		fputs("InnoDB: A new raw disk partition was initialized or\n"
		      "InnoDB: innodb_force_recovery is on: we do not allow\n"
		      "InnoDB: database modifications by the user. Shut down\n"
		      "InnoDB: mysqld and edit my.cnf so that"
		      " newraw is replaced\n"
		      "InnoDB: with raw, and innodb_force_... is removed.\n",
		      stderr);

		return(DB_ERROR);
	}

	trx->op_info = "inserting";

	row_mysql_delay_if_needed();

	trx_start_if_not_started_xa(trx);

	if (node == NULL) {
		row_get_prebuilt_insert_row(prebuilt);
		node = prebuilt->ins_node;
	}

	row_mysql_convert_row_to_innobase(node->row, prebuilt, mysql_rec);

	savept = trx_savept_take(trx);

	thr = que_fork_get_first_thr(prebuilt->ins_graph);

	if (prebuilt->sql_stat_start) {
		node->state = INS_NODE_SET_IX_LOCK;
		prebuilt->sql_stat_start = FALSE;
	} else {
		node->state = INS_NODE_ALLOC_ROW_ID;
	}

	que_thr_move_to_run_state_for_mysql(thr, trx);

run_again:
	thr->run_node = node;
	thr->prev_node = node;

	row_ins_step(thr);

	err = trx->error_state;

	if (err != DB_SUCCESS) {
		que_thr_stop_for_mysql(thr);

		/* FIXME: What's this ? */
		thr->lock_state = QUE_THR_LOCK_ROW;

		was_lock_wait = row_mysql_handle_errors(
			&err, trx, thr, &savept);

		thr->lock_state = QUE_THR_LOCK_NOLOCK;

		if (was_lock_wait) {
			goto run_again;
		}

		trx->op_info = "";

		return((int) err);
	}

	que_thr_stop_for_mysql_no_error(thr, trx);

	prebuilt->table->stat_n_rows++;

	srv_n_rows_inserted++;

	if (prebuilt->table->stat_n_rows == 0) {
		/* Avoid wrap-over */
		prebuilt->table->stat_n_rows--;
	}

	row_update_statistics_if_needed(prebuilt->table);
	trx->op_info = "";

	return((int) err);
}

/*********************************************************************//**
Builds a dummy query graph used in selects. */
UNIV_INTERN
void
row_prebuild_sel_graph(
/*===================*/
	row_prebuilt_t*	prebuilt)	/*!< in: prebuilt struct in MySQL
					handle */
{
	sel_node_t*	node;

	ut_ad(prebuilt && prebuilt->trx);

	if (prebuilt->sel_graph == NULL) {

		node = sel_node_create(prebuilt->heap);

		prebuilt->sel_graph = que_node_get_parent(
			pars_complete_graph_for_exec(node,
						     prebuilt->trx,
						     prebuilt->heap));

		prebuilt->sel_graph->state = QUE_FORK_ACTIVE;
	}
}

/*********************************************************************//**
Creates an query graph node of 'update' type to be used in the MySQL
interface.
@return	own: update node */
UNIV_INTERN
upd_node_t*
row_create_update_node_for_mysql(
/*=============================*/
	dict_table_t*	table,	/*!< in: table to update */
	mem_heap_t*	heap)	/*!< in: mem heap from which allocated */
{
	upd_node_t*	node;

	node = upd_node_create(heap);

	node->in_mysql_interface = TRUE;
	node->is_delete = FALSE;
	node->searched_update = FALSE;
	node->select = NULL;
	node->pcur = btr_pcur_create_for_mysql();
	node->table = table;

	node->update = upd_create(dict_table_get_n_cols(table), heap);

	node->update_n_fields = dict_table_get_n_cols(table);

	UT_LIST_INIT(node->columns);
	node->has_clust_rec_x_lock = TRUE;
	node->cmpl_info = 0;

	node->table_sym = NULL;
	node->col_assign_list = NULL;

	return(node);
}

/*********************************************************************//**
Gets pointer to a prebuilt update vector used in updates. If the update
graph has not yet been built in the prebuilt struct, then this function
first builds it.
@return	prebuilt update vector */
UNIV_INTERN
upd_t*
row_get_prebuilt_update_vector(
/*===========================*/
	row_prebuilt_t*	prebuilt)	/*!< in: prebuilt struct in MySQL
					handle */
{
	dict_table_t*	table	= prebuilt->table;
	upd_node_t*	node;

	ut_ad(prebuilt && table && prebuilt->trx);

	if (prebuilt->upd_node == NULL) {

		/* Not called before for this handle: create an update node
		and query graph to the prebuilt struct */

		node = row_create_update_node_for_mysql(table, prebuilt->heap);

		prebuilt->upd_node = node;

		prebuilt->upd_graph = que_node_get_parent(
			pars_complete_graph_for_exec(node,
						     prebuilt->trx,
						     prebuilt->heap));
		prebuilt->upd_graph->state = QUE_FORK_ACTIVE;
	}

	return(prebuilt->upd_node->update);
}

/*********************************************************************//**
Does an update or delete of a row for MySQL.
@return	error code or DB_SUCCESS */
UNIV_INTERN
int
row_update_for_mysql(
/*=================*/
	byte*		mysql_rec,	/*!< in: the row to be updated, in
					the MySQL format */
	row_prebuilt_t*	prebuilt)	/*!< in: prebuilt struct in MySQL
					handle */
{
	trx_savept_t	savept;
	ulint		err;
	que_thr_t*	thr;
	ibool		was_lock_wait;
	dict_index_t*	clust_index;
	/*	ulint		ref_len; */
	upd_node_t*	node;
	dict_table_t*	table		= prebuilt->table;
	trx_t*		trx		= prebuilt->trx;

	ut_ad(prebuilt && trx);
	ut_ad(trx->mysql_thread_id == os_thread_get_curr_id());
	UT_NOT_USED(mysql_rec);

	if (prebuilt->table->ibd_file_missing) {
		ut_print_timestamp(stderr);
		fprintf(stderr, "  InnoDB: Error:\n"
			"InnoDB: MySQL is trying to use a table handle"
			" but the .ibd file for\n"
			"InnoDB: table %s does not exist.\n"
			"InnoDB: Have you deleted the .ibd file"
			" from the database directory under\n"
			"InnoDB: the MySQL datadir, or have you"
			" used DISCARD TABLESPACE?\n"
			"InnoDB: Look from\n"
			"InnoDB: " REFMAN "innodb-troubleshooting.html\n"
			"InnoDB: how you can resolve the problem.\n",
			prebuilt->table->name);
		return(DB_ERROR);
	}

	if (UNIV_UNLIKELY(prebuilt->magic_n != ROW_PREBUILT_ALLOCATED)) {
		fprintf(stderr,
			"InnoDB: Error: trying to free a corrupt\n"
			"InnoDB: table handle. Magic n %lu, table name ",
			(ulong) prebuilt->magic_n);
		ut_print_name(stderr, trx, TRUE, prebuilt->table->name);
		putc('\n', stderr);

		mem_analyze_corruption(prebuilt);

		ut_error;
	}

	if (UNIV_UNLIKELY(srv_created_new_raw || srv_force_recovery)) {
		fputs("InnoDB: A new raw disk partition was initialized or\n"
		      "InnoDB: innodb_force_recovery is on: we do not allow\n"
		      "InnoDB: database modifications by the user. Shut down\n"
		      "InnoDB: mysqld and edit my.cnf so that newraw"
		      " is replaced\n"
		      "InnoDB: with raw, and innodb_force_... is removed.\n",
		      stderr);

		return(DB_ERROR);
	}

	trx->op_info = "updating or deleting";

	row_mysql_delay_if_needed();

	trx_start_if_not_started_xa(trx);

	node = prebuilt->upd_node;

	clust_index = dict_table_get_first_index(table);

	if (prebuilt->pcur->btr_cur.index == clust_index) {
		btr_pcur_copy_stored_position(node->pcur, prebuilt->pcur);
	} else {
		btr_pcur_copy_stored_position(node->pcur,
					      prebuilt->clust_pcur);
	}

	ut_a(node->pcur->rel_pos == BTR_PCUR_ON);

	/* MySQL seems to call rnd_pos before updating each row it
	has cached: we can get the correct cursor position from
	prebuilt->pcur; NOTE that we cannot build the row reference
	from mysql_rec if the clustered index was automatically
	generated for the table: MySQL does not know anything about
	the row id used as the clustered index key */

	savept = trx_savept_take(trx);

	thr = que_fork_get_first_thr(prebuilt->upd_graph);

	node->state = UPD_NODE_UPDATE_CLUSTERED;

	ut_ad(!prebuilt->sql_stat_start);

	que_thr_move_to_run_state_for_mysql(thr, trx);

run_again:
	thr->run_node = node;
	thr->prev_node = node;

	row_upd_step(thr);

	err = trx->error_state;

	if (err != DB_SUCCESS) {
		que_thr_stop_for_mysql(thr);

		if (err == DB_RECORD_NOT_FOUND) {
			trx->error_state = DB_SUCCESS;
			trx->op_info = "";

			return((int) err);
		}

		thr->lock_state= QUE_THR_LOCK_ROW;
		was_lock_wait = row_mysql_handle_errors(&err, trx, thr,
							&savept);
		thr->lock_state= QUE_THR_LOCK_NOLOCK;

		if (was_lock_wait) {
			goto run_again;
		}

		trx->op_info = "";

		return((int) err);
	}

	que_thr_stop_for_mysql_no_error(thr, trx);

	if (node->is_delete) {
		if (prebuilt->table->stat_n_rows > 0) {
			prebuilt->table->stat_n_rows--;
		}

		srv_n_rows_deleted++;
	} else {
		srv_n_rows_updated++;
	}

	/* We update table statistics only if it is a DELETE or UPDATE
	that changes indexed columns, UPDATEs that change only non-indexed
	columns would not affect statistics. */
	if (node->is_delete || !(node->cmpl_info & UPD_NODE_NO_ORD_CHANGE)) {
		row_update_statistics_if_needed(prebuilt->table);
	}

	trx->op_info = "";

	return((int) err);
}

/*********************************************************************//**
This can only be used when srv_locks_unsafe_for_binlog is TRUE or this
session is using a READ COMMITTED or READ UNCOMMITTED isolation level.
Before calling this function row_search_for_mysql() must have
initialized prebuilt->new_rec_locks to store the information which new
record locks really were set. This function removes a newly set
clustered index record lock under prebuilt->pcur or
prebuilt->clust_pcur.  Thus, this implements a 'mini-rollback' that
releases the latest clustered index record lock we set.
@return error code or DB_SUCCESS */
UNIV_INTERN
int
row_unlock_for_mysql(
/*=================*/
	row_prebuilt_t*	prebuilt,	/*!< in/out: prebuilt struct in MySQL
					handle */
	ibool		has_latches_on_recs)/*!< in: TRUE if called so
					that we have the latches on
					the records under pcur and
					clust_pcur, and we do not need
					to reposition the cursors. */
{
	btr_pcur_t*	pcur		= prebuilt->pcur;
	btr_pcur_t*	clust_pcur	= prebuilt->clust_pcur;
	trx_t*		trx		= prebuilt->trx;

	ut_ad(prebuilt && trx);
	ut_ad(trx->mysql_thread_id == os_thread_get_curr_id());

	if (UNIV_UNLIKELY
	    (!srv_locks_unsafe_for_binlog
	     && trx->isolation_level > TRX_ISO_READ_COMMITTED)) {

		fprintf(stderr,
			"InnoDB: Error: calling row_unlock_for_mysql though\n"
			"InnoDB: innodb_locks_unsafe_for_binlog is FALSE and\n"
			"InnoDB: this session is not using"
			" READ COMMITTED isolation level.\n");

		return(DB_SUCCESS);
	}

	trx->op_info = "unlock_row";

	if (prebuilt->new_rec_locks >= 1) {

		const rec_t*	rec;
		dict_index_t*	index;
		trx_id_t	rec_trx_id;
		mtr_t		mtr;

		mtr_start(&mtr);

		/* Restore the cursor position and find the record */

		if (!has_latches_on_recs) {
			btr_pcur_restore_position(BTR_SEARCH_LEAF, pcur, &mtr);
		}

		rec = btr_pcur_get_rec(pcur);
		index = btr_pcur_get_btr_cur(pcur)->index;

		if (prebuilt->new_rec_locks >= 2) {
			/* Restore the cursor position and find the record
			in the clustered index. */

			if (!has_latches_on_recs) {
				btr_pcur_restore_position(BTR_SEARCH_LEAF,
							  clust_pcur, &mtr);
			}

			rec = btr_pcur_get_rec(clust_pcur);
			index = btr_pcur_get_btr_cur(clust_pcur)->index;
		}

		if (UNIV_UNLIKELY(!dict_index_is_clust(index))) {
			/* This is not a clustered index record.  We
			do not know how to unlock the record. */
			goto no_unlock;
		}

		/* If the record has been modified by this
		transaction, do not unlock it. */

		if (index->trx_id_offset) {
			rec_trx_id = trx_read_trx_id(rec
						     + index->trx_id_offset);
		} else {
			mem_heap_t*	heap			= NULL;
			ulint	offsets_[REC_OFFS_NORMAL_SIZE];
			ulint*	offsets				= offsets_;

			rec_offs_init(offsets_);
			offsets = rec_get_offsets(rec, index, offsets,
						  ULINT_UNDEFINED, &heap);

			rec_trx_id = row_get_rec_trx_id(rec, index, offsets);

			if (UNIV_LIKELY_NULL(heap)) {
				mem_heap_free(heap);
			}
		}

		if (rec_trx_id != trx->id) {
			/* We did not update the record: unlock it */

			rec = btr_pcur_get_rec(pcur);
			index = btr_pcur_get_btr_cur(pcur)->index;

			lock_rec_unlock(trx, btr_pcur_get_block(pcur),
					rec, prebuilt->select_lock_type);

			if (prebuilt->new_rec_locks >= 2) {
				rec = btr_pcur_get_rec(clust_pcur);
				index = btr_pcur_get_btr_cur(clust_pcur)->index;

				lock_rec_unlock(trx,
						btr_pcur_get_block(clust_pcur),
						rec,
						prebuilt->select_lock_type);
			}
		}
no_unlock:
		mtr_commit(&mtr);
	}

	trx->op_info = "";

	return(DB_SUCCESS);
}

/**********************************************************************//**
Does a cascaded delete or set null in a foreign key operation.
@return	error code or DB_SUCCESS */
UNIV_INTERN
ulint
row_update_cascade_for_mysql(
/*=========================*/
	que_thr_t*	thr,	/*!< in: query thread */
	upd_node_t*	node,	/*!< in: update node used in the cascade
				or set null operation */
	dict_table_t*	table)	/*!< in: table where we do the operation */
{
	ulint	err;
	trx_t*	trx;

	trx = thr_get_trx(thr);
run_again:
	thr->run_node = node;
	thr->prev_node = node;

	row_upd_step(thr);

	err = trx->error_state;

	/* Note that the cascade node is a subnode of another InnoDB
	query graph node. We do a normal lock wait in this node, but
	all errors are handled by the parent node. */

	if (err == DB_LOCK_WAIT) {
		/* Handle lock wait here */

		que_thr_stop_for_mysql(thr);

		lock_wait_suspend_thread(thr);

		/* Note that a lock wait may also end in a lock wait timeout,
		or this transaction is picked as a victim in selective
		deadlock resolution */

		if (trx->error_state != DB_SUCCESS) {

			return(trx->error_state);
		}

		/* Retry operation after a normal lock wait */

		goto run_again;
	}

	if (err != DB_SUCCESS) {

		return(err);
	}

	if (node->is_delete) {
		if (table->stat_n_rows > 0) {
			table->stat_n_rows--;
		}

		srv_n_rows_deleted++;
	} else {
		srv_n_rows_updated++;
	}

	row_update_statistics_if_needed(table);

	return(err);
}

/*********************************************************************//**
Checks if a table is such that we automatically created a clustered
index on it (on row id).
@return	TRUE if the clustered index was generated automatically */
UNIV_INTERN
ibool
row_table_got_default_clust_index(
/*==============================*/
	const dict_table_t*	table)	/*!< in: table */
{
	const dict_index_t*	clust_index;

	clust_index = dict_table_get_first_index(table);

	return(dict_index_get_nth_col(clust_index, 0)->mtype == DATA_SYS);
}

/*********************************************************************//**
Locks the data dictionary in shared mode from modifications, for performing
foreign key check, rollback, or other operation invisible to MySQL. */
UNIV_INTERN
void
row_mysql_freeze_data_dictionary_func(
/*==================================*/
	trx_t*		trx,	/*!< in/out: transaction */
	const char*	file,	/*!< in: file name */
	ulint		line)	/*!< in: line number */
{
	ut_a(trx->dict_operation_lock_mode == 0);

	rw_lock_s_lock_func(&dict_operation_lock, 0, file, line);

	trx->dict_operation_lock_mode = RW_S_LATCH;
}

/*********************************************************************//**
Unlocks the data dictionary shared lock. */
UNIV_INTERN
void
row_mysql_unfreeze_data_dictionary(
/*===============================*/
	trx_t*	trx)	/*!< in/out: transaction */
{
	ut_a(trx->dict_operation_lock_mode == RW_S_LATCH);

	rw_lock_s_unlock(&dict_operation_lock);

	trx->dict_operation_lock_mode = 0;
}

/*********************************************************************//**
Locks the data dictionary exclusively for performing a table create or other
data dictionary modification operation. */
UNIV_INTERN
void
row_mysql_lock_data_dictionary_func(
/*================================*/
	trx_t*		trx,	/*!< in/out: transaction */
	const char*	file,	/*!< in: file name */
	ulint		line)	/*!< in: line number */
{
	ut_a(trx->dict_operation_lock_mode == 0
	     || trx->dict_operation_lock_mode == RW_X_LATCH);

	/* Serialize data dictionary operations with dictionary mutex:
	no deadlocks or lock waits can occur then in these operations */

	rw_lock_x_lock_func(&dict_operation_lock, 0, file, line);
	trx->dict_operation_lock_mode = RW_X_LATCH;

	mutex_enter(&(dict_sys->mutex));
}

/*********************************************************************//**
Unlocks the data dictionary exclusive lock. */
UNIV_INTERN
void
row_mysql_unlock_data_dictionary(
/*=============================*/
	trx_t*	trx)	/*!< in/out: transaction */
{
	ut_a(trx->dict_operation_lock_mode == RW_X_LATCH);

	/* Serialize data dictionary operations with dictionary mutex:
	no deadlocks can occur then in these operations */

	mutex_exit(&(dict_sys->mutex));
	rw_lock_x_unlock(&dict_operation_lock);

	trx->dict_operation_lock_mode = 0;
}

/*********************************************************************//**
Creates a table for MySQL. If the name of the table ends in
one of "innodb_monitor", "innodb_lock_monitor", "innodb_tablespace_monitor",
"innodb_table_monitor", then this will also start the printing of monitor
output by the master thread. If the table name ends in "innodb_mem_validate",
InnoDB will try to invoke mem_validate().
@return	error code or DB_SUCCESS */
UNIV_INTERN
int
row_create_table_for_mysql(
/*=======================*/
	dict_table_t*	table,	/*!< in, own: table definition
				(will be freed) */
	trx_t*		trx)	/*!< in: transaction handle */
{
	tab_node_t*	node;
	mem_heap_t*	heap;
	que_thr_t*	thr;
	const char*	table_name;
	ulint		table_name_len;
	ulint		err;

	ut_ad(trx->mysql_thread_id == os_thread_get_curr_id());
#ifdef UNIV_SYNC_DEBUG
	ut_ad(rw_lock_own(&dict_operation_lock, RW_LOCK_EX));
#endif /* UNIV_SYNC_DEBUG */
	ut_ad(mutex_own(&(dict_sys->mutex)));
	ut_ad(trx->dict_operation_lock_mode == RW_X_LATCH);

	if (srv_created_new_raw) {
		fputs("InnoDB: A new raw disk partition was initialized:\n"
		      "InnoDB: we do not allow database modifications"
		      " by the user.\n"
		      "InnoDB: Shut down mysqld and edit my.cnf so that newraw"
		      " is replaced with raw.\n", stderr);
err_exit:
		dict_mem_table_free(table);
		trx_commit_for_mysql(trx);

		return(DB_ERROR);
	}

	trx->op_info = "creating table";

	if (row_mysql_is_system_table(table->name)) {

		fprintf(stderr,
			"InnoDB: Error: trying to create a MySQL system"
			" table %s of type InnoDB.\n"
			"InnoDB: MySQL system tables must be"
			" of the MyISAM type!\n",
			table->name);
		goto err_exit;
	}

	trx_start_if_not_started_xa(trx);

	/* The table name is prefixed with the database name and a '/'.
	Certain table names starting with 'innodb_' have their special
	meaning regardless of the database name.  Thus, we need to
	ignore the database name prefix in the comparisons. */
	table_name = strchr(table->name, '/');
	ut_a(table_name);
	table_name++;
	table_name_len = strlen(table_name) + 1;

	if (STR_EQ(table_name, table_name_len, S_innodb_monitor)) {

		/* Table equals "innodb_monitor":
		start monitor prints */

		srv_print_innodb_monitor = TRUE;

		/* The lock timeout monitor thread also takes care
		of InnoDB monitor prints */

		os_event_set(srv_lock_timeout_thread_event);
	} else if (STR_EQ(table_name, table_name_len,
			  S_innodb_lock_monitor)) {

		srv_print_innodb_monitor = TRUE;
		srv_print_innodb_lock_monitor = TRUE;
		os_event_set(srv_lock_timeout_thread_event);
	} else if (STR_EQ(table_name, table_name_len,
			  S_innodb_tablespace_monitor)) {

		srv_print_innodb_tablespace_monitor = TRUE;
		os_event_set(srv_lock_timeout_thread_event);
	} else if (STR_EQ(table_name, table_name_len,
			  S_innodb_table_monitor)) {

		srv_print_innodb_table_monitor = TRUE;
		os_event_set(srv_lock_timeout_thread_event);
	} else if (STR_EQ(table_name, table_name_len,
			  S_innodb_mem_validate)) {
		/* We define here a debugging feature intended for
		developers */

		fputs("Validating InnoDB memory:\n"
		      "to use this feature you must compile InnoDB with\n"
		      "UNIV_MEM_DEBUG defined in univ.i and"
		      " the server must be\n"
		      "quiet because allocation from a mem heap"
		      " is not protected\n"
		      "by any semaphore.\n", stderr);
#ifdef UNIV_MEM_DEBUG
		ut_a(mem_validate());
		fputs("Memory validated\n", stderr);
#else /* UNIV_MEM_DEBUG */
		fputs("Memory NOT validated (recompile with UNIV_MEM_DEBUG)\n",
		      stderr);
#endif /* UNIV_MEM_DEBUG */
	}

	heap = mem_heap_create(512);

	trx_set_dict_operation(trx, TRX_DICT_OP_TABLE);

	node = tab_create_graph_create(table, heap);

	thr = pars_complete_graph_for_exec(node, trx, heap);

	ut_a(thr == que_fork_start_command(que_node_get_parent(thr)));
	que_run_threads(thr);

	err = trx->error_state;

	if (UNIV_UNLIKELY(err != DB_SUCCESS)) {
		trx->error_state = DB_SUCCESS;
		trx_general_rollback_for_mysql(trx, NULL);
		/* TO DO: free table?  The code below will dereference
		table->name, though. */
	}

	switch (err) {
	case DB_OUT_OF_FILE_SPACE:
		ut_print_timestamp(stderr);
		fputs("  InnoDB: Warning: cannot create table ",
		      stderr);
		ut_print_name(stderr, trx, TRUE, table->name);
		fputs(" because tablespace full\n", stderr);

		if (dict_table_open_on_name_no_stats(table->name, FALSE)) {

			/* Make things easy for the drop table code. */

			if (table->can_be_evicted) {
				dict_table_move_from_lru_to_non_lru(table);
			}

			dict_table_close(table, FALSE);

			row_drop_table_for_mysql(table->name, trx, FALSE);
			trx_commit_for_mysql(trx);
		}
		break;

	case DB_DUPLICATE_KEY:
		/* We may also get err == DB_ERROR if the .ibd file for the
		table already exists */

		break;
	}

	que_graph_free((que_t*) que_node_get_parent(thr));

	trx->op_info = "";

	return((int) err);
}

/*********************************************************************//**
Does an index creation operation for MySQL. TODO: currently failure
to create an index results in dropping the whole table! This is no problem
currently as all indexes must be created at the same time as the table.
@return	error number or DB_SUCCESS */
UNIV_INTERN
int
row_create_index_for_mysql(
/*=======================*/
	dict_index_t*	index,		/*!< in, own: index definition
					(will be freed) */
	trx_t*		trx,		/*!< in: transaction handle */
	const ulint*	field_lengths)	/*!< in: if not NULL, must contain
					dict_index_get_n_fields(index)
					actual field lengths for the
					index columns, which are
					then checked for not being too
					large. */
{
	ind_node_t*	node;
	mem_heap_t*	heap;
	que_thr_t*	thr;
	ulint		err;
	ulint		i;
	ulint		len;
	char*		table_name;

#ifdef UNIV_SYNC_DEBUG
	ut_ad(rw_lock_own(&dict_operation_lock, RW_LOCK_EX));
#endif /* UNIV_SYNC_DEBUG */
	ut_ad(mutex_own(&(dict_sys->mutex)));
	ut_ad(trx->mysql_thread_id == os_thread_get_curr_id());

	trx->op_info = "creating index";

	/* Copy the table name because we may want to drop the
	table later, after the index object is freed (inside
	que_run_threads()) and thus index->table_name is not available. */
	table_name = mem_strdup(index->table_name);

	trx_start_if_not_started_xa(trx);

	/* Check that the same column does not appear twice in the index.
	Starting from 4.0.14, InnoDB should be able to cope with that, but
	safer not to allow them. */

	for (i = 0; i < dict_index_get_n_fields(index); i++) {
		ulint		j;

		for (j = 0; j < i; j++) {
			if (0 == ut_strcmp(
				    dict_index_get_nth_field(index, j)->name,
				    dict_index_get_nth_field(index, i)->name)) {
				ut_print_timestamp(stderr);

				fputs("  InnoDB: Error: column ", stderr);
				ut_print_name(stderr, trx, FALSE,
					      dict_index_get_nth_field(
						      index, i)->name);
				fputs(" appears twice in ", stderr);
				dict_index_name_print(stderr, trx, index);
				fputs("\n"
				      "InnoDB: This is not allowed"
				      " in InnoDB.\n", stderr);

				err = DB_COL_APPEARS_TWICE_IN_INDEX;

				goto error_handling;
			}
		}

		/* Check also that prefix_len and actual length
		< DICT_MAX_INDEX_COL_LEN */

		len = dict_index_get_nth_field(index, i)->prefix_len;

		if (field_lengths) {
			len = ut_max(len, field_lengths[i]);
		}

		if (len >= DICT_MAX_INDEX_COL_LEN) {
			err = DB_TOO_BIG_RECORD;

			goto error_handling;
		}
	}

	heap = mem_heap_create(512);

	trx_set_dict_operation(trx, TRX_DICT_OP_TABLE);

	/* Note that the space id where we store the index is inherited from
	the table in dict_build_index_def_step() in dict0crea.c. */

	node = ind_create_graph_create(index, heap);

	thr = pars_complete_graph_for_exec(node, trx, heap);

	ut_a(thr == que_fork_start_command(que_node_get_parent(thr)));
	que_run_threads(thr);

	err = trx->error_state;

	que_graph_free((que_t*) que_node_get_parent(thr));

error_handling:
	if (err != DB_SUCCESS) {
		/* We have special error handling here */

		trx->error_state = DB_SUCCESS;

		trx_general_rollback_for_mysql(trx, NULL);

		row_drop_table_for_mysql(table_name, trx, FALSE);

		trx_commit_for_mysql(trx);

		trx->error_state = DB_SUCCESS;
	}

	trx->op_info = "";

	mem_free(table_name);

	return((int) err);
}

/*********************************************************************//**
Scans a table create SQL string and adds to the data dictionary
the foreign key constraints declared in the string. This function
should be called after the indexes for a table have been created.
Each foreign key constraint must be accompanied with indexes in
both participating tables. The indexes are allowed to contain more
fields than mentioned in the constraint. Check also that foreign key
constraints which reference this table are ok.
@return	error code or DB_SUCCESS */
UNIV_INTERN
int
row_table_add_foreign_constraints(
/*==============================*/
	trx_t*		trx,		/*!< in: transaction */
	const char*	sql_string,	/*!< in: table create statement where
					foreign keys are declared like:
				FOREIGN KEY (a, b) REFERENCES table2(c, d),
					table2 can be written also with the
					database name before it: test.table2 */
	size_t		sql_length,	/*!< in: length of sql_string */
	const char*	name,		/*!< in: table full name in the
					normalized form
					database_name/table_name */
	ibool		reject_fks)	/*!< in: if TRUE, fail with error
					code DB_CANNOT_ADD_CONSTRAINT if
					any foreign keys are found. */
{
	ulint	err;

	ut_ad(mutex_own(&(dict_sys->mutex)));
#ifdef UNIV_SYNC_DEBUG
	ut_ad(rw_lock_own(&dict_operation_lock, RW_LOCK_EX));
#endif /* UNIV_SYNC_DEBUG */
	ut_a(sql_string);

	trx->op_info = "adding foreign keys";

	trx_start_if_not_started_xa(trx);

	trx_set_dict_operation(trx, TRX_DICT_OP_TABLE);

	err = dict_create_foreign_constraints(trx, sql_string, sql_length,
					      name, reject_fks);
	if (err == DB_SUCCESS) {
		/* Check that also referencing constraints are ok */
		err = dict_load_foreigns(name, TRUE);
	}

	if (err != DB_SUCCESS) {
		/* We have special error handling here */

		trx->error_state = DB_SUCCESS;

		trx_general_rollback_for_mysql(trx, NULL);

		row_drop_table_for_mysql(name, trx, FALSE);

		trx_commit_for_mysql(trx);

		trx->error_state = DB_SUCCESS;
	}

	return((int) err);
}

/*********************************************************************//**
Drops a table for MySQL as a background operation. MySQL relies on Unix
in ALTER TABLE to the fact that the table handler does not remove the
table before all handles to it has been removed. Furhermore, the MySQL's
call to drop table must be non-blocking. Therefore we do the drop table
as a background operation, which is taken care of by the master thread
in srv0srv.c.
@return	error code or DB_SUCCESS */
static
int
row_drop_table_for_mysql_in_background(
/*===================================*/
	const char*	name)	/*!< in: table name */
{
	ulint	error;
	trx_t*	trx;

	trx = trx_allocate_for_background();

	/* If the original transaction was dropping a table referenced by
	foreign keys, we must set the following to be able to drop the
	table: */

	trx->check_foreigns = FALSE;

	/*	fputs("InnoDB: Error: Dropping table ", stderr);
	ut_print_name(stderr, trx, TRUE, name);
	fputs(" in background drop list\n", stderr); */

	/* Try to drop the table in InnoDB */

	error = row_drop_table_for_mysql(name, trx, FALSE);

	/* Flush the log to reduce probability that the .frm files and
	the InnoDB data dictionary get out-of-sync if the user runs
	with innodb_flush_log_at_trx_commit = 0 */

	log_buffer_flush_to_disk();

	trx_commit_for_mysql(trx);

	trx_free_for_background(trx);

	return((int) error);
}

/*********************************************************************//**
The master thread in srv0srv.c calls this regularly to drop tables which
we must drop in background after queries to them have ended. Such lazy
dropping of tables is needed in ALTER TABLE on Unix.
@return	how many tables dropped + remaining tables in list */
UNIV_INTERN
ulint
row_drop_tables_for_mysql_in_background(void)
/*=========================================*/
{
	row_mysql_drop_t*	drop;
	dict_table_t*		table;
	ulint			n_tables;
	ulint			n_tables_dropped = 0;
loop:
	mutex_enter(&row_drop_list_mutex);

	ut_a(row_mysql_drop_list_inited);

	drop = UT_LIST_GET_FIRST(row_mysql_drop_list);

	n_tables = UT_LIST_GET_LEN(row_mysql_drop_list);

	mutex_exit(&row_drop_list_mutex);

	if (drop == NULL) {
		/* All tables dropped */

		return(n_tables + n_tables_dropped);
	}

	table = dict_table_open_on_name_no_stats(drop->table_name, FALSE);

	if (table == NULL) {
		/* If for some reason the table has already been dropped
		through some other mechanism, do not try to drop it */

		goto already_dropped;
	}

	ut_a(!table->can_be_evicted);

	dict_table_close(table, FALSE);

	if (DB_SUCCESS != row_drop_table_for_mysql_in_background(
		    drop->table_name)) {
		/* If the DROP fails for some table, we return, and let the
		main thread retry later */

		return(n_tables + n_tables_dropped);
	}

	n_tables_dropped++;

already_dropped:
	mutex_enter(&row_drop_list_mutex);

	UT_LIST_REMOVE(row_mysql_drop_list, row_mysql_drop_list, drop);

	ut_print_timestamp(stderr);
	fputs("  InnoDB: Dropped table ", stderr);
	ut_print_name(stderr, NULL, TRUE, drop->table_name);
	fputs(" in background drop queue.\n", stderr);

	mem_free(drop->table_name);

	mem_free(drop);

	mutex_exit(&row_drop_list_mutex);

	goto loop;
}

/*********************************************************************//**
Get the background drop list length. NOTE: the caller must own the
drop list mutex!
@return	how many tables in list */
UNIV_INTERN
ulint
row_get_background_drop_list_len_low(void)
/*======================================*/
{
	ulint	len;

	mutex_enter(&row_drop_list_mutex);

	ut_a(row_mysql_drop_list_inited);

	len = UT_LIST_GET_LEN(row_mysql_drop_list);

	mutex_exit(&row_drop_list_mutex);

	return(len);
}

/*********************************************************************//**
If a table is not yet in the drop list, adds the table to the list of tables
which the master thread drops in background. We need this on Unix because in
ALTER TABLE MySQL may call drop table even if the table has running queries on
it. Also, if there are running foreign key checks on the table, we drop the
table lazily.
@return	TRUE if the table was not yet in the drop list, and was added there */
static
ibool
row_add_table_to_background_drop_list(
/*==================================*/
	const char*	name)	/*!< in: table name */
{
	row_mysql_drop_t*	drop;

	mutex_enter(&row_drop_list_mutex);

	ut_a(row_mysql_drop_list_inited);

	/* Look if the table already is in the drop list */
	for (drop = UT_LIST_GET_FIRST(row_mysql_drop_list);
	     drop != NULL;
	     drop = UT_LIST_GET_NEXT(row_mysql_drop_list, drop)) {

		if (strcmp(drop->table_name, name) == 0) {
			/* Already in the list */

			mutex_exit(&row_drop_list_mutex);

			return(FALSE);
		}
	}

	drop = mem_alloc(sizeof(row_mysql_drop_t));

	drop->table_name = mem_strdup(name);

	UT_LIST_ADD_LAST(row_mysql_drop_list, row_mysql_drop_list, drop);

	/*	fputs("InnoDB: Adding table ", stderr);
	ut_print_name(stderr, trx, TRUE, drop->table_name);
	fputs(" to background drop list\n", stderr); */

	mutex_exit(&row_drop_list_mutex);

	return(TRUE);
}

/*********************************************************************//**
Discards the tablespace of a table which stored in an .ibd file. Discarding
means that this function deletes the .ibd file and assigns a new table id for
the table. Also the flag table->ibd_file_missing is set TRUE.
@return	error code or DB_SUCCESS */
UNIV_INTERN
int
row_discard_tablespace_for_mysql(
/*=============================*/
	const char*	name,	/*!< in: table name */
	trx_t*		trx)	/*!< in: transaction handle */
{
	dict_foreign_t*	foreign;
	table_id_t	new_id;
	dict_table_t*	table;
	ibool		success;
	ulint		err;
	pars_info_t*	info = NULL;

	/* How do we prevent crashes caused by ongoing operations on
	the table? Old operations could try to access non-existent
	pages.

	1) SQL queries, INSERT, SELECT, ...: we must get an exclusive
	MySQL table lock on the table before we can do DISCARD
	TABLESPACE. Then there are no running queries on the table.

	2) Purge and rollback: we assign a new table id for the
	table. Since purge and rollback look for the table based on
	the table id, they see the table as 'dropped' and discard
	their operations.

	3) Insert buffer: we remove all entries for the tablespace in
	the insert buffer tree; as long as the tablespace mem object
	does not exist, ongoing insert buffer page merges are
	discarded in buf0rea.c. If we recreate the tablespace mem
	object with IMPORT TABLESPACE later, then the tablespace will
	have the same id, but the tablespace_version field in the mem
	object is different, and ongoing old insert buffer page merges
	get discarded.

	4) Linear readahead and random readahead: we use the same
	method as in 3) to discard ongoing operations.

	5) FOREIGN KEY operations: if
	table->n_foreign_key_checks_running > 0, we do not allow the
	discard. We also reserve the data dictionary latch. */

	ut_ad(trx->mysql_thread_id == os_thread_get_curr_id());

	trx->op_info = "discarding tablespace";
	trx_start_if_not_started_xa(trx);

	/* Serialize data dictionary operations with dictionary mutex:
	no deadlocks can occur then in these operations */

	row_mysql_lock_data_dictionary(trx);

	table = dict_table_open_on_name_no_stats(name, TRUE);

	if (!table) {
		err = DB_TABLE_NOT_FOUND;

		goto funct_exit;
	}

	if (table->space == 0) {
		ut_print_timestamp(stderr);
		fputs("  InnoDB: Error: table ", stderr);
		ut_print_name(stderr, trx, TRUE, name);
		fputs("\n"
		      "InnoDB: is in the system tablespace 0"
		      " which cannot be discarded\n", stderr);
		err = DB_ERROR;

		goto funct_exit;
	}

	if (table->n_foreign_key_checks_running > 0) {

		ut_print_timestamp(stderr);
		fputs("  InnoDB: You are trying to DISCARD table ", stderr);
		ut_print_name(stderr, trx, TRUE, table->name);
		fputs("\n"
		      "InnoDB: though there is a foreign key check"
		      " running on it.\n"
		      "InnoDB: Cannot discard the table.\n",
		      stderr);

		err = DB_ERROR;

		goto funct_exit;
	}

	/* Check if the table is referenced by foreign key constraints from
	some other table (not the table itself) */

	foreign = UT_LIST_GET_FIRST(table->referenced_list);

	while (foreign && foreign->foreign_table == table) {
		foreign = UT_LIST_GET_NEXT(referenced_list, foreign);
	}

	if (foreign && trx->check_foreigns) {

		FILE*	ef	= dict_foreign_err_file;

		/* We only allow discarding a referenced table if
		FOREIGN_KEY_CHECKS is set to 0 */

		err = DB_CANNOT_DROP_CONSTRAINT;

		mutex_enter(&dict_foreign_err_mutex);
		rewind(ef);
		ut_print_timestamp(ef);

		fputs("  Cannot DISCARD table ", ef);
		ut_print_name(stderr, trx, TRUE, name);
		fputs("\n"
		      "because it is referenced by ", ef);
		ut_print_name(stderr, trx, TRUE, foreign->foreign_table_name);
		putc('\n', ef);
		mutex_exit(&dict_foreign_err_mutex);

		goto funct_exit;
	}

	dict_hdr_get_new_id(&new_id, NULL, NULL);

	/* Remove all locks except the table-level S and X locks. */
	lock_remove_all_on_table(table, FALSE);

	info = pars_info_create();

	pars_info_add_str_literal(info, "table_name", name);
	pars_info_add_ull_literal(info, "new_id", new_id);

	err = que_eval_sql(info,
			   "PROCEDURE DISCARD_TABLESPACE_PROC () IS\n"
			   "old_id CHAR;\n"
			   "BEGIN\n"
			   "SELECT ID INTO old_id\n"
			   "FROM SYS_TABLES\n"
			   "WHERE NAME = :table_name\n"
			   "LOCK IN SHARE MODE;\n"
			   "IF (SQL % NOTFOUND) THEN\n"
			   "       COMMIT WORK;\n"
			   "       RETURN;\n"
			   "END IF;\n"
			   "UPDATE SYS_TABLES SET ID = :new_id\n"
			   " WHERE ID = old_id;\n"
			   "UPDATE SYS_COLUMNS SET TABLE_ID = :new_id\n"
			   " WHERE TABLE_ID = old_id;\n"
			   "UPDATE SYS_INDEXES SET TABLE_ID = :new_id\n"
			   " WHERE TABLE_ID = old_id;\n"
			   "COMMIT WORK;\n"
			   "END;\n"
			   , FALSE, trx);

	if (err != DB_SUCCESS) {
		trx->error_state = DB_SUCCESS;
		trx_general_rollback_for_mysql(trx, NULL);
		trx->error_state = DB_SUCCESS;
	} else {
		dict_table_change_id_in_cache(table, new_id);

		success = fil_discard_tablespace(table->space);

		if (!success) {
			trx->error_state = DB_SUCCESS;
			trx_general_rollback_for_mysql(trx, NULL);
			trx->error_state = DB_SUCCESS;

			err = DB_ERROR;
		} else {
			/* Set the flag which tells that now it is legal to
			IMPORT a tablespace for this table */
			table->tablespace_discarded = TRUE;
			table->ibd_file_missing = TRUE;
		}
	}

funct_exit:

	if (table != NULL) {
		dict_table_close(table, TRUE);
	}

	trx_commit_for_mysql(trx);

	row_mysql_unlock_data_dictionary(trx);

	trx->op_info = "";

	return((int) err);
}

/*****************************************************************//**
Imports a tablespace. The space id in the .ibd file must match the space id
of the table in the data dictionary.
@return	error code or DB_SUCCESS */
UNIV_INTERN
int
row_import_tablespace_for_mysql(
/*============================*/
	const char*	name,	/*!< in: table name */
	trx_t*		trx)	/*!< in: transaction handle */
{
	dict_table_t*	table;
	ibool		success;
	ib_uint64_t	current_lsn;
	ulint		err		= DB_SUCCESS;

	ut_ad(trx->mysql_thread_id == os_thread_get_curr_id());

	trx_start_if_not_started_xa(trx);

	trx->op_info = "importing tablespace";

	current_lsn = log_get_lsn();

	/* It is possible, though very improbable, that the lsn's in the
	tablespace to be imported have risen above the current system lsn, if
	a lengthy purge, ibuf merge, or rollback was performed on a backup
	taken with ibbackup. If that is the case, reset page lsn's in the
	file. We assume that mysqld was shut down after it performed these
	cleanup operations on the .ibd file, so that it stamped the latest lsn
	to the FIL_PAGE_FILE_FLUSH_LSN in the first page of the .ibd file.

	TODO: reset also the trx id's in clustered index records and write
	a new space id to each data page. That would allow us to import clean
	.ibd files from another MySQL installation. */

	success = fil_reset_too_high_lsns(name, current_lsn);

	if (!success) {
		ut_print_timestamp(stderr);
		fputs("  InnoDB: Error: cannot reset lsn's in table ", stderr);
		ut_print_name(stderr, trx, TRUE, name);
		fputs("\n"
		      "InnoDB: in ALTER TABLE ... IMPORT TABLESPACE\n",
		      stderr);

		err = DB_ERROR;

		row_mysql_lock_data_dictionary(trx);
		table = NULL;

		goto funct_exit;
	}

	/* Serialize data dictionary operations with dictionary mutex:
	no deadlocks can occur then in these operations */

	row_mysql_lock_data_dictionary(trx);

	table = dict_table_open_on_name_no_stats(name, TRUE);

	if (!table) {
		ut_print_timestamp(stderr);
		fputs("  InnoDB: table ", stderr);
		ut_print_name(stderr, trx, TRUE, name);
		fputs("\n"
		      "InnoDB: does not exist in the InnoDB data dictionary\n"
		      "InnoDB: in ALTER TABLE ... IMPORT TABLESPACE\n",
		      stderr);

		err = DB_TABLE_NOT_FOUND;

		goto funct_exit;
	}

	if (table->space == 0) {
		ut_print_timestamp(stderr);
		fputs("  InnoDB: Error: table ", stderr);
		ut_print_name(stderr, trx, TRUE, name);
		fputs("\n"
		      "InnoDB: is in the system tablespace 0"
		      " which cannot be imported\n", stderr);
		err = DB_ERROR;

		goto funct_exit;
	}

	if (!table->tablespace_discarded) {
		ut_print_timestamp(stderr);
		fputs("  InnoDB: Error: you are trying to"
		      " IMPORT a tablespace\n"
		      "InnoDB: ", stderr);
		ut_print_name(stderr, trx, TRUE, name);
		fputs(", though you have not called DISCARD on it yet\n"
		      "InnoDB: during the lifetime of the mysqld process!\n",
		      stderr);

		err = DB_ERROR;

		goto funct_exit;
	}

	/* Play safe and remove all insert buffer entries, though we should
	have removed them already when DISCARD TABLESPACE was called */

	ibuf_delete_for_discarded_space(table->space);

	success = fil_open_single_table_tablespace(
		TRUE, table->space,
		table->flags == DICT_TF_COMPACT ? 0 : table->flags,
		table->name);
	if (success) {
		table->ibd_file_missing = FALSE;
		table->tablespace_discarded = FALSE;
	} else {
		if (table->ibd_file_missing) {
			ut_print_timestamp(stderr);
			fputs("  InnoDB: cannot find or open in the"
			      " database directory the .ibd file of\n"
			      "InnoDB: table ", stderr);
			ut_print_name(stderr, trx, TRUE, name);
			fputs("\n"
			      "InnoDB: in ALTER TABLE ... IMPORT TABLESPACE\n",
			      stderr);
		}

		err = DB_ERROR;
	}

funct_exit:

	if (table != NULL) {
		dict_table_close(table, TRUE);
	}

	trx_commit_for_mysql(trx);

	row_mysql_unlock_data_dictionary(trx);

	trx->op_info = "";

	return((int) err);
}

/*********************************************************************//**
Truncates a table for MySQL.
@return	error code or DB_SUCCESS */
UNIV_INTERN
int
row_truncate_table_for_mysql(
/*=========================*/
	dict_table_t*	table,	/*!< in: table handle */
	trx_t*		trx)	/*!< in: transaction handle */
{
	dict_foreign_t*	foreign;
	ulint		err;
	mem_heap_t*	heap;
	byte*		buf;
	dtuple_t*	tuple;
	dfield_t*	dfield;
	dict_index_t*	sys_index;
	btr_pcur_t	pcur;
	mtr_t		mtr;
	table_id_t	new_id;
	ulint		recreate_space = 0;
	pars_info_t*	info = NULL;

	/* How do we prevent crashes caused by ongoing operations on
	the table? Old operations could try to access non-existent
	pages.

	1) SQL queries, INSERT, SELECT, ...: we must get an exclusive
	MySQL table lock on the table before we can do TRUNCATE
	TABLE. Then there are no running queries on the table. This is
	guaranteed, because in ha_innobase::store_lock(), we do not
	weaken the TL_WRITE lock requested by MySQL when executing
	SQLCOM_TRUNCATE.

	2) Purge and rollback: we assign a new table id for the
	table. Since purge and rollback look for the table based on
	the table id, they see the table as 'dropped' and discard
	their operations.

	3) Insert buffer: TRUNCATE TABLE is analogous to DROP TABLE,
	so we do not have to remove insert buffer records, as the
	insert buffer works at a low level. If a freed page is later
	reallocated, the allocator will remove the ibuf entries for
	it.

	When we truncate *.ibd files by recreating them (analogous to
	DISCARD TABLESPACE), we remove all entries for the table in the
	insert buffer tree.  This is not strictly necessary, because
	in 6) we will assign a new tablespace identifier, but we can
	free up some space in the system tablespace.

	4) Linear readahead and random readahead: we use the same
	method as in 3) to discard ongoing operations. (This is only
	relevant for TRUNCATE TABLE by DISCARD TABLESPACE.)

	5) FOREIGN KEY operations: if
	table->n_foreign_key_checks_running > 0, we do not allow the
	TRUNCATE. We also reserve the data dictionary latch.

	6) Crash recovery: To prevent the application of pre-truncation
	redo log records on the truncated tablespace, we will assign
	a new tablespace identifier to the truncated tablespace. */

	ut_ad(trx->mysql_thread_id == os_thread_get_curr_id());
	ut_ad(table);

	if (srv_created_new_raw) {
		fputs("InnoDB: A new raw disk partition was initialized:\n"
		      "InnoDB: we do not allow database modifications"
		      " by the user.\n"
		      "InnoDB: Shut down mysqld and edit my.cnf so that newraw"
		      " is replaced with raw.\n", stderr);

		return(DB_ERROR);
	}

	trx->op_info = "truncating table";

	trx_start_if_not_started_xa(trx);

	/* Serialize data dictionary operations with dictionary mutex:
	no deadlocks can occur then in these operations */

	ut_a(trx->dict_operation_lock_mode == 0);
	/* Prevent foreign key checks etc. while we are truncating the
	table */

	row_mysql_lock_data_dictionary(trx);

	ut_ad(mutex_own(&(dict_sys->mutex)));
#ifdef UNIV_SYNC_DEBUG
	ut_ad(rw_lock_own(&dict_operation_lock, RW_LOCK_EX));
#endif /* UNIV_SYNC_DEBUG */

	/* Check if the table is referenced by foreign key constraints from
	some other table (not the table itself) */

	foreign = UT_LIST_GET_FIRST(table->referenced_list);

	while (foreign && foreign->foreign_table == table) {
		foreign = UT_LIST_GET_NEXT(referenced_list, foreign);
	}

	if (foreign && trx->check_foreigns) {
		FILE*	ef	= dict_foreign_err_file;

		/* We only allow truncating a referenced table if
		FOREIGN_KEY_CHECKS is set to 0 */

		mutex_enter(&dict_foreign_err_mutex);
		rewind(ef);
		ut_print_timestamp(ef);

		fputs("  Cannot truncate table ", ef);
		ut_print_name(ef, trx, TRUE, table->name);
		fputs(" by DROP+CREATE\n"
		      "InnoDB: because it is referenced by ", ef);
		ut_print_name(ef, trx, TRUE, foreign->foreign_table_name);
		putc('\n', ef);
		mutex_exit(&dict_foreign_err_mutex);

		err = DB_ERROR;
		goto funct_exit;
	}

	/* TODO: could we replace the counter n_foreign_key_checks_running
	with lock checks on the table? Acquire here an exclusive lock on the
	table, and rewrite lock0lock.c and the lock wait in srv0srv.c so that
	they can cope with the table having been truncated here? Foreign key
	checks take an IS or IX lock on the table. */

	if (table->n_foreign_key_checks_running > 0) {
		ut_print_timestamp(stderr);
		fputs("  InnoDB: Cannot truncate table ", stderr);
		ut_print_name(stderr, trx, TRUE, table->name);
		fputs(" by DROP+CREATE\n"
		      "InnoDB: because there is a foreign key check"
		      " running on it.\n",
		      stderr);
		err = DB_ERROR;

		goto funct_exit;
	}

	/* Remove all locks except the table-level S and X locks. */
	lock_remove_all_on_table(table, FALSE);

	trx->table_id = table->id;

	/* Lock all index trees for this table, as we will
	truncate the table/index and possibly change their metadata.
	All DML/DDL are blocked by table level lock, with
	a few exceptions such as queries into information schema
	about the table, MySQL could try to access index stats
	for this kind of query, we need to use index locks to
	sync up */
	dict_table_x_lock_indexes(table);

	if (table->space && !table->dir_path_of_temp_table) {
		/* Discard and create the single-table tablespace. */
		ulint	space	= table->space;
		ulint	flags	= fil_space_get_flags(space);

		if (flags != ULINT_UNDEFINED
		    && fil_discard_tablespace(space)) {

			dict_index_t*	index;

			dict_hdr_get_new_id(NULL, NULL, &space);

			if (space == ULINT_UNDEFINED
			    || fil_create_new_single_table_tablespace(
				    space, table->name, FALSE, flags,
				    FIL_IBD_FILE_INITIAL_SIZE) != DB_SUCCESS) {
				dict_table_x_unlock_indexes(table);
				ut_print_timestamp(stderr);
				fprintf(stderr,
					"  InnoDB: TRUNCATE TABLE %s failed to"
					" create a new tablespace\n",
					table->name);
				table->ibd_file_missing = 1;
				err = DB_ERROR;
				goto funct_exit;
			}

			recreate_space = space;

			/* Replace the space_id in the data dictionary cache.
			The persisent data dictionary (SYS_TABLES.SPACE
			and SYS_INDEXES.SPACE) are updated later in this
			function. */
			table->space = space;
			index = dict_table_get_first_index(table);
			do {
				index->space = space;
				index = dict_table_get_next_index(index);
			} while (index);

			mtr_start(&mtr);
			fsp_header_init(space,
					FIL_IBD_FILE_INITIAL_SIZE, &mtr);
			mtr_commit(&mtr);
		}
	}

	/* scan SYS_INDEXES for all indexes of the table */
	heap = mem_heap_create(800);

	tuple = dtuple_create(heap, 1);
	dfield = dtuple_get_nth_field(tuple, 0);

	buf = mem_heap_alloc(heap, 8);
	mach_write_to_8(buf, table->id);

	dfield_set_data(dfield, buf, 8);
	sys_index = dict_table_get_first_index(dict_sys->sys_indexes);
	dict_index_copy_types(tuple, sys_index, 1);

	mtr_start(&mtr);
	btr_pcur_open_on_user_rec(sys_index, tuple, PAGE_CUR_GE,
				  BTR_MODIFY_LEAF, &pcur, &mtr);
	for (;;) {
		rec_t*		rec;
		const byte*	field;
		ulint		len;
		ulint		root_page_no;

		if (!btr_pcur_is_on_user_rec(&pcur)) {
			/* The end of SYS_INDEXES has been reached. */
			break;
		}

		rec = btr_pcur_get_rec(&pcur);

		field = rec_get_nth_field_old(rec, 0, &len);
		ut_ad(len == 8);

		if (memcmp(buf, field, len) != 0) {
			/* End of indexes for the table (TABLE_ID mismatch). */
			break;
		}

		if (rec_get_deleted_flag(rec, FALSE)) {
			/* The index has been dropped. */
			goto next_rec;
		}

		/* This call may commit and restart mtr
		and reposition pcur. */
		root_page_no = dict_truncate_index_tree(table, recreate_space,
							&pcur, &mtr);

		rec = btr_pcur_get_rec(&pcur);

		if (root_page_no != FIL_NULL) {
			page_rec_write_index_page_no(
				rec, DICT_SYS_INDEXES_PAGE_NO_FIELD,
				root_page_no, &mtr);
			/* We will need to commit and restart the
			mini-transaction in order to avoid deadlocks.
			The dict_truncate_index_tree() call has allocated
			a page in this mini-transaction, and the rest of
			this loop could latch another index page. */
			mtr_commit(&mtr);
			mtr_start(&mtr);
			btr_pcur_restore_position(BTR_MODIFY_LEAF,
						  &pcur, &mtr);
		}

next_rec:
		btr_pcur_move_to_next_user_rec(&pcur, &mtr);
	}

	btr_pcur_close(&pcur);
	mtr_commit(&mtr);

	mem_heap_free(heap);

	/* Done with index truncation, release index tree locks,
	subsequent work relates to table level metadata change */
	dict_table_x_unlock_indexes(table);

	dict_hdr_get_new_id(&new_id, NULL, NULL);

	info = pars_info_create();

	pars_info_add_int4_literal(info, "space", (lint) table->space);
	pars_info_add_ull_literal(info, "old_id", table->id);
	pars_info_add_ull_literal(info, "new_id", new_id);

	err = que_eval_sql(info,
			   "PROCEDURE RENUMBER_TABLESPACE_PROC () IS\n"
			   "BEGIN\n"
			   "UPDATE SYS_TABLES"
			   " SET ID = :new_id, SPACE = :space\n"
			   " WHERE ID = :old_id;\n"
			   "UPDATE SYS_COLUMNS SET TABLE_ID = :new_id\n"
			   " WHERE TABLE_ID = :old_id;\n"
			   "UPDATE SYS_INDEXES"
			   " SET TABLE_ID = :new_id, SPACE = :space\n"
			   " WHERE TABLE_ID = :old_id;\n"
			   "COMMIT WORK;\n"
			   "END;\n"
			   , FALSE, trx);

	if (err != DB_SUCCESS) {
		trx->error_state = DB_SUCCESS;
		trx_general_rollback_for_mysql(trx, NULL);
		trx->error_state = DB_SUCCESS;
		ut_print_timestamp(stderr);
		fputs("  InnoDB: Unable to assign a new identifier to table ",
		      stderr);
		ut_print_name(stderr, trx, TRUE, table->name);
		fputs("\n"
		      "InnoDB: after truncating it.  Background processes"
		      " may corrupt the table!\n", stderr);
		err = DB_ERROR;
	} else {
		dict_table_change_id_in_cache(table, new_id);
	}

	/* Reset auto-increment. */
	dict_table_autoinc_lock(table);
	dict_table_autoinc_initialize(table, 1);
	dict_table_autoinc_unlock(table);
	dict_update_statistics(table);

	trx_commit_for_mysql(trx);

funct_exit:

	row_mysql_unlock_data_dictionary(trx);

	trx->op_info = "";

	srv_wake_master_thread();

	return((int) err);
}

/*********************************************************************//**
Drops a table for MySQL.  If the name of the dropped table ends in
one of "innodb_monitor", "innodb_lock_monitor", "innodb_tablespace_monitor",
"innodb_table_monitor", then this will also stop the printing of monitor
output by the master thread.  If the data dictionary was not already locked
by the transaction, the transaction will be committed.  Otherwise, the
data dictionary will remain locked.
@return	error code or DB_SUCCESS */
UNIV_INTERN
int
row_drop_table_for_mysql(
/*=====================*/
	const char*	name,	/*!< in: table name */
	trx_t*		trx,	/*!< in: transaction handle */
	ibool		drop_db)/*!< in: TRUE=dropping whole database */
{
	dict_foreign_t*	foreign;
	dict_table_t*	table;
	ulint		space_id;
	ulint		err;
	const char*	table_name;
	ulint		namelen;
	ibool		locked_dictionary	= FALSE;
	pars_info_t*    info			= NULL;

	ut_a(name != NULL);

	if (srv_created_new_raw) {
		fputs("InnoDB: A new raw disk partition was initialized:\n"
		      "InnoDB: we do not allow database modifications"
		      " by the user.\n"
		      "InnoDB: Shut down mysqld and edit my.cnf so that newraw"
		      " is replaced with raw.\n", stderr);

		return(DB_ERROR);
	}

<<<<<<< HEAD
	trx->op_info = "dropping table";

	trx_start_if_not_started_xa(trx);

=======
>>>>>>> 584598cc
	/* The table name is prefixed with the database name and a '/'.
	Certain table names starting with 'innodb_' have their special
	meaning regardless of the database name.  Thus, we need to
	ignore the database name prefix in the comparisons. */
	table_name = strchr(name, '/');
	ut_a(table_name);
	table_name++;
	namelen = strlen(table_name) + 1;

	if (namelen == sizeof S_innodb_monitor
	    && !memcmp(table_name, S_innodb_monitor,
		       sizeof S_innodb_monitor)) {

		/* Table name equals "innodb_monitor":
		stop monitor prints */

		srv_print_innodb_monitor = FALSE;
		srv_print_innodb_lock_monitor = FALSE;
	} else if (namelen == sizeof S_innodb_lock_monitor
		   && !memcmp(table_name, S_innodb_lock_monitor,
			      sizeof S_innodb_lock_monitor)) {
		srv_print_innodb_monitor = FALSE;
		srv_print_innodb_lock_monitor = FALSE;
	} else if (namelen == sizeof S_innodb_tablespace_monitor
		   && !memcmp(table_name, S_innodb_tablespace_monitor,
			      sizeof S_innodb_tablespace_monitor)) {

		srv_print_innodb_tablespace_monitor = FALSE;
	} else if (namelen == sizeof S_innodb_table_monitor
		   && !memcmp(table_name, S_innodb_table_monitor,
			      sizeof S_innodb_table_monitor)) {

		srv_print_innodb_table_monitor = FALSE;
	}

	/* Serialize data dictionary operations with dictionary mutex:
	no deadlocks can occur then in these operations */

	trx->op_info = "dropping table";

	trx_start_if_not_started(trx);

	if (trx->dict_operation_lock_mode != RW_X_LATCH) {
		/* Prevent foreign key checks etc. while we are dropping the
		table */

		row_mysql_lock_data_dictionary(trx);

		locked_dictionary = TRUE;
	}

	ut_ad(mutex_own(&(dict_sys->mutex)));
#ifdef UNIV_SYNC_DEBUG
	ut_ad(rw_lock_own(&dict_operation_lock, RW_LOCK_EX));
#endif /* UNIV_SYNC_DEBUG */

	table = dict_table_open_on_name_no_stats(name, TRUE);

	if (!table) {
		err = DB_TABLE_NOT_FOUND;
		ut_print_timestamp(stderr);

		fputs("  InnoDB: Error: table ", stderr);
		ut_print_name(stderr, trx, TRUE, name);
		fputs(" does not exist in the InnoDB internal\n"
		      "InnoDB: data dictionary though MySQL is"
		      " trying to drop it.\n"
		      "InnoDB: Have you copied the .frm file"
		      " of the table to the\n"
		      "InnoDB: MySQL database directory"
		      " from another database?\n"
		      "InnoDB: You can look for further help from\n"
		      "InnoDB: " REFMAN "innodb-troubleshooting.html\n",
		      stderr);
		goto funct_exit;
	}

	/* Move the table the the non-LRU list so that it isn't
	considered for eviction. */

	if (table->can_be_evicted) {
		dict_table_move_from_lru_to_non_lru(table);
	}

	dict_table_close(table, TRUE);

	/* Check if the table is referenced by foreign key constraints from
	some other table (not the table itself) */

	foreign = UT_LIST_GET_FIRST(table->referenced_list);

	while (foreign && foreign->foreign_table == table) {
check_next_foreign:
		foreign = UT_LIST_GET_NEXT(referenced_list, foreign);
	}

	if (foreign && trx->check_foreigns
	    && !(drop_db && dict_tables_have_same_db(
			 name, foreign->foreign_table_name))) {
		FILE*	ef	= dict_foreign_err_file;

		/* We only allow dropping a referenced table if
		FOREIGN_KEY_CHECKS is set to 0 */

		err = DB_CANNOT_DROP_CONSTRAINT;

		mutex_enter(&dict_foreign_err_mutex);
		rewind(ef);
		ut_print_timestamp(ef);

		fputs("  Cannot drop table ", ef);
		ut_print_name(ef, trx, TRUE, name);
		fputs("\n"
		      "because it is referenced by ", ef);
		ut_print_name(ef, trx, TRUE, foreign->foreign_table_name);
		putc('\n', ef);
		mutex_exit(&dict_foreign_err_mutex);

		goto funct_exit;
	}

	if (foreign && trx->check_foreigns) {
		goto check_next_foreign;
	}

	if (table->n_ref_count > 0 || table->n_rec_locks > 0) {
		ibool	added;

		added = row_add_table_to_background_drop_list(table->name);

		if (added) {
			ut_print_timestamp(stderr);
			fputs("  InnoDB: Warning: MySQL is"
			      " trying to drop table ", stderr);
			ut_print_name(stderr, trx, TRUE, table->name);
			fputs("\n"
			      "InnoDB: though there are still"
			      " open handles to it.\n"
			      "InnoDB: Adding the table to the"
			      " background drop queue.\n",
			      stderr);

			/* We return DB_SUCCESS to MySQL though the drop will
			happen lazily later */
			err = DB_SUCCESS;
		} else {
			/* The table is already in the background drop list */
			err = DB_ERROR;
		}

		goto funct_exit;
	}

	/* TODO: could we replace the counter n_foreign_key_checks_running
	with lock checks on the table? Acquire here an exclusive lock on the
	table, and rewrite lock0lock.c and the lock wait in srv0srv.c so that
	they can cope with the table having been dropped here? Foreign key
	checks take an IS or IX lock on the table. */

	if (table->n_foreign_key_checks_running > 0) {

		const char*	table_name = table->name;
		ibool		added;

		added = row_add_table_to_background_drop_list(table_name);

		if (added) {
			ut_print_timestamp(stderr);
			fputs("  InnoDB: You are trying to drop table ",
			      stderr);
			ut_print_name(stderr, trx, TRUE, table_name);
			fputs("\n"
			      "InnoDB: though there is a"
			      " foreign key check running on it.\n"
			      "InnoDB: Adding the table to"
			      " the background drop queue.\n",
			      stderr);

			/* We return DB_SUCCESS to MySQL though the drop will
			happen lazily later */

			err = DB_SUCCESS;
		} else {
			/* The table is already in the background drop list */
			err = DB_ERROR;
		}

		goto funct_exit;
	}

	/* Remove all locks there are on the table or its records */
	lock_remove_all_on_table(table, TRUE);

	trx_set_dict_operation(trx, TRX_DICT_OP_TABLE);
	trx->table_id = table->id;

	/* We use the private SQL parser of Innobase to generate the
	query graphs needed in deleting the dictionary data from system
	tables in Innobase. Deleting a row from SYS_INDEXES table also
	frees the file segments of the B-tree associated with the index. */

	info = pars_info_create();

	pars_info_add_str_literal(info, "table_name", name);

	err = que_eval_sql(info,
			   "PROCEDURE DROP_TABLE_PROC () IS\n"
			   "sys_foreign_id CHAR;\n"
			   "table_id CHAR;\n"
			   "index_id CHAR;\n"
			   "foreign_id CHAR;\n"
			   "found INT;\n"
			   "BEGIN\n"
			   "SELECT ID INTO table_id\n"
			   "FROM SYS_TABLES\n"
			   "WHERE NAME = :table_name\n"
			   "LOCK IN SHARE MODE;\n"
			   "IF (SQL % NOTFOUND) THEN\n"
			   "       RETURN;\n"
			   "END IF;\n"
			   "found := 1;\n"
			   "SELECT ID INTO sys_foreign_id\n"
			   "FROM SYS_TABLES\n"
			   "WHERE NAME = 'SYS_FOREIGN'\n"
			   "LOCK IN SHARE MODE;\n"
			   "IF (SQL % NOTFOUND) THEN\n"
			   "       found := 0;\n"
			   "END IF;\n"
			   "IF (:table_name = 'SYS_FOREIGN') THEN\n"
			   "       found := 0;\n"
			   "END IF;\n"
			   "IF (:table_name = 'SYS_FOREIGN_COLS') THEN\n"
			   "       found := 0;\n"
			   "END IF;\n"
			   "WHILE found = 1 LOOP\n"
			   "       SELECT ID INTO foreign_id\n"
			   "       FROM SYS_FOREIGN\n"
			   "       WHERE FOR_NAME = :table_name\n"
			   "               AND TO_BINARY(FOR_NAME)\n"
			   "                 = TO_BINARY(:table_name)\n"
			   "               LOCK IN SHARE MODE;\n"
			   "       IF (SQL % NOTFOUND) THEN\n"
			   "               found := 0;\n"
			   "       ELSE\n"
			   "               DELETE FROM SYS_FOREIGN_COLS\n"
			   "               WHERE ID = foreign_id;\n"
			   "               DELETE FROM SYS_FOREIGN\n"
			   "               WHERE ID = foreign_id;\n"
			   "       END IF;\n"
			   "END LOOP;\n"
			   "found := 1;\n"
			   "WHILE found = 1 LOOP\n"
			   "       SELECT ID INTO index_id\n"
			   "       FROM SYS_INDEXES\n"
			   "       WHERE TABLE_ID = table_id\n"
			   "       LOCK IN SHARE MODE;\n"
			   "       IF (SQL % NOTFOUND) THEN\n"
			   "               found := 0;\n"
			   "       ELSE\n"
			   "               DELETE FROM SYS_FIELDS\n"
			   "               WHERE INDEX_ID = index_id;\n"
			   "               DELETE FROM SYS_INDEXES\n"
			   "               WHERE ID = index_id\n"
			   "               AND TABLE_ID = table_id;\n"
			   "       END IF;\n"
			   "END LOOP;\n"
			   "DELETE FROM SYS_COLUMNS\n"
			   "WHERE TABLE_ID = table_id;\n"
			   "DELETE FROM SYS_TABLES\n"
			   "WHERE ID = table_id;\n"
			   "END;\n"
			   , FALSE, trx);

	switch (err) {
		ibool		is_temp;
		const char*	name_or_path;
		mem_heap_t*	heap;

	case DB_SUCCESS:

		heap = mem_heap_create(200);

		/* Clone the name, in case it has been allocated
		from table->heap, which will be freed by
		dict_table_remove_from_cache(table) below. */
		name = mem_heap_strdup(heap, name);
		space_id = table->space;

		if (table->dir_path_of_temp_table != NULL) {
			name_or_path = mem_heap_strdup(
				heap, table->dir_path_of_temp_table);
			is_temp = TRUE;
		} else {
			name_or_path = name;
			is_temp = (table->flags >> DICT_TF2_SHIFT)
				& DICT_TF2_TEMPORARY;
		}

		dict_table_remove_from_cache(table);

		if (dict_load_table(name, TRUE) != NULL) {
			ut_print_timestamp(stderr);
			fputs("  InnoDB: Error: not able to remove table ",
			      stderr);
			ut_print_name(stderr, trx, TRUE, name);
			fputs(" from the dictionary cache!\n", stderr);
			err = DB_ERROR;
		}

		/* Do not drop possible .ibd tablespace if something went
		wrong: we do not want to delete valuable data of the user */

		if (err == DB_SUCCESS && space_id > 0) {
			if (!fil_space_for_table_exists_in_mem(space_id,
							       name_or_path,
							       is_temp, FALSE,
							       !is_temp)) {
				err = DB_SUCCESS;

				fprintf(stderr,
					"InnoDB: We removed now the InnoDB"
					" internal data dictionary entry\n"
					"InnoDB: of table ");
				ut_print_name(stderr, trx, TRUE, name);
				fprintf(stderr, ".\n");
			} else if (!fil_delete_tablespace(space_id)) {
				fprintf(stderr,
					"InnoDB: We removed now the InnoDB"
					" internal data dictionary entry\n"
					"InnoDB: of table ");
				ut_print_name(stderr, trx, TRUE, name);
				fprintf(stderr, ".\n");

				ut_print_timestamp(stderr);
				fprintf(stderr,
					"  InnoDB: Error: not able to"
					" delete tablespace %lu of table ",
					(ulong) space_id);
				ut_print_name(stderr, trx, TRUE, name);
				fputs("!\n", stderr);
				err = DB_ERROR;
			}
		}

		mem_heap_free(heap);
		break;

	case DB_TOO_MANY_CONCURRENT_TRXS:
		/* Cannot even find a free slot for the
		the undo log. We can directly exit here
		and return the DB_TOO_MANY_CONCURRENT_TRXS
		error. */
		break;

	case DB_OUT_OF_FILE_SPACE:
		err = DB_MUST_GET_MORE_FILE_SPACE;

		row_mysql_handle_errors(&err, trx, NULL, NULL);

		/* Fall through to raise error */

	default:
		/* No other possible error returns */
		ut_error;
	}

funct_exit:

	if (locked_dictionary) {
		trx_commit_for_mysql(trx);

		row_mysql_unlock_data_dictionary(trx);
	}

	trx->op_info = "";

	srv_wake_master_thread();

	return((int) err);
}

/*********************************************************************//**
Drop all temporary tables during crash recovery. */
UNIV_INTERN
void
row_mysql_drop_temp_tables(void)
/*============================*/
{
	trx_t*		trx;
	btr_pcur_t	pcur;
	mtr_t		mtr;
	mem_heap_t*	heap;

	trx = trx_allocate_for_background();
	trx->op_info = "dropping temporary tables";
	row_mysql_lock_data_dictionary(trx);

	heap = mem_heap_create(200);

	mtr_start(&mtr);

	btr_pcur_open_at_index_side(
		TRUE,
		dict_table_get_first_index(dict_sys->sys_tables),
		BTR_SEARCH_LEAF, &pcur, TRUE, &mtr);

	for (;;) {
		const rec_t*	rec;
		const byte*	field;
		ulint		len;
		const char*	table_name;
		dict_table_t*	table;

		btr_pcur_move_to_next_user_rec(&pcur, &mtr);

		if (!btr_pcur_is_on_user_rec(&pcur)) {
			break;
		}

		rec = btr_pcur_get_rec(&pcur);
		field = rec_get_nth_field_old(rec, 4/*N_COLS*/, &len);
		if (len != 4 || !(mach_read_from_4(field) & 0x80000000UL)) {
			continue;
		}

		/* Because this is not a ROW_FORMAT=REDUNDANT table,
		the is_temp flag is valid.  Examine it. */

		field = rec_get_nth_field_old(rec, 7/*MIX_LEN*/, &len);
		if (len != 4
		    || !(mach_read_from_4(field) & DICT_TF2_TEMPORARY)) {
			continue;
		}

		/* This is a temporary table. */
		field = rec_get_nth_field_old(rec, 0/*NAME*/, &len);
		if (len == UNIV_SQL_NULL || len == 0) {
			/* Corrupted SYS_TABLES.NAME */
			continue;
		}

		table_name = mem_heap_strdupl(heap, (const char*) field, len);

		btr_pcur_store_position(&pcur, &mtr);
		btr_pcur_commit_specify_mtr(&pcur, &mtr);

		table = dict_load_table(table_name, TRUE);

		if (table) {
			row_drop_table_for_mysql(table_name, trx, FALSE);
			trx_commit_for_mysql(trx);
		}

		mtr_start(&mtr);
		btr_pcur_restore_position(BTR_SEARCH_LEAF,
					  &pcur, &mtr);
	}

	btr_pcur_close(&pcur);
	mtr_commit(&mtr);
	mem_heap_free(heap);
	row_mysql_unlock_data_dictionary(trx);
	trx_free_for_background(trx);
}

/*******************************************************************//**
Drop all foreign keys in a database, see Bug#18942.
Called at the end of row_drop_database_for_mysql().
@return	error code or DB_SUCCESS */
static
ulint
drop_all_foreign_keys_in_db(
/*========================*/
	const char*	name,	/*!< in: database name which ends to '/' */
	trx_t*		trx)	/*!< in: transaction handle */
{
	pars_info_t*	pinfo;
	ulint		err;

	ut_a(name[strlen(name) - 1] == '/');

	pinfo = pars_info_create();

	pars_info_add_str_literal(pinfo, "dbname", name);

/** true if for_name is not prefixed with dbname */
#define TABLE_NOT_IN_THIS_DB \
"SUBSTR(for_name, 0, LENGTH(:dbname)) <> :dbname"

	err = que_eval_sql(pinfo,
			   "PROCEDURE DROP_ALL_FOREIGN_KEYS_PROC () IS\n"
			   "foreign_id CHAR;\n"
			   "for_name CHAR;\n"
			   "found INT;\n"
			   "DECLARE CURSOR cur IS\n"
			   "SELECT ID, FOR_NAME FROM SYS_FOREIGN\n"
			   "WHERE FOR_NAME >= :dbname\n"
			   "LOCK IN SHARE MODE\n"
			   "ORDER BY FOR_NAME;\n"
			   "BEGIN\n"
			   "found := 1;\n"
			   "OPEN cur;\n"
			   "WHILE found = 1 LOOP\n"
			   "        FETCH cur INTO foreign_id, for_name;\n"
			   "        IF (SQL % NOTFOUND) THEN\n"
			   "                found := 0;\n"
			   "        ELSIF (" TABLE_NOT_IN_THIS_DB ") THEN\n"
			   "                found := 0;\n"
			   "        ELSIF (1=1) THEN\n"
			   "                DELETE FROM SYS_FOREIGN_COLS\n"
			   "                WHERE ID = foreign_id;\n"
			   "                DELETE FROM SYS_FOREIGN\n"
			   "                WHERE ID = foreign_id;\n"
			   "        END IF;\n"
			   "END LOOP;\n"
			   "CLOSE cur;\n"
			   "COMMIT WORK;\n"
			   "END;\n",
			   FALSE, /* do not reserve dict mutex,
				  we are already holding it */
			   trx);

	return(err);
}

/*********************************************************************//**
Drops a database for MySQL.
@return	error code or DB_SUCCESS */
UNIV_INTERN
int
row_drop_database_for_mysql(
/*========================*/
	const char*	name,	/*!< in: database name which ends to '/' */
	trx_t*		trx)	/*!< in: transaction handle */
{
	dict_table_t* table;
	char*	table_name;
	int	err	= DB_SUCCESS;
	ulint	namelen	= strlen(name);

	ut_ad(trx->mysql_thread_id == os_thread_get_curr_id());
	ut_a(name != NULL);
	ut_a(name[namelen - 1] == '/');

	trx->op_info = "dropping database";

	trx_start_if_not_started_xa(trx);
loop:
	row_mysql_lock_data_dictionary(trx);

	while ((table_name = dict_get_first_table_name_in_db(name))) {
		ut_a(memcmp(table_name, name, namelen) == 0);

		table = dict_table_open_on_name_no_stats(table_name, TRUE);

		ut_a(table);
		ut_a(!table->can_be_evicted);

		/* Wait until MySQL does not have any queries running on
		the table */

		if (table->n_ref_count > 0) {
			row_mysql_unlock_data_dictionary(trx);

			ut_print_timestamp(stderr);
			fputs("  InnoDB: Warning: MySQL is trying to"
			      " drop database ", stderr);
			ut_print_name(stderr, trx, TRUE, name);
			fputs("\n"
			      "InnoDB: though there are still"
			      " open handles to table ", stderr);
			ut_print_name(stderr, trx, TRUE, table_name);
			fputs(".\n", stderr);

			os_thread_sleep(1000000);

			mem_free(table_name);

			goto loop;
		}

		err = row_drop_table_for_mysql(table_name, trx, TRUE);
		trx_commit_for_mysql(trx);

		if (err != DB_SUCCESS) {
			fputs("InnoDB: DROP DATABASE ", stderr);
			ut_print_name(stderr, trx, TRUE, name);
			fprintf(stderr, " failed with error %lu for table ",
				(ulint) err);
			ut_print_name(stderr, trx, TRUE, table_name);
			putc('\n', stderr);
			mem_free(table_name);
			break;
		}

		mem_free(table_name);
	}

	if (err == DB_SUCCESS) {
		/* after dropping all tables try to drop all leftover
		foreign keys in case orphaned ones exist */
		err = (int) drop_all_foreign_keys_in_db(name, trx);

		if (err != DB_SUCCESS) {
			fputs("InnoDB: DROP DATABASE ", stderr);
			ut_print_name(stderr, trx, TRUE, name);
			fprintf(stderr, " failed with error %d while "
				"dropping all foreign keys", err);
		}
	}

	trx_commit_for_mysql(trx);

	row_mysql_unlock_data_dictionary(trx);

	trx->op_info = "";

	return(err);
}

/*********************************************************************//**
Checks if a table name contains the string "/#sql" which denotes temporary
tables in MySQL.
@return	TRUE if temporary table */
static
ibool
row_is_mysql_tmp_table_name(
/*========================*/
	const char*	name)	/*!< in: table name in the form
				'database/tablename' */
{
	return(strstr(name, "/#sql") != NULL);
	/* return(strstr(name, "/@0023sql") != NULL); */
}

/****************************************************************//**
Delete a single constraint.
@return	error code or DB_SUCCESS */
static
int
row_delete_constraint_low(
/*======================*/
	const char*	id,		/*!< in: constraint id */
	trx_t*		trx)		/*!< in: transaction handle */
{
	pars_info_t*	info = pars_info_create();

	pars_info_add_str_literal(info, "id", id);

	return((int) que_eval_sql(info,
			    "PROCEDURE DELETE_CONSTRAINT () IS\n"
			    "BEGIN\n"
			    "DELETE FROM SYS_FOREIGN_COLS WHERE ID = :id;\n"
			    "DELETE FROM SYS_FOREIGN WHERE ID = :id;\n"
			    "END;\n"
			    , FALSE, trx));
}

/****************************************************************//**
Delete a single constraint.
@return	error code or DB_SUCCESS */
static
int
row_delete_constraint(
/*==================*/
	const char*	id,		/*!< in: constraint id */
	const char*	database_name,	/*!< in: database name, with the
					trailing '/' */
	mem_heap_t*	heap,		/*!< in: memory heap */
	trx_t*		trx)		/*!< in: transaction handle */
{
	ulint		err;

	/* New format constraints have ids <databasename>/<constraintname>. */
	err = row_delete_constraint_low(
		mem_heap_strcat(heap, database_name, id), trx);

	if ((err == DB_SUCCESS) && !strchr(id, '/')) {
		/* Old format < 4.0.18 constraints have constraint ids
		NUMBER_NUMBER. We only try deleting them if the
		constraint name does not contain a '/' character, otherwise
		deleting a new format constraint named 'foo/bar' from
		database 'baz' would remove constraint 'bar' from database
		'foo', if it existed. */

		err = row_delete_constraint_low(id, trx);
	}

	return((int) err);
}

/*********************************************************************//**
Renames a table for MySQL.
@return	error code or DB_SUCCESS */
UNIV_INTERN
ulint
row_rename_table_for_mysql(
/*=======================*/
	const char*	old_name,	/*!< in: old table name */
	const char*	new_name,	/*!< in: new table name */
	trx_t*		trx,		/*!< in: transaction handle */
	ibool		commit)		/*!< in: if TRUE then commit trx */
{
	dict_table_t*	table			= NULL;
	ibool		dict_locked;
	ulint		err			= DB_ERROR;
	mem_heap_t*	heap			= NULL;
	const char**	constraints_to_drop	= NULL;
	ulint		n_constraints_to_drop	= 0;
	ibool		old_is_tmp, new_is_tmp;
	pars_info_t*	info			= NULL;

	ut_ad(trx->mysql_thread_id == os_thread_get_curr_id());
	ut_a(old_name != NULL);
	ut_a(new_name != NULL);

	if (srv_created_new_raw || srv_force_recovery) {
		fputs("InnoDB: A new raw disk partition was initialized or\n"
		      "InnoDB: innodb_force_recovery is on: we do not allow\n"
		      "InnoDB: database modifications by the user. Shut down\n"
		      "InnoDB: mysqld and edit my.cnf so that newraw"
		      " is replaced\n"
		      "InnoDB: with raw, and innodb_force_... is removed.\n",
		      stderr);

		goto funct_exit;
	} else if (row_mysql_is_system_table(new_name)) {

		fprintf(stderr,
			"InnoDB: Error: trying to create a MySQL"
			" system table %s of type InnoDB.\n"
			"InnoDB: MySQL system tables must be"
			" of the MyISAM type!\n",
			new_name);

		goto funct_exit;
	}

	trx->op_info = "renaming table";
	trx_start_if_not_started_xa(trx);

	old_is_tmp = row_is_mysql_tmp_table_name(old_name);
	new_is_tmp = row_is_mysql_tmp_table_name(new_name);

	dict_locked = trx->dict_operation_lock_mode == RW_X_LATCH;

	table = dict_table_open_on_name_no_stats(old_name, dict_locked);

	if (!table) {
		err = DB_TABLE_NOT_FOUND;
		ut_print_timestamp(stderr);

		fputs("  InnoDB: Error: table ", stderr);
		ut_print_name(stderr, trx, TRUE, old_name);
		fputs(" does not exist in the InnoDB internal\n"
		      "InnoDB: data dictionary though MySQL is"
		      " trying to rename the table.\n"
		      "InnoDB: Have you copied the .frm file"
		      " of the table to the\n"
		      "InnoDB: MySQL database directory"
		      " from another database?\n"
		      "InnoDB: You can look for further help from\n"
		      "InnoDB: " REFMAN "innodb-troubleshooting.html\n",
		      stderr);
		goto funct_exit;
	} else if (table->ibd_file_missing) {
		err = DB_TABLE_NOT_FOUND;
		ut_print_timestamp(stderr);

		fputs("  InnoDB: Error: table ", stderr);
		ut_print_name(stderr, trx, TRUE, old_name);
		fputs(" does not have an .ibd file"
		      " in the database directory.\n"
		      "InnoDB: You can look for further help from\n"
		      "InnoDB: " REFMAN "innodb-troubleshooting.html\n",
		      stderr);
		goto funct_exit;
	} else if (new_is_tmp) {
		/* MySQL is doing an ALTER TABLE command and it renames the
		original table to a temporary table name. We want to preserve
		the original foreign key constraint definitions despite the
		name change. An exception is those constraints for which
		the ALTER TABLE contained DROP FOREIGN KEY <foreign key id>.*/

		heap = mem_heap_create(100);

		err = dict_foreign_parse_drop_constraints(
			heap, trx, table, &n_constraints_to_drop,
			&constraints_to_drop);

		if (err != DB_SUCCESS) {
			goto funct_exit;
		}
	}

	/* We use the private SQL parser of Innobase to generate the query
	graphs needed in updating the dictionary data from system tables. */

	info = pars_info_create();

	pars_info_add_str_literal(info, "new_table_name", new_name);
	pars_info_add_str_literal(info, "old_table_name", old_name);

	err = que_eval_sql(info,
			   "PROCEDURE RENAME_TABLE () IS\n"
			   "BEGIN\n"
			   "UPDATE SYS_TABLES SET NAME = :new_table_name\n"
			   " WHERE NAME = :old_table_name;\n"
			   "END;\n"
			   , FALSE, trx);

	if (err != DB_SUCCESS) {

		goto end;
	} else if (!new_is_tmp) {
		/* Rename all constraints. */

		info = pars_info_create();

		pars_info_add_str_literal(info, "new_table_name", new_name);
		pars_info_add_str_literal(info, "old_table_name", old_name);

		err = que_eval_sql(
			info,
			"PROCEDURE RENAME_CONSTRAINT_IDS () IS\n"
			"gen_constr_prefix CHAR;\n"
			"new_db_name CHAR;\n"
			"foreign_id CHAR;\n"
			"new_foreign_id CHAR;\n"
			"old_db_name_len INT;\n"
			"old_t_name_len INT;\n"
			"new_db_name_len INT;\n"
			"id_len INT;\n"
			"found INT;\n"
			"BEGIN\n"
			"found := 1;\n"
			"old_db_name_len := INSTR(:old_table_name, '/')-1;\n"
			"new_db_name_len := INSTR(:new_table_name, '/')-1;\n"
			"new_db_name := SUBSTR(:new_table_name, 0,\n"
			"                      new_db_name_len);\n"
			"old_t_name_len := LENGTH(:old_table_name);\n"
			"gen_constr_prefix := CONCAT(:old_table_name,\n"
			"                            '_ibfk_');\n"
			"WHILE found = 1 LOOP\n"
			"       SELECT ID INTO foreign_id\n"
			"        FROM SYS_FOREIGN\n"
			"        WHERE FOR_NAME = :old_table_name\n"
			"         AND TO_BINARY(FOR_NAME)\n"
			"           = TO_BINARY(:old_table_name)\n"
			"         LOCK IN SHARE MODE;\n"
			"       IF (SQL % NOTFOUND) THEN\n"
			"        found := 0;\n"
			"       ELSE\n"
			"        UPDATE SYS_FOREIGN\n"
			"        SET FOR_NAME = :new_table_name\n"
			"         WHERE ID = foreign_id;\n"
			"        id_len := LENGTH(foreign_id);\n"
			"        IF (INSTR(foreign_id, '/') > 0) THEN\n"
			"               IF (INSTR(foreign_id,\n"
			"                         gen_constr_prefix) > 0)\n"
			"               THEN\n"
			"                new_foreign_id :=\n"
			"                CONCAT(:new_table_name,\n"
			"                SUBSTR(foreign_id, old_t_name_len,\n"
			"                       id_len - old_t_name_len));\n"
			"               ELSE\n"
			"                new_foreign_id :=\n"
			"                CONCAT(new_db_name,\n"
			"                SUBSTR(foreign_id,\n"
			"                       old_db_name_len,\n"
			"                       id_len - old_db_name_len));\n"
			"               END IF;\n"
			"               UPDATE SYS_FOREIGN\n"
			"                SET ID = new_foreign_id\n"
			"                WHERE ID = foreign_id;\n"
			"               UPDATE SYS_FOREIGN_COLS\n"
			"                SET ID = new_foreign_id\n"
			"                WHERE ID = foreign_id;\n"
			"        END IF;\n"
			"       END IF;\n"
			"END LOOP;\n"
			"UPDATE SYS_FOREIGN SET REF_NAME = :new_table_name\n"
			"WHERE REF_NAME = :old_table_name\n"
			"  AND TO_BINARY(REF_NAME)\n"
			"    = TO_BINARY(:old_table_name);\n"
			"END;\n"
			, FALSE, trx);

	} else if (n_constraints_to_drop > 0) {
		/* Drop some constraints of tmp tables. */

		ulint	db_name_len = dict_get_db_name_len(old_name) + 1;
		char*	db_name = mem_heap_strdupl(heap, old_name,
						   db_name_len);
		ulint	i;

		for (i = 0; i < n_constraints_to_drop; i++) {
			err = row_delete_constraint(constraints_to_drop[i],
						    db_name, heap, trx);

			if (err != DB_SUCCESS) {
				break;
			}
		}
	}

end:
	if (err != DB_SUCCESS) {
		if (err == DB_DUPLICATE_KEY) {
			ut_print_timestamp(stderr);
			fputs("  InnoDB: Error; possible reasons:\n"
			      "InnoDB: 1) Table rename would cause"
			      " two FOREIGN KEY constraints\n"
			      "InnoDB: to have the same internal name"
			      " in case-insensitive comparison.\n"
			      "InnoDB: 2) table ", stderr);
			ut_print_name(stderr, trx, TRUE, new_name);
			fputs(" exists in the InnoDB internal data\n"
			      "InnoDB: dictionary though MySQL is"
			      " trying to rename table ", stderr);
			ut_print_name(stderr, trx, TRUE, old_name);
			fputs(" to it.\n"
			      "InnoDB: Have you deleted the .frm file"
			      " and not used DROP TABLE?\n"
			      "InnoDB: You can look for further help from\n"
			      "InnoDB: " REFMAN "innodb-troubleshooting.html\n"
			      "InnoDB: If table ", stderr);
			ut_print_name(stderr, trx, TRUE, new_name);
			fputs(" is a temporary table #sql..., then"
			      " it can be that\n"
			      "InnoDB: there are still queries running"
			      " on the table, and it will be\n"
			      "InnoDB: dropped automatically when"
			      " the queries end.\n"
			      "InnoDB: You can drop the orphaned table"
			      " inside InnoDB by\n"
			      "InnoDB: creating an InnoDB table with"
			      " the same name in another\n"
			      "InnoDB: database and copying the .frm file"
			      " to the current database.\n"
			      "InnoDB: Then MySQL thinks the table exists,"
			      " and DROP TABLE will\n"
			      "InnoDB: succeed.\n", stderr);
		}
		trx->error_state = DB_SUCCESS;
		trx_general_rollback_for_mysql(trx, NULL);
		trx->error_state = DB_SUCCESS;
	} else {
		/* The following call will also rename the .ibd data file if
		the table is stored in a single-table tablespace */

		if (!dict_table_rename_in_cache(table, new_name,
						!new_is_tmp)) {
			trx->error_state = DB_SUCCESS;
			trx_general_rollback_for_mysql(trx, NULL);
			trx->error_state = DB_SUCCESS;
			goto funct_exit;
		}

		/* We only want to switch off some of the type checking in
		an ALTER, not in a RENAME. */

		err = dict_load_foreigns(
			new_name, !old_is_tmp || trx->check_foreigns);

		if (err != DB_SUCCESS) {
			ut_print_timestamp(stderr);

			if (old_is_tmp) {
				fputs("  InnoDB: Error: in ALTER TABLE ",
				      stderr);
				ut_print_name(stderr, trx, TRUE, new_name);
				fputs("\n"
				      "InnoDB: has or is referenced"
				      " in foreign key constraints\n"
				      "InnoDB: which are not compatible"
				      " with the new table definition.\n",
				      stderr);
			} else {
				fputs("  InnoDB: Error: in RENAME TABLE"
				      " table ",
				      stderr);
				ut_print_name(stderr, trx, TRUE, new_name);
				fputs("\n"
				      "InnoDB: is referenced in"
				      " foreign key constraints\n"
				      "InnoDB: which are not compatible"
				      " with the new table definition.\n",
				      stderr);
			}

			ut_a(dict_table_rename_in_cache(table,
							old_name, FALSE));
			trx->error_state = DB_SUCCESS;
			trx_general_rollback_for_mysql(trx, NULL);
			trx->error_state = DB_SUCCESS;
		}
	}

funct_exit:

	if (table != NULL) {
		dict_table_close(table, dict_locked);
	}

	if (commit) {
		trx_commit_for_mysql(trx);
	}

	if (UNIV_LIKELY_NULL(heap)) {
		mem_heap_free(heap);
	}

	trx->op_info = "";

	return(err);
}

/*********************************************************************//**
Checks that the index contains entries in an ascending order, unique
constraint is not broken, and calculates the number of index entries
in the read view of the current transaction.
@return	TRUE if ok */
UNIV_INTERN
ibool
row_check_index_for_mysql(
/*======================*/
	row_prebuilt_t*		prebuilt,	/*!< in: prebuilt struct
						in MySQL handle */
	const dict_index_t*	index,		/*!< in: index */
	ulint*			n_rows)		/*!< out: number of entries
						seen in the consistent read */
{
	dtuple_t*	prev_entry	= NULL;
	ulint		matched_fields;
	ulint		matched_bytes;
	byte*		buf;
	ulint		ret;
	rec_t*		rec;
	ibool		is_ok		= TRUE;
	int		cmp;
	ibool		contains_null;
	ulint		i;
	ulint		cnt;
	mem_heap_t*	heap		= NULL;
	ulint		n_ext;
	ulint		offsets_[REC_OFFS_NORMAL_SIZE];
	ulint*		offsets;
	rec_offs_init(offsets_);

	*n_rows = 0;

	buf = mem_alloc(UNIV_PAGE_SIZE);
	heap = mem_heap_create(100);

	cnt = 1000;

	ret = row_search_for_mysql(buf, PAGE_CUR_G, prebuilt, 0, 0);
loop:
	/* Check thd->killed every 1,000 scanned rows */
	if (--cnt == 0) {
		if (trx_is_interrupted(prebuilt->trx)) {
			goto func_exit;
		}
		cnt = 1000;
	}

	switch (ret) {
	case DB_SUCCESS:
		break;
	default:
		ut_print_timestamp(stderr);
		fputs("  InnoDB: Warning: CHECK TABLE on ", stderr);
		dict_index_name_print(stderr, prebuilt->trx, index);
		fprintf(stderr, " returned %lu\n", ret);
		/* fall through (this error is ignored by CHECK TABLE) */
	case DB_END_OF_INDEX:
func_exit:
		mem_free(buf);
		mem_heap_free(heap);

		return(is_ok);
	}

	*n_rows = *n_rows + 1;

	/* row_search... returns the index record in buf, record origin offset
	within buf stored in the first 4 bytes, because we have built a dummy
	template */

	rec = buf + mach_read_from_4(buf);

	offsets = rec_get_offsets(rec, index, offsets_,
				  ULINT_UNDEFINED, &heap);

	if (prev_entry != NULL) {
		matched_fields = 0;
		matched_bytes = 0;

		cmp = cmp_dtuple_rec_with_match(prev_entry, rec, offsets,
						&matched_fields,
						&matched_bytes);
		contains_null = FALSE;

		/* In a unique secondary index we allow equal key values if
		they contain SQL NULLs */

		for (i = 0;
		     i < dict_index_get_n_ordering_defined_by_user(index);
		     i++) {
			if (UNIV_SQL_NULL == dfield_get_len(
				    dtuple_get_nth_field(prev_entry, i))) {

				contains_null = TRUE;
			}
		}

		if (cmp > 0) {
			fputs("InnoDB: index records in a wrong order in ",
			      stderr);
not_ok:
			dict_index_name_print(stderr,
					      prebuilt->trx, index);
			fputs("\n"
			      "InnoDB: prev record ", stderr);
			dtuple_print(stderr, prev_entry);
			fputs("\n"
			      "InnoDB: record ", stderr);
			rec_print_new(stderr, rec, offsets);
			putc('\n', stderr);
			is_ok = FALSE;
		} else if (dict_index_is_unique(index)
			   && !contains_null
			   && matched_fields
			   >= dict_index_get_n_ordering_defined_by_user(
				   index)) {

			fputs("InnoDB: duplicate key in ", stderr);
			goto not_ok;
		}
	}

	{
		mem_heap_t*	tmp_heap = NULL;

		/* Empty the heap on each round.  But preserve offsets[]
		for the row_rec_to_index_entry() call, by copying them
		into a separate memory heap when needed. */
		if (UNIV_UNLIKELY(offsets != offsets_)) {
			ulint	size = rec_offs_get_n_alloc(offsets)
				* sizeof *offsets;

			tmp_heap = mem_heap_create(size);
			offsets = mem_heap_dup(tmp_heap, offsets, size);
		}

		mem_heap_empty(heap);

		prev_entry = row_rec_to_index_entry(ROW_COPY_DATA, rec,
						    index, offsets,
						    &n_ext, heap);

		if (UNIV_LIKELY_NULL(tmp_heap)) {
			mem_heap_free(tmp_heap);
		}
	}

	ret = row_search_for_mysql(buf, PAGE_CUR_G, prebuilt, 0, ROW_SEL_NEXT);

	goto loop;
}

/*********************************************************************//**
Determines if a table is a magic monitor table.
@return	TRUE if monitor table */
UNIV_INTERN
ibool
row_is_magic_monitor_table(
/*=======================*/
	const char*	table_name)	/*!< in: name of the table, in the
					form database/table_name */
{
	const char*	name; /* table_name without database/ */
	ulint		len;

	name = strchr(table_name, '/');
	ut_a(name != NULL);
	name++;
	len = strlen(name) + 1;

	if (STR_EQ(name, len, S_innodb_monitor)
	    || STR_EQ(name, len, S_innodb_lock_monitor)
	    || STR_EQ(name, len, S_innodb_tablespace_monitor)
	    || STR_EQ(name, len, S_innodb_table_monitor)
	    || STR_EQ(name, len, S_innodb_mem_validate)) {

		return(TRUE);
	}

	return(FALSE);
}

/*********************************************************************//**
Initialize this module */
UNIV_INTERN
void
row_mysql_init(void)
/*================*/
{
	mutex_create(
		row_drop_list_mutex_key,
	       	&row_drop_list_mutex, SYNC_NO_ORDER_CHECK);

	UT_LIST_INIT(row_mysql_drop_list);

	row_mysql_drop_list_inited = TRUE;
}

/*********************************************************************//**
Close this module */
UNIV_INTERN
void
row_mysql_close(void)
/*================*/
{
	ut_a(UT_LIST_GET_LEN(row_mysql_drop_list) == 0);

	mutex_free(&row_drop_list_mutex);

	row_mysql_drop_list_inited = FALSE;
}<|MERGE_RESOLUTION|>--- conflicted
+++ resolved
@@ -3047,13 +3047,6 @@
 		return(DB_ERROR);
 	}
 
-<<<<<<< HEAD
-	trx->op_info = "dropping table";
-
-	trx_start_if_not_started_xa(trx);
-
-=======
->>>>>>> 584598cc
 	/* The table name is prefixed with the database name and a '/'.
 	Certain table names starting with 'innodb_' have their special
 	meaning regardless of the database name.  Thus, we need to
