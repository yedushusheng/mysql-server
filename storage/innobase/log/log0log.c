--- conflicted
+++ resolved
@@ -3137,15 +3137,17 @@
 	proceed without waiting for monitor threads. */
 
 	if (srv_fast_shutdown < 2
-	   && (srv_error_monitor_active
-<<<<<<< HEAD
-	      || srv_lock_timeout_active || srv_monitor_active)) {
-		const char*	thread_active = NULL;
+	    && (srv_error_monitor_active
+		|| srv_lock_timeout_active
+		|| srv_monitor_active)) {
+
+		mutex_exit(&kernel_mutex);
 
 		/* Print a message every 60 seconds if we are waiting
 		for the monitor thread to exit. Master and worker threads
 		check will be done later. */
 		if (srv_print_verbose_log && count > 600) {
+			const char*	thread_active = NULL;
 
 			if (srv_error_monitor_active) {
 				thread_active = "srv_error_monitor_thread";
@@ -3154,26 +3156,18 @@
 			} else if (srv_monitor_active) {
 				thread_active = "srv_monitor_thread";
 			}
+
+			if (thread_active) {
+				ut_print_timestamp(stderr);
+				fprintf(stderr, "  InnoDB: Waiting for %s "
+					"to exit\n", thread_active);
+				count = 0;
+			}
 		}
-
-		mutex_exit(&kernel_mutex);
-
-		if (thread_active) {
-			ut_print_timestamp(stderr);
-			fprintf(stderr, "  InnoDB: Waiting for %s "
-				"to exit\n", thread_active);
-			count = 0;
-		}
-=======
-	      || srv_lock_timeout_active
-	      || srv_monitor_active)) {
-
-		mutex_exit(&kernel_mutex);
 
 		os_event_set(srv_error_event);
 		os_event_set(srv_monitor_event);
 		os_event_set(srv_timeout_event);
->>>>>>> ebf1ac2b
 
 		goto loop;
 	}
