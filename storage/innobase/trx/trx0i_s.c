--- conflicted
+++ resolved
@@ -486,18 +486,10 @@
 	ut_ad(requested_lock_row == NULL
 	      || i_s_locks_row_validate(requested_lock_row));
 
-<<<<<<< HEAD
 	if (trx->lock.wait_lock != NULL) {
 
 		ut_a(requested_lock_row != NULL);
-
-		row->requested_lock_row = requested_lock_row;
 		row->trx_wait_started = (ib_time_t) trx->lock.wait_started;
-=======
-	if (trx->wait_lock != NULL) {
-		ut_a(requested_lock_row != NULL);
-		row->trx_wait_started = (ib_time_t) trx->wait_started;
->>>>>>> 6ea04d36
 	} else {
 		ut_a(requested_lock_row == NULL);
 		row->trx_wait_started = 0;
