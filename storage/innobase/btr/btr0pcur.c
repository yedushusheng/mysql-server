--- conflicted
+++ resolved
@@ -1,6 +1,6 @@
 /*****************************************************************************
 
-Copyright (c) 1996, 2011, Oracle and/or its affiliates. All Rights Reserved.
+Copyright (c) 1996, 2012, Oracle and/or its affiliates. All Rights Reserved.
 
 This program is free software; you can redistribute it and/or modify it under
 the terms of the GNU General Public License as published by the Free Software
@@ -133,6 +133,8 @@
 
 		ut_a(btr_page_get_next(page, mtr) == FIL_NULL);
 		ut_a(btr_page_get_prev(page, mtr) == FIL_NULL);
+		ut_ad(page_is_leaf(page));
+		ut_ad(page_get_page_no(page) == index->page);
 
 		cursor->old_stored = BTR_PCUR_OLD_STORED;
 
@@ -347,24 +349,7 @@
 	/* Restore the old search mode */
 	cursor->search_mode = old_mode;
 
-<<<<<<< HEAD
-	if (cursor->rel_pos == BTR_PCUR_ON
-	    && btr_pcur_is_on_user_rec(cursor)
-	    && 0 == cmp_dtuple_rec(tuple, btr_pcur_get_rec(cursor),
-				   rec_get_offsets(
-					   btr_pcur_get_rec(cursor), index,
-					   NULL, ULINT_UNDEFINED, &heap))) {
-
-		/* We have to store the NEW value for the modify clock, since
-		the cursor can now be on a different page! But we can retain
-		the value of old_rec */
-
-		cursor->block_when_stored = btr_pcur_get_block(cursor);
-		cursor->modify_clock = buf_block_get_modify_clock(
-			cursor->block_when_stored);
-		cursor->old_stored = BTR_PCUR_OLD_STORED;
-=======
-	if (btr_pcur_is_on_user_rec(cursor, mtr)) {
+	if (btr_pcur_is_on_user_rec(cursor)) {
 		switch (cursor->rel_pos) {
 		case BTR_PCUR_ON:
 			if (!cmp_dtuple_rec(
@@ -379,13 +364,11 @@
 				retain the value of old_rec */
 
 				cursor->block_when_stored =
-					buf_block_align(
-						btr_pcur_get_page(cursor));
+					btr_pcur_get_block(cursor);
 				cursor->modify_clock =
 					buf_block_get_modify_clock(
 						cursor->block_when_stored);
 				cursor->old_stored = BTR_PCUR_OLD_STORED;
->>>>>>> 76e064e2
 
 				mem_heap_free(heap);
 
