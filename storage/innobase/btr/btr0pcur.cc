/*****************************************************************************

Copyright (c) 1996, 2020, Oracle and/or its affiliates. All Rights Reserved.

This program is free software; you can redistribute it and/or modify it under
the terms of the GNU General Public License, version 2.0, as published by the
Free Software Foundation.

This program is also distributed with certain software (including but not
limited to OpenSSL) that is licensed under separate terms, as designated in a
particular file or component or in included license documentation. The authors
of MySQL hereby grant you an additional permission to link the program and
your derivative works with the separately licensed software that they have
included with MySQL.

This program is distributed in the hope that it will be useful, but WITHOUT
ANY WARRANTY; without even the implied warranty of MERCHANTABILITY or FITNESS
FOR A PARTICULAR PURPOSE. See the GNU General Public License, version 2.0,
for more details.

You should have received a copy of the GNU General Public License along with
this program; if not, write to the Free Software Foundation, Inc.,
51 Franklin St, Fifth Floor, Boston, MA 02110-1301  USA

*****************************************************************************/

/** @file btr/btr0pcur.cc
 The index tree persistent cursor

 Created 2/23/1996 Heikki Tuuri
 *******************************************************/

#include "btr0pcur.h"

#include <stddef.h>

#include "rem0cmp.h"
#include "trx0trx.h"
#include "ut0byte.h"

void btr_pcur_t::store_position(mtr_t *mtr) {
  ut_ad(m_pos_state == BTR_PCUR_IS_POSITIONED);
  ut_ad(m_latch_mode != BTR_NO_LATCHES);

  auto block = get_block();
  auto index = btr_cur_get_index(get_btr_cur());

  auto page_cursor = get_page_cur();

  auto rec = page_cur_get_rec(page_cursor);
  auto page = page_align(rec);
  auto offs = page_offset(rec);

#ifdef UNIV_DEBUG
  if (dict_index_is_spatial(index)) {
    /* For spatial index, when we do positioning on parent
    buffer if necessary, it might not hold latches, but the
    tree must be locked to prevent change on the page */
    ut_ad((mtr_memo_contains_flagged(mtr, dict_index_get_lock(index),
                                     MTR_MEMO_X_LOCK | MTR_MEMO_SX_LOCK) ||
           mtr_memo_contains(mtr, block, MTR_MEMO_PAGE_S_FIX) ||
           mtr_memo_contains(mtr, block, MTR_MEMO_PAGE_X_FIX)) &&
          (block->page.buf_fix_count > 0));
  } else {
    ut_ad(mtr_memo_contains(mtr, block, MTR_MEMO_PAGE_S_FIX) ||
          mtr_memo_contains(mtr, block, MTR_MEMO_PAGE_X_FIX) ||
          index->table->is_intrinsic());
  }
#endif /* UNIV_DEBUG */

  if (page_is_empty(page)) {
    /* It must be an empty index tree; NOTE that in this case
    we do not store the modify_clock, but always do a search
    if we restore the cursor position */

    ut_a(btr_page_get_next(page, mtr) == FIL_NULL);
    ut_a(btr_page_get_prev(page, mtr) == FIL_NULL);
    ut_ad(page_is_leaf(page));
    ut_ad(page_get_page_no(page) == index->page);

    m_old_stored = true;

    if (page_rec_is_supremum_low(offs)) {
      m_rel_pos = BTR_PCUR_AFTER_LAST_IN_TREE;
    } else {
      m_rel_pos = BTR_PCUR_BEFORE_FIRST_IN_TREE;
    }

    return;
  }

  if (page_rec_is_supremum_low(offs)) {
    rec = page_rec_get_prev(rec);

    m_rel_pos = BTR_PCUR_AFTER;

  } else if (page_rec_is_infimum_low(offs)) {
    rec = page_rec_get_next(rec);

    m_rel_pos = BTR_PCUR_BEFORE;
  } else {
    m_rel_pos = BTR_PCUR_ON;
  }

  m_old_stored = true;

  m_old_rec = dict_index_copy_rec_order_prefix(index, rec, &m_old_n_fields,
                                               &m_old_rec_buf, &m_buf_size);

  m_block_when_stored = block;

  /* Function try to check if block is S/X latch. */
  m_modify_clock = buf_block_get_modify_clock(block);
  m_withdraw_clock = buf_withdraw_clock;
}

void btr_pcur_t::copy_stored_position(btr_pcur_t *dst, const btr_pcur_t *src) {
  ut_free(dst->m_old_rec_buf);

  dst->m_old_rec_buf = nullptr;

  memcpy(dst, src, sizeof(*dst));

  if (src->m_old_rec_buf != nullptr) {
    dst->m_old_rec_buf = static_cast<byte *>(ut_malloc_nokey(src->m_buf_size));

    memcpy(dst->m_old_rec_buf, src->m_old_rec_buf, src->m_buf_size);

    dst->m_old_rec = dst->m_old_rec_buf + (src->m_old_rec - src->m_old_rec_buf);
  }

  dst->m_old_n_fields = src->m_old_n_fields;
}

bool btr_pcur_t::restore_position(ulint latch_mode, mtr_t *mtr,
                                  const char *file, ulint line) {
  dtuple_t *tuple;
  page_cur_mode_t mode;

  ut_ad(mtr->is_active());
  ut_ad(m_old_stored);
  ut_ad(is_positioned());

  auto index = btr_cur_get_index(get_btr_cur());

  if (m_rel_pos == BTR_PCUR_AFTER_LAST_IN_TREE ||
      m_rel_pos == BTR_PCUR_BEFORE_FIRST_IN_TREE) {
    /* In these cases we do not try an optimistic restoration,
    but always do a search */

    btr_cur_open_at_index_side(m_rel_pos == BTR_PCUR_BEFORE_FIRST_IN_TREE,
                               index, latch_mode, get_btr_cur(), m_read_level,
                               mtr);

    m_latch_mode = BTR_LATCH_MODE_WITHOUT_INTENTION(latch_mode);

    m_pos_state = BTR_PCUR_IS_POSITIONED;

    m_block_when_stored = get_block();

    return (false);
  }

  ut_a(m_old_rec != nullptr);
  ut_a(m_old_n_fields > 0);

  /* Optimistic latching involves S/X latch not required for
  intrinsic table instead we would prefer to search fresh. */
  if ((latch_mode == BTR_SEARCH_LEAF || latch_mode == BTR_MODIFY_LEAF ||
       latch_mode == BTR_SEARCH_PREV || latch_mode == BTR_MODIFY_PREV) &&
      !m_btr_cur.index->table->is_intrinsic()) {
    /* Try optimistic restoration. */

    if (!buf_pool_is_obsolete(m_withdraw_clock) &&
        btr_cur_optimistic_latch_leaves(m_block_when_stored, m_modify_clock,
                                        &latch_mode, &m_btr_cur, file, line,
                                        mtr)) {
      m_pos_state = BTR_PCUR_IS_POSITIONED;

      m_latch_mode = latch_mode;

      buf_block_dbg_add_level(get_block(), dict_index_is_ibuf(index)
                                               ? SYNC_IBUF_TREE_NODE
                                               : SYNC_TREE_NODE);

      if (m_rel_pos == BTR_PCUR_ON) {
#ifdef UNIV_DEBUG
        const rec_t *rec;
        const ulint *offsets1;
        const ulint *offsets2;

        rec = get_rec();

        auto heap = mem_heap_create(256);

        offsets1 =
            rec_get_offsets(m_old_rec, index, nullptr, m_old_n_fields, &heap);

        offsets2 = rec_get_offsets(rec, index, nullptr, m_old_n_fields, &heap);

        ut_ad(!cmp_rec_rec(m_old_rec, rec, offsets1, offsets2, index,
                           page_is_spatial_non_leaf(rec, index), nullptr,
                           false));
        mem_heap_free(heap);
#endif /* UNIV_DEBUG */
        return (true);
      }

      /* This is the same record as stored,
      may need to be adjusted for BTR_PCUR_BEFORE/AFTER,
      depending on search mode and direction. */
      if (is_on_user_rec()) {
        m_pos_state = BTR_PCUR_IS_POSITIONED_OPTIMISTIC;
      }
      return (false);
    }
  }

  /* If optimistic restoration did not succeed, open the cursor anew */

  auto heap = mem_heap_create(256);

  tuple = dict_index_build_data_tuple(index, m_old_rec, m_old_n_fields, heap);

  /* Save the old search mode of the cursor */
  auto old_mode = m_search_mode;

  switch (m_rel_pos) {
    case BTR_PCUR_ON:
      mode = PAGE_CUR_LE;
      break;
    case BTR_PCUR_AFTER:
      mode = PAGE_CUR_G;
      break;
    case BTR_PCUR_BEFORE:
      mode = PAGE_CUR_L;
      break;
    default:
      ut_error;
  }

  open_no_init(index, tuple, mode, latch_mode, 0, mtr, file, line);

  /* Restore the old search mode */
  m_search_mode = old_mode;

  ut_ad(m_rel_pos == BTR_PCUR_ON || m_rel_pos == BTR_PCUR_BEFORE ||
        m_rel_pos == BTR_PCUR_AFTER);

  if (m_rel_pos == BTR_PCUR_ON && is_on_user_rec() &&
      !cmp_dtuple_rec(
          tuple, get_rec(), index,
          rec_get_offsets(get_rec(), index, nullptr, ULINT_UNDEFINED, &heap))) {
    /* We have to store the NEW value for the modify clock,
    since the cursor can now be on a different page!
    But we can retain the value of old_rec */

    m_block_when_stored = get_block();

    m_modify_clock = buf_block_get_modify_clock(m_block_when_stored);

    m_old_stored = true;

<<<<<<< HEAD
    m_withdraw_clock = buf_withdraw_clock;

    mem_heap_free(heap);
=======
	cursor->block_when_stored.store(block);

	/* Function try to check if block is S/X latch. */
	cursor->modify_clock = buf_block_get_modify_clock(block);
}
>>>>>>> 46e60de4

    return (true);
  }

<<<<<<< HEAD
  mem_heap_free(heap);

  /* We have to store new position information, modify_clock etc.,
  to the cursor because it can now be on a different page, the record
  under it may have been removed, etc. */

  store_position(mtr);

  return (false);
=======
/** This is a backported version of a lambda expression:
  [&](buf_block_t *hint) {
     return hint != nullptr && btr_cur_optimistic_latch_leaves(hint...);
  }
for compilers which do not support lambda expressions, nor passing local types
as template arguments. */
struct Btr_cur_optimistic_latch_leaves_functor_t{
	btr_pcur_t * &cursor;
	ulint &latch_mode;
	const char * &file;
	ulint &line;
	mtr_t * &mtr;
	bool operator() (buf_block_t *hint) const {
		return hint != NULL && btr_cur_optimistic_latch_leaves(
			hint, cursor->modify_clock, &latch_mode,
			btr_pcur_get_btr_cur(cursor), file, line, mtr
		);
	}
};

/**************************************************************//**
Restores the stored position of a persistent cursor bufferfixing the page and
obtaining the specified latches. If the cursor position was saved when the
(1) cursor was positioned on a user record: this function restores the position
to the last record LESS OR EQUAL to the stored record;
(2) cursor was positioned on a page infimum record: restores the position to
the last record LESS than the user record which was the successor of the page
infimum;
(3) cursor was positioned on the page supremum: restores to the first record
GREATER than the user record which was the predecessor of the supremum.
(4) cursor was positioned before the first or after the last in an empty tree:
restores to before first or after the last in the tree.
@return TRUE if the cursor position was stored when it was on a user
record and it can be restored on a user record whose ordering fields
are identical to the ones of the original user record */
ibool
btr_pcur_restore_position_func(
/*===========================*/
	ulint		latch_mode,	/*!< in: BTR_SEARCH_LEAF, ... */
	btr_pcur_t*	cursor,		/*!< in: detached persistent cursor */
	const char*	file,		/*!< in: file name */
	ulint		line,		/*!< in: line where called */
	mtr_t*		mtr)		/*!< in: mtr */
{
	dict_index_t*	index;
	dtuple_t*	tuple;
	page_cur_mode_t	mode;
	page_cur_mode_t	old_mode;
	mem_heap_t*	heap;

	ut_ad(mtr->is_active());
	ut_ad(cursor->old_stored);
	ut_ad(cursor->pos_state == BTR_PCUR_WAS_POSITIONED
	      || cursor->pos_state == BTR_PCUR_IS_POSITIONED);

	index = btr_cur_get_index(btr_pcur_get_btr_cur(cursor));

	if (UNIV_UNLIKELY
	    (cursor->rel_pos == BTR_PCUR_AFTER_LAST_IN_TREE
	     || cursor->rel_pos == BTR_PCUR_BEFORE_FIRST_IN_TREE)) {

		/* In these cases we do not try an optimistic restoration,
		but always do a search */

		btr_cur_open_at_index_side(
			cursor->rel_pos == BTR_PCUR_BEFORE_FIRST_IN_TREE,
			index, latch_mode,
			btr_pcur_get_btr_cur(cursor), 0, mtr);

		cursor->latch_mode =
			BTR_LATCH_MODE_WITHOUT_INTENTION(latch_mode);
		cursor->pos_state = BTR_PCUR_IS_POSITIONED;
		cursor->block_when_stored.clear();

		return(FALSE);
	}

	ut_a(cursor->old_rec);
	ut_a(cursor->old_n_fields);

	/* Optimistic latching involves S/X latch not required for
	intrinsic table instead we would prefer to search fresh. */
	if ((latch_mode == BTR_SEARCH_LEAF
	     || latch_mode == BTR_MODIFY_LEAF
	     || latch_mode == BTR_SEARCH_PREV
	     || latch_mode == BTR_MODIFY_PREV)
            && !dict_table_is_intrinsic(cursor->btr_cur.index->table)) {
		/* Try optimistic restoration. */

		Btr_cur_optimistic_latch_leaves_functor_t functor={cursor,latch_mode,file,line,mtr};
		if (cursor->block_when_stored.run_with_hint(functor)) {

			cursor->pos_state = BTR_PCUR_IS_POSITIONED;
			cursor->latch_mode = latch_mode;

			buf_block_dbg_add_level(
				btr_pcur_get_block(cursor),
				dict_index_is_ibuf(index)
				? SYNC_IBUF_TREE_NODE : SYNC_TREE_NODE);

			if (cursor->rel_pos == BTR_PCUR_ON) {
#ifdef UNIV_DEBUG
				const rec_t*	rec;
				const ulint*	offsets1;
				const ulint*	offsets2;
				rec = btr_pcur_get_rec(cursor);

				heap = mem_heap_create(256);
				offsets1 = rec_get_offsets(
					cursor->old_rec, index, NULL,
					cursor->old_n_fields, &heap);
				offsets2 = rec_get_offsets(
					rec, index, NULL,
					cursor->old_n_fields, &heap);

				ut_ad(!cmp_rec_rec(cursor->old_rec,
						   rec, offsets1, offsets2,
						   index,page_is_spatial_non_leaf(rec, index)));
				mem_heap_free(heap);
#endif /* UNIV_DEBUG */
				return(TRUE);
			}
			/* This is the same record as stored,
			may need to be adjusted for BTR_PCUR_BEFORE/AFTER,
			depending on search mode and direction. */
			if (btr_pcur_is_on_user_rec(cursor)) {
				cursor->pos_state
					= BTR_PCUR_IS_POSITIONED_OPTIMISTIC;
			}
			return(FALSE);
		}
	}

	/* If optimistic restoration did not succeed, open the cursor anew */

	heap = mem_heap_create(256);

	tuple = dict_index_build_data_tuple(index, cursor->old_rec,
					    cursor->old_n_fields, heap);

	/* Save the old search mode of the cursor */
	old_mode = cursor->search_mode;

	switch (cursor->rel_pos) {
	case BTR_PCUR_ON:
		mode = PAGE_CUR_LE;
		break;
	case BTR_PCUR_AFTER:
		mode = PAGE_CUR_G;
		break;
	case BTR_PCUR_BEFORE:
		mode = PAGE_CUR_L;
		break;
	default:
		ut_error;
		mode = PAGE_CUR_UNSUPP;
	}

	btr_pcur_open_with_no_init_func(index, tuple, mode, latch_mode,
					cursor, 0, file, line, mtr);

	/* Restore the old search mode */
	cursor->search_mode = old_mode;

	ut_ad(cursor->rel_pos == BTR_PCUR_ON
	      || cursor->rel_pos == BTR_PCUR_BEFORE
	      || cursor->rel_pos == BTR_PCUR_AFTER);
	if (cursor->rel_pos == BTR_PCUR_ON
	    && btr_pcur_is_on_user_rec(cursor)
	    && !cmp_dtuple_rec(tuple, btr_pcur_get_rec(cursor),
			       rec_get_offsets(btr_pcur_get_rec(cursor),
			       index, NULL, ULINT_UNDEFINED, &heap))) {

		/* We have to store the NEW value for the modify clock,
		since the cursor can now be on a different page!
		But we can retain the value of old_rec */

		buf_block_t * block = btr_pcur_get_block(cursor);
		cursor->block_when_stored.store(block);
		cursor->modify_clock = buf_block_get_modify_clock(block);
		cursor->old_stored = true;

		mem_heap_free(heap);

		return(TRUE);
	}

	mem_heap_free(heap);

	/* We have to store new position information, modify_clock etc.,
	to the cursor because it can now be on a different page, the record
	under it may have been removed, etc. */

	btr_pcur_store_position(cursor, mtr);

	return(FALSE);
>>>>>>> 46e60de4
}

void btr_pcur_t::move_to_next_page(mtr_t *mtr) {
  dict_table_t *table = get_btr_cur()->index->table;

  ut_ad(m_pos_state == BTR_PCUR_IS_POSITIONED);
  ut_ad(m_latch_mode != BTR_NO_LATCHES);
  ut_ad(is_after_last_on_page());

  m_old_stored = false;

  auto page = get_page();
  auto next_page_no = btr_page_get_next(page, mtr);

  ut_ad(next_page_no != FIL_NULL);

  auto mode = m_latch_mode;

  switch (mode) {
    case BTR_SEARCH_TREE:
      mode = BTR_SEARCH_LEAF;
      break;
    case BTR_MODIFY_TREE:
      mode = BTR_MODIFY_LEAF;
  }

  /* For intrinsic tables we avoid taking any latches as table is
  accessed by only one thread at any given time. */
  if (table->is_intrinsic()) {
    mode = BTR_NO_LATCHES;
  }

  auto block = get_block();

  auto next_block =
      btr_block_get(page_id_t(block->page.id.space(), next_page_no),
                    block->page.size, mode, get_btr_cur()->index, mtr);

  auto next_page = buf_block_get_frame(next_block);

#ifdef UNIV_BTR_DEBUG
  if (!import_ctx) {
    ut_a(page_is_comp(next_page) == page_is_comp(page));
    ut_a(btr_page_get_prev(next_page, mtr) == get_block()->page.id.page_no());
  } else {
    if (page_is_comp(next_page) != page_is_comp(page) ||
        btr_page_get_prev(next_page, mtr) != get_block()->page.id.page_no()) {
      /* next page does not contain valid previous page number,
      next page is corrupted, can't move cursor to the next page*/
      import_ctx->is_error = true;
    }
    DBUG_EXECUTE_IF("ib_import_page_corrupt", import_ctx->is_error = true;);
  }
#endif /* UNIV_BTR_DEBUG */

  btr_leaf_page_release(get_block(), mode, mtr);

  page_cur_set_before_first(next_block, get_page_cur());

  ut_d(page_check_dir(next_page));
}

void btr_pcur_t::move_backward_from_page(mtr_t *mtr) {
  ut_ad(m_latch_mode != BTR_NO_LATCHES);
  ut_ad(is_before_first_on_page());
  ut_ad(!is_before_first_in_tree(mtr));

  ulint latch_mode2;
  auto old_latch_mode = m_latch_mode;

  if (m_latch_mode == BTR_SEARCH_LEAF) {
    latch_mode2 = BTR_SEARCH_PREV;

  } else if (m_latch_mode == BTR_MODIFY_LEAF) {
    latch_mode2 = BTR_MODIFY_PREV;
  } else {
    latch_mode2 = 0; /* To eliminate compiler warning */
    ut_error;
  }

  store_position(mtr);

  mtr_commit(mtr);

  mtr_start(mtr);

  restore_position(latch_mode2, mtr, __FILE__, __LINE__);

  auto page = get_page();
  auto prev_page_no = btr_page_get_prev(page, mtr);

  /* For intrinsic table we don't do optimistic restore and so there is
  no left block that is pinned that needs to be released. */
  if (!btr_cur_get_index(get_btr_cur())->table->is_intrinsic()) {
    buf_block_t *prev_block;

    if (prev_page_no == FIL_NULL) {
      ;
    } else if (is_before_first_on_page()) {
      prev_block = get_btr_cur()->left_block;

      btr_leaf_page_release(get_block(), old_latch_mode, mtr);

      page_cur_set_after_last(prev_block, get_page_cur());
    } else {
      /* The repositioned cursor did not end on an infimum
      record on a page. Cursor repositioning acquired a latch
      also on the previous page, but we do not need the latch:
      release it. */

      prev_block = get_btr_cur()->left_block;

      btr_leaf_page_release(prev_block, old_latch_mode, mtr);
    }
  }

  m_latch_mode = old_latch_mode;
  m_old_stored = false;
}

bool btr_pcur_t::move_to_prev(mtr_t *mtr) {
  ut_ad(m_pos_state == BTR_PCUR_IS_POSITIONED);
  ut_ad(m_latch_mode != BTR_NO_LATCHES);

  m_old_stored = false;

  if (is_before_first_on_page()) {
    if (is_before_first_in_tree(mtr)) {
      return (false);
    }

    move_backward_from_page(mtr);

    return (true);
  }

  move_to_prev_on_page();

  return (true);
}

void btr_pcur_t::open_on_user_rec(dict_index_t *index, const dtuple_t *tuple,
                                  page_cur_mode_t mode, ulint latch_mode,
                                  mtr_t *mtr, const char *file, ulint line) {
  open(index, 0, tuple, mode, latch_mode, mtr, file, line);

  if (mode == PAGE_CUR_GE || mode == PAGE_CUR_G) {
    if (is_after_last_on_page()) {
      move_to_next_user_rec(mtr);
    }
  } else {
    ut_ad(mode == PAGE_CUR_LE || mode == PAGE_CUR_L);

    /* Not implemented yet */

    ut_error;
  }
}

void btr_pcur_t::open_on_user_rec(const page_cur_t &page_cursor,
                                  page_cur_mode_t mode, ulint latch_mode) {
  auto btr_cur = get_btr_cur();

  btr_cur->index = const_cast<dict_index_t *>(page_cursor.index);

  auto page_cur = get_page_cur();

  memcpy(page_cur, &page_cursor, sizeof(*page_cur));

  m_search_mode = mode;

  m_pos_state = BTR_PCUR_IS_POSITIONED;

  m_latch_mode = BTR_LATCH_MODE_WITHOUT_FLAGS(latch_mode);

  m_trx_if_known = nullptr;
}<|MERGE_RESOLUTION|>--- conflicted
+++ resolved
@@ -107,11 +107,10 @@
   m_old_rec = dict_index_copy_rec_order_prefix(index, rec, &m_old_n_fields,
                                                &m_old_rec_buf, &m_buf_size);
 
-  m_block_when_stored = block;
+  m_block_when_stored.store(block);
 
   /* Function try to check if block is S/X latch. */
   m_modify_clock = buf_block_get_modify_clock(block);
-  m_withdraw_clock = buf_withdraw_clock;
 }
 
 void btr_pcur_t::copy_stored_position(btr_pcur_t *dst, const btr_pcur_t *src) {
@@ -156,7 +155,7 @@
 
     m_pos_state = BTR_PCUR_IS_POSITIONED;
 
-    m_block_when_stored = get_block();
+    m_block_when_stored.clear();
 
     return (false);
   }
@@ -170,11 +169,11 @@
        latch_mode == BTR_SEARCH_PREV || latch_mode == BTR_MODIFY_PREV) &&
       !m_btr_cur.index->table->is_intrinsic()) {
     /* Try optimistic restoration. */
-
-    if (!buf_pool_is_obsolete(m_withdraw_clock) &&
-        btr_cur_optimistic_latch_leaves(m_block_when_stored, m_modify_clock,
-                                        &latch_mode, &m_btr_cur, file, line,
-                                        mtr)) {
+    if (m_block_when_stored.run_with_hint([&](buf_block_t *hint) {
+          return hint != nullptr && btr_cur_optimistic_latch_leaves(
+                                        hint, m_modify_clock, &latch_mode,
+                                        &m_btr_cur, file, line, mtr);
+        })) {
       m_pos_state = BTR_PCUR_IS_POSITIONED;
 
       m_latch_mode = latch_mode;
@@ -254,29 +253,17 @@
     /* We have to store the NEW value for the modify clock,
     since the cursor can now be on a different page!
     But we can retain the value of old_rec */
-
-    m_block_when_stored = get_block();
-
-    m_modify_clock = buf_block_get_modify_clock(m_block_when_stored);
+    auto block = get_block();
+    m_block_when_stored.store(block);
+    m_modify_clock = buf_block_get_modify_clock(block);
 
     m_old_stored = true;
 
-<<<<<<< HEAD
-    m_withdraw_clock = buf_withdraw_clock;
-
     mem_heap_free(heap);
-=======
-	cursor->block_when_stored.store(block);
-
-	/* Function try to check if block is S/X latch. */
-	cursor->modify_clock = buf_block_get_modify_clock(block);
-}
->>>>>>> 46e60de4
 
     return (true);
   }
 
-<<<<<<< HEAD
   mem_heap_free(heap);
 
   /* We have to store new position information, modify_clock etc.,
@@ -286,204 +273,6 @@
   store_position(mtr);
 
   return (false);
-=======
-/** This is a backported version of a lambda expression:
-  [&](buf_block_t *hint) {
-     return hint != nullptr && btr_cur_optimistic_latch_leaves(hint...);
-  }
-for compilers which do not support lambda expressions, nor passing local types
-as template arguments. */
-struct Btr_cur_optimistic_latch_leaves_functor_t{
-	btr_pcur_t * &cursor;
-	ulint &latch_mode;
-	const char * &file;
-	ulint &line;
-	mtr_t * &mtr;
-	bool operator() (buf_block_t *hint) const {
-		return hint != NULL && btr_cur_optimistic_latch_leaves(
-			hint, cursor->modify_clock, &latch_mode,
-			btr_pcur_get_btr_cur(cursor), file, line, mtr
-		);
-	}
-};
-
-/**************************************************************//**
-Restores the stored position of a persistent cursor bufferfixing the page and
-obtaining the specified latches. If the cursor position was saved when the
-(1) cursor was positioned on a user record: this function restores the position
-to the last record LESS OR EQUAL to the stored record;
-(2) cursor was positioned on a page infimum record: restores the position to
-the last record LESS than the user record which was the successor of the page
-infimum;
-(3) cursor was positioned on the page supremum: restores to the first record
-GREATER than the user record which was the predecessor of the supremum.
-(4) cursor was positioned before the first or after the last in an empty tree:
-restores to before first or after the last in the tree.
-@return TRUE if the cursor position was stored when it was on a user
-record and it can be restored on a user record whose ordering fields
-are identical to the ones of the original user record */
-ibool
-btr_pcur_restore_position_func(
-/*===========================*/
-	ulint		latch_mode,	/*!< in: BTR_SEARCH_LEAF, ... */
-	btr_pcur_t*	cursor,		/*!< in: detached persistent cursor */
-	const char*	file,		/*!< in: file name */
-	ulint		line,		/*!< in: line where called */
-	mtr_t*		mtr)		/*!< in: mtr */
-{
-	dict_index_t*	index;
-	dtuple_t*	tuple;
-	page_cur_mode_t	mode;
-	page_cur_mode_t	old_mode;
-	mem_heap_t*	heap;
-
-	ut_ad(mtr->is_active());
-	ut_ad(cursor->old_stored);
-	ut_ad(cursor->pos_state == BTR_PCUR_WAS_POSITIONED
-	      || cursor->pos_state == BTR_PCUR_IS_POSITIONED);
-
-	index = btr_cur_get_index(btr_pcur_get_btr_cur(cursor));
-
-	if (UNIV_UNLIKELY
-	    (cursor->rel_pos == BTR_PCUR_AFTER_LAST_IN_TREE
-	     || cursor->rel_pos == BTR_PCUR_BEFORE_FIRST_IN_TREE)) {
-
-		/* In these cases we do not try an optimistic restoration,
-		but always do a search */
-
-		btr_cur_open_at_index_side(
-			cursor->rel_pos == BTR_PCUR_BEFORE_FIRST_IN_TREE,
-			index, latch_mode,
-			btr_pcur_get_btr_cur(cursor), 0, mtr);
-
-		cursor->latch_mode =
-			BTR_LATCH_MODE_WITHOUT_INTENTION(latch_mode);
-		cursor->pos_state = BTR_PCUR_IS_POSITIONED;
-		cursor->block_when_stored.clear();
-
-		return(FALSE);
-	}
-
-	ut_a(cursor->old_rec);
-	ut_a(cursor->old_n_fields);
-
-	/* Optimistic latching involves S/X latch not required for
-	intrinsic table instead we would prefer to search fresh. */
-	if ((latch_mode == BTR_SEARCH_LEAF
-	     || latch_mode == BTR_MODIFY_LEAF
-	     || latch_mode == BTR_SEARCH_PREV
-	     || latch_mode == BTR_MODIFY_PREV)
-            && !dict_table_is_intrinsic(cursor->btr_cur.index->table)) {
-		/* Try optimistic restoration. */
-
-		Btr_cur_optimistic_latch_leaves_functor_t functor={cursor,latch_mode,file,line,mtr};
-		if (cursor->block_when_stored.run_with_hint(functor)) {
-
-			cursor->pos_state = BTR_PCUR_IS_POSITIONED;
-			cursor->latch_mode = latch_mode;
-
-			buf_block_dbg_add_level(
-				btr_pcur_get_block(cursor),
-				dict_index_is_ibuf(index)
-				? SYNC_IBUF_TREE_NODE : SYNC_TREE_NODE);
-
-			if (cursor->rel_pos == BTR_PCUR_ON) {
-#ifdef UNIV_DEBUG
-				const rec_t*	rec;
-				const ulint*	offsets1;
-				const ulint*	offsets2;
-				rec = btr_pcur_get_rec(cursor);
-
-				heap = mem_heap_create(256);
-				offsets1 = rec_get_offsets(
-					cursor->old_rec, index, NULL,
-					cursor->old_n_fields, &heap);
-				offsets2 = rec_get_offsets(
-					rec, index, NULL,
-					cursor->old_n_fields, &heap);
-
-				ut_ad(!cmp_rec_rec(cursor->old_rec,
-						   rec, offsets1, offsets2,
-						   index,page_is_spatial_non_leaf(rec, index)));
-				mem_heap_free(heap);
-#endif /* UNIV_DEBUG */
-				return(TRUE);
-			}
-			/* This is the same record as stored,
-			may need to be adjusted for BTR_PCUR_BEFORE/AFTER,
-			depending on search mode and direction. */
-			if (btr_pcur_is_on_user_rec(cursor)) {
-				cursor->pos_state
-					= BTR_PCUR_IS_POSITIONED_OPTIMISTIC;
-			}
-			return(FALSE);
-		}
-	}
-
-	/* If optimistic restoration did not succeed, open the cursor anew */
-
-	heap = mem_heap_create(256);
-
-	tuple = dict_index_build_data_tuple(index, cursor->old_rec,
-					    cursor->old_n_fields, heap);
-
-	/* Save the old search mode of the cursor */
-	old_mode = cursor->search_mode;
-
-	switch (cursor->rel_pos) {
-	case BTR_PCUR_ON:
-		mode = PAGE_CUR_LE;
-		break;
-	case BTR_PCUR_AFTER:
-		mode = PAGE_CUR_G;
-		break;
-	case BTR_PCUR_BEFORE:
-		mode = PAGE_CUR_L;
-		break;
-	default:
-		ut_error;
-		mode = PAGE_CUR_UNSUPP;
-	}
-
-	btr_pcur_open_with_no_init_func(index, tuple, mode, latch_mode,
-					cursor, 0, file, line, mtr);
-
-	/* Restore the old search mode */
-	cursor->search_mode = old_mode;
-
-	ut_ad(cursor->rel_pos == BTR_PCUR_ON
-	      || cursor->rel_pos == BTR_PCUR_BEFORE
-	      || cursor->rel_pos == BTR_PCUR_AFTER);
-	if (cursor->rel_pos == BTR_PCUR_ON
-	    && btr_pcur_is_on_user_rec(cursor)
-	    && !cmp_dtuple_rec(tuple, btr_pcur_get_rec(cursor),
-			       rec_get_offsets(btr_pcur_get_rec(cursor),
-			       index, NULL, ULINT_UNDEFINED, &heap))) {
-
-		/* We have to store the NEW value for the modify clock,
-		since the cursor can now be on a different page!
-		But we can retain the value of old_rec */
-
-		buf_block_t * block = btr_pcur_get_block(cursor);
-		cursor->block_when_stored.store(block);
-		cursor->modify_clock = buf_block_get_modify_clock(block);
-		cursor->old_stored = true;
-
-		mem_heap_free(heap);
-
-		return(TRUE);
-	}
-
-	mem_heap_free(heap);
-
-	/* We have to store new position information, modify_clock etc.,
-	to the cursor because it can now be on a different page, the record
-	under it may have been removed, etc. */
-
-	btr_pcur_store_position(cursor, mtr);
-
-	return(FALSE);
->>>>>>> 46e60de4
 }
 
 void btr_pcur_t::move_to_next_page(mtr_t *mtr) {
