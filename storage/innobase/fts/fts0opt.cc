/*****************************************************************************

Copyright (c) 2007, 2021, Oracle and/or its affiliates.

This program is free software; you can redistribute it and/or modify it under
the terms of the GNU General Public License, version 2.0, as published by the
Free Software Foundation.

This program is also distributed with certain software (including but not
limited to OpenSSL) that is licensed under separate terms, as designated in a
particular file or component or in included license documentation. The authors
of MySQL hereby grant you an additional permission to link the program and
your derivative works with the separately licensed software that they have
included with MySQL.

This program is distributed in the hope that it will be useful, but WITHOUT
ANY WARRANTY; without even the implied warranty of MERCHANTABILITY or FITNESS
FOR A PARTICULAR PURPOSE. See the GNU General Public License, version 2.0,
for more details.

You should have received a copy of the GNU General Public License along with
this program; if not, write to the Free Software Foundation, Inc.,
51 Franklin St, Fifth Floor, Boston, MA 02110-1301  USA

*****************************************************************************/

/** @file fts/fts0opt.cc
 Full Text Search optimize thread

 Created 2007/03/27 Sunny Bains
 Completed 2011/7/10 Sunny and Jimmy Yang

 ***********************************************************************/

#include <math.h>
#include <stdlib.h>
#include <sys/types.h>
#include <time.h>
#include <zlib.h>

#include "current_thd.h"
#include "dict0dd.h"
#include "fts0fts.h"
#include "fts0opt.h"
#include "fts0priv.h"
#include "fts0types.h"
#include "ha_prototypes.h"
#include "os0thread-create.h"
#include "que0types.h"
#include "row0sel.h"
#include "sql_thd_internal_api.h"
#include "srv0start.h"
#include "ut0list.h"
#include "ut0wqueue.h"

/** The FTS optimize thread's work queue. */
static ib_wqueue_t *fts_optimize_wq;

/** Time to wait for a message. */
static const ulint FTS_QUEUE_WAIT_IN_USECS = 5000000;

/** Default optimize interval in secs. */
static const ulint FTS_OPTIMIZE_INTERVAL_IN_SECS = 300;

/** Server is shutting down, so does we exiting the optimize thread */
static bool fts_opt_start_shutdown = false;

/** Initial size of nodes in fts_word_t. */
static const ulint FTS_WORD_NODES_INIT_SIZE = 64;

/** Last time we did check whether system need a sync */
static ib_time_monotonic_t last_check_sync_time;

#if 0
/** Check each table in round robin to see whether they'd
need to be "optimized" */
static	ulint	fts_optimize_sync_iterator = 0;
#endif

/** State of a table within the optimization sub system. */
enum fts_state_t {
  FTS_STATE_LOADED,
  FTS_STATE_RUNNING,
  FTS_STATE_SUSPENDED,
  FTS_STATE_DONE,
  FTS_STATE_EMPTY
};

/** FTS optimize thread message types. */
enum fts_msg_type_t {
  FTS_MSG_START, /*!< Start optimizing thread */

  FTS_MSG_PAUSE, /*!< Pause optimizing thread */

  FTS_MSG_STOP, /*!< Stop optimizing and exit thread */

  FTS_MSG_ADD_TABLE, /*!< Add table to the optimize thread's
                     work queue */

  FTS_MSG_OPTIMIZE_TABLE, /*!< Optimize a table */

  FTS_MSG_DEL_TABLE, /*!< Remove a table from the optimize
                     threads work queue */
  FTS_MSG_SYNC_TABLE /*!< Sync fts cache of a table */
};

/** Compressed list of words that have been read from FTS INDEX
that needs to be optimized. */
struct fts_zip_t {
  lint status; /*!< Status of (un)/zip operation */

  ulint n_words; /*!< Number of words compressed */

  ulint block_sz; /*!< Size of a block in bytes */

  ib_vector_t *blocks; /*!< Vector of compressed blocks */

  ib_alloc_t *heap_alloc; /*!< Heap to use for allocations */

  ulint pos; /*!< Offset into blocks */

  ulint last_big_block; /*!< Offset of last block in the
                        blocks array that is of size
                        block_sz. Blocks beyond this offset
                        are of size FTS_MAX_WORD_LEN */

  z_streamp zp; /*!< ZLib state */

  /*!< The value of the last word read
  from the FTS INDEX table. This is
  used to discard duplicates */

  fts_string_t word; /*!< UTF-8 string */

  ulint max_words; /*!< maximum number of words to read
                   in one pase */
};

/** Prepared statemets used during optimize */
struct fts_optimize_graph_t {
  /*!< Delete a word from FTS INDEX */
  que_t *delete_nodes_graph;
  /*!< Insert a word into FTS INDEX */
  que_t *write_nodes_graph;
  /*!< COMMIT a transaction */
  que_t *commit_graph;
  /*!< Read the nodes from FTS_INDEX */
  que_t *read_nodes_graph;
};

/** Used by fts_optimize() to store state. */
struct fts_optimize_t {
  trx_t *trx; /*!< The transaction used for all SQL */

  ib_alloc_t *self_heap; /*!< Heap to use for allocations */

  char *name_prefix; /*!< FTS table name prefix */

  fts_table_t fts_index_table; /*!< Common table definition */

  /*!< Common table definition */
  fts_table_t fts_common_table;

  dict_table_t *table; /*!< Table that has to be queried */

  dict_index_t *index; /*!< The FTS index to be optimized */

  fts_doc_ids_t *to_delete; /*!< doc ids to delete, we check against
                            this vector and purge the matching
                            entries during the optimizing
                            process. The vector entries are
                            sorted on doc id */

  ulint del_pos; /*!< Offset within to_delete vector,
                 this is used to keep track of where
                 we are up to in the vector */

  ibool done; /*!< TRUE when optimize finishes */

  ib_vector_t *words; /*!< Word + Nodes read from FTS_INDEX,
                      it contains instances of fts_word_t */

  fts_zip_t *zip; /*!< Words read from the FTS_INDEX */

  fts_optimize_graph_t /*!< Prepared statements used during */
      graph;           /*optimize */

  ulint n_completed; /*!< Number of FTS indexes that have
                     been optimized */
  ibool del_list_regenerated;
  /*!< BEING_DELETED list regenarated */
};

/** Used by the optimize, to keep state during compacting nodes. */
struct fts_encode_t {
  doc_id_t src_last_doc_id; /*!< Last doc id read from src node */
  byte *src_ilist_ptr;      /*!< Current ptr within src ilist */
};

/** We use this information to determine when to start the optimize
cycle for a table. */
struct fts_slot_t {
  table_id_t table_id; /*!< Table id */

  fts_state_t state; /*!< State of this slot */

  ulint added; /*!< Number of doc ids added since the
               last time this table was optimized */

  ulint deleted; /*!< Number of doc ids deleted since the
                 last time this table was optimized */

  ib_time_monotonic_t last_run; /*!< Time last run completed */

  ib_time_monotonic_t completed; /*!< Optimize finish time */

  int64_t interval_time; /*!< Minimum time to wait before
                         optimizing the table again. */
};

/** A table remove message for the FTS optimize thread. */
struct fts_msg_id_t {
  table_id_t table_id; /*!< The table to remove */
};

/** The FTS optimize message work queue message type. */
struct fts_msg_t {
  fts_msg_type_t type; /*!< Message type */

  void *ptr; /*!< The message contents */

  mem_heap_t *heap; /*!< The heap used to allocate this
                    message, the message consumer will
                    free the heap. */
};

/** The number of words to read and optimize in a single pass. */
ulong fts_num_word_optimize;

// FIXME
bool fts_enable_diag_print;

/** ZLib compressed block size.*/
static ulint FTS_ZIP_BLOCK_SIZE = 1024;

/** The amount of time optimizing in a single pass, in milliseconds. */
static ib_time_t fts_optimize_time_limit = 0;

/** It's defined in fts0fts.cc  */
extern const char *fts_common_tables[];

/** SQL Statement for changing state of rows to be deleted from FTS Index. */
static const char *fts_init_delete_sql =
    "BEGIN\n"
    "\n"
    "INSERT INTO $being_deleted\n"
    "SELECT doc_id FROM $deleted;\n"
    "\n"
    "INSERT INTO $being_deleted_cache\n"
    "SELECT doc_id FROM $deleted_cache;\n";

static const char *fts_delete_doc_ids_sql =
    "BEGIN\n"
    "\n"
    "DELETE FROM $deleted WHERE doc_id = :doc_id1;\n"
    "DELETE FROM $deleted_cache WHERE doc_id = :doc_id2;\n";

static const char *fts_end_delete_sql =
    "BEGIN\n"
    "\n"
    "DELETE FROM $being_deleted;\n"
    "DELETE FROM $being_deleted_cache;\n";

/** Initialize fts_zip_t. */
static void fts_zip_initialize(
    fts_zip_t *zip) /*!< out: zip instance to initialize */
{
  zip->pos = 0;
  zip->n_words = 0;

  zip->status = Z_OK;

  zip->last_big_block = 0;

  zip->word.f_len = 0;
  memset(zip->word.f_str, 0, FTS_MAX_WORD_LEN);

  ib_vector_reset(zip->blocks);

  memset(zip->zp, 0, sizeof(*zip->zp));
}

/** Create an instance of fts_zip_t.
 @return a new instance of fts_zip_t */
static fts_zip_t *fts_zip_create(mem_heap_t *heap, /*!< in: heap */
                                 ulint block_sz, /*!< in: size of a zip block.*/
                                 ulint max_words) /*!< in: max words to read */
{
  fts_zip_t *zip;

  zip = static_cast<fts_zip_t *>(mem_heap_zalloc(heap, sizeof(*zip)));

  zip->word.f_str =
      static_cast<byte *>(mem_heap_zalloc(heap, FTS_MAX_WORD_LEN + 1));

  zip->block_sz = block_sz;

  zip->heap_alloc = ib_heap_allocator_create(heap);

  zip->blocks = ib_vector_create(zip->heap_alloc, sizeof(void *), 128);

  zip->max_words = max_words;

  zip->zp = static_cast<z_stream *>(mem_heap_zalloc(heap, sizeof(*zip->zp)));

  return (zip);
}

/** Initialize an instance of fts_zip_t. */
static void fts_zip_init(

    fts_zip_t *zip) /*!< in: zip instance to init */
{
  memset(zip->zp, 0, sizeof(*zip->zp));

  zip->word.f_len = 0;
  *zip->word.f_str = '\0';
}

/** Create a fts_optimizer_word_t instance.
 @return new instance */
static fts_word_t *fts_word_init(
    fts_word_t *word, /*!< in: word to initialize */
    byte *utf8,       /*!< in: UTF-8 string */
    ulint len)        /*!< in: length of string in bytes */
{
  mem_heap_t *heap = mem_heap_create(sizeof(fts_node_t));

  memset(word, 0, sizeof(*word));

  word->text.f_len = len;
  word->text.f_str = static_cast<byte *>(mem_heap_alloc(heap, len + 1));

  /* Need to copy the NUL character too. */
  memcpy(word->text.f_str, utf8, word->text.f_len);
  word->text.f_str[word->text.f_len] = 0;

  word->heap_alloc = ib_heap_allocator_create(heap);

  word->nodes = ib_vector_create(word->heap_alloc, sizeof(fts_node_t),
                                 FTS_WORD_NODES_INIT_SIZE);

  return (word);
}

/** Read the FTS INDEX row.
 @return fts_node_t instance */
static fts_node_t *fts_optimize_read_node(fts_word_t *word, /*!< in: */
                                          que_node_t *exp)  /*!< in: */
{
  int i;
  fts_node_t *node =
      static_cast<fts_node_t *>(ib_vector_push(word->nodes, nullptr));

  /* Start from 1 since the first node has been read by the caller */
  for (i = 1; exp; exp = que_node_get_next(exp), ++i) {
    dfield_t *dfield = que_node_get_val(exp);
    byte *data = static_cast<byte *>(dfield_get_data(dfield));
    ulint len = dfield_get_len(dfield);

    ut_a(len != UNIV_SQL_NULL);

    /* Note: The column numbers below must match the SELECT */
    switch (i) {
      case 1: /* DOC_COUNT */
        node->doc_count = mach_read_from_4(data);
        break;

      case 2: /* FIRST_DOC_ID */
        node->first_doc_id = fts_read_doc_id(data);
        break;

      case 3: /* LAST_DOC_ID */
        node->last_doc_id = fts_read_doc_id(data);
        break;

      case 4: /* ILIST */
        node->ilist_size_alloc = node->ilist_size = len;
        node->ilist = static_cast<byte *>(ut_malloc_nokey(len));
        if (len > 0) memcpy(node->ilist, data, len);
        break;

      default:
        ut_error;
    }
  }

  /* Make sure all columns were read. */
  ut_a(i == 5);

  return (node);
}

/** Callback function to fetch the rows in an FTS INDEX record.
 @return always returns non-NULL */
ibool fts_optimize_index_fetch_node(
    void *row,      /*!< in: sel_node_t* */
    void *user_arg) /*!< in: pointer to ib_vector_t */
{
  fts_word_t *word;
  sel_node_t *sel_node = static_cast<sel_node_t *>(row);
  fts_fetch_t *fetch = static_cast<fts_fetch_t *>(user_arg);
  ib_vector_t *words = static_cast<ib_vector_t *>(fetch->read_arg);
  que_node_t *exp = sel_node->select_list;
  dfield_t *dfield = que_node_get_val(exp);
  void *data = dfield_get_data(dfield);
  ulint dfield_len = dfield_get_len(dfield);
  fts_node_t *node;
  bool is_word_init = false;

  ut_a(dfield_len <= FTS_MAX_WORD_LEN);

  if (ib_vector_size(words) == 0) {
    word = static_cast<fts_word_t *>(ib_vector_push(words, nullptr));
    fts_word_init(word, (byte *)data, dfield_len);
    is_word_init = true;
  }

  word = static_cast<fts_word_t *>(ib_vector_last(words));

  if (dfield_len != word->text.f_len ||
      memcmp(word->text.f_str, data, dfield_len)) {
    word = static_cast<fts_word_t *>(ib_vector_push(words, nullptr));
    fts_word_init(word, (byte *)data, dfield_len);
    is_word_init = true;
  }

  node = fts_optimize_read_node(word, que_node_get_next(exp));

  fetch->total_memory += node->ilist_size;
  if (is_word_init) {
    fetch->total_memory += sizeof(fts_word_t) + sizeof(ib_alloc_t) +
                           sizeof(ib_vector_t) + dfield_len +
                           sizeof(fts_node_t) * FTS_WORD_NODES_INIT_SIZE;
  } else if (ib_vector_size(words) > FTS_WORD_NODES_INIT_SIZE) {
    fetch->total_memory += sizeof(fts_node_t);
  }

  if (fetch->total_memory >= fts_result_cache_limit) {
    return (FALSE);
  }

  return (TRUE);
}

/** Read the rows from the FTS inde.
 @return DB_SUCCESS or error code */
dberr_t fts_index_fetch_nodes(
    trx_t *trx,               /*!< in: transaction */
    que_t **graph,            /*!< in: prepared statement */
    fts_table_t *fts_table,   /*!< in: table of the FTS INDEX */
    const fts_string_t *word, /*!< in: the word to fetch */
    fts_fetch_t *fetch)       /*!< in: fetch callback.*/
{
  pars_info_t *info;
  dberr_t error;
  char table_name[MAX_FULL_NAME_LEN];

  trx->op_info = "fetching FTS index nodes";

  if (*graph) {
    info = (*graph)->info;
  } else {
    ulint selected;

    info = pars_info_create();

    ut_a(fts_table->type == FTS_INDEX_TABLE);

    selected = fts_select_index(fts_table->charset, word->f_str, word->f_len);

    fts_table->suffix = fts_get_suffix(selected);

    fts_get_table_name(fts_table, table_name);

    pars_info_bind_id(info, true, "table_name", table_name);
  }

  pars_info_bind_function(info, "my_func", fetch->read_record, fetch);
  pars_info_bind_varchar_literal(info, "word", word->f_str, word->f_len);

  if (!*graph) {
    *graph = fts_parse_sql(fts_table, info,
                           "DECLARE FUNCTION my_func;\n"
                           "DECLARE CURSOR c IS"
                           " SELECT word, doc_count, first_doc_id, last_doc_id,"
                           " ilist\n"
                           " FROM $table_name\n"
                           " WHERE word LIKE :word\n"
                           " ORDER BY first_doc_id;\n"
                           "BEGIN\n"
                           "\n"
                           "OPEN c;\n"
                           "WHILE 1 = 1 LOOP\n"
                           "  FETCH c INTO my_func();\n"
                           "  IF c % NOTFOUND THEN\n"
                           "    EXIT;\n"
                           "  END IF;\n"
                           "END LOOP;\n"
                           "CLOSE c;");
  }

  for (;;) {
    error = fts_eval_sql(trx, *graph);

    if (error == DB_SUCCESS) {
      fts_sql_commit(trx);

      break; /* Exit the loop. */
    } else {
      fts_sql_rollback(trx);

      if (error == DB_LOCK_WAIT_TIMEOUT) {
        ib::warn(ER_IB_MSG_486) << "lock wait timeout reading"
                                   " FTS index. Retrying!";

        trx->error_state = DB_SUCCESS;
      } else {
        ib::error(ER_IB_MSG_487)
            << "(" << ut_strerr(error) << ") while reading FTS index.";

        break; /* Exit the loop. */
      }
    }
  }

  return (error);
}

/** Read a word */
static byte *fts_zip_read_word(
    fts_zip_t *zip,     /*!< in: Zip state + data */
    fts_string_t *word) /*!< out: uncompressed word */
{
  short len = 0;
  void *null = nullptr;
  byte *ptr = word->f_str;
  int flush = Z_NO_FLUSH;

  /* Either there was an error or we are at the Z_STREAM_END. */
  if (zip->status != Z_OK) {
    return (nullptr);
  }

  zip->zp->next_out = reinterpret_cast<byte *>(&len);
  zip->zp->avail_out = sizeof(len);

  while (zip->status == Z_OK && zip->zp->avail_out > 0) {
    /* Finished decompressing block. */
    if (zip->zp->avail_in == 0) {
      /* Free the block thats been decompressed. */
      if (zip->pos > 0) {
        ulint prev = zip->pos - 1;

        ut_a(zip->pos < ib_vector_size(zip->blocks));

        ut_free(ib_vector_getp(zip->blocks, prev));
        ib_vector_set(zip->blocks, prev, &null);
      }

      /* Any more blocks to decompress. */
      if (zip->pos < ib_vector_size(zip->blocks)) {
        zip->zp->next_in =
            static_cast<byte *>(ib_vector_getp(zip->blocks, zip->pos));

        if (zip->pos > zip->last_big_block) {
          zip->zp->avail_in = FTS_MAX_WORD_LEN;
        } else {
          zip->zp->avail_in = static_cast<uInt>(zip->block_sz);
        }

        ++zip->pos;
      } else {
        flush = Z_FINISH;
      }
    }

    switch (zip->status = inflate(zip->zp, flush)) {
      case Z_OK:
        if (zip->zp->avail_out == 0 && len > 0) {
          ut_a(len <= FTS_MAX_WORD_LEN);
          ptr[len] = 0;

          zip->zp->next_out = ptr;
          zip->zp->avail_out = len;

          word->f_len = len;
          len = 0;
        }
        break;

      case Z_BUF_ERROR: /* No progress possible. */
      case Z_STREAM_END:
        inflateEnd(zip->zp);
        break;

      case Z_STREAM_ERROR:
      default:
        ut_error;
    }
  }

  /* All blocks must be freed at end of inflate. */
  if (zip->status != Z_OK) {
    for (ulint i = 0; i < ib_vector_size(zip->blocks); ++i) {
      if (ib_vector_getp(zip->blocks, i)) {
        ut_free(ib_vector_getp(zip->blocks, i));
        ib_vector_set(zip->blocks, i, &null);
      }
    }
  }

  if (ptr != nullptr) {
    ut_ad(word->f_len == strlen((char *)ptr));
  }

  return (zip->status == Z_OK || zip->status == Z_STREAM_END ? ptr : nullptr);
}

/** Callback function to fetch and compress the word in an FTS
 INDEX record.
 @return false on EOF */
static ibool fts_fetch_index_words(
    void *row,      /*!< in: sel_node_t* */
    void *user_arg) /*!< in: pointer to ib_vector_t */
{
  sel_node_t *sel_node = static_cast<sel_node_t *>(row);
  fts_zip_t *zip = static_cast<fts_zip_t *>(user_arg);
  que_node_t *exp = sel_node->select_list;
  dfield_t *dfield = que_node_get_val(exp);
  ushort len = static_cast<ushort>(dfield_get_len(dfield));
  void *data = dfield_get_data(dfield);

  /* Skip the duplicate words. */
  if (zip->word.f_len == static_cast<ulint>(len) &&
      !memcmp(zip->word.f_str, data, len)) {
    return (TRUE);
  }

  ut_a(len <= FTS_MAX_WORD_LEN);

  memcpy(zip->word.f_str, data, len);
  zip->word.f_len = len;

  ut_a(zip->zp->avail_in == 0);
  ut_a(zip->zp->next_in == nullptr);

  /* The string is prefixed by len. */
  zip->zp->next_in = reinterpret_cast<byte *>(&len);
  zip->zp->avail_in = sizeof(len);

  /* Compress the word, create output blocks as necessary. */
  while (zip->zp->avail_in > 0) {
    /* No space left in output buffer, create a new one. */
    if (zip->zp->avail_out == 0) {
      byte *block;

      block = static_cast<byte *>(ut_malloc_nokey(zip->block_sz));

      ib_vector_push(zip->blocks, &block);

      zip->zp->next_out = block;
      zip->zp->avail_out = static_cast<uInt>(zip->block_sz);
    }

    switch (zip->status = deflate(zip->zp, Z_NO_FLUSH)) {
      case Z_OK:
        if (zip->zp->avail_in == 0) {
          zip->zp->next_in = static_cast<byte *>(data);
          zip->zp->avail_in = len;
          ut_a(len <= FTS_MAX_WORD_LEN);
          len = 0;
        }
        break;

      case Z_STREAM_END:
      case Z_BUF_ERROR:
      case Z_STREAM_ERROR:
      default:
        ut_error;
        break;
    }
  }

  /* All data should have been compressed. */
  ut_a(zip->zp->avail_in == 0);
  zip->zp->next_in = nullptr;

  ++zip->n_words;

  return (zip->n_words >= zip->max_words ? FALSE : TRUE);
}

/** Finish Zip deflate. */
static void fts_zip_deflate_end(
    fts_zip_t *zip) /*!< in: instance that should be closed*/
{
  ut_a(zip->zp->avail_in == 0);
  ut_a(zip->zp->next_in == nullptr);

  zip->status = deflate(zip->zp, Z_FINISH);

  ut_a(ib_vector_size(zip->blocks) > 0);
  zip->last_big_block = ib_vector_size(zip->blocks) - 1;

  /* Allocate smaller block(s), since this is trailing data. */
  while (zip->status == Z_OK) {
    byte *block;

    ut_a(zip->zp->avail_out == 0);

    block = static_cast<byte *>(ut_malloc_nokey(FTS_MAX_WORD_LEN + 1));

    ib_vector_push(zip->blocks, &block);

    zip->zp->next_out = block;
    zip->zp->avail_out = FTS_MAX_WORD_LEN;

    zip->status = deflate(zip->zp, Z_FINISH);
  }

  ut_a(zip->status == Z_STREAM_END);

  zip->status = deflateEnd(zip->zp);
  ut_a(zip->status == Z_OK);

  /* Reset the ZLib data structure. */
  memset(zip->zp, 0, sizeof(*zip->zp));
}

/** Read the words from the FTS INDEX.
 @return DB_SUCCESS if all OK, DB_TABLE_NOT_FOUND if no more indexes
         to search else error code */
static MY_ATTRIBUTE((warn_unused_result)) dberr_t fts_index_fetch_words(
    fts_optimize_t *optim,    /*!< in: optimize scratch pad */
    const fts_string_t *word, /*!< in: get words greater than this
                               word */
    ulint n_words)            /*!< in: max words to read */
{
  pars_info_t *info;
  que_t *graph;
  ulint selected;
  fts_zip_t *zip = nullptr;
  dberr_t error = DB_SUCCESS;
  mem_heap_t *heap = static_cast<mem_heap_t *>(optim->self_heap->arg);
  ibool inited = FALSE;

  optim->trx->op_info = "fetching FTS index words";

  if (optim->zip == nullptr) {
    optim->zip = fts_zip_create(heap, FTS_ZIP_BLOCK_SIZE, n_words);
  } else {
    fts_zip_initialize(optim->zip);
  }

  for (selected = fts_select_index(optim->fts_index_table.charset, word->f_str,
                                   word->f_len);
       selected < FTS_NUM_AUX_INDEX; selected++) {
    char table_name[MAX_FULL_NAME_LEN];

    optim->fts_index_table.suffix = fts_get_suffix(selected);

    info = pars_info_create();

    pars_info_bind_function(info, "my_func", fts_fetch_index_words, optim->zip);

    pars_info_bind_varchar_literal(info, "word", word->f_str, word->f_len);

    fts_get_table_name(&optim->fts_index_table, table_name);
    pars_info_bind_id(info, true, "table_name", table_name);

    graph = fts_parse_sql(&optim->fts_index_table, info,
                          "DECLARE FUNCTION my_func;\n"
                          "DECLARE CURSOR c IS"
                          " SELECT word\n"
                          " FROM $table_name\n"
                          " WHERE word > :word\n"
                          " ORDER BY word;\n"
                          "BEGIN\n"
                          "\n"
                          "OPEN c;\n"
                          "WHILE 1 = 1 LOOP\n"
                          "  FETCH c INTO my_func();\n"
                          "  IF c % NOTFOUND THEN\n"
                          "    EXIT;\n"
                          "  END IF;\n"
                          "END LOOP;\n"
                          "CLOSE c;");

    zip = optim->zip;

    for (;;) {
      int err;

      if (!inited && ((err = deflateInit(zip->zp, 9)) != Z_OK)) {
        ib::error(ER_IB_MSG_488) << "ZLib deflateInit() failed: " << err;

        error = DB_ERROR;
        break;
      } else {
        inited = TRUE;
        error = fts_eval_sql(optim->trx, graph);
      }

      if (error == DB_SUCCESS) {
        // FIXME fts_sql_commit(optim->trx);
        break;
      } else {
        // FIXME fts_sql_rollback(optim->trx);

        if (error == DB_LOCK_WAIT_TIMEOUT) {
          ib::warn(ER_IB_MSG_489) << "Lock wait timeout"
                                     " reading document. Retrying!";

          /* We need to reset the ZLib state. */
          inited = FALSE;
          deflateEnd(zip->zp);
          fts_zip_init(zip);

          optim->trx->error_state = DB_SUCCESS;
        } else {
          ib::error(ER_IB_MSG_490)
              << "(" << ut_strerr(error) << ") while reading document.";

          break; /* Exit the loop. */
        }
      }
    }

    fts_que_graph_free(graph);

    /* Check if max word to fetch is exceeded */
    if (optim->zip->n_words >= n_words) {
      break;
    }
  }

  if (error == DB_SUCCESS && zip->status == Z_OK && zip->n_words > 0) {
    /* All data should have been read. */
    ut_a(zip->zp->avail_in == 0);

    fts_zip_deflate_end(zip);
  } else {
    deflateEnd(zip->zp);
  }

  return (error);
}

/** Callback function to fetch the doc id from the record.
 @return always returns true */
static ibool fts_fetch_doc_ids(
    void *row,      /*!< in: sel_node_t* */
    void *user_arg) /*!< in: pointer to ib_vector_t */
{
  que_node_t *exp;
  int i = 0;
  sel_node_t *sel_node = static_cast<sel_node_t *>(row);
  fts_doc_ids_t *fts_doc_ids = static_cast<fts_doc_ids_t *>(user_arg);
  fts_update_t *update = static_cast<fts_update_t *>(
      ib_vector_push(fts_doc_ids->doc_ids, nullptr));

  for (exp = sel_node->select_list; exp; exp = que_node_get_next(exp), ++i) {
    dfield_t *dfield = que_node_get_val(exp);
    void *data = dfield_get_data(dfield);
    ulint len = dfield_get_len(dfield);

    ut_a(len != UNIV_SQL_NULL);

    /* Note: The column numbers below must match the SELECT. */
    switch (i) {
      case 0: /* DOC_ID */
        update->fts_indexes = nullptr;
        update->doc_id = fts_read_doc_id(static_cast<byte *>(data));
        break;

      default:
        ut_error;
    }
  }

  return (TRUE);
}

/** Read the rows from a FTS common auxiliary table.
 @return DB_SUCCESS or error code */
dberr_t fts_table_fetch_doc_ids(
    trx_t *trx,             /*!< in: transaction */
    fts_table_t *fts_table, /*!< in: table */
    fts_doc_ids_t *doc_ids) /*!< in: For collecting doc ids */
{
  dberr_t error;
  que_t *graph;
  pars_info_t *info = pars_info_create();
  ibool alloc_bk_trx = FALSE;
  char table_name[MAX_FULL_NAME_LEN];

  ut_a(fts_table->suffix != nullptr);
  ut_a(fts_table->type == FTS_COMMON_TABLE);

  if (!trx) {
    trx = trx_allocate_for_background();
    alloc_bk_trx = TRUE;
  }

  trx->op_info = "fetching FTS doc ids";

  pars_info_bind_function(info, "my_func", fts_fetch_doc_ids, doc_ids);

  fts_get_table_name(fts_table, table_name);
  pars_info_bind_id(info, true, "table_name", table_name);

  graph = fts_parse_sql(fts_table, info,
                        "DECLARE FUNCTION my_func;\n"
                        "DECLARE CURSOR c IS"
                        " SELECT doc_id FROM $table_name;\n"
                        "BEGIN\n"
                        "\n"
                        "OPEN c;\n"
                        "WHILE 1 = 1 LOOP\n"
                        "  FETCH c INTO my_func();\n"
                        "  IF c % NOTFOUND THEN\n"
                        "    EXIT;\n"
                        "  END IF;\n"
                        "END LOOP;\n"
                        "CLOSE c;");

  error = fts_eval_sql(trx, graph);

  que_graph_free(graph);

  if (error == DB_SUCCESS) {
    fts_sql_commit(trx);

    ib_vector_sort(doc_ids->doc_ids, fts_update_doc_id_cmp);
  } else {
    fts_sql_rollback(trx);
  }

  if (alloc_bk_trx) {
    trx_free_for_background(trx);
  }

  return (error);
}

/** Do a binary search for a doc id in the array
 @return +ve index if found -ve index where it should be inserted
         if not found */
int fts_bsearch(fts_update_t *array, /*!< in: array to sort */
                int lower,           /*!< in: the array lower bound */
                int upper,           /*!< in: the array upper bound */
                doc_id_t doc_id)     /*!< in: the doc id to search for */
{
  int orig_size = upper;

  if (upper == 0) {
    /* Nothing to search */
    return (-1);
  } else {
    while (lower < upper) {
      int i = (lower + upper) >> 1;

      if (doc_id > array[i].doc_id) {
        lower = i + 1;
      } else if (doc_id < array[i].doc_id) {
        upper = i - 1;
      } else {
        return (i); /* Found. */
      }
    }
  }

  if (lower == upper && lower < orig_size) {
    if (doc_id == array[lower].doc_id) {
      return (lower);
    } else if (lower == 0) {
      return (-1);
    }
  }

  /* Not found. */
  return ((lower == 0) ? -1 : -(lower));
}

/** Search in the to delete array whether any of the doc ids within
 the [first, last] range are to be deleted
 @return +ve index if found -ve index where it should be inserted
         if not found */
static int fts_optimize_lookup(
    ib_vector_t *doc_ids,  /*!< in: array to search */
    ulint lower,           /*!< in: lower limit of array */
    doc_id_t first_doc_id, /*!< in: doc id to lookup */
    doc_id_t last_doc_id)  /*!< in: doc id to lookup */
{
  int pos;
  int upper = static_cast<int>(ib_vector_size(doc_ids));
  fts_update_t *array = (fts_update_t *)doc_ids->data;

  pos = fts_bsearch(array, static_cast<int>(lower), upper, first_doc_id);

  ut_a(abs(pos) <= upper + 1);

  if (pos < 0) {
    int i = abs(pos);

    /* If i is 1, it could be first_doc_id is less than
    either the first or second array item, do a
    double check */
    if (i == 1 && array[0].doc_id <= last_doc_id &&
        first_doc_id < array[0].doc_id) {
      pos = 0;
    } else if (i < upper && array[i].doc_id <= last_doc_id) {
      /* Check if the "next" doc id is within the
      first & last doc id of the node. */
      pos = i;
    }
  }

  return (pos);
}

/** Encode the word pos list into the node
 @return DB_SUCCESS or error code*/
static dberr_t fts_optimize_encode_node(
    fts_node_t *node,  /*!< in: node to fill*/
    doc_id_t doc_id,   /*!< in: doc id to encode */
    fts_encode_t *enc) /*!< in: encoding state.*/
{
  byte *dst;
  ulint enc_len;
  ulint pos_enc_len;
  doc_id_t doc_id_delta;
  dberr_t error = DB_SUCCESS;
  byte *src = enc->src_ilist_ptr;

  if (node->first_doc_id == 0) {
    ut_a(node->last_doc_id == 0);

    node->first_doc_id = doc_id;
  }

  /* Calculate the space required to store the ilist. */
  ut_ad(doc_id > node->last_doc_id);
  doc_id_delta = doc_id - node->last_doc_id;
  enc_len = fts_get_encoded_len(static_cast<ulint>(doc_id_delta));

  /* Calculate the size of the encoded pos array. */
  while (*src) {
    fts_decode_vlc(&src);
  }

  /* Skip the 0x00 byte at the end of the word positions list. */
  ++src;

  /* Number of encoded pos bytes to copy. */
  pos_enc_len = src - enc->src_ilist_ptr;

  /* Total number of bytes required for copy. */
  enc_len += pos_enc_len;

  /* Check we have enough space in the destination buffer for
  copying the document word list. */
  if (!node->ilist) {
    ulint new_size;

    ut_a(node->ilist_size == 0);

    new_size = enc_len > FTS_ILIST_MAX_SIZE ? enc_len : FTS_ILIST_MAX_SIZE;

    node->ilist = static_cast<byte *>(ut_malloc_nokey(new_size));
    node->ilist_size_alloc = new_size;

  } else if ((node->ilist_size + enc_len) > node->ilist_size_alloc) {
    ulint new_size = node->ilist_size + enc_len;
    byte *ilist = static_cast<byte *>(ut_malloc_nokey(new_size));

    memcpy(ilist, node->ilist, node->ilist_size);

    ut_free(node->ilist);

    node->ilist = ilist;
    node->ilist_size_alloc = new_size;
  }

  src = enc->src_ilist_ptr;
  dst = node->ilist + node->ilist_size;

  /* Encode the doc id. Cast to ulint, the delta should be small and
  therefore no loss of precision. */
  dst += fts_encode_int((ulint)doc_id_delta, dst);

  /* Copy the encoded pos array. */
  memcpy(dst, src, pos_enc_len);

  node->last_doc_id = doc_id;

  /* Data copied upto here. */
  node->ilist_size += enc_len;
  enc->src_ilist_ptr += pos_enc_len;

  ut_a(node->ilist_size <= node->ilist_size_alloc);

  return (error);
}

/** Optimize the data contained in a node.
 @return DB_SUCCESS or error code*/
static dberr_t fts_optimize_node(
    ib_vector_t *del_vec, /*!< in: vector of doc ids to delete*/
    int *del_pos,         /*!< in: offset into above vector */
    fts_node_t *dst_node, /*!< in: node to fill*/
    fts_node_t *src_node, /*!< in: source node for data*/
    fts_encode_t *enc)    /*!< in: encoding state */
{
  ulint copied;
  dberr_t error = DB_SUCCESS;
  doc_id_t doc_id = enc->src_last_doc_id;

  if (!enc->src_ilist_ptr) {
    enc->src_ilist_ptr = src_node->ilist;
  }

  copied = enc->src_ilist_ptr - src_node->ilist;

  /* While there is data in the source node and space to copy
  into in the destination node. */
  while (copied < src_node->ilist_size &&
         dst_node->ilist_size < FTS_ILIST_MAX_SIZE) {
    doc_id_t delta;
    doc_id_t del_doc_id = FTS_NULL_DOC_ID;

    delta = fts_decode_vlc(&enc->src_ilist_ptr);

  test_again:
    /* Check whether the doc id is in the delete list, if
    so then we skip the entries but we need to track the
    delta for decoding the entries following this document's
    entries. */
    if (*del_pos >= 0 && *del_pos < (int)ib_vector_size(del_vec)) {
      fts_update_t *update;

      update = (fts_update_t *)ib_vector_get(del_vec, *del_pos);

      del_doc_id = update->doc_id;
    }

    if (enc->src_ilist_ptr == src_node->ilist && doc_id == 0) {
      ut_a(delta == src_node->first_doc_id);
    }

    doc_id += delta;

    if (del_doc_id > 0 && doc_id == del_doc_id) {
      ++*del_pos;

      /* Skip the entries for this document. */
      while (*enc->src_ilist_ptr) {
        fts_decode_vlc(&enc->src_ilist_ptr);
      }

      /* Skip the end of word position marker. */
      ++enc->src_ilist_ptr;

    } else {
      /* DOC ID already becomes larger than
      del_doc_id, check the next del_doc_id */
      if (del_doc_id > 0 && doc_id > del_doc_id) {
        del_doc_id = 0;
        ++*del_pos;
        delta = 0;
        goto test_again;
      }

      /* Decode and copy the word positions into
      the dest node. */
      fts_optimize_encode_node(dst_node, doc_id, enc);

      ++dst_node->doc_count;

      ut_a(dst_node->last_doc_id == doc_id);
    }

    /* Bytes copied so for from source. */
    copied = enc->src_ilist_ptr - src_node->ilist;
  }

  if (copied >= src_node->ilist_size) {
    ut_a(doc_id == src_node->last_doc_id);
  }

  enc->src_last_doc_id = doc_id;

  return (error);
}

/** Determine the starting pos within the deleted doc id vector for a word.
 @return delete position */
static MY_ATTRIBUTE((warn_unused_result)) int fts_optimize_deleted_pos(
    fts_optimize_t *optim, /*!< in: optimize state data */
    fts_word_t *word)      /*!< in: the word data to check */
{
  int del_pos;
  ib_vector_t *del_vec = optim->to_delete->doc_ids;

  /* Get the first and last dict ids for the word, we will use
  these values to determine which doc ids need to be removed
  when we coalesce the nodes. This way we can reduce the numer
  of elements that need to be searched in the deleted doc ids
  vector and secondly we can remove the doc ids during the
  coalescing phase. */
  if (ib_vector_size(del_vec) > 0) {
    fts_node_t *node;
    doc_id_t last_id;
    doc_id_t first_id;
    ulint size = ib_vector_size(word->nodes);

    node = (fts_node_t *)ib_vector_get(word->nodes, 0);
    first_id = node->first_doc_id;

    node = (fts_node_t *)ib_vector_get(word->nodes, size - 1);
    last_id = node->last_doc_id;

    ut_a(first_id <= last_id);

    del_pos = fts_optimize_lookup(del_vec, optim->del_pos, first_id, last_id);
  } else {
    del_pos = -1; /* Note that there is nothing to delete. */
  }

  return (del_pos);
}

#define FTS_DEBUG_PRINT
/** Compact the nodes for a word, we also remove any doc ids during the
 compaction pass.
 @return DB_SUCCESS or error code.*/
static ib_vector_t *fts_optimize_word(
    fts_optimize_t *optim, /*!< in: optimize state data */
    fts_word_t *word)      /*!< in: the word to optimize */
{
  fts_encode_t enc;
  ib_vector_t *nodes;
  ulint i = 0;
  int del_pos;
  fts_node_t *dst_node = nullptr;
  ib_vector_t *del_vec = optim->to_delete->doc_ids;
  ulint size = ib_vector_size(word->nodes);

  del_pos = fts_optimize_deleted_pos(optim, word);
  nodes = ib_vector_create(word->heap_alloc, sizeof(*dst_node), 128);

  enc.src_last_doc_id = 0;
  enc.src_ilist_ptr = nullptr;

  if (fts_enable_diag_print) {
    word->text.f_str[word->text.f_len] = 0;
    ib::info(ER_IB_MSG_491)
        << "FTS_OPTIMIZE: optimize \"" << word->text.f_str << "\"";
  }

  while (i < size) {
    ulint copied;
    fts_node_t *src_node;

    src_node = (fts_node_t *)ib_vector_get(word->nodes, i);

    if (dst_node == nullptr || dst_node->last_doc_id > src_node->first_doc_id) {
      dst_node = static_cast<fts_node_t *>(ib_vector_push(nodes, nullptr));
      memset(dst_node, 0, sizeof(*dst_node));
    }

    /* Copy from the src to the dst node. */
    fts_optimize_node(del_vec, &del_pos, dst_node, src_node, &enc);

    ut_a(enc.src_ilist_ptr != nullptr);

    /* Determine the numer of bytes copied to dst_node. */
    copied = enc.src_ilist_ptr - src_node->ilist;

    /* Can't copy more than whats in the vlc array. */
    ut_a(copied <= src_node->ilist_size);

    /* We are done with this node release the resources. */
    if (copied == src_node->ilist_size) {
      enc.src_last_doc_id = 0;
      enc.src_ilist_ptr = nullptr;

      ut_free(src_node->ilist);

      src_node->ilist = nullptr;
      src_node->ilist_size = src_node->ilist_size_alloc = 0;

      src_node = nullptr;

      ++i; /* Get next source node to OPTIMIZE. */
    }

    if (dst_node->ilist_size >= FTS_ILIST_MAX_SIZE || i >= size) {
      dst_node = nullptr;
    }
  }

  /* All dst nodes created should have been added to the vector. */
  ut_a(dst_node == nullptr);

  /* Return the OPTIMIZED nodes. */
  return (nodes);
}

/** Update the FTS index table. This is a delete followed by an insert.
 @return DB_SUCCESS or error code */
static MY_ATTRIBUTE((warn_unused_result)) dberr_t fts_optimize_write_word(
    trx_t *trx,             /*!< in: transaction */
    fts_table_t *fts_table, /*!< in: table of FTS index */
    fts_string_t *word,     /*!< in: word data to write */
    ib_vector_t *nodes)     /*!< in: the nodes to write */
{
  ulint i;
  pars_info_t *info;
  que_t *graph;
  ulint selected;
  dberr_t error = DB_SUCCESS;
  char table_name[MAX_FULL_NAME_LEN];

  info = pars_info_create();

  ut_ad(fts_table->charset);

  if (fts_enable_diag_print) {
    ib::info(ER_IB_MSG_492)
        << "FTS_OPTIMIZE: processed \"" << word->f_str << "\"";
  }

  pars_info_bind_varchar_literal(info, "word", word->f_str, word->f_len);

  selected = fts_select_index(fts_table->charset, word->f_str, word->f_len);

  fts_table->suffix = fts_get_suffix(selected);
  fts_get_table_name(fts_table, table_name);
  pars_info_bind_id(info, true, "table_name", table_name);

  graph = fts_parse_sql(fts_table, info,
                        "BEGIN DELETE FROM $table_name WHERE word = :word;");

  error = fts_eval_sql(trx, graph);

  if (error != DB_SUCCESS) {
    ib::error(ER_IB_MSG_493) << "(" << ut_strerr(error)
                             << ") during optimize,"
                                " when deleting a word from the FTS index.";
  }

  fts_que_graph_free(graph);
  graph = nullptr;

  /* Even if the operation needs to be rolled back and redone,
  we iterate over the nodes in order to free the ilist. */
  for (i = 0; i < ib_vector_size(nodes); ++i) {
    fts_node_t *node = (fts_node_t *)ib_vector_get(nodes, i);

    if (error == DB_SUCCESS) {
      /* Skip empty node. */
      if (node->ilist == nullptr) {
        ut_ad(node->ilist_size == 0);
        continue;
      }

      error = fts_write_node(trx, &graph, fts_table, word, node);

      if (error != DB_SUCCESS) {
        ib::error(ER_IB_MSG_494) << "(" << ut_strerr(error)
                                 << ")"
                                    " during optimize, while adding a"
                                    " word to the FTS index.";
      }
    }

    ut_free(node->ilist);
    node->ilist = nullptr;
    node->ilist_size = node->ilist_size_alloc = 0;
  }

  if (graph != nullptr) {
    fts_que_graph_free(graph);
  }

  return (error);
}

/** Free fts_optimizer_word_t instanace.*/
void fts_word_free(fts_word_t *word) /*!< in: instance to free.*/
{
  mem_heap_t *heap = static_cast<mem_heap_t *>(word->heap_alloc->arg);

#ifdef UNIV_DEBUG
  memset(word, 0, sizeof(*word));
#endif /* UNIV_DEBUG */

  mem_heap_free(heap);
}

/** Optimize the word ilist and rewrite data to the FTS index.
 @return status one of RESTART, EXIT, ERROR */
static MY_ATTRIBUTE((warn_unused_result)) dberr_t fts_optimize_compact(
    fts_optimize_t *optim,          /*!< in: optimize state data */
    dict_index_t *index,            /*!< in: current FTS being optimized */
    ib_time_monotonic_t start_time) /*!< in: optimize start time */
{
  ulint i;
  dberr_t error = DB_SUCCESS;
  ulint size = ib_vector_size(optim->words);

  for (i = 0; i < size && error == DB_SUCCESS && !optim->done; ++i) {
    fts_word_t *word;
    ib_vector_t *nodes;
    trx_t *trx = optim->trx;

    word = (fts_word_t *)ib_vector_get(optim->words, i);

    /* nodes is allocated from the word heap and will be destroyed
    when the word is freed. We however have to be careful about
    the ilist, that needs to be freed explicitly. */
    nodes = fts_optimize_word(optim, word);

    /* Update the data on disk. */
    error = fts_optimize_write_word(trx, &optim->fts_index_table, &word->text,
                                    nodes);

    if (error == DB_SUCCESS) {
      /* Write the last word optimized to the config table,
      we use this value for restarting optimize. */
      error = fts_config_set_index_value(optim->trx, index,
                                         FTS_LAST_OPTIMIZED_WORD, &word->text);
    }

    /* Free the word that was optimized. */
    fts_word_free(word);

    if (fts_optimize_time_limit > 0 &&
        ut_time_monotonic() - start_time > fts_optimize_time_limit) {
      optim->done = TRUE;
    }
  }

  return (error);
}

/** Create an instance of fts_optimize_t. Also create a new
 background transaction.*/
static fts_optimize_t *fts_optimize_create(
    dict_table_t *table) /*!< in: table with FTS indexes */
{
  fts_optimize_t *optim;
  mem_heap_t *heap = mem_heap_create(128);

  optim = (fts_optimize_t *)mem_heap_zalloc(heap, sizeof(*optim));

  optim->self_heap = ib_heap_allocator_create(heap);

  optim->to_delete = fts_doc_ids_create();

  optim->words = ib_vector_create(optim->self_heap, sizeof(fts_word_t), 256);

  optim->table = table;

  optim->trx = trx_allocate_for_background();

  optim->fts_common_table.parent = table->name.m_name;
  optim->fts_common_table.table_id = table->id;
  optim->fts_common_table.type = FTS_COMMON_TABLE;
  optim->fts_common_table.table = table;

  optim->fts_index_table.parent = table->name.m_name;
  optim->fts_index_table.table_id = table->id;
  optim->fts_index_table.type = FTS_INDEX_TABLE;
  optim->fts_index_table.table = table;

  /* The common prefix for all this parent table's aux tables. */
  optim->name_prefix = fts_get_table_name_prefix(&optim->fts_common_table);

  return (optim);
}

#ifdef FTS_OPTIMIZE_DEBUG
/** Get optimize start time of an FTS index.
 @return DB_SUCCESS if all OK else error code */
static MY_ATTRIBUTE((warn_unused_result)) dberr_t
    fts_optimize_get_index_start_time(
        trx_t *trx,            /*!< in: transaction */
        dict_index_t *index,   /*!< in: FTS index */
        ib_time_t *start_time) /*!< out: time in secs */
{
  return (fts_config_get_index_ulint(trx, index, FTS_OPTIMIZE_START_TIME,
                                     (ulint *)start_time));
}

/** Set the optimize start time of an FTS index.
 @return DB_SUCCESS if all OK else error code */
static MY_ATTRIBUTE((warn_unused_result)) dberr_t
    fts_optimize_set_index_start_time(
        trx_t *trx,           /*!< in: transaction */
        dict_index_t *index,  /*!< in: FTS index */
        ib_time_t start_time) /*!< in: start time */
{
  return (fts_config_set_index_ulint(trx, index, FTS_OPTIMIZE_START_TIME,
                                     (ulint)start_time));
}

/** Get optimize end time of an FTS index.
 @return DB_SUCCESS if all OK else error code */
static MY_ATTRIBUTE((warn_unused_result)) dberr_t
    fts_optimize_get_index_end_time(
        trx_t *trx,          /*!< in: transaction */
        dict_index_t *index, /*!< in: FTS index */
        ib_time_t *end_time) /*!< out: time in secs */
{
  return (fts_config_get_index_ulint(trx, index, FTS_OPTIMIZE_END_TIME,
                                     (ulint *)end_time));
}

/** Set the optimize end time of an FTS index.
 @return DB_SUCCESS if all OK else error code */
static MY_ATTRIBUTE((warn_unused_result)) dberr_t
    fts_optimize_set_index_end_time(trx_t *trx,          /*!< in: transaction */
                                    dict_index_t *index, /*!< in: FTS index */
                                    ib_time_t end_time)  /*!< in: end time */
{
  return (fts_config_set_index_ulint(trx, index, FTS_OPTIMIZE_END_TIME,
                                     (ulint)end_time));
}
#endif

/** Free the optimize prepared statements.*/
static void fts_optimize_graph_free(
    fts_optimize_graph_t *graph) /*!< in/out: The graph instances
                                 to free */
{
  if (graph->commit_graph) {
    que_graph_free(graph->commit_graph);
    graph->commit_graph = nullptr;
  }

  if (graph->write_nodes_graph) {
    que_graph_free(graph->write_nodes_graph);
    graph->write_nodes_graph = nullptr;
  }

  if (graph->delete_nodes_graph) {
    que_graph_free(graph->delete_nodes_graph);
    graph->delete_nodes_graph = nullptr;
  }

  if (graph->read_nodes_graph) {
    que_graph_free(graph->read_nodes_graph);
    graph->read_nodes_graph = nullptr;
  }
}

/** Free all optimize resources. */
static void fts_optimize_free(
    fts_optimize_t *optim) /*!< in: table with on FTS index */
{
  mem_heap_t *heap = static_cast<mem_heap_t *>(optim->self_heap->arg);

  trx_free_for_background(optim->trx);

  fts_doc_ids_free(optim->to_delete);
  fts_optimize_graph_free(&optim->graph);

  ut_free(optim->name_prefix);

  /* This will free the heap from which optim itself was allocated. */
  mem_heap_free(heap);
}

/** Get the max time optimize should run in millisecs.
 @return max optimize time limit in millisecs. */
static ib_time_t fts_optimize_get_time_limit(
    trx_t *trx,             /*!< in: transaction */
    fts_table_t *fts_table) /*!< in: aux table */
{
  ib_time_t time_limit = 0;

  fts_config_get_ulint(trx, fts_table, FTS_OPTIMIZE_LIMIT_IN_SECS,
                       (ulint *)&time_limit);

  return (time_limit * 1000);
}

/** Run OPTIMIZE on the given table. Note: this can take a very long time
 (hours). */
static void fts_optimize_words(
    fts_optimize_t *optim, /*!< in: optimize instance */
    dict_index_t *index,   /*!< in: current FTS being optimized */
    fts_string_t *word)    /*!< in: the starting word to optimize */
{
  fts_fetch_t fetch;
  que_t *graph = nullptr;
  CHARSET_INFO *charset = optim->fts_index_table.charset;

  ut_a(!optim->done);

  /* Get the time limit from the config table. */
  fts_optimize_time_limit =
      fts_optimize_get_time_limit(optim->trx, &optim->fts_common_table);

  const auto start_time = ut_time_monotonic();

  /* Setup the callback to use for fetching the word ilist etc. */
  fetch.read_arg = optim->words;
  fetch.read_record = fts_optimize_index_fetch_node;

  while (!optim->done) {
    dberr_t error;
    trx_t *trx = optim->trx;
    ulint selected;

    ut_a(ib_vector_size(optim->words) == 0);

    selected = fts_select_index(charset, word->f_str, word->f_len);

    /* Read the index records to optimize. */
    fetch.total_memory = 0;
    error = fts_index_fetch_nodes(trx, &graph, &optim->fts_index_table, word,
                                  &fetch);
    ut_ad(fetch.total_memory < fts_result_cache_limit);

    if (error == DB_SUCCESS) {
      /* There must be some nodes to read. */
      ut_a(ib_vector_size(optim->words) > 0);

      /* Optimize the nodes that were read and write
      back to DB. */
      error = fts_optimize_compact(optim, index, start_time);

      if (error == DB_SUCCESS) {
        fts_sql_commit(optim->trx);
      } else {
        fts_sql_rollback(optim->trx);
      }
    }

    ib_vector_reset(optim->words);

    if (error == DB_SUCCESS) {
      if (!optim->done) {
        if (!fts_zip_read_word(optim->zip, word)) {
          optim->done = TRUE;
        } else if (selected !=
                       fts_select_index(charset, word->f_str, word->f_len) &&
                   graph) {
          fts_que_graph_free(graph);
          graph = nullptr;
        }
      }
    } else if (error == DB_LOCK_WAIT_TIMEOUT) {
      ib::warn(ER_IB_MSG_495) << "Lock wait timeout during optimize."
                                 " Retrying!";

      trx->error_state = DB_SUCCESS;
    } else if (error == DB_DEADLOCK) {
      ib::warn(ER_IB_MSG_496) << "Deadlock during optimize. Retrying!";

      trx->error_state = DB_SUCCESS;
    } else {
      optim->done = TRUE; /* Exit the loop. */
    }
  }

  if (graph != nullptr) {
    fts_que_graph_free(graph);
  }
}

/** Optimize is complete. Set the completion time, and reset the optimize
 start string for this FTS index to "".
 @return DB_SUCCESS if all OK */
static MY_ATTRIBUTE((warn_unused_result)) dberr_t fts_optimize_index_completed(
    fts_optimize_t *optim, /*!< in: optimize instance */
    dict_index_t *index)   /*!< in: table with one FTS index */
{
  fts_string_t word;
  dberr_t error;
  byte buf[sizeof(ulint)];
#ifdef FTS_OPTIMIZE_DEBUG
  ib_time_t end_time = ut_time();

  error = fts_optimize_set_index_end_time(optim->trx, index, end_time);
#endif

  /* If we've reached the end of the index then set the start
  word to the empty string. */

  word.f_len = 0;
  word.f_str = buf;
  *word.f_str = '\0';

  error = fts_config_set_index_value(optim->trx, index, FTS_LAST_OPTIMIZED_WORD,
                                     &word);

  if (error != DB_SUCCESS) {
    ib::error(ER_IB_MSG_497) << "(" << ut_strerr(error)
                             << ") while updating"
                                " last optimized word!";
  }

  return (error);
}

/** Read the list of words from the FTS auxiliary index that will be
 optimized in this pass.
 @return DB_SUCCESS if all OK */
static MY_ATTRIBUTE((warn_unused_result)) dberr_t fts_optimize_index_read_words(
    fts_optimize_t *optim, /*!< in: optimize instance */
    dict_index_t *index,   /*!< in: table with one FTS index */
    fts_string_t *word)    /*!< in: buffer to use */
{
  dberr_t error = DB_SUCCESS;

  if (optim->del_list_regenerated) {
    word->f_len = 0;
  } else {
    /* Get the last word that was optimized from
    the config table. */
    error = fts_config_get_index_value(optim->trx, index,
                                       FTS_LAST_OPTIMIZED_WORD, word);
  }

  /* If record not found then we start from the top. */
  if (error == DB_RECORD_NOT_FOUND) {
    word->f_len = 0;
    error = DB_SUCCESS;
  }

  while (error == DB_SUCCESS) {
    error = fts_index_fetch_words(optim, word, fts_num_word_optimize);

    if (error == DB_SUCCESS) {
      /* Reset the last optimized word to '' if no
      more words could be read from the FTS index. */
      if (optim->zip->n_words == 0) {
        word->f_len = 0;
        *word->f_str = 0;
      }

      break;
    }
  }

  return (error);
}

/** Run OPTIMIZE on the given FTS index. Note: this can take a very long
 time (hours).
 @return DB_SUCCESS if all OK */
static MY_ATTRIBUTE((warn_unused_result)) dberr_t
    fts_optimize_index(fts_optimize_t *optim, /*!< in: optimize instance */
                       dict_index_t *index) /*!< in: table with one FTS index */
{
  fts_string_t word;
  dberr_t error;
  byte str[FTS_MAX_WORD_LEN + 1];

  /* Set the current index that we have to optimize. */
  optim->fts_index_table.index_id = index->id;
  optim->fts_index_table.charset = fts_index_get_charset(index);

  optim->done = FALSE; /* Optimize until !done */

  /* We need to read the last word optimized so that we start from
  the next word. */
  word.f_str = str;

  /* We set the length of word to the size of str since we
  need to pass the max len info to the fts_get_config_value() function. */
  word.f_len = sizeof(str) - 1;

  memset(word.f_str, 0x0, word.f_len);

  /* Read the words that will be optimized in this pass. */
  error = fts_optimize_index_read_words(optim, index, &word);

  if (error == DB_SUCCESS) {
    int zip_error;

    ut_a(optim->zip->pos == 0);
    ut_a(optim->zip->zp->total_in == 0);
    ut_a(optim->zip->zp->total_out == 0);

    zip_error = inflateInit(optim->zip->zp);
    ut_a(zip_error == Z_OK);

    word.f_len = 0;
    word.f_str = str;

    /* Read the first word to optimize from the Zip buffer. */
    if (!fts_zip_read_word(optim->zip, &word)) {
      optim->done = TRUE;
    } else {
      fts_optimize_words(optim, index, &word);
    }

    /* If we couldn't read any records then optimize is
    complete. Increment the number of indexes that have
    been optimized and set FTS index optimize state to
    completed. */
    if (error == DB_SUCCESS && optim->zip->n_words == 0) {
      error = fts_optimize_index_completed(optim, index);

      if (error == DB_SUCCESS) {
        ++optim->n_completed;
      }
    }
  }

  return (error);
}

/** Delete the document ids in the delete, and delete cache tables.
 @return DB_SUCCESS if all OK */
static MY_ATTRIBUTE((warn_unused_result)) dberr_t
    fts_optimize_purge_deleted_doc_ids(
        fts_optimize_t *optim) /*!< in: optimize instance */
{
  ulint i;
  pars_info_t *info;
  que_t *graph;
  fts_update_t *update;
  doc_id_t write_doc_id;
  dberr_t error = DB_SUCCESS;
  char deleted[MAX_FULL_NAME_LEN];
  char deleted_cache[MAX_FULL_NAME_LEN];
  dict_table_t *deleted_tbl = nullptr;
  dict_table_t *deleted_cache_tbl = nullptr;
  MDL_ticket *deleted_cache_mdl = nullptr;
  MDL_ticket *deleted_mdl = nullptr;
  THD *thd = current_thd;

  info = pars_info_create();

  ut_a(ib_vector_size(optim->to_delete->doc_ids) > 0);

  update =
      static_cast<fts_update_t *>(ib_vector_get(optim->to_delete->doc_ids, 0));

  /* Convert to "storage" byte order. */
  fts_write_doc_id((byte *)&write_doc_id, update->doc_id);

  /* This is required for the SQL parser to work. It must be able
  to find the following variables. So we do it twice. */
  fts_bind_doc_id(info, "doc_id1", &write_doc_id);
  fts_bind_doc_id(info, "doc_id2", &write_doc_id);

  /* Make sure the following two names are consistent with the name
  used in the fts_delete_doc_ids_sql */
  optim->fts_common_table.suffix = FTS_SUFFIX_DELETED;
  fts_get_table_name(&optim->fts_common_table, deleted);
  pars_info_bind_id(info, true, FTS_SUFFIX_DELETED, deleted);

  optim->fts_common_table.suffix = FTS_SUFFIX_DELETED_CACHE;
  fts_get_table_name(&optim->fts_common_table, deleted_cache);
  pars_info_bind_id(info, true, FTS_SUFFIX_DELETED_CACHE, deleted_cache);

  deleted_tbl = dd_table_open_on_name(thd, &deleted_mdl, deleted, false,
                                      DICT_ERR_IGNORE_NONE);

  if (deleted_tbl == nullptr) {
    goto func_exit;
  }

  deleted_cache_tbl = dd_table_open_on_name(
      thd, &deleted_cache_mdl, deleted_cache, false, DICT_ERR_IGNORE_NONE);

  if (deleted_cache_tbl == nullptr) {
    goto func_exit;
  }

  graph = fts_parse_sql(nullptr, info, fts_delete_doc_ids_sql);

  /* Delete the doc ids that were copied at the start. */
  for (i = 0; i < ib_vector_size(optim->to_delete->doc_ids); ++i) {
    update = static_cast<fts_update_t *>(
        ib_vector_get(optim->to_delete->doc_ids, i));

    /* Convert to "storage" byte order. */
    fts_write_doc_id((byte *)&write_doc_id, update->doc_id);

    fts_bind_doc_id(info, "doc_id1", &write_doc_id);

    fts_bind_doc_id(info, "doc_id2", &write_doc_id);

    error = fts_eval_sql(optim->trx, graph);

    // FIXME: Check whether delete actually succeeded!
    if (error != DB_SUCCESS) {
      fts_sql_rollback(optim->trx);
      break;
    }
  }

  fts_que_graph_free(graph);

func_exit:
  if (deleted_cache_tbl != nullptr) {
    dd_table_close(deleted_cache_tbl, thd, &deleted_cache_mdl, false);
  }

  if (deleted_tbl != nullptr) {
    dd_table_close(deleted_tbl, thd, &deleted_mdl, false);
  }

  return (error);
}

/** Delete the document ids in the pending delete, and delete tables.
 @return DB_SUCCESS if all OK */
static MY_ATTRIBUTE((warn_unused_result)) dberr_t
    fts_optimize_purge_deleted_doc_id_snapshot(
        fts_optimize_t *optim) /*!< in: optimize instance */
{
  dberr_t error = DB_SUCCESS;
  que_t *graph;
  pars_info_t *info;
  char being_deleted[MAX_FULL_NAME_LEN];
  char being_deleted_cache[MAX_FULL_NAME_LEN];
  MDL_ticket *being_deleted_mdl = nullptr;
  MDL_ticket *being_deleted_cache_mdl = nullptr;
  dict_table_t *being_deleted_cache_tbl = nullptr;
  dict_table_t *being_deleted_tbl = nullptr;
  THD *thd = current_thd;

  info = pars_info_create();

  /* Make sure the following two names are consistent with the name
  used in the fts_end_delete_sql */
  optim->fts_common_table.suffix = FTS_SUFFIX_BEING_DELETED;
  fts_get_table_name(&optim->fts_common_table, being_deleted);
  pars_info_bind_id(info, true, FTS_SUFFIX_BEING_DELETED, being_deleted);

  optim->fts_common_table.suffix = FTS_SUFFIX_BEING_DELETED_CACHE;
  fts_get_table_name(&optim->fts_common_table, being_deleted_cache);
  pars_info_bind_id(info, true, FTS_SUFFIX_BEING_DELETED_CACHE,
                    being_deleted_cache);

  being_deleted_tbl = dd_table_open_on_name(
      thd, &being_deleted_mdl, being_deleted, false, DICT_ERR_IGNORE_NONE);

  if (being_deleted_tbl == nullptr) {
    error = DB_ERROR;
    goto func_exit;
  }

  being_deleted_cache_tbl =
      dd_table_open_on_name(thd, &being_deleted_cache_mdl, being_deleted_cache,
                            false, DICT_ERR_IGNORE_NONE);

  if (being_deleted_cache_tbl == nullptr) {
    error = DB_ERROR;
    goto func_exit;
  }

  /* Delete the doc ids that were copied to delete pending state at
  the start of optimize. */
  graph = fts_parse_sql(nullptr, info, fts_end_delete_sql);

  error = fts_eval_sql(optim->trx, graph);
  fts_que_graph_free(graph);

func_exit:
  if (being_deleted_cache_tbl != nullptr) {
    dd_table_close(being_deleted_cache_tbl, thd, &being_deleted_cache_mdl,
                   false);
  }

  if (being_deleted_tbl != nullptr) {
    dd_table_close(being_deleted_tbl, thd, &being_deleted_mdl, false);
  }

  return (error);
}

/** Copy the deleted doc ids that will be purged during this optimize run
 to the being deleted FTS auxiliary tables. The transaction is committed
 upon successful copy and rolled back on DB_DUPLICATE_KEY error.
 @return DB_SUCCESS if all OK */
static ulint fts_optimize_being_deleted_count(
    fts_optimize_t *optim) /*!< in: optimize instance */
{
  fts_table_t fts_table;

  FTS_INIT_FTS_TABLE(&fts_table, FTS_SUFFIX_BEING_DELETED, FTS_COMMON_TABLE,
                     optim->table);

  return (fts_get_rows_count(&fts_table));
}

/** Copy the deleted doc ids that will be purged during this optimize run
 to the being deleted FTS auxiliary tables. The transaction is committed
 upon successful copy and rolled back on DB_DUPLICATE_KEY error.
 @return DB_SUCCESS if all OK */
static MY_ATTRIBUTE((warn_unused_result)) dberr_t
    fts_optimize_create_deleted_doc_id_snapshot(
        fts_optimize_t *optim) /*!< in: optimize instance */
{
  dberr_t error = DB_SUCCESS;
  que_t *graph;
  pars_info_t *info;
  char being_deleted[MAX_FULL_NAME_LEN];
  char deleted[MAX_FULL_NAME_LEN];
  char being_deleted_cache[MAX_FULL_NAME_LEN];
  char deleted_cache[MAX_FULL_NAME_LEN];
  dict_table_t *being_deleted_tbl = nullptr;
  dict_table_t *deleted_tbl = nullptr;
  dict_table_t *being_deleted_cache_tbl = nullptr;
  dict_table_t *deleted_cache_tbl = nullptr;
  MDL_ticket *being_deleted_mdl = nullptr;
  MDL_ticket *deleted_mdl = nullptr;
  MDL_ticket *being_deleted_cache_mdl = nullptr;
  MDL_ticket *deleted_cache_mdl = nullptr;
  THD *thd = current_thd;

  info = pars_info_create();

  /* Make sure the following four names are consistent with the name
  used in the fts_init_delete_sql */
  optim->fts_common_table.suffix = FTS_SUFFIX_BEING_DELETED;
  fts_get_table_name(&optim->fts_common_table, being_deleted);
  pars_info_bind_id(info, true, FTS_SUFFIX_BEING_DELETED, being_deleted);

  being_deleted_tbl = dd_table_open_on_name(
      thd, &being_deleted_mdl, being_deleted, false, DICT_ERR_IGNORE_NONE);

  if (being_deleted_tbl == nullptr) {
    goto func_exit;
  }

  optim->fts_common_table.suffix = FTS_SUFFIX_DELETED;
  fts_get_table_name(&optim->fts_common_table, deleted);
  pars_info_bind_id(info, true, FTS_SUFFIX_DELETED, deleted);

  deleted_tbl = dd_table_open_on_name(thd, &deleted_mdl, deleted, false,
                                      DICT_ERR_IGNORE_NONE);

  if (deleted_tbl == nullptr) {
    goto func_exit;
  }

  optim->fts_common_table.suffix = FTS_SUFFIX_BEING_DELETED_CACHE;
  fts_get_table_name(&optim->fts_common_table, being_deleted_cache);
  pars_info_bind_id(info, true, FTS_SUFFIX_BEING_DELETED_CACHE,
                    being_deleted_cache);

  being_deleted_cache_tbl =
      dd_table_open_on_name(thd, &being_deleted_cache_mdl, being_deleted_cache,
                            false, DICT_ERR_IGNORE_NONE);

  if (being_deleted_cache_tbl == nullptr) {
    goto func_exit;
  }

  optim->fts_common_table.suffix = FTS_SUFFIX_DELETED_CACHE;
  fts_get_table_name(&optim->fts_common_table, deleted_cache);
  pars_info_bind_id(info, true, FTS_SUFFIX_DELETED_CACHE, deleted_cache);

  deleted_cache_tbl = dd_table_open_on_name(
      thd, &deleted_cache_mdl, deleted_cache, false, DICT_ERR_IGNORE_NONE);

  if (deleted_cache_tbl == nullptr) {
    goto func_exit;
  }

  /* Move doc_ids that are to be deleted to state being deleted. */
  graph = fts_parse_sql(nullptr, info, fts_init_delete_sql);

  error = fts_eval_sql(optim->trx, graph);

  fts_que_graph_free(graph);

  if (error != DB_SUCCESS) {
    fts_sql_rollback(optim->trx);
  } else {
    fts_sql_commit(optim->trx);
  }

  optim->del_list_regenerated = TRUE;

func_exit:
  if (being_deleted_tbl != nullptr) {
    dd_table_close(being_deleted_tbl, thd, &being_deleted_mdl, false);
  }

  if (deleted_tbl != nullptr) {
    dd_table_close(deleted_tbl, thd, &deleted_mdl, false);
  }

  if (being_deleted_cache_tbl != nullptr) {
    dd_table_close(being_deleted_cache_tbl, thd, &being_deleted_cache_mdl,
                   false);
  }

  if (deleted_cache_tbl != nullptr) {
    dd_table_close(deleted_cache_tbl, thd, &deleted_cache_mdl, false);
  }

  return (error);
}

/** Read in the document ids that are to be purged during optimize. The
 transaction is committed upon successfully read.
 @return DB_SUCCESS if all OK */
static MY_ATTRIBUTE((warn_unused_result)) dberr_t
    fts_optimize_read_deleted_doc_id_snapshot(
        fts_optimize_t *optim) /*!< in: optimize instance */
{
  dberr_t error;

  optim->fts_common_table.suffix = FTS_SUFFIX_BEING_DELETED;

  /* Read the doc_ids to delete. */
  error = fts_table_fetch_doc_ids(optim->trx, &optim->fts_common_table,
                                  optim->to_delete);

  if (error == DB_SUCCESS) {
    optim->fts_common_table.suffix = FTS_SUFFIX_BEING_DELETED;

    /* Read additional doc_ids to delete. */
    error = fts_table_fetch_doc_ids(optim->trx, &optim->fts_common_table,
                                    optim->to_delete);
  }

  if (error != DB_SUCCESS) {
    fts_doc_ids_free(optim->to_delete);
    optim->to_delete = nullptr;
  }

  return (error);
}

/** Optimze all the FTS indexes, skipping those that have already been
 optimized, since the FTS auxiliary indexes are not guaranteed to be
 of the same cardinality.
 @return DB_SUCCESS if all OK */
static MY_ATTRIBUTE((warn_unused_result)) dberr_t
    fts_optimize_indexes(fts_optimize_t *optim) /*!< in: optimize instance */
{
  ulint i;
  dberr_t error = DB_SUCCESS;
  fts_t *fts = optim->table->fts;

  /* Optimize the FTS indexes. */
  for (i = 0; i < ib_vector_size(fts->indexes); ++i) {
    dict_index_t *index;

#ifdef FTS_OPTIMIZE_DEBUG
    ib_time_t end_time;
    ib_time_t start_time;

    /* Get the start and end optimize times for this index. */
    error = fts_optimize_get_index_start_time(optim->trx, index, &start_time);

    if (error != DB_SUCCESS) {
      break;
    }

    error = fts_optimize_get_index_end_time(optim->trx, index, &end_time);

    if (error != DB_SUCCESS) {
      break;
    }

    /* Start time will be 0 only for the first time or after
    completing the optimization of all FTS indexes. */
    if (start_time == 0) {
      start_time = ut_time();

      error = fts_optimize_set_index_start_time(optim->trx, index, start_time);
    }

    /* Check if this index needs to be optimized or not. */
    if (ut_difftime(end_time, start_time) < 0) {
      error = fts_optimize_index(optim, index);

      if (error != DB_SUCCESS) {
        break;
      }
    } else {
      ++optim->n_completed;
    }
#endif
    index = static_cast<dict_index_t *>(ib_vector_getp(fts->indexes, i));
    error = fts_optimize_index(optim, index);
  }

  if (error == DB_SUCCESS) {
    fts_sql_commit(optim->trx);
  } else {
    fts_sql_rollback(optim->trx);
  }

  return (error);
}

/** Cleanup the snapshot tables and the master deleted table.
 @return DB_SUCCESS if all OK */
static MY_ATTRIBUTE((warn_unused_result)) dberr_t fts_optimize_purge_snapshot(
    fts_optimize_t *optim) /*!< in: optimize instance */
{
  dberr_t error;

  /* Delete the doc ids from the master deleted tables, that were
  in the snapshot that was taken at the start of optimize. */
  error = fts_optimize_purge_deleted_doc_ids(optim);

  if (error == DB_SUCCESS) {
    /* Destroy the deleted doc id snapshot. */
    error = fts_optimize_purge_deleted_doc_id_snapshot(optim);
  }

  if (error == DB_SUCCESS) {
    fts_sql_commit(optim->trx);
  } else {
    fts_sql_rollback(optim->trx);
  }

  return (error);
}

/** Reset the start time to 0 so that a new optimize can be started.
 @return DB_SUCCESS if all OK */
static MY_ATTRIBUTE((warn_unused_result)) dberr_t fts_optimize_reset_start_time(
    fts_optimize_t *optim) /*!< in: optimize instance */
{
  dberr_t error = DB_SUCCESS;
#ifdef FTS_OPTIMIZE_DEBUG
  fts_t *fts = optim->table->fts;

  /* Optimization should have been completed for all indexes. */
  ut_a(optim->n_completed == ib_vector_size(fts->indexes));

  for (uint i = 0; i < ib_vector_size(fts->indexes); ++i) {
    dict_index_t *index;

    ib_time_t start_time = 0;

    /* Reset the start time to 0 for this index. */
    error = fts_optimize_set_index_start_time(optim->trx, index, start_time);

    index = static_cast<dict_index_t *>(ib_vector_getp(fts->indexes, i));
  }
#endif

  if (error == DB_SUCCESS) {
    fts_sql_commit(optim->trx);
  } else {
    fts_sql_rollback(optim->trx);
  }

  return (error);
}

/** Run OPTIMIZE on the given table by a background thread.
 @return DB_SUCCESS if all OK */
static dberr_t fts_optimize_table_bk(
    fts_slot_t *slot) /*!< in: table to optimiza */
{
  dberr_t error = DB_SUCCESS;

  /* Avoid optimizing tables that were optimized recently. */
  if (slot->last_run > 0 &&
      ut_time_monotonic() - slot->last_run < slot->interval_time) {
    return (DB_SUCCESS);

  } else {
    dict_table_t *table = nullptr;
    MDL_ticket *mdl = nullptr;
    THD *thd = current_thd;

    table = dd_table_open_on_id(slot->table_id, thd, &mdl, false, true);

    if (table != nullptr) {
      fts_t *fts = table->fts;

      if (fts != nullptr && fts->cache != nullptr &&
          fts->cache->deleted >= FTS_OPTIMIZE_THRESHOLD) {
        error = fts_optimize_table(table);

        if (error == DB_SUCCESS) {
          slot->state = FTS_STATE_DONE;
          slot->last_run = 0;
          slot->completed = ut_time_monotonic();
        }
      }

      dd_table_close(table, thd, &mdl, false);
    }
  }

  /* Note time this run completed. */
  slot->last_run = ut_time_monotonic();

  return (error);
}
/** Run OPTIMIZE on the given table.
 @return DB_SUCCESS if all OK */
dberr_t fts_optimize_table(dict_table_t *table) /*!< in: table to optimiza */
{
  dberr_t error = DB_SUCCESS;
  fts_optimize_t *optim = nullptr;
  fts_t *fts = table->fts;

  if (fts_enable_diag_print) {
    ib::info(ER_IB_MSG_498) << "FTS start optimize " << table->name;
  }

  optim = fts_optimize_create(table);

  // FIXME: Call this only at the start of optimize, currently we
  // rely on DB_DUPLICATE_KEY to handle corrupting the snapshot.

  /* Check whether there are still records in BEING_DELETED table */
  if (fts_optimize_being_deleted_count(optim) == 0) {
    /* Take a snapshot of the deleted document ids, they are copied
    to the BEING_ tables. */
    error = fts_optimize_create_deleted_doc_id_snapshot(optim);
  }

  /* A duplicate error is OK, since we don't erase the
  doc ids from the being deleted state until all FTS
  indexes have been optimized. */
  if (error == DB_DUPLICATE_KEY) {
    error = DB_SUCCESS;
  }

  if (error == DB_SUCCESS) {
    /* These document ids will be filtered out during the
    index optimization phase. They are in the snapshot that we
    took above, at the start of the optimize. */
    error = fts_optimize_read_deleted_doc_id_snapshot(optim);

    if (error == DB_SUCCESS) {
      /* Commit the read of being deleted
      doc ids transaction. */
      fts_sql_commit(optim->trx);

      /* We would do optimization only if there
      are deleted records to be cleaned up */
      if (ib_vector_size(optim->to_delete->doc_ids) > 0) {
        error = fts_optimize_indexes(optim);
      }

    } else {
      ut_a(optim->to_delete == nullptr);
    }

    /* Only after all indexes have been optimized can we
    delete the (snapshot) doc ids in the pending delete,
    and master deleted tables. */
    if (error == DB_SUCCESS &&
        optim->n_completed == ib_vector_size(fts->indexes)) {
      if (fts_enable_diag_print) {
        ib::info(ER_IB_MSG_499) << "FTS_OPTIMIZE: Completed"
                                   " Optimize, cleanup DELETED table";
      }

      if (ib_vector_size(optim->to_delete->doc_ids) > 0) {
        /* Purge the doc ids that were in the
        snapshot from the snapshot tables and
        the master deleted table. */
        error = fts_optimize_purge_snapshot(optim);
      }

      if (error == DB_SUCCESS) {
        /* Reset the start time of all the FTS indexes
        so that optimize can be restarted. */
        error = fts_optimize_reset_start_time(optim);
      }
    }
  }

  fts_optimize_free(optim);

  if (fts_enable_diag_print) {
    ib::info(ER_IB_MSG_500) << "FTS end optimize " << table->name;
  }

  return (error);
}

/** Add the table to add to the OPTIMIZER's list.
 @return new message instance */
static fts_msg_t *fts_optimize_create_msg(
    fts_msg_type_t type, /*!< in: type of message */
    void *ptr)           /*!< in: message payload */
{
  mem_heap_t *heap;
  fts_msg_t *msg;

  heap = mem_heap_create(sizeof(*msg) + sizeof(ib_list_node_t) + 16);
  msg = static_cast<fts_msg_t *>(mem_heap_alloc(heap, sizeof(*msg)));

  msg->ptr = ptr;
  msg->type = type;
  msg->heap = heap;

  return (msg);
}

/** Add the table to add to the OPTIMIZER's list. */
void fts_optimize_add_table(dict_table_t *table) /*!< in: table to add */
{
  fts_msg_t *msg;
  fts_msg_id_t *add;

  if (!fts_optimize_wq) {
    return;
  }

  /* Make sure table with FTS index cannot be evicted */
  dict_table_prevent_eviction(table);

  msg = fts_optimize_create_msg(FTS_MSG_ADD_TABLE, nullptr);

  add = static_cast<fts_msg_id_t *>(mem_heap_alloc(msg->heap, sizeof(*add)));

  add->table_id = table->id;
  msg->ptr = add;

  ib_wqueue_add(fts_optimize_wq, msg, msg->heap);
}

#if 0
/**********************************************************************//**
Optimize a table. */
static
void
fts_optimize_do_table(
	dict_table_t*	table)			/*!< in: table to optimize */
{
	fts_msg_t*	msg;

	/* Optimizer thread could be shutdown */
	if (!fts_optimize_wq) {
		return;
	}

	msg = fts_optimize_create_msg(FTS_MSG_OPTIMIZE_TABLE, table);

	ib_wqueue_add(fts_optimize_wq, msg, msg->heap);
}
#endif

/** Remove the table from the OPTIMIZER's list. We do wait for
 acknowledgement from the consumer of the message. */
void fts_optimize_remove_table(dict_table_t *table) /*!< in: table to remove */
{
  fts_msg_t *msg;
  fts_msg_id_t *remove;

  /* if the optimize system not yet initialized, return */
  if (!fts_optimize_wq) {
    return;
  }

  /* FTS optimizer thread is already exited */
  if (fts_opt_start_shutdown) {
    ib::info(ER_IB_MSG_501) << "Try to remove table " << table->name
                            << " after FTS optimize thread exiting.";
    return;
  }

  msg = fts_optimize_create_msg(FTS_MSG_DEL_TABLE, nullptr);

  remove =
      static_cast<fts_msg_id_t *>(mem_heap_alloc(msg->heap, sizeof(*remove)));

  remove->table_id = table->id;
  msg->ptr = remove;

  ib_wqueue_add(fts_optimize_wq, msg, msg->heap);
}

/** Send sync fts cache for the table.
@param[in]	table	table to sync */
void fts_optimize_request_sync_table(dict_table_t *table) {
  fts_msg_t *msg;
  table_id_t *table_id;

  /* if the optimize system not yet initialized, return */
  if (!fts_optimize_wq) {
    return;
  }

  /* FTS optimizer thread is already exited */
  if (fts_opt_start_shutdown) {
    ib::info(ER_IB_MSG_502) << "Try to sync table " << table->name
                            << " after FTS optimize thread exiting.";
    return;
  }

  msg = fts_optimize_create_msg(FTS_MSG_SYNC_TABLE, nullptr);

  table_id =
      static_cast<table_id_t *>(mem_heap_alloc(msg->heap, sizeof(table_id_t)));
  *table_id = table->id;
  msg->ptr = table_id;

  ib_wqueue_add(fts_optimize_wq, msg, msg->heap);
}

/** Find the slot for a particular table.
 @return slot if found else NULL. */
static fts_slot_t *fts_optimize_find_slot(
    ib_vector_t *tables, /*!< in: vector of tables */
    table_id_t table_id) /*!< in: table id to find */
{
  ulint i;

  for (i = 0; i < ib_vector_size(tables); ++i) {
    fts_slot_t *slot;

    slot = static_cast<fts_slot_t *>(ib_vector_get(tables, i));

    if (slot->table_id == table_id) {
      return (slot);
    }
  }

  return (nullptr);
}

<<<<<<< HEAD
/** Start optimizing table. */
static void fts_optimize_start_table(
    ib_vector_t *tables, /*!< in/out: vector of tables */
    dict_table_t *table) /*!< in: table to optimize */
{
  fts_slot_t *slot;

  slot = fts_optimize_find_slot(tables, table->id);

  if (slot == nullptr) {
    ib::error(ER_IB_MSG_503) << "Table " << table->name
                             << " not registered"
                                " with the optimize thread.";
  } else {
    slot->last_run = 0;
    slot->completed = 0;
  }
=======
	ib_wqueue_add(fts_optimize_wq, msg, msg->heap);
	DBUG_EXECUTE_IF("fts_optimize_wq_count_check",
	    if (ib_wqueue_get_count(fts_optimize_wq) > 1000) {
	    DBUG_SUICIDE(); });
>>>>>>> bc9c46bf
}

/** Add the table to the vector if it doesn't already exist. */
static ibool fts_optimize_new_table(
    ib_vector_t *tables, /*!< in/out: vector of tables */
    fts_msg_id_t *msg)   /*!< in: table to delete */
{
  ulint i;
  fts_slot_t *slot;
  ulint empty_slot = ULINT_UNDEFINED;
  table_id_t table_id = msg->table_id;

  /* Search for duplicates, also find a free slot if one exists. */
  for (i = 0; i < ib_vector_size(tables); ++i) {
    slot = static_cast<fts_slot_t *>(ib_vector_get(tables, i));

    if (slot->state == FTS_STATE_EMPTY) {
      empty_slot = i;
    } else if (slot->table_id == table_id) {
      /* Already exists in our optimize queue. */
      return (FALSE);
    }
  }

  /* Reuse old slot. */
  if (empty_slot != ULINT_UNDEFINED) {
    slot = static_cast<fts_slot_t *>(ib_vector_get(tables, empty_slot));

    ut_a(slot->state == FTS_STATE_EMPTY);

  } else { /* Create a new slot. */

    slot = static_cast<fts_slot_t *>(ib_vector_push(tables, nullptr));
  }

  memset(slot, 0x0, sizeof(*slot));

  slot->table_id = table_id;
  slot->state = FTS_STATE_LOADED;
  slot->interval_time = FTS_OPTIMIZE_INTERVAL_IN_SECS;

  return (TRUE);
}

/** Remove the table from the vector if it exists. */
static ibool fts_optimize_del_table(
    ib_vector_t *tables, /*!< in/out: vector of tables */
    fts_msg_id_t *msg)   /*!< in: table to delete */
{
  ulint i;
  table_id_t table_id = msg->table_id;

  for (i = 0; i < ib_vector_size(tables); ++i) {
    fts_slot_t *slot;

    slot = static_cast<fts_slot_t *>(ib_vector_get(tables, i));

    if (slot->state != FTS_STATE_EMPTY && slot->table_id == table_id) {
      if (fts_enable_diag_print) {
        ib::info(ER_IB_MSG_504) << "FTS Optimize Removing table " << table_id;
      }

      slot->state = FTS_STATE_EMPTY;

      return (TRUE);
    }
  }

  return (FALSE);
}

/** Calculate how many of the registered tables need to be optimized.
 @return no. of tables to optimize */
static ulint fts_optimize_how_many(
    const ib_vector_t *tables) /*!< in: registered tables
                               vector*/
{
  ulint i;
  ulint n_tables = 0;
  ib_time_monotonic_t delta;

  const auto current_time = ut_time_monotonic();

  for (i = 0; i < ib_vector_size(tables); ++i) {
    const fts_slot_t *slot;

    slot = static_cast<const fts_slot_t *>(ib_vector_get_const(tables, i));

    switch (slot->state) {
      case FTS_STATE_DONE:
      case FTS_STATE_LOADED:
        ut_a(slot->completed <= current_time);

        delta = current_time - slot->completed;

        /* Skip slots that have been optimized recently. */
        if (delta >= slot->interval_time) {
          ++n_tables;
        }
        break;

      case FTS_STATE_RUNNING:
        ut_a(slot->last_run <= current_time);

        delta = current_time - slot->last_run;

        if (delta > slot->interval_time) {
          ++n_tables;
        }
        break;

        /* Slots in a state other than the above
        are ignored. */
      case FTS_STATE_EMPTY:
      case FTS_STATE_SUSPENDED:
        break;
    }
  }

  return (n_tables);
}

/** Check if the total memory used by all FTS table exceeds the maximum limit.
 @return true if a sync is needed, false otherwise */
static bool fts_is_sync_needed(const ib_vector_t *tables) /*!< in: registered
                                                          tables vector*/
{
  ulint total_memory = 0;
  const auto time_diff = ut_time_monotonic() - last_check_sync_time;

  if (fts_need_sync || time_diff < 5) {
    return (false);
  }

  last_check_sync_time = ut_time_monotonic();

  dict_sys_mutex_enter();

  for (ulint i = 0; i < ib_vector_size(tables); ++i) {
    const fts_slot_t *slot;
    dict_table_t *table = nullptr;

    slot = static_cast<const fts_slot_t *>(ib_vector_get_const(tables, i));

    if (slot->state != FTS_STATE_EMPTY) {
      table = dd_table_open_on_id_in_mem(slot->table_id, true);

      if (table != nullptr && table->fts != nullptr &&
          table->fts->cache != nullptr) {
        total_memory += table->fts->cache->total_size;
      }

      if (table != nullptr) {
        dict_table_close(table, TRUE, FALSE);
      }

      if (total_memory > fts_max_total_cache_size) {
        dict_sys_mutex_exit();
        return (true);
      }
    }
  }

  dict_sys_mutex_exit();
  return (false);
}

#if 0
/*********************************************************************//**
Check whether a table needs to be optimized. */
static
void
fts_optimize_need_sync(
	ib_vector_t*	tables)	/*!< in: list of tables */
{
	dict_table_t*	table = NULL;
	fts_slot_t*	slot;
	ulint		num_table = ib_vector_size(tables);

	if (!num_table) {
		return;
	}

	if (fts_optimize_sync_iterator >= num_table) {
		fts_optimize_sync_iterator = 0;
	}

	slot = ib_vector_get(tables, fts_optimize_sync_iterator);
	table = slot->table;

	if (!table) {
		return;
	}

	ut_ad(table->fts);

	if (table->fts->cache) {
		ulint	deleted = table->fts->cache->deleted;

		if (table->fts->cache->added
		    >= fts_optimize_add_threshold) {
			fts_sync_table(table);
		} else if (deleted >= fts_optimize_delete_threshold) {
			fts_optimize_do_table(table);

			mutex_enter(&table->fts->cache->deleted_lock);
			table->fts->cache->deleted -= deleted;
			mutex_exit(&table->fts->cache->deleted_lock);
		}
	}

	fts_optimize_sync_iterator++;

	return;
}
#endif

/** Sync fts cache of a table
@param[in]	table_id	table id */
void fts_optimize_sync_table(table_id_t table_id) {
  dict_table_t *table = nullptr;
  MDL_ticket *mdl = nullptr;
  THD *thd = current_thd;

  table = dd_table_open_on_id(table_id, thd, &mdl, false, true);

  if (table) {
    if (dict_table_has_fts_index(table) && table->fts->cache) {
      fts_sync_table(table, true, false, true);
    }

    dd_table_close(table, thd, &mdl, false);
  }
}

/** Optimize all FTS tables. */
static void fts_optimize_thread(ib_wqueue_t *wq) {
  mem_heap_t *heap;
  ib_vector_t *tables;
  ib_alloc_t *heap_alloc;
  ulint current = 0;
  ibool done = FALSE;
  ulint n_tables = 0;
  ulint n_optimize = 0;

  ut_ad(!srv_read_only_mode);

  THD *thd = create_thd(false, true, true, 0);

  heap = mem_heap_create(sizeof(dict_table_t *) * 64);
  heap_alloc = ib_heap_allocator_create(heap);

  tables = ib_vector_create(heap_alloc, sizeof(fts_slot_t), 4);

  while (!done) {
    /* If there is no message in the queue and we have tables
    to optimize then optimize the tables. */

    if (!done && ib_wqueue_is_empty(wq) && n_tables > 0 && n_optimize > 0) {
      fts_slot_t *slot;

      ut_a(ib_vector_size(tables) > 0);

      slot = static_cast<fts_slot_t *>(ib_vector_get(tables, current));

      /* Handle the case of empty slots. */
      if (slot->state != FTS_STATE_EMPTY) {
        slot->state = FTS_STATE_RUNNING;

        fts_optimize_table_bk(slot);
      }

      ++current;

      /* Wrap around the counter. */
      if (current >= ib_vector_size(tables)) {
        n_optimize = fts_optimize_how_many(tables);

        current = 0;
      }

    } else if (n_optimize == 0 || !ib_wqueue_is_empty(wq)) {
      fts_msg_t *msg;

      msg = static_cast<fts_msg_t *>(
          ib_wqueue_timedwait(wq, FTS_QUEUE_WAIT_IN_USECS));

      /* Timeout ? */
      if (msg == nullptr) {
        if (fts_is_sync_needed(tables)) {
          fts_need_sync = true;
        }

        continue;
      }

      switch (msg->type) {
        case FTS_MSG_START:
          break;

        case FTS_MSG_PAUSE:
          break;

        case FTS_MSG_STOP:
          done = TRUE;
          break;

        case FTS_MSG_ADD_TABLE:
          ut_a(!done);
          if (fts_optimize_new_table(tables,
                                     static_cast<fts_msg_id_t *>(msg->ptr))) {
            ++n_tables;
          }
          break;

        case FTS_MSG_OPTIMIZE_TABLE:
          if (!done) {
            fts_optimize_start_table(tables,
                                     static_cast<dict_table_t *>(msg->ptr));
          }
          break;

        case FTS_MSG_DEL_TABLE:
          if (fts_optimize_del_table(tables,
                                     static_cast<fts_msg_id_t *>(msg->ptr))) {
            --n_tables;
          }

          break;

        case FTS_MSG_SYNC_TABLE:
          fts_optimize_sync_table(*static_cast<table_id_t *>(msg->ptr));
          break;

        default:
          ut_error;
      }

      mem_heap_free(msg->heap);

      if (!done) {
        n_optimize = fts_optimize_how_many(tables);
      } else {
        n_optimize = 0;
      }
    }
  }

  /* Server is being shutdown, sync the data from FTS cache to disk
  if needed */
  if (n_tables > 0) {
    ulint i;

    for (i = 0; i < ib_vector_size(tables); i++) {
      fts_slot_t *slot;

      slot = static_cast<fts_slot_t *>(ib_vector_get(tables, i));

      if (slot->state != FTS_STATE_EMPTY) {
        fts_optimize_sync_table(slot->table_id);
      }
    }
  }

  ib_vector_free(tables);

  ib::info(ER_IB_MSG_505) << "FTS optimize thread exiting.";

  destroy_thd(thd);
}

/** Startup the optimize thread and create the work queue. */
void fts_optimize_init(void) {
  ut_ad(!srv_read_only_mode);

  /* For now we only support one optimize thread. */
  ut_a(fts_optimize_wq == nullptr);

  fts_optimize_wq = ib_wqueue_create();
  ut_a(fts_optimize_wq != nullptr);
  last_check_sync_time = ut_time_monotonic();

  srv_threads.m_fts_optimize = os_thread_create(
      fts_optimize_thread_key, fts_optimize_thread, fts_optimize_wq);

  srv_threads.m_fts_optimize.start();
}

/** Shutdown fts optimize thread. */
void fts_optimize_shutdown() {
  ut_ad(!srv_read_only_mode);

  fts_msg_t *msg;

  /* If there is an ongoing activity on dictionary, such as
  srv_master_evict_from_table_cache(), wait for it */
  dict_mutex_enter_for_mysql();

  /* Tells FTS optimizer system that we are exiting from
  optimizer thread, message send their after will not be
  processed */
  fts_opt_start_shutdown = true;
  dict_mutex_exit_for_mysql();

  /* We tell the OPTIMIZE thread to switch to state done, we
  can't delete the work queue here because the add thread needs
  deregister the FTS tables. */

  msg = fts_optimize_create_msg(FTS_MSG_STOP, nullptr);

  ib_wqueue_add(fts_optimize_wq, msg, msg->heap);

  srv_threads.m_fts_optimize.join();

  ib_wqueue_free(fts_optimize_wq);
  fts_optimize_wq = nullptr;
}<|MERGE_RESOLUTION|>--- conflicted
+++ resolved
@@ -2516,6 +2516,9 @@
   msg->ptr = table_id;
 
   ib_wqueue_add(fts_optimize_wq, msg, msg->heap);
+  DBUG_EXECUTE_IF(
+      "fts_optimize_wq_count_check",
+      if (ib_wqueue_get_count(fts_optimize_wq) > 1000) { DBUG_SUICIDE(); });
 }
 
 /** Find the slot for a particular table.
@@ -2539,7 +2542,6 @@
   return (nullptr);
 }
 
-<<<<<<< HEAD
 /** Start optimizing table. */
 static void fts_optimize_start_table(
     ib_vector_t *tables, /*!< in/out: vector of tables */
@@ -2557,12 +2559,6 @@
     slot->last_run = 0;
     slot->completed = 0;
   }
-=======
-	ib_wqueue_add(fts_optimize_wq, msg, msg->heap);
-	DBUG_EXECUTE_IF("fts_optimize_wq_count_check",
-	    if (ib_wqueue_get_count(fts_optimize_wq) > 1000) {
-	    DBUG_SUICIDE(); });
->>>>>>> bc9c46bf
 }
 
 /** Add the table to the vector if it doesn't already exist. */
