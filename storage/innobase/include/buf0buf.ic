--- conflicted
+++ resolved
@@ -12,7 +12,6 @@
 This program is free software; you can redistribute it and/or modify it under
 the terms of the GNU General Public License as published by the Free Software
 Foundation; version 2 of the License.
-<<<<<<< HEAD
 
 This program is distributed in the hope that it will be useful, but WITHOUT
 ANY WARRANTY; without even the implied warranty of MERCHANTABILITY or FITNESS
@@ -22,17 +21,6 @@
 this program; if not, write to the Free Software Foundation, Inc., 59 Temple
 Place, Suite 330, Boston, MA 02111-1307 USA
 
-=======
-
-This program is distributed in the hope that it will be useful, but WITHOUT
-ANY WARRANTY; without even the implied warranty of MERCHANTABILITY or FITNESS
-FOR A PARTICULAR PURPOSE. See the GNU General Public License for more details.
-
-You should have received a copy of the GNU General Public License along with
-this program; if not, write to the Free Software Foundation, Inc., 59 Temple
-Place, Suite 330, Boston, MA 02111-1307 USA
-
->>>>>>> 863a73b8
 *****************************************************************************/
 
 /**************************************************//**
@@ -169,7 +157,6 @@
 buf_page_peek_if_too_old(
 /*=====================*/
 	const buf_page_t*	bpage)	/*!< in: block to make younger */
-<<<<<<< HEAD
 {
 	buf_pool_t*		buf_pool = buf_pool_from_bpage(bpage);
 
@@ -280,118 +267,6 @@
 	ut_ad(buf_page_get_state(bpage) == state);
 }
 
-=======
-{
-	buf_pool_t*		buf_pool = buf_pool_from_bpage(bpage);
-
-	if (UNIV_UNLIKELY(buf_pool->freed_page_clock == 0)) {
-		/* If eviction has not started yet, do not update the
-		statistics or move blocks in the LRU list.  This is
-		either the warm-up phase or an in-memory workload. */
-		return(FALSE);
-	} else if (buf_LRU_old_threshold_ms && bpage->old) {
-		unsigned	access_time = buf_page_is_accessed(bpage);
-
-		if (access_time > 0
-		    && ((ib_uint32_t) (ut_time_ms() - access_time))
-		    >= buf_LRU_old_threshold_ms) {
-			return(TRUE);
-		}
-
-		buf_pool->stat.n_pages_not_made_young++;
-		return(FALSE);
-	} else {
-		return(!buf_page_peek_if_young(bpage));
-	}
-}
-
-/*********************************************************************//**
-Gets the state of a block.
-@return	state */
-UNIV_INLINE
-enum buf_page_state
-buf_page_get_state(
-/*===============*/
-	const buf_page_t*	bpage)	/*!< in: pointer to the control block */
-{
-	enum buf_page_state	state = (enum buf_page_state) bpage->state;
-
-#ifdef UNIV_DEBUG
-	switch (state) {
-	case BUF_BLOCK_ZIP_FREE:
-	case BUF_BLOCK_ZIP_PAGE:
-	case BUF_BLOCK_ZIP_DIRTY:
-	case BUF_BLOCK_NOT_USED:
-	case BUF_BLOCK_READY_FOR_USE:
-	case BUF_BLOCK_FILE_PAGE:
-	case BUF_BLOCK_MEMORY:
-	case BUF_BLOCK_REMOVE_HASH:
-		break;
-	default:
-		ut_error;
-	}
-#endif /* UNIV_DEBUG */
-
-	return(state);
-}
-/*********************************************************************//**
-Gets the state of a block.
-@return	state */
-UNIV_INLINE
-enum buf_page_state
-buf_block_get_state(
-/*================*/
-	const buf_block_t*	block)	/*!< in: pointer to the control block */
-{
-	return(buf_page_get_state(&block->page));
-}
-/*********************************************************************//**
-Sets the state of a block. */
-UNIV_INLINE
-void
-buf_page_set_state(
-/*===============*/
-	buf_page_t*		bpage,	/*!< in/out: pointer to control block */
-	enum buf_page_state	state)	/*!< in: state */
-{
-#ifdef UNIV_DEBUG
-	enum buf_page_state	old_state	= buf_page_get_state(bpage);
-
-	switch (old_state) {
-	case BUF_BLOCK_ZIP_FREE:
-		ut_error;
-		break;
-	case BUF_BLOCK_ZIP_PAGE:
-		ut_a(state == BUF_BLOCK_ZIP_DIRTY);
-		break;
-	case BUF_BLOCK_ZIP_DIRTY:
-		ut_a(state == BUF_BLOCK_ZIP_PAGE);
-		break;
-	case BUF_BLOCK_NOT_USED:
-		ut_a(state == BUF_BLOCK_READY_FOR_USE);
-		break;
-	case BUF_BLOCK_READY_FOR_USE:
-		ut_a(state == BUF_BLOCK_MEMORY
-		     || state == BUF_BLOCK_FILE_PAGE
-		     || state == BUF_BLOCK_NOT_USED);
-		break;
-	case BUF_BLOCK_MEMORY:
-		ut_a(state == BUF_BLOCK_NOT_USED);
-		break;
-	case BUF_BLOCK_FILE_PAGE:
-		ut_a(state == BUF_BLOCK_NOT_USED
-		     || state == BUF_BLOCK_REMOVE_HASH);
-		break;
-	case BUF_BLOCK_REMOVE_HASH:
-		ut_a(state == BUF_BLOCK_MEMORY);
-		break;
-	}
-#endif /* UNIV_DEBUG */
-	bpage->state = state;
-	ut_ad(buf_page_get_state(bpage) == state);
-}
-
->>>>>>> 863a73b8
 /*********************************************************************//**
 Sets the state of a block. */
 UNIV_INLINE
@@ -539,10 +414,7 @@
 	case BUF_IO_NONE:
 	case BUF_IO_READ:
 	case BUF_IO_WRITE:
-<<<<<<< HEAD
-=======
 	case BUF_IO_PIN:
->>>>>>> 863a73b8
 		return(io_fix);
 	}
 	ut_error;
@@ -589,21 +461,6 @@
 /*=================*/
 	buf_block_t*	block,	/*!< in/out: control block */
 	enum buf_io_fix	io_fix)	/*!< in: io_fix state */
-<<<<<<< HEAD
-{
-	buf_page_set_io_fix(&block->page, io_fix);
-}
-
-/********************************************************************//**
-Determine if a buffer block can be relocated in memory.  The block
-can be dirty, but it must not be I/O-fixed or bufferfixed. */
-UNIV_INLINE
-ibool
-buf_page_can_relocate(
-/*==================*/
-	const buf_page_t*	bpage)	/*!< control block being relocated */
-{
-=======
 {
 	buf_page_set_io_fix(&block->page, io_fix);
 }
@@ -623,13 +480,48 @@
 /*================*/
 	buf_page_t*	bpage)	/*!< in/out: control block */
 {
->>>>>>> 863a73b8
 #ifdef UNIV_DEBUG
 	buf_pool_t*	buf_pool = buf_pool_from_bpage(bpage);
 	ut_ad(buf_pool_mutex_own(buf_pool));
 #endif
 	ut_ad(mutex_own(buf_page_get_mutex(bpage)));
-<<<<<<< HEAD
+	ut_ad(buf_page_get_io_fix(bpage) == BUF_IO_NONE);
+
+	bpage->io_fix = BUF_IO_PIN;
+}
+
+/*********************************************************************//**
+Removes stickiness of a block. */
+UNIV_INLINE
+void
+buf_page_unset_sticky(
+/*==================*/
+	buf_page_t*	bpage)	/*!< in/out: control block */
+{
+#ifdef UNIV_DEBUG
+	buf_pool_t*	buf_pool = buf_pool_from_bpage(bpage);
+	ut_ad(buf_pool_mutex_own(buf_pool));
+#endif
+	ut_ad(mutex_own(buf_page_get_mutex(bpage)));
+	ut_ad(buf_page_get_io_fix(bpage) == BUF_IO_PIN);
+
+	bpage->io_fix = BUF_IO_NONE;
+}
+
+/********************************************************************//**
+Determine if a buffer block can be relocated in memory.  The block
+can be dirty, but it must not be I/O-fixed or bufferfixed. */
+UNIV_INLINE
+ibool
+buf_page_can_relocate(
+/*==================*/
+	const buf_page_t*	bpage)	/*!< control block being relocated */
+{
+#ifdef UNIV_DEBUG
+	buf_pool_t*	buf_pool = buf_pool_from_bpage(bpage);
+	ut_ad(buf_pool_mutex_own(buf_pool));
+#endif
+	ut_ad(mutex_own(buf_page_get_mutex(bpage)));
 	ut_ad(buf_page_in_file(bpage));
 	ut_ad(bpage->in_LRU_list);
 
@@ -713,161 +605,6 @@
 /*==================*/
 	buf_page_t*	bpage,		/*!< in/out: control block */
 	ulint		time_ms)	/*!< in: ut_time_ms() */
-=======
-	ut_ad(buf_page_get_io_fix(bpage) == BUF_IO_NONE);
-
-	bpage->io_fix = BUF_IO_PIN;
-}
-
-/*********************************************************************//**
-Removes stickiness of a block. */
-UNIV_INLINE
-void
-buf_page_unset_sticky(
-/*==================*/
-	buf_page_t*	bpage)	/*!< in/out: control block */
->>>>>>> 863a73b8
-{
-#ifdef UNIV_DEBUG
-	buf_pool_t*	buf_pool = buf_pool_from_bpage(bpage);
-	ut_ad(buf_pool_mutex_own(buf_pool));
-#endif
-<<<<<<< HEAD
-	ut_a(buf_page_in_file(bpage));
-
-	if (!bpage->access_time) {
-		/* Make this the time of the first access. */
-		bpage->access_time = time_ms;
-	}
-}
-
-/*********************************************************************//**
-Gets the buf_block_t handle of a buffered file block if an uncompressed
-page frame exists, or NULL.
-@return	control block, or NULL */
-UNIV_INLINE
-buf_block_t*
-buf_page_get_block(
-/*===============*/
-	buf_page_t*	bpage)	/*!< in: control block, or NULL */
-{
-	if (UNIV_LIKELY(bpage != NULL)) {
-		ut_ad(buf_page_in_file(bpage));
-
-		if (buf_page_get_state(bpage) == BUF_BLOCK_FILE_PAGE) {
-			return((buf_block_t*) bpage);
-=======
-	ut_ad(mutex_own(buf_page_get_mutex(bpage)));
-	ut_ad(buf_page_get_io_fix(bpage) == BUF_IO_PIN);
-
-	bpage->io_fix = BUF_IO_NONE;
-}
-
-/********************************************************************//**
-Determine if a buffer block can be relocated in memory.  The block
-can be dirty, but it must not be I/O-fixed or bufferfixed. */
-UNIV_INLINE
-ibool
-buf_page_can_relocate(
-/*==================*/
-	const buf_page_t*	bpage)	/*!< control block being relocated */
-{
-#ifdef UNIV_DEBUG
-	buf_pool_t*	buf_pool = buf_pool_from_bpage(bpage);
-	ut_ad(buf_pool_mutex_own(buf_pool));
-#endif
-	ut_ad(mutex_own(buf_page_get_mutex(bpage)));
-	ut_ad(buf_page_in_file(bpage));
-	ut_ad(bpage->in_LRU_list);
-
-	return(buf_page_get_io_fix(bpage) == BUF_IO_NONE
-	       && bpage->buf_fix_count == 0);
-}
-
-/*********************************************************************//**
-Determine if a block has been flagged old.
-@return	TRUE if old */
-UNIV_INLINE
-ibool
-buf_page_is_old(
-/*============*/
-	const buf_page_t*	bpage)	/*!< in: control block */
-{
-#ifdef UNIV_DEBUG
-	buf_pool_t*	buf_pool = buf_pool_from_bpage(bpage);
-	ut_ad(buf_pool_mutex_own(buf_pool));
-#endif
-	ut_ad(buf_page_in_file(bpage));
-
-	return(bpage->old);
-}
-
-/*********************************************************************//**
-Flag a block old. */
-UNIV_INLINE
-void
-buf_page_set_old(
-/*=============*/
-	buf_page_t*	bpage,	/*!< in/out: control block */
-	ibool		old)	/*!< in: old */
-{
-#ifdef UNIV_DEBUG
-	buf_pool_t*	buf_pool = buf_pool_from_bpage(bpage);
-#endif /* UNIV_DEBUG */
-	ut_a(buf_page_in_file(bpage));
-	ut_ad(buf_pool_mutex_own(buf_pool));
-	ut_ad(bpage->in_LRU_list);
-
-#ifdef UNIV_LRU_DEBUG
-	ut_a((buf_pool->LRU_old_len == 0) == (buf_pool->LRU_old == NULL));
-	/* If a block is flagged "old", the LRU_old list must exist. */
-	ut_a(!old || buf_pool->LRU_old);
-
-	if (UT_LIST_GET_PREV(LRU, bpage) && UT_LIST_GET_NEXT(LRU, bpage)) {
-		const buf_page_t*	prev = UT_LIST_GET_PREV(LRU, bpage);
-		const buf_page_t*	next = UT_LIST_GET_NEXT(LRU, bpage);
-		if (prev->old == next->old) {
-			ut_a(prev->old == old);
-		} else {
-			ut_a(!prev->old);
-			ut_a(buf_pool->LRU_old == (old ? bpage : next));
->>>>>>> 863a73b8
-		}
-	}
-#endif /* UNIV_LRU_DEBUG */
-
-<<<<<<< HEAD
-	return(NULL);
-=======
-	bpage->old = old;
->>>>>>> 863a73b8
-}
-#endif /* !UNIV_HOTBACKUP */
-
-<<<<<<< HEAD
-=======
-/*********************************************************************//**
-Determine the time of first access of a block in the buffer pool.
-@return	ut_time_ms() at the time of first access, 0 if not accessed */
-UNIV_INLINE
-unsigned
-buf_page_is_accessed(
-/*=================*/
-	const buf_page_t*	bpage)	/*!< in: control block */
-{
-	ut_ad(buf_page_in_file(bpage));
-
-	return(bpage->access_time);
-}
-
-/*********************************************************************//**
-Flag a block accessed. */
-UNIV_INLINE
-void
-buf_page_set_accessed(
-/*==================*/
-	buf_page_t*	bpage,		/*!< in/out: control block */
-	ulint		time_ms)	/*!< in: ut_time_ms() */
 {
 #ifdef UNIV_DEBUG
 	buf_pool_t*	buf_pool = buf_pool_from_bpage(bpage);
@@ -903,7 +640,6 @@
 }
 #endif /* !UNIV_HOTBACKUP */
 
->>>>>>> 863a73b8
 #ifdef UNIV_DEBUG
 /*********************************************************************//**
 Gets a pointer to the memory frame of a block.
@@ -950,7 +686,6 @@
 {
 	ut_ad(bpage);
 	ut_a(buf_page_in_file(bpage));
-<<<<<<< HEAD
 
 	return(bpage->space);
 }
@@ -1005,62 +740,6 @@
 @return	compressed page size, or 0 */
 UNIV_INLINE
 ulint
-=======
-
-	return(bpage->space);
-}
-
-/*********************************************************************//**
-Gets the space id of a block.
-@return	space id */
-UNIV_INLINE
-ulint
-buf_block_get_space(
-/*================*/
-	const buf_block_t*	block)	/*!< in: pointer to the control block */
-{
-	ut_ad(block);
-	ut_a(buf_block_get_state(block) == BUF_BLOCK_FILE_PAGE);
-
-	return(block->page.space);
-}
-
-/*********************************************************************//**
-Gets the page number of a block.
-@return	page number */
-UNIV_INLINE
-ulint
-buf_page_get_page_no(
-/*=================*/
-	const buf_page_t*	bpage)	/*!< in: pointer to the control block */
-{
-	ut_ad(bpage);
-	ut_a(buf_page_in_file(bpage));
-
-	return(bpage->offset);
-}
-
-/*********************************************************************//**
-Gets the page number of a block.
-@return	page number */
-UNIV_INLINE
-ulint
-buf_block_get_page_no(
-/*==================*/
-	const buf_block_t*	block)	/*!< in: pointer to the control block */
-{
-	ut_ad(block);
-	ut_a(buf_block_get_state(block) == BUF_BLOCK_FILE_PAGE);
-
-	return(block->page.offset);
-}
-
-/*********************************************************************//**
-Gets the compressed page size of a block.
-@return	compressed page size, or 0 */
-UNIV_INLINE
-ulint
->>>>>>> 863a73b8
 buf_page_get_zip_size(
 /*==================*/
 	const buf_page_t*	bpage)	/*!< in: pointer to the control block */
@@ -1164,7 +843,6 @@
 {
 	ut_free(bpage);
 }
-<<<<<<< HEAD
 
 /********************************************************************//**
 Frees a buffer block which does not contain a file page. */
@@ -1182,25 +860,6 @@
 
 	ut_a(buf_block_get_state(block) != BUF_BLOCK_FILE_PAGE);
 
-=======
-
-/********************************************************************//**
-Frees a buffer block which does not contain a file page. */
-UNIV_INLINE
-void
-buf_block_free(
-/*===========*/
-	buf_block_t*	block)	/*!< in, own: block to be freed */
-{
-	buf_pool_t*	buf_pool = buf_pool_from_bpage((buf_page_t*)block);
-
-	buf_pool_mutex_enter(buf_pool);
-
-	mutex_enter(&block->mutex);
-
-	ut_a(buf_block_get_state(block) != BUF_BLOCK_FILE_PAGE);
-
->>>>>>> 863a73b8
 	buf_LRU_block_free_non_file_page(block);
 
 	mutex_exit(&block->mutex);
@@ -1601,8 +1260,6 @@
 void
 buf_pool_mutex_enter_all(void)
 /*==========================*/
-<<<<<<< HEAD
-=======
 {
 	ulint   i;
 
@@ -1620,7 +1277,6 @@
 void
 buf_pool_mutex_exit_all(void)
 /*=========================*/
->>>>>>> 863a73b8
 {
 	ulint   i;
 
@@ -1628,26 +1284,6 @@
 		buf_pool_t*	buf_pool;
 
 		buf_pool = buf_pool_from_array(i);
-<<<<<<< HEAD
-		buf_pool_mutex_enter(buf_pool);
-	}
-}
-
-/********************************************************************//**
-Release mutex on all buffer pool instances. */
-UNIV_INLINE
-void
-buf_pool_mutex_exit_all(void)
-/*=========================*/
-{
-	ulint   i;
-
-	for (i = 0; i < srv_buf_pool_instances; i++) {
-		buf_pool_t*	buf_pool;
-
-		buf_pool = buf_pool_from_array(i);
-=======
->>>>>>> 863a73b8
 		buf_pool_mutex_exit(buf_pool);
 	}
 }
