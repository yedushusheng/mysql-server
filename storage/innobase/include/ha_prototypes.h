--- conflicted
+++ resolved
@@ -146,25 +146,25 @@
 	uint	max_query_len);	/*!< in: max query length to print, or 0 to
 				   use the default max length */
 
-<<<<<<< HEAD
-=======
+class dict_table_t;
 /** Converts a MySQL type to an InnoDB type. Note that this function returns
 the 'mtype' of InnoDB. InnoDB differentiates between MySQL's old <= 4.1
 VARCHAR and the new true VARCHAR in >= 5.0.3 by the 'prtype'.
 @param[out]	unsigned_flag		DATA_UNSIGNED if an 'unsigned type';
 at least ENUM and SET, and unsigned integer types are 'unsigned types'
 @param[in]	f			MySQL Field
+@param[in]	table			table handler
 @param[in]	optimize_point_storage	true if we want to optimize POINT
 storage
 @return DATA_BINARY, DATA_VARCHAR, ... */
 
 ulint
 get_innobase_type_from_mysql_type(
-	ulint*		unsigned_flag,
-	const void*	field,
-	bool		optimize_point_storage);
-
->>>>>>> 10adb205
+	ulint*			unsigned_flag,
+	const void*		field,
+	const dict_table_t*	table,
+	bool			optimize_point_storage);
+
 /******************************************************************//**
 Get the variable length bounds of the given character set. */
 
