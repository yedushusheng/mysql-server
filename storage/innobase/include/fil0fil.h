--- conflicted
+++ resolved
@@ -810,11 +810,7 @@
 @param[out]	space		the tablespace, or NULL on error
 @return status of the operation */
 enum fil_load_status
-<<<<<<< HEAD
-fil_load_single_file_tablespace(
-=======
 fil_ibd_load(
->>>>>>> 1b723715
 	ulint		space_id,
 	const char*	filename,
 	ulint		filename_len,
