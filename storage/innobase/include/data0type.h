--- conflicted
+++ resolved
@@ -9,7 +9,6 @@
 This program is distributed in the hope that it will be useful, but WITHOUT
 ANY WARRANTY; without even the implied warranty of MERCHANTABILITY or FITNESS
 FOR A PARTICULAR PURPOSE. See the GNU General Public License for more details.
-<<<<<<< HEAD
 
 You should have received a copy of the GNU General Public License along with
 this program; if not, write to the Free Software Foundation, Inc., 59 Temple
@@ -17,15 +16,6 @@
 
 *****************************************************************************/
 
-=======
-
-You should have received a copy of the GNU General Public License along with
-this program; if not, write to the Free Software Foundation, Inc., 59 Temple
-Place, Suite 330, Boston, MA 02111-1307 USA
-
-*****************************************************************************/
-
->>>>>>> 20ca15d4
 /**************************************************//**
 @file include/data0type.h
 Data types
@@ -460,8 +450,6 @@
 /*===================================*/
 	dtype_t*	type,	/*!< in: type struct */
 	const byte*	buf);	/*!< in: buffer for stored type order info */
-<<<<<<< HEAD
-=======
 
 /*********************************************************************//**
 Returns the type's SQL name (e.g. BIGINT UNSIGNED) from mtype,prtype,len
@@ -476,7 +464,6 @@
 	char*		name,	/*!< out: SQL name */
 	unsigned	name_sz);/*!< in: size of the name buffer */
 
->>>>>>> 20ca15d4
 #endif /* !UNIV_HOTBACKUP */
 
 /*********************************************************************//**
