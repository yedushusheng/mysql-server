/*****************************************************************************

<<<<<<< HEAD
Copyright (c) 1996, 2016, Oracle and/or its affiliates. All Rights Reserved.
=======
Copyright (c) 1996, 2020, Oracle and/or its affiliates. All Rights Reserved.
>>>>>>> e2a46b48

This program is free software; you can redistribute it and/or modify
it under the terms of the GNU General Public License, version 2.0,
as published by the Free Software Foundation.

This program is also distributed with certain software (including
but not limited to OpenSSL) that is licensed under separate terms,
as designated in a particular file or component or in included license
documentation.  The authors of MySQL hereby grant you an additional
permission to link the program and your derivative works with the
separately licensed software that they have included with MySQL.

This program is distributed in the hope that it will be useful,
but WITHOUT ANY WARRANTY; without even the implied warranty of
MERCHANTABILITY or FITNESS FOR A PARTICULAR PURPOSE.  See the
GNU General Public License, version 2.0, for more details.

You should have received a copy of the GNU General Public License along with
this program; if not, write to the Free Software Foundation, Inc.,
51 Franklin Street, Suite 500, Boston, MA 02110-1335 USA

*****************************************************************************/

/**************************************************//**
@file include/db0err.h
Global error codes for the database

Created 5/24/1996 Heikki Tuuri
*******************************************************/

#ifndef db0err_h
#define db0err_h

/* Do not include univ.i because univ.i includes this. */

enum dberr_t {
	DB_SUCCESS_LOCKED_REC = 9,	/*!< like DB_SUCCESS, but a new
					explicit record lock was created */
	DB_SUCCESS = 10,

	/* The following are error codes */
	DB_ERROR,
	DB_INTERRUPTED,
	DB_OUT_OF_MEMORY,
	DB_OUT_OF_FILE_SPACE,
	DB_LOCK_WAIT,
	DB_DEADLOCK,
	DB_ROLLBACK,
	DB_DUPLICATE_KEY,
	DB_QUE_THR_SUSPENDED,
	DB_MISSING_HISTORY,		/*!< required history data has been
					deleted due to lack of space in
					rollback segment */
	DB_CLUSTER_NOT_FOUND = 30,
	DB_TABLE_NOT_FOUND,
	DB_MUST_GET_MORE_FILE_SPACE,	/*!< the database has to be stopped
					and restarted with more file space */
	DB_TABLE_IS_BEING_USED,
	DB_TOO_BIG_RECORD,		/*!< a record in an index would not fit
					on a compressed page, or it would
					become bigger than 1/2 free space in
					an uncompressed page frame */
	DB_LOCK_WAIT_TIMEOUT,		/*!< lock wait lasted too long */
	DB_NO_REFERENCED_ROW,		/*!< referenced key value not found
					for a foreign key in an insert or
					update of a row */
	DB_ROW_IS_REFERENCED,		/*!< cannot delete or update a row
					because it contains a key value
					which is referenced */
	DB_CANNOT_ADD_CONSTRAINT,	/*!< adding a foreign key constraint
					to a table failed */
	DB_CORRUPTION,			/*!< data structure corruption
					noticed */
	DB_CANNOT_DROP_CONSTRAINT,	/*!< dropping a foreign key constraint
					from a table failed */
	DB_NO_SAVEPOINT,		/*!< no savepoint exists with the given
					name */
	DB_TABLESPACE_EXISTS,		/*!< we cannot create a new single-table
					tablespace because a file of the same
					name already exists */
	DB_TABLESPACE_DELETED,		/*!< tablespace was deleted or is
					being dropped right now */
	DB_TABLESPACE_NOT_FOUND,	/*<! Attempt to delete a tablespace
					instance that was not found in the
					tablespace hash table */
	DB_LOCK_TABLE_FULL,		/*!< lock structs have exhausted the
					buffer pool (for big transactions,
					InnoDB stores the lock structs in the
					buffer pool) */
	DB_FOREIGN_DUPLICATE_KEY,	/*!< foreign key constraints
					activated by the operation would
					lead to a duplicate key in some
					table */
	DB_TOO_MANY_CONCURRENT_TRXS,	/*!< when InnoDB runs out of the
					preconfigured undo slots, this can
					only happen when there are too many
					concurrent transactions */
	DB_UNSUPPORTED,			/*!< when InnoDB sees any artefact or
					a feature that it can't recoginize or
					work with e.g., FT indexes created by
					a later version of the engine. */

	DB_INVALID_NULL,		/*!< a NOT NULL column was found to
					be NULL during table rebuild */

	DB_STATS_DO_NOT_EXIST,		/*!< an operation that requires the
					persistent storage, used for recording
					table and index statistics, was
					requested but this storage does not
					exist itself or the stats for a given
					table do not exist */
	DB_FOREIGN_EXCEED_MAX_CASCADE,	/*!< Foreign key constraint related
					cascading delete/update exceeds
					maximum allowed depth */
	DB_CHILD_NO_INDEX,		/*!< the child (foreign) table does
					not have an index that contains the
					foreign keys as its prefix columns */
	DB_PARENT_NO_INDEX,		/*!< the parent table does not
					have an index that contains the
					foreign keys as its prefix columns */
	DB_TOO_BIG_INDEX_COL,		/*!< index column size exceeds
					maximum limit */
	DB_INDEX_CORRUPT,		/*!< we have corrupted index */
	DB_UNDO_RECORD_TOO_BIG,		/*!< the undo log record is too big */
	DB_READ_ONLY,			/*!< Update operation attempted in
					a read-only transaction */
	DB_FTS_INVALID_DOCID,		/* FTS Doc ID cannot be zero */
	DB_TABLE_IN_FK_CHECK,		/* table is being used in foreign
					key check */
	DB_ONLINE_LOG_TOO_BIG,		/*!< Modification log grew too big
					during online index creation */

	DB_IDENTIFIER_TOO_LONG,		/*!< Identifier name too long */
	DB_FTS_EXCEED_RESULT_CACHE_LIMIT,	/*!< FTS query memory
					exceeds result cache limit */
	DB_TEMP_FILE_WRITE_FAIL,	/*!< Temp file write failure */
	DB_CANT_CREATE_GEOMETRY_OBJECT,	/*!< Cannot create specified Geometry
					data object */
	DB_CANNOT_OPEN_FILE,		/*!< Cannot open a file */
	DB_FTS_TOO_MANY_WORDS_IN_PHRASE,
					/*< Too many words in a phrase */

	DB_TABLESPACE_TRUNCATED,	/*!< tablespace was truncated */

	DB_IO_ERROR = 100,		/*!< Generic IO error */

	DB_IO_DECOMPRESS_FAIL,		/*!< Failure to decompress a page
					after reading it from disk */

	DB_IO_NO_PUNCH_HOLE,		/*!< Punch hole not supported by
					InnoDB */

	DB_IO_NO_PUNCH_HOLE_FS,		/*!< The file system doesn't support
					punch hole */

	DB_IO_NO_PUNCH_HOLE_TABLESPACE,	/*!< The tablespace doesn't support
					punch hole */

	DB_IO_DECRYPT_FAIL,		/*!< Failure to decrypt a page
					after reading it from disk */

	DB_IO_NO_ENCRYPT_TABLESPACE,	/*!< The tablespace doesn't support
					encrypt */

	DB_IO_PARTIAL_FAILED,		/*!< Partial IO request failed */

	DB_FORCED_ABORT,		/*!< Transaction was forced to rollback
					by a higher priority transaction */

	DB_TABLE_CORRUPT,		/*!< Table/clustered index is
					corrupted */

	DB_WRONG_FILE_NAME,		/*!< Invalid Filename */

	DB_COMPUTE_VALUE_FAILED,	/*!< Compute generated value failed */
	DB_NO_FK_ON_S_BASE_COL,		/*!< Cannot add foreign constrain
					placed on the base column of
					stored column */

	/* The following are partial failure codes */
	DB_FAIL = 1000,
	DB_OVERFLOW,
	DB_UNDERFLOW,
	DB_STRONG_FAIL,
	DB_ZIP_OVERFLOW,
	DB_RECORD_NOT_FOUND = 1500,
	DB_END_OF_INDEX,
	DB_NOT_FOUND,			/*!< Generic error code for "Not found"
					type of errors */

	/* The following are API only error codes. */
	DB_DATA_MISMATCH = 2000,	/*!< Column update or read failed
					because the types mismatch */

	DB_SCHEMA_NOT_LOCKED		/*!< If an API function expects the
					schema to be locked in exclusive mode
					and if it's not then that API function
					will return this error code */
	DB_FTS_TOO_MANY_NESTED_EXP,	/*< Too many nested sub expression
					in full-text search string */

};

#endif<|MERGE_RESOLUTION|>--- conflicted
+++ resolved
@@ -1,10 +1,6 @@
 /*****************************************************************************
 
-<<<<<<< HEAD
-Copyright (c) 1996, 2016, Oracle and/or its affiliates. All Rights Reserved.
-=======
 Copyright (c) 1996, 2020, Oracle and/or its affiliates. All Rights Reserved.
->>>>>>> e2a46b48
 
 This program is free software; you can redistribute it and/or modify
 it under the terms of the GNU General Public License, version 2.0,
@@ -199,11 +195,11 @@
 	DB_DATA_MISMATCH = 2000,	/*!< Column update or read failed
 					because the types mismatch */
 
-	DB_SCHEMA_NOT_LOCKED		/*!< If an API function expects the
+	DB_SCHEMA_NOT_LOCKED,		/*!< If an API function expects the
 					schema to be locked in exclusive mode
 					and if it's not then that API function
 					will return this error code */
-	DB_FTS_TOO_MANY_NESTED_EXP,	/*< Too many nested sub expression
+	DB_FTS_TOO_MANY_NESTED_EXP	/*< Too many nested sub expression
 					in full-text search string */
 
 };
