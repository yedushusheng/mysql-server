--- conflicted
+++ resolved
@@ -1,10 +1,6 @@
 /*****************************************************************************
 
-<<<<<<< HEAD
-Copyright (c) 2011, 2020, Oracle and/or its affiliates. All Rights Reserved.
-=======
 Copyright (c) 2011, 2021, Oracle and/or its affiliates.
->>>>>>> a2036369
 
 Portions of this file contain modifications contributed and copyrighted by
 Google, Inc. Those modifications are gratefully acknowledged and are described
