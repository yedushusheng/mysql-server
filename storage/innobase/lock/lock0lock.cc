--- conflicted
+++ resolved
@@ -1578,13 +1578,8 @@
 	/* The performance schema THREAD_ID and EVENT_ID are used only
 	when DATA_LOCKS are exposed.  */
 	PSI_THREAD_CALL(get_thread_event_id)(
-<<<<<<< HEAD
-		& lock->m_psi_internal_thread_id,
-		& lock->m_psi_event_id);
-=======
 		&lock->m_psi_internal_thread_id,
 		&lock->m_psi_event_id);
->>>>>>> 57c4f9ca
 #endif /* HAVE_PSI_DATA_LOCK_INTERFACE */
 #endif /* HAVE_PSI_THREAD_INTERFACE */
 
@@ -1617,25 +1612,15 @@
 
 #ifdef UNIV_DEBUG
 	/* GAP lock shouldn't be taken on DD tables */
-<<<<<<< HEAD
 	/* Give exemption to spatial_reference table & stats tables (table_id 28 & 29)*/
 	if (m_index->table->is_dd_table
 	    && m_index->table->id != 9
 	    && m_index->table->id != 29
 	    && m_index->table->id != 30) {
-		ut_ad(((m_mode - (LOCK_MODE_MASK & m_mode)) - (LOCK_TYPE_MASK & m_mode) - (LOCK_WAIT & m_mode)) == LOCK_REC_NOT_GAP);
-=======
-	/* Give exemption to spatial_reference table & stats tables
-	table_id 44 & 45)*/
-	if (m_index->table->is_dd_table
-	    && m_index->table->id != 24
-	    && m_index->table->id != 44
-	    && m_index->table->id != 45) {
 
 		ut_ad(((m_mode - (LOCK_MODE_MASK & m_mode))
 		       - (LOCK_TYPE_MASK & m_mode)
 		       - (LOCK_WAIT & m_mode)) == LOCK_REC_NOT_GAP);
->>>>>>> 57c4f9ca
 	}
 #endif /* UNIV_DEBUG */
 
@@ -4161,13 +4146,8 @@
 	/* The performance schema THREAD_ID and EVENT_ID
 	are used only when DATA_LOCKS are exposed.  */
 	PSI_THREAD_CALL(get_thread_event_id)(
-<<<<<<< HEAD
-		& lock->m_psi_internal_thread_id,
-		& lock->m_psi_event_id);
-=======
 		&lock->m_psi_internal_thread_id,
 		&lock->m_psi_event_id);
->>>>>>> 57c4f9ca
 #endif /* HAVE_PSI_DATA_LOCK_INTERFACE */
 #endif /* HAVE_PSI_THREAD_INTERFACE */
 
@@ -4798,50 +4778,6 @@
 	}
 }
 
-<<<<<<< HEAD
-=======
-#ifdef UNIV_DEBUG
-/*********************************************************************//**
-Check if a transaction that has X or IX locks has set the dict_op
-code correctly. */
-static
-void
-lock_check_dict_lock(
-/*==================*/
-	const lock_t*	lock)	/*!< in: lock to check */
-{
-	if (lock_get_type_low(lock) == LOCK_REC) {
-
-		/* Check if the transcation locked a record
-		in a system table in X mode. It should have set
-		the dict_op code correctly if it did. */
-		if (lock->index->table->id < DICT_HDR_FIRST_ID
-		    && lock_get_mode(lock) == LOCK_X) {
-
-			ut_ad(lock_get_mode(lock) != LOCK_IX);
-			ut_ad(lock->trx->dict_operation != TRX_DICT_OP_NONE);
-		}
-	} else {
-		ut_ad(lock_get_type_low(lock) & LOCK_TABLE);
-
-		const dict_table_t*	table;
-
-		table = lock->tab_lock.table;
-
-		/* Check if the transcation locked a system table
-		in IX mode. It should have set the dict_op code
-		correctly if it did. */
-		if (table->id < DICT_HDR_FIRST_ID
-		    && (lock_get_mode(lock) == LOCK_X
-			|| lock_get_mode(lock) == LOCK_IX)) {
-
-			ut_ad(lock->trx->dict_operation != TRX_DICT_OP_NONE);
-		}
-	}
-}
-#endif /* UNIV_DEBUG */
-
->>>>>>> 57c4f9ca
 /*********************************************************************//**
 Releases transaction locks, and releases possible other transactions waiting
 because of these locks. */
@@ -7552,74 +7488,6 @@
 
 #ifdef UNIV_DEBUG
 /*******************************************************************//**
-<<<<<<< HEAD
-=======
-Check if the transaction holds any locks on the sys tables
-or its records.
-@return the strongest lock found on any sys table or 0 for none */
-const lock_t*
-lock_trx_has_sys_table_locks(
-/*=========================*/
-	const trx_t*	trx)	/*!< in: transaction to check */
-{
-	const lock_t*	strongest_lock = 0;
-	lock_mode	strongest = LOCK_NONE;
-
-	lock_mutex_enter();
-
-	typedef lock_pool_t::const_reverse_iterator iterator;
-
-	iterator	end = trx->lock.table_locks.rend();
-	iterator	it = trx->lock.table_locks.rbegin();
-
-	/* Find a valid mode. Note: ib_vector_size() can be 0. */
-
-	for (/* No op */; it != end; ++it) {
-		const lock_t*	lock = *it;
-
-		if (lock != NULL
-		    && dict_is_sys_table(lock->tab_lock.table->id)) {
-
-			strongest = lock_get_mode(lock);
-			ut_ad(strongest != LOCK_NONE);
-			strongest_lock = lock;
-			break;
-		}
-	}
-
-	if (strongest == LOCK_NONE) {
-		lock_mutex_exit();
-		return(NULL);
-	}
-
-	for (/* No op */; it != end; ++it) {
-		const lock_t*	lock = *it;
-
-		if (lock == NULL) {
-			continue;
-		}
-
-		ut_ad(trx == lock->trx);
-		ut_ad(lock_get_type_low(lock) & LOCK_TABLE);
-		ut_ad(lock->tab_lock.table != NULL);
-
-		lock_mode	mode = lock_get_mode(lock);
-
-		if (dict_is_sys_table(lock->tab_lock.table->id)
-		    && lock_mode_stronger_or_eq(mode, strongest)) {
-
-			strongest = mode;
-			strongest_lock = lock;
-		}
-	}
-
-	lock_mutex_exit();
-
-	return(strongest_lock);
-}
-
-/*******************************************************************//**
->>>>>>> 57c4f9ca
 Check if the transaction holds an exclusive lock on a record.
 @return whether the locks are held */
 bool
@@ -7953,14 +7821,6 @@
 			/* We don't expect Deadlocks with DD tables. If
 			we find, we crash early to find the transactions
 			causing deadlock */
-<<<<<<< HEAD
-			if ((lock->is_record_lock() && lock->index != nullptr
-			     && lock->index->table->skip_gap_locks())
-			    || (m_wait_lock->is_record_lock() && m_wait_lock->index != nullptr
-				&& m_wait_lock->index->table->skip_gap_locks())) {
-				bool	dd_deadlock_found = true;
-				ut_ad(!dd_deadlock_found);
-=======
 			const auto	wait_index = m_wait_lock->index;
 
 			if ((lock->is_record_lock()
@@ -7971,7 +7831,6 @@
 				&& wait_index->table->skip_gap_locks())) {
 
 				ut_error;
->>>>>>> 57c4f9ca
 			}
 #endif /* UNIV_DEBUG */
 			return(select_victim());
