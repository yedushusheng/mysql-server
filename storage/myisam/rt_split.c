--- conflicted
+++ resolved
@@ -68,13 +68,6 @@
     b += 2;
   }while (a != end);
 
-<<<<<<< HEAD
-  /* Check for infinity or NaN */
-  if (my_isinf(square) || my_isnan(square))
-    square = DBL_MAX;
-
-=======
->>>>>>> 96974ea7
   return square;
 }
 
