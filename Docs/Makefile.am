--- conflicted
+++ resolved
@@ -18,13 +18,7 @@
 
 EXTRA_DIST =		$(noinst_SCRIPTS) mysql.info INSTALL-BINARY
 
-<<<<<<< HEAD
-TXT_FILES=		../INSTALL-SOURCE ../INSTALL-WIN-SOURCE ../EXCEPTIONS-CLIENT \
-=======
-all:			txt_files
-
-txt_files:		../INSTALL-SOURCE \
->>>>>>> 4bddd1f6
+TXT_FILES=		../INSTALL-SOURCE ../INSTALL-WIN-SOURCE \
 			INSTALL-BINARY ../support-files/MacOSX/ReadMe.txt
 
 all-local:		$(TXT_FILES)
