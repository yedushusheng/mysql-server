/* Copyright (c) 2015, 2018, Oracle and/or its affiliates. All rights reserved.

   This program is free software; you can redistribute it and/or modify
   it under the terms of the GNU General Public License, version 2.0,
   as published by the Free Software Foundation.

   This program is also distributed with certain software (including
   but not limited to OpenSSL) that is licensed under separate terms,
   as designated in a particular file or component or in included license
   documentation.  The authors of MySQL hereby grant you an additional
   permission to link the program and your derivative works with the
   separately licensed software that they have included with MySQL.

   This program is distributed in the hope that it will be useful,
   but WITHOUT ANY WARRANTY; without even the implied warranty of
   MERCHANTABILITY or FITNESS FOR A PARTICULAR PURPOSE.  See the
   GNU General Public License, version 2.0, for more details.

   You should have received a copy of the GNU General Public License
   along with this program; if not, write to the Free Software
   Foundation, Inc., 51 Franklin St, Fifth Floor, Boston, MA 02110-1301  USA */

#include "plugin/group_replication/libmysqlgcs/src/bindings/xcom/gcs_xcom_control_interface.h"

#include "plugin/group_replication/libmysqlgcs/include/mysql/gcs/gcs_logging_system.h"
#include "plugin/group_replication/libmysqlgcs/src/bindings/xcom/gcs_xcom_communication_interface.h"
#include "plugin/group_replication/libmysqlgcs/src/bindings/xcom/gcs_xcom_group_member_information.h"
#include "plugin/group_replication/libmysqlgcs/src/bindings/xcom/gcs_xcom_notification.h"
#include "plugin/group_replication/libmysqlgcs/src/bindings/xcom/gcs_xcom_utils.h"
#include "plugin/group_replication/libmysqlgcs/src/bindings/xcom/gcs_xcom_view_identifier.h"
#include "plugin/group_replication/libmysqlgcs/src/bindings/xcom/xcom/node_no.h"

using std::map;
using std::set;
using std::string;

#include <assert.h>
#include <iostream>
#include <list>

/*
  This is used to disable the arbitrator hack in XCOM just
  in case it is not disabled by default.
*/
extern int ARBITRATOR_HACK;

// Suspicion timeout in 100s of nanoseconds (60 seconds)
static const uint64_t SUSPICION_TIMEOUT= 60 * 10000000;

// Suspicions processing thread period in seconds
static const unsigned int SUSPICION_PROCESSING_THREAD_PERIOD= 15;


static bool terminate_suspicion_thread= false;

static void set_terminate_suspicion_thread(bool val)
{
  terminate_suspicion_thread= val;
}


static bool is_terminate_suspicion_thread()
{
  return terminate_suspicion_thread;
}


static void *suspicions_processing_thread(void *ptr)
{
  Gcs_xcom_control *gcs_ctrl= (Gcs_xcom_control *) ptr;
  Gcs_suspicions_manager *mgr= gcs_ctrl->get_suspicions_manager();

  while(!is_terminate_suspicion_thread())
  {
    mgr->process_suspicions();

    // Sleep
    My_xp_util::sleep_seconds(mgr->get_period());
  }

  My_xp_thread_util::exit(0);
/* purecov: begin deadcode */
  return NULL;
/* purecov: end */
}


static void *xcom_taskmain_startup(void *ptr)
{
  Gcs_xcom_control *gcs_ctrl= (Gcs_xcom_control *) ptr;
  Gcs_xcom_proxy *proxy= gcs_ctrl->get_xcom_proxy();
  xcom_port port= gcs_ctrl->get_node_address()->get_member_port();

  proxy->set_should_exit(false);
  proxy->xcom_init(port);

  My_xp_thread_util::exit(0);
/* purecov: begin deadcode */
  return NULL;
/* purecov: end */
}

/* purecov: begin deadcode */
map<int, const Gcs_control_event_listener &> *
Gcs_xcom_control::get_event_listeners()
{
  return &event_listeners;
}
/* purecov: end */


Gcs_xcom_control::
Gcs_xcom_control(Gcs_xcom_node_address *xcom_node_address,
                 std::vector<Gcs_xcom_node_address *> &xcom_peers,
                 Gcs_group_identifier m_group_identifier,
                 Gcs_xcom_proxy *xcom_proxy,
                 Gcs_xcom_group_management *xcom_group_management,
                 Gcs_xcom_engine *gcs_engine,
                 Gcs_xcom_state_exchange_interface *state_exchange,
                 Gcs_xcom_view_change_control_interface *view_control,
                 bool boot,
                 My_xp_socket_util *socket_util)
  :m_gid(NULL),
  m_gid_hash(0),
  m_xcom_proxy(xcom_proxy),
  m_xcom_group_management(xcom_group_management),
  event_listeners(),
  m_local_node_info(NULL),
  m_local_node_address(NULL),
  m_state_exchange(state_exchange),
  m_xcom_thread(),
  m_socket_util(socket_util),
  m_join_attempts(0),
  m_join_sleep_time(0),
  m_suspicions_manager(new Gcs_suspicions_manager(xcom_proxy)),
  m_suspicions_processing_thread(),
  m_xcom_running(false),
  m_boot(boot),
  m_initial_peers(),
  m_view_control(view_control),
  m_gcs_engine(gcs_engine)
{
  set_node_address(xcom_node_address);

  m_gid= new Gcs_group_identifier(m_group_identifier.get_group_id());
  m_gid_hash= Gcs_xcom_utils::
                    mhash((unsigned char *) m_gid->get_group_id().c_str(),
                          m_gid->get_group_id().size());
  /*
    Clone the members - we may want to pass parameters directly to the
    control interface through the join operation on a later refactoring
    thence the set of members configured initially and then later may
    differ.
  */
  set_peer_nodes(xcom_peers);

  ARBITRATOR_HACK= 0;
}


Gcs_xcom_control::~Gcs_xcom_control()
{
  delete m_gid;
  delete m_local_node_info;
  delete m_suspicions_manager;

  set_terminate_suspicion_thread(true);
  m_suspicions_manager= NULL;

  clear_peer_nodes();
}


Gcs_xcom_node_address *Gcs_xcom_control::get_node_address()
{
  return m_local_node_address;
}


Gcs_xcom_proxy *Gcs_xcom_control::get_xcom_proxy()
{
  return m_xcom_proxy;
}

Gcs_suspicions_manager *Gcs_xcom_control::get_suspicions_manager()
{
  return m_suspicions_manager;
}

/* purecov: begin deadcode */

void Gcs_xcom_control::set_boot_node(bool boot)
{
  m_boot= boot;
}


My_xp_socket_util* Gcs_xcom_control::get_socket_util()
{
  return m_socket_util;
}
/* purecov: end */

void Gcs_xcom_control::wait_for_xcom_thread()
{
  m_xcom_thread.join(NULL);
}


bool Gcs_xcom_control::is_xcom_running()
{
  return m_xcom_running;
}


void Gcs_xcom_control::set_join_behavior(unsigned int join_attempts,
                                         unsigned int join_sleep_time)
{
  m_join_attempts= join_attempts;
  MYSQL_GCS_LOG_DEBUG(
    "Configured number of attempts to join: %u", m_join_attempts
  )

  m_join_sleep_time= join_sleep_time;
  MYSQL_GCS_LOG_DEBUG(
    "Configured time between attempts to join: %u", m_join_sleep_time
  )
}


void do_function_join(Gcs_control_interface *control_if)
{
  static_cast<void>(static_cast<Gcs_xcom_control *>(control_if)->do_join());
}


enum_gcs_error Gcs_xcom_control::join()
{
  MYSQL_GCS_LOG_DEBUG("Joining a group.")

  /*
    It is not possilbe to call join or leave if the node is already
    trying to join or leave the group. The start_join() method
    verifies it and updates a flag to indicate that the join is
    taking place.
  */
  if(!m_view_control->start_join())
  {
    MYSQL_GCS_LOG_ERROR(
      "The member is already leaving or joining a group."
    )
    return GCS_NOK;
  }

  /*
    This is an optimistic attempt to avoid trying to join a group when the
    node already belongs to one.

    Note that although MySQL GCS internal interfaces are designed to allow
    a node to join multiple groups, the current join() and leave() methods
    don't take this into account.
  */
  if (belongs_to_group())
  {
    MYSQL_GCS_LOG_ERROR(
      "The member is trying to join a group when it is already a member."
    )
    m_view_control->end_join();
    return GCS_NOK;
  }

  if (!m_boot && m_initial_peers.empty())
  {
    MYSQL_GCS_LOG_ERROR("Unable to join the group: peers not configured. ")
    m_view_control->end_join();
    return GCS_NOK;
  }

  Gcs_xcom_notification *notification=
    new Control_notification(do_function_join, this);
  bool scheduled= m_gcs_engine->push(notification);
  if (!scheduled)
  {
    MYSQL_GCS_LOG_DEBUG(
      "Tried to enqueue a join request but the member is about to stop."
    )
    delete notification;
  }

  return scheduled ? GCS_OK: GCS_NOK;
}


enum_gcs_error Gcs_xcom_control::do_join(bool retry)
{
  unsigned int retry_join_count= m_join_attempts;
  enum_gcs_error ret= GCS_NOK;

  if (m_xcom_running)
  {
    MYSQL_GCS_LOG_ERROR(
      "Previous join was already requested and eventually "
      "a view will be delivered."
    )
    m_view_control->end_join();
    return GCS_NOK;
  }

  while (ret == GCS_NOK)
  {
    ret= retry_do_join();

    retry_join_count--;
    if (retry && m_join_attempts != 0 && ret == GCS_NOK && retry_join_count >= 1)
    {
      MYSQL_GCS_LOG_DEBUG(
        "Sleeping for %u seconds before retrying to join the group. There are "
        " %u more attempt(s) before giving up.", m_join_sleep_time,
        retry_join_count
      );
      My_xp_util::sleep_seconds(m_join_sleep_time);
    }
    else
    {
      break;
    }
  }

  m_view_control->end_join();

  return ret;
}


enum_gcs_error Gcs_xcom_control::retry_do_join()
{
  /* Used to initialize xcom */
  int local_port= m_local_node_address->get_member_port();
  connection_descriptor* con= NULL;
  int comm_status= XCOM_COMM_STATUS_UNDEFINED;
  enum_gcs_error is_xcom_ready= GCS_NOK;
  bool xcom_handlers_open= false;

  /*
    Clean up notification flags that are used to check whether XCOM
    is running or not.
  */
  m_xcom_proxy->xcom_set_cleanup();

  /* Spawn XCom's main loop thread. */
  if (local_port != 0)
  {
    m_xcom_thread.create(key_GCS_THD_Gcs_xcom_control_m_xcom_thread,
                         NULL, xcom_taskmain_startup, (void *) this);
  }
  else
  {
    MYSQL_GCS_LOG_ERROR("Error initializing the group communication engine.")
    goto err;
  }

  //Wait for XCom comms to become ready
  m_xcom_proxy->xcom_wait_for_xcom_comms_status_change(comm_status);

  if(comm_status != XCOM_COMMS_OK)
  {
    MYSQL_GCS_LOG_ERROR("Error joining the group while waiting for" <<
                        " the network layer to become ready.")
    goto err;
  }

  init_me();

  /*
    Connect to the local xcom instance.
    This is needed to push data to consensus.
  */
  if (m_xcom_proxy->xcom_open_handlers(m_local_node_address->get_member_ip(),
                                       m_local_node_address->get_member_port()))
  {
    MYSQL_GCS_LOG_ERROR("Error connecting to the local group communication" <<
                        " engine instance.")
    goto err;
  }
  xcom_handlers_open= true;

  if (m_boot)
  {
    MYSQL_GCS_LOG_TRACE(
      "::join():: I am the boot node. %d - %s. Calling xcom_client_boot.",
      local_port, m_local_node_info->get_member_uuid().actual_value.c_str()
    )

    int error= 0;
    if ((error= m_xcom_proxy->xcom_boot_node(*m_local_node_info, m_gid_hash))
        <= 0)
    {
      MYSQL_GCS_LOG_ERROR(
        "Error booting the group communication engine."
        << " Error=" << error
      )
      goto err;
    }
  }
  else
  {
    assert(!m_initial_peers.empty());
    MYSQL_GCS_LOG_TRACE("::join():: I am NOT the boot node.")

    int n= 0;
    xcom_port port=  0;
    char *addr= NULL;
    std::vector<Gcs_xcom_node_address *>::iterator it;
    std::string *local_node_info_str=
      m_local_node_address->get_member_representation();

    while(con == NULL && n < Gcs_xcom_proxy::connection_attempts)
    {
      for(it= m_initial_peers.begin();
          con == NULL && it != m_initial_peers.end();
          it++)
      {
        Gcs_xcom_node_address *peer= *(it);
        std::string *peer_rep= peer->get_member_representation();

        if(peer_rep->compare(*local_node_info_str) == 0)
        {
          MYSQL_GCS_LOG_TRACE("::join():: Skipping own address.")
          // Skip own address if configured in the peer list
          delete peer_rep;
          continue;
        }
        delete peer_rep;

        port= peer->get_member_port();
        addr= (char *)peer->get_member_ip().c_str();

        MYSQL_GCS_LOG_TRACE(
          "Client local port %d xcom_client_open_connection to %s:%d",
          local_port, addr, port
        )

        if((con= m_xcom_proxy->xcom_client_open_connection(addr, port)) == NULL)
        {
          MYSQL_GCS_LOG_ERROR(
            "Error on opening a connection to " << addr <<":"<< port <<
            " on local port: " << local_port << "."
          )
        }
      }
      n++;
    }

    // Not needed anymore since it was only used in the loop
    // above. As such, claim back memory.
    delete local_node_info_str;

    if (con != NULL)
    {
      if(m_socket_util->disable_nagle_in_socket(con->fd) < 0)
      {
        m_xcom_proxy->xcom_client_close_connection(con);
        goto err;
      }
      MYSQL_GCS_LOG_TRACE(
        "::join():: Calling xcom_client_add_node %d_%s connected to %s:%d to join",
        local_port, m_local_node_info->get_member_uuid().actual_value.c_str(),
        addr, port
      )
<<<<<<< HEAD

      if (!m_xcom_proxy->xcom_add_node(*con, *m_local_node_info, m_gid_hash))
=======
      /*
        Explicitly check the return value so that we are able to distinguish
        between a failure in the synchronous local request from a failure in
        the asynchronous add_node request.
      */
      if (!m_xcom_proxy->xcom_client_add_node(con, &m_node_list_me, m_gid_hash))
>>>>>>> a26e2451
      {
        m_xcom_proxy->xcom_client_close_connection(con);
        goto err;
      }
      m_xcom_proxy->xcom_client_close_connection(con);
    }
    else
    {
      MYSQL_GCS_LOG_ERROR(
        "Error connecting to all peers. Member join failed. Local port: "
        << local_port
      )
      goto err;
    }
  }

  /* Wait for xcom to become ready */
  is_xcom_ready= m_xcom_proxy->xcom_wait_ready();
  if(is_xcom_ready == GCS_NOK)
  {
    MYSQL_GCS_LOG_ERROR("The group communication engine is not ready" <<
                        " for the member to join. Local port: " <<
                        local_port);
    goto err;
  }

  m_xcom_running= true;
  MYSQL_GCS_LOG_DEBUG(
    "The member has joined the group. Local port: %d", local_port
  );

  m_suspicions_manager->set_groupid_hash(m_gid_hash);

  set_terminate_suspicion_thread(false);

  // Initialize thread to deal with suspicions
  m_suspicions_processing_thread.create(
    key_GCS_THD_Gcs_xcom_control_m_suspicions_processing_thread, NULL,
    suspicions_processing_thread,
    (void *) this);
  MYSQL_GCS_LOG_TRACE("Started the suspicions processing thread...");
  m_view_control->end_join();

  return GCS_OK;

err:
  if (local_port != 0)
  {
    /*
      We need the handlers opened in order to send a request to kill
      XCOM.
    */
    MYSQL_GCS_LOG_DEBUG(
      "Killing the group communication engine because the member failed to"
      " join. Local port: %d", local_port
    );
    if (comm_status != XCOM_COMMS_ERROR && m_xcom_proxy->xcom_exit(xcom_handlers_open))
    {
      MYSQL_GCS_LOG_WARN("Failed to kill the group communication engine " <<
                         "after the member failed to join. Local port: " <<
                         local_port
      );
    }
    wait_for_xcom_thread();
  }

  /* Cleanup - close handlers */
  m_xcom_proxy->xcom_close_handlers();

  MYSQL_GCS_LOG_ERROR("The member was unable to join the group. Local port: "
                      << local_port)

  m_xcom_running= false;

  return GCS_NOK;
}


void do_function_leave(Gcs_control_interface *control_if)
{
  static_cast<void>(static_cast<Gcs_xcom_control *>(control_if)->do_leave());
}


enum_gcs_error Gcs_xcom_control::leave()
{
  MYSQL_GCS_LOG_DEBUG("The member is leaving the group.")

  /*
    It is not possilbe to call join or leave if the node is already
    trying to join or leave the group. The start_leave() method
    verifies it and updates a flag to indicate that the leave is
    taking place.
  */
  if(!m_view_control->start_leave())
  {
    MYSQL_GCS_LOG_ERROR(
      "The member is already leaving or joining a group."
    )
    return GCS_NOK;
  }

  /*
    This is an optimistic attempt to avoid trying to leave a group when the
    node does not belong to one.

    Note that although MySQL GCS internal interfaces are designed to allow
    a node to join multiple groups, the current join() and leave() methods
    don't take this into account.
  */
  if (!belongs_to_group())
  {
    MYSQL_GCS_LOG_ERROR(
      "The member is leaving a group without being on one."
    )
    m_view_control->end_leave();
    return GCS_NOK;
  }

  Gcs_xcom_notification *notification=
    new Control_notification(do_function_leave, this);
  bool scheduled= m_gcs_engine->push(notification);
  if (!scheduled)
  {
    MYSQL_GCS_LOG_DEBUG(
      "Tried to enqueue a leave request but the member is about to stop."
    )
    delete notification;
  }

  return scheduled ? GCS_OK: GCS_NOK;
}


enum_gcs_error Gcs_xcom_control::do_leave()
{
  if (!m_xcom_running)
  {
    MYSQL_GCS_LOG_ERROR(
      "Previous join was not requested and the member does not belong "
      "to a group."
    )
    m_view_control->end_leave();
    return GCS_NOK;
  }

  /*
    Request other nodes to remove this one from the membership.
  */
  m_xcom_proxy->xcom_remove_node(*m_local_node_info, m_gid_hash);

  /*
    Wait until the XCOM's thread exits.
  */
  int is_xcom_exit= m_xcom_proxy->xcom_wait_exit();

  if(is_xcom_exit == GCS_NOK)
  {
    MYSQL_GCS_LOG_ERROR(
      "The member has failed to gracefully leave the group."
    )
    /*
      We have to really kill the XCOM's thread at this point because
      an attempt to make it gracefully exit apparently has failed.
    */
    if (m_xcom_proxy->xcom_exit(true))
    {
      MYSQL_GCS_LOG_WARN("Failed to kill the group communication engine "
                         "after the member has failed to leave the group."
      );
    }
  }
  wait_for_xcom_thread();

  /*
    There is no need to interact with the local xcom anymore so we
    will can close local handlers.
  */
  if (m_xcom_proxy->xcom_close_handlers())
  {
    MYSQL_GCS_LOG_ERROR(
      "Error on closing a connection to a group member while leaving "
      "the group."
    )
  }

  m_xcom_running= false;

  set_terminate_suspicion_thread(true);

  m_suspicions_processing_thread.join(NULL);
  MYSQL_GCS_LOG_TRACE("The suspicions processing thread has joined.");
  MYSQL_GCS_LOG_DEBUG("The member left the group.")

  m_view_control->end_leave();

  /*
    There is no need to synchronize here and this method can access
    the current_view member stored in the view controller directly.
  */
  Gcs_view *current_view= m_view_control->get_unsafe_current_view();

  if(current_view == NULL)
  {
    /*
      XCOM has stopped but will not proceed with any view install. The
      current view might be NULL due to the fact that the view with
      the join still hasn't been delivered.
    */
    MYSQL_GCS_LOG_WARN("The member has left the group but the new view" <<
                       " will not be installed, probably because it has not" <<
                       " been delivered yet.")
    /*
      If the node leaves and joins within a 5 second window, it may not
      get a global view. See BUG#23718481.
    */
    My_xp_util::sleep_seconds(5);

    return GCS_OK;
  }

  /*
    Notify that the node has left the group because someone has
    requested to do so.
  */
  install_leave_view(Gcs_view::OK);

  /*
    Set that the node does not belong to a group anymore. Note there
    is a small window when the node does not belong to the group
    anymore but the view is not NULL.
  */
  m_view_control->set_belongs_to_group(false);

  /*
    Delete current view and set it to NULL.
  */

  m_view_control->set_current_view(NULL);

  /*
    If the node leaves and joins within a 5 second window, it may not
    get a global view. See BUG#23718481.
  */
  My_xp_util::sleep_seconds(5);

  return GCS_OK;
}


bool Gcs_xcom_control::belongs_to_group()
{
  return m_view_control->belongs_to_group();
}


Gcs_view *Gcs_xcom_control::get_current_view()
{
  return m_view_control->get_current_view();
}


const Gcs_member_identifier Gcs_xcom_control::get_local_member_identifier() const
{
  return m_local_node_info->get_member_id();
}


int Gcs_xcom_control::
add_event_listener(const Gcs_control_event_listener &event_listener)
{
  int handler_key= 0;
  do
  {
    handler_key= rand();
  }
  while (event_listeners.count(handler_key) != 0);

  std::pair<int,const Gcs_control_event_listener &> to_insert(handler_key,
                                                              event_listener);
  event_listeners.insert(to_insert);

  return handler_key;
}


void Gcs_xcom_control::remove_event_listener(int event_listener_handle)
{
  event_listeners.erase(event_listener_handle);
}

struct Gcs_member_identifier_pointer_comparator
{
  explicit
  Gcs_member_identifier_pointer_comparator(const Gcs_member_identifier &one)
    :m_one(one)
  {}

  bool operator()(Gcs_member_identifier *other)
  {
    return m_one == *other;
  }

private:
  const Gcs_member_identifier &m_one;
};



void Gcs_xcom_control::
build_total_members(Gcs_xcom_nodes *xcom_nodes,
                    std::vector<Gcs_member_identifier *> &alive_members,
                    std::vector<Gcs_member_identifier *> &failed_members)
{
  const std::vector<Gcs_xcom_node_information> &nodes= xcom_nodes->get_nodes();

  std::vector<Gcs_xcom_node_information>::const_iterator nodes_it;
  for (nodes_it= nodes.begin(); nodes_it != nodes.end(); ++nodes_it)
  {
    /*
      Build the member identifier from the address reported.
    */
    Gcs_member_identifier *member_id= new Gcs_member_identifier(
      (*nodes_it).get_member_id()
    );

    /*
      Check whether the node is reported as alive or faulty.
    */
    if ((*nodes_it).is_alive())
    {
      alive_members.push_back(member_id);
    }
    else
    {
      failed_members.push_back(member_id);
    }
  }
}


void Gcs_xcom_control::
build_joined_members(std::vector<Gcs_member_identifier *> &joined_members,
                     std::vector<Gcs_member_identifier *> &alive_members,
                     const std::vector<Gcs_member_identifier> *current_members)
{
  std::vector<Gcs_member_identifier *>::iterator alive_members_it;
  std::vector<Gcs_member_identifier>::const_iterator current_members_it;

  for (alive_members_it= alive_members.begin();
       alive_members_it != alive_members.end();
       alive_members_it++)
  {
    /*
      If there is no previous view installed, there is no current set
      of members. In this case, all nodes reported as alive will be
      considered nodes that are joining.
    */
    bool joined= true;
    if (current_members != NULL)
    {
      current_members_it= std::find(current_members->begin(),
                                    current_members->end(),
                                    *(*alive_members_it));
      if (current_members_it != current_members->end())
        joined= false;
    }

    if (joined)
      joined_members.push_back(new Gcs_member_identifier(*(*alive_members_it)));
  }
}


void
Gcs_xcom_control::
build_left_members(std::vector<Gcs_member_identifier *> &left_members,
                   std::vector<Gcs_member_identifier *> &alive_members,
                   std::vector<Gcs_member_identifier *> &failed_members,
                   const std::vector<Gcs_member_identifier> *current_members)
{
  std::vector<Gcs_member_identifier *>::iterator alive_members_it;
  std::vector<Gcs_member_identifier *>::iterator failed_members_it;
  std::vector<Gcs_member_identifier>::const_iterator current_members_it;

  /*
    If there isn't a set of current members, this means that a view hasn't
    been installed before and nobody can leave something that does not
    exist.
  */
  if (current_members == NULL)
    return;

  for (current_members_it= current_members->begin();
       current_members_it != current_members->end();
       current_members_it++)
  {
    alive_members_it=
      std::find_if(alive_members.begin(), alive_members.end(),
                   Gcs_member_identifier_pointer_comparator(*current_members_it));

    failed_members_it=
      std::find_if(failed_members.begin(), failed_members.end(),
                   Gcs_member_identifier_pointer_comparator(*current_members_it));

    /*
      Node in the current view is not found in the set of alive or failed
      members meaning that it has been expelled from the cluster.
    */
    if (alive_members_it == alive_members.end() &&
        failed_members_it == failed_members.end())
    {
      left_members.push_back(new Gcs_member_identifier(*current_members_it));
    }
  }
}


void
Gcs_xcom_control::
build_expel_members(std::vector<Gcs_member_identifier *> &expel_members,
                    std::vector<Gcs_member_identifier *> &failed_members,
                    const std::vector<Gcs_member_identifier> *current_members)
{
  std::vector<Gcs_member_identifier *>::iterator failed_members_it;
  std::vector<Gcs_member_identifier>::const_iterator current_members_it;

  /*
    If there isn't a set of current members, this means that a view hasn't
    been installed before and nobody will be expelled by this node.
  */
  if (current_members == NULL)
    return;

  for (current_members_it= current_members->begin();
       current_members_it != current_members->end();
       current_members_it++)
  {
    failed_members_it=
      std::find_if(failed_members.begin(), failed_members.end(),
                   Gcs_member_identifier_pointer_comparator(*current_members_it));

    /*
      If a node in the current view is in the set of failed nodes it must
      be expelled.
    */
    if (failed_members_it != failed_members.end())
    {
      expel_members.push_back(new Gcs_member_identifier(*(*failed_members_it)));
    }
  }
}


void
Gcs_xcom_control::
build_suspect_members(std::vector<Gcs_member_identifier *> &suspect_members,
                      std::vector<Gcs_member_identifier *> &failed_members,
                      const std::vector<Gcs_member_identifier> *current_members)
{
  std::vector<Gcs_member_identifier *>::iterator failed_members_it;
  std::vector<Gcs_member_identifier>::const_iterator current_members_it;

  /*
    If there isn't a set of failed members, this means that there are no suspect nodes.
  */
  if ((current_members == NULL) || current_members->empty()
       || failed_members.empty())
    return;

  for (failed_members_it= failed_members.begin();
       failed_members_it != failed_members.end();
       ++failed_members_it)
  {
    current_members_it= std::find(current_members->begin(),
                                  current_members->end(),
                                  *(*failed_members_it));

    /*
      If a node is in the set of failed nodes and not in the current view, it becomes
      a suspect.
    */
    if (current_members_it == current_members->end())
    {
      suspect_members.push_back(new Gcs_member_identifier(*(*failed_members_it)));
    }
  }
}


bool
Gcs_xcom_control::is_killer_node(
  std::vector<Gcs_member_identifier *> &alive_members)
{
  /*
    Note that the member elected to remove another members from the group
    if they are considered faulty is the first one in the list of alive
    members.
  */
  assert(alive_members.size() != 0 && alive_members[0] != NULL);
  bool ret= get_local_member_identifier() == *alive_members[0];
  MYSQL_GCS_LOG_DEBUG(
    "The member %s will be responsible for killing: %d",
    get_local_member_identifier().get_member_id().c_str(),
    ret
  )
  return ret;
}

bool
Gcs_xcom_control::
xcom_receive_local_view(Gcs_xcom_nodes *xcom_nodes)
{
  std::map<int, const Gcs_control_event_listener &>::const_iterator callback_it;
  std::vector<Gcs_member_identifier> members;
  std::vector<Gcs_member_identifier> unreachable;
  Gcs_view *current_view= m_view_control->get_unsafe_current_view();
  const std::vector<Gcs_xcom_node_information> &nodes= xcom_nodes->get_nodes();
  std::vector<Gcs_xcom_node_information>::const_iterator nodes_it;

  // ignore
  if (xcom_nodes->get_size() <= 0)
    goto end;

  // if I am not aware of any view at all
  if (current_view != NULL)
  {
    const std::vector<Gcs_member_identifier>& cv_members=
      current_view->get_members();

    for (nodes_it= nodes.begin(); nodes_it != nodes.end(); ++nodes_it)
    {
      /*
        Build the member identifier from the address reported.
      */
      Gcs_member_identifier member_id((*nodes_it).get_member_id());

      // filter out those that are not yet in the current view
      // delivered to the application. For example, they might
      // exist only in the state exchange phase for now, but once
      // that is done, the current view gets updated and such
      // members will be in it. In other words, there could be
      // members that are not yet visible to upper layers.
      if (std::find(cv_members.begin(),
                    cv_members.end(),
                    member_id) != cv_members.end())
      {
        members.push_back(member_id);

        if (!(*nodes_it).is_alive())
          unreachable.push_back(member_id);
      }
    }

    // always notify local views
    for(callback_it= event_listeners.begin();
        callback_it != event_listeners.end();
        callback_it ++)
    {
      callback_it->second.on_suspicions(members, unreachable);
    }
  }
end:
  return false;
}


void Gcs_xcom_control::install_leave_view(Gcs_view::Gcs_view_error_code error_code)
{
  Gcs_view *current_view= m_view_control->get_unsafe_current_view();

  // Create the new view id here, based in the previous one plus 1
  Gcs_xcom_view_identifier *new_view_id=
    new Gcs_xcom_view_identifier((Gcs_xcom_view_identifier &)
      current_view->get_view_id()
  );
  new_view_id->increment_by_one();

  // Build a best-effort view...
  set<Gcs_member_identifier *> *total, *left, *joined;
  total=  new set<Gcs_member_identifier *>();
  left=   new set<Gcs_member_identifier *>();
  joined= new set<Gcs_member_identifier *>();

  // Build left... just me...
  left->insert(new Gcs_member_identifier(m_local_node_info->get_member_id()));

  // Build total... all but me...
  std::vector<Gcs_member_identifier>::const_iterator old_total_it;
  for (old_total_it= current_view->get_members().begin();
      old_total_it != current_view->get_members().end();
      old_total_it++)
  {
    if (*old_total_it == m_local_node_info->get_member_id())
      continue;

    total->insert(new Gcs_member_identifier(*old_total_it));
  }

  MYSQL_GCS_LOG_DEBUG("Installing leave view.")

  Gcs_group_identifier gid(current_view->get_group_id().get_group_id());
  install_view(new_view_id,
               gid,
               NULL,
               total,
               left,
               joined,
               error_code);

  set<Gcs_member_identifier *>::iterator total_it;
  for (total_it= total->begin(); total_it != total->end(); total_it++)
    delete (*total_it);
  delete total;

  set<Gcs_member_identifier *>::iterator left_it;
  for (left_it= left->begin(); left_it != left->end(); left_it++)
    delete (*left_it);

  delete left;
  delete joined;
  delete new_view_id;
}


bool Gcs_xcom_control::is_considered_faulty(
    std::vector<Gcs_member_identifier *> *failed_members)
{
  bool is_faulty= false;

  std::vector<Gcs_member_identifier *>::iterator it;

  for (it= failed_members->begin(); it != failed_members->end() && !is_faulty; ++it)
  {
    is_faulty= (*(*it) == m_local_node_info->get_member_id());
  }

  return is_faulty;
}


bool Gcs_xcom_control::
xcom_receive_global_view(synode_no message_id, Gcs_xcom_nodes *xcom_nodes,
                         bool same_view)
{
  bool ret= false;
  bool free_built_members= false;

  std::vector<Gcs_member_identifier *> alive_members;
  std::vector<Gcs_member_identifier *> failed_members;
  std::vector<Gcs_member_identifier *> left_members;
  std::vector<Gcs_member_identifier *> joined_members;
  std::vector<Gcs_member_identifier *> expel_members;
  std::vector<Gcs_member_identifier *> suspect_members;
  std::vector<Gcs_member_identifier *>::iterator it;

  std::string group_name(m_gid->get_group_id());

  std::map<int, const Gcs_control_event_listener &>::const_iterator
    listener_it;
  std::map<int, const Gcs_control_event_listener &>::const_iterator
    listener_ends;
  std::vector<Gcs_message_data *> exchange_data;

  /*
    If there is no previous view installed, there is no current set
    of members.
  */
  Gcs_view *current_view= m_view_control->get_unsafe_current_view();
  std::vector<Gcs_member_identifier> *current_members= NULL;
  if (current_view != NULL)
    current_members= const_cast<std::vector<Gcs_member_identifier> *>
                     (&current_view->get_members());
  MYSQL_GCS_LOG_TRACE(
    "::xcom_receive_global_view():: My node_id is %d",
    xcom_nodes->get_node_no()
  )

  /*
    Identify which nodes are alive and which are considered faulty.

    Note that there may be new nodes that are marked as faulty because the
    connections among their peers are still beeing established.
  */
  build_total_members(xcom_nodes,
                      alive_members,
                      failed_members);
  /*
    Build the set of joined members which are all alive members that are not
    part of the current members.

    In other words, joined = (alive - current).
  */
  build_joined_members(joined_members,
                       alive_members,
                       current_members);

  /*
    Build the set of left members which has any member that is part of the
    current members but it is not in the set of alive or failed members.

    In other words, left = current - (alive \/ failed).
  */
  build_left_members(left_members,
                     alive_members,
                     failed_members,
                     current_members);

  /*
    Build the set of nodes that must be expelled by a killer node. These
    nodes are those that are part of the current members and are marked
    as faulty in the view.
    In other words, left = current /\ failed.
  */
  build_expel_members(expel_members,
                      failed_members,
                      current_members);

  /*
    Build the set of nodes that are suspicious, i.e., could have failed
    while entering the group most probably during state exchange.
    These nodes are those that are not part of the current members and
    are marked as faulty in the view.
    In other words, suspect = !current /\ failed.
  */
  build_suspect_members(suspect_members,
                        failed_members,
                        current_members);

  // Remove and add suspicions
  m_suspicions_manager->process_view(xcom_nodes,
                                     alive_members,
                                     expel_members,
                                     suspect_members);

  /*
    Note that this code may try to kill the same node several times.
    Although this may generate additional traffic, there is no harm.
  */
  if (expel_members.size() > 0)
  {
    assert(current_view != NULL);
    MYSQL_GCS_LOG_DEBUG(
      "::xcom_receive_global_view():: Failed "
      "members detected. My node_id is %llu",
      static_cast<unsigned long long>(xcom_nodes->get_node_no())
    )

    bool should_i_kill= is_killer_node(alive_members);
    if (should_i_kill)
    {
      MYSQL_GCS_LOG_INFO(
        "Removing members that have failed while processing new view."
      )

      Gcs_xcom_nodes nodes_to_remove;

      const Gcs_xcom_node_information *node= NULL;
      std::vector<Gcs_member_identifier *>::iterator members_failed_it;
      for (members_failed_it= failed_members.begin();
           members_failed_it != failed_members.end();
           ++members_failed_it)
      {
        node= xcom_nodes->get_node((*members_failed_it)->get_member_id());
        nodes_to_remove.add_node(*node);
      }

      m_xcom_proxy->xcom_remove_nodes(nodes_to_remove, m_gid_hash);
    }
  }

  /*
    We save the information on the nodes reported by the global view.
    This is necessary if want to reconfigure the group. In the future,
    we should revisit this decision and check whether we should copy
    such information to the view.
  */
  m_xcom_group_management->set_xcom_nodes(*xcom_nodes);

  MYSQL_GCS_TRACE_EXECUTE(
    unsigned int node_no= xcom_nodes->get_node_no();
    for(it= alive_members.begin(); it != alive_members.end(); it++)
      MYSQL_GCS_LOG_TRACE(
        "(My node_id is (%u) Node considered alive in the cluster: %s",
        node_no, (*it)->get_member_id().c_str()
      );

    for(it= failed_members.begin(); it != failed_members.end(); it++)
      MYSQL_GCS_LOG_TRACE(
        "(My node_id is (%u) Node considered faulty in the cluster: %s",
        node_no, (*it)->get_member_id().c_str()
      );

    for(it= left_members.begin(); it != left_members.end(); it++)
      MYSQL_GCS_LOG_TRACE(
        "(My node_id is (%d) Node leaving the cluster: %s",
        node_no, (*it)->get_member_id().c_str()
      );

    for(it= joined_members.begin(); it != joined_members.end(); it++)
      MYSQL_GCS_LOG_TRACE(
        "My node_id is (%d) Node joining the cluster: %s",
        node_no, (*it)->get_member_id().c_str()
      );

    for(it= expel_members.begin(); it != expel_members.end(); it++)
      MYSQL_GCS_LOG_TRACE(
        "My node_id is (%d) Node being expelled from the cluster: %s",
        node_no, (*it)->get_member_id().c_str()
      );

    for(it= suspect_members.begin(); it != suspect_members.end(); it++)
      MYSQL_GCS_LOG_TRACE(
        "My node_id is (%d) Node considered suspicious in the cluster: %s",
        node_no, (*it)->get_member_id().c_str()
      );
  )

  /*
    If nobody has joined or left the group, there is no need to install any view.
    This fact is denoted by the same_view flag and the execution only gets
    so far because we may have to kill some faulty members. Note that the code
    could be optimized but we are focused on correctness for now and any
    possible optimization will be handled in the future.

    Views that contain a node marked as faulty are also ignored. This is done
    because XCOM does not deliver messages to or accept messages from such
    nodes. So if we have considered them, the state exchange phase would block
    expecting messages that would never arrive.

    So faulty members that are part of an old view will be eventually expelled
    and a clean view, i.e. a view without faulty members, will be eventually
    delivered. Note, however, that we are not considering failures during the
    the join phase which includes the state exchange phase as well. This will
    require implementing some sort of join timeout.

    If the execution has managed to pass these steps, the node is alive and
    it is time to start building the view.
  */
  if (same_view || failed_members.size() != 0)
  {
    MYSQL_GCS_LOG_TRACE(
      "(My node_id is %d) ::xcom_receive_global_view():: "
      "Discarding view because nothing has changed. "
      "Same view flag is %d, number of failed nodes is %llu"
      ", number of joined nodes is %llu, number of left nodes is %llu",
      xcom_nodes->get_node_no(), same_view,
      static_cast<long long unsigned>(failed_members.size()),
      static_cast<long long unsigned>(joined_members.size()),
      static_cast<long long unsigned>(left_members.size())
    );

    if (current_view != NULL && is_considered_faulty(&failed_members))
    {
      install_leave_view(Gcs_view::MEMBER_EXPELLED);
    }

    ret= true;
    free_built_members= true;
    goto end;
  }

  /*
    Check if the node is executing the state exchange phase to install a
    new view. If this is the case, we need to stop the old state exchange
    phase and start a new one.

    Note that if there is a high churn rate, the system can never ends
    the state exchange phase. We don't think this is a problem for this
    algorithm because worse things will happen first. If this algorithm
    becomes a problem, we can easily improve it in the future. For now,
    we think it is fine to keep it simple and simply restart the state
    exchange phase.
  */
  if(m_view_control->is_view_changing())
  {
    MYSQL_GCS_LOG_TRACE(
      "View exchange is ongoing. Resetting state exchange. My node_id is %d",
      xcom_nodes->get_node_no()
    )
    MYSQL_GCS_TRACE_EXECUTE(
      for(it= left_members.begin(); it != left_members.end(); it++)
        MYSQL_GCS_LOG_TRACE(
          "(My node_id is %d) Node is leaving the cluster: %s",
          xcom_nodes->get_node_no(), (*it)->get_member_id().c_str()
        );

      for(it= joined_members.begin(); it != joined_members.end(); it++)
        MYSQL_GCS_LOG_TRACE(
          "(My node_id is %d) Node joining the cluster: %s",
          xcom_nodes->get_node_no(), (*it)->get_member_id().c_str()
        );
    )
    m_state_exchange->reset_with_flush();
  }

  m_view_control->start_view_exchange();

  /*
    We check if the registered listeners have data to be exchanged
    during a view change and put it (i.e. the Gcs_message_data)
    into a vector. Ideally there should be only one Gcs_message_data,
    although the current interfaces do not prohibit that.

    Then the state exchange message is sent to all peers.
  */
  listener_ends= event_listeners.end();
  for (listener_it= event_listeners.begin(); listener_it != listener_ends;
       ++listener_it)
  {
    Gcs_message_data *msg_data= (*listener_it).second.get_exchangeable_data();
    exchange_data.push_back(msg_data);
  }
  m_state_exchange->state_exchange(message_id,
                                   alive_members,
                                   left_members,
                                   joined_members,
                                   exchange_data,
                                   current_view,
                                   &group_name,
                                   m_local_node_info->get_member_id());
  MYSQL_GCS_LOG_TRACE("::xcom_receive_global_view():: state exchange started.")

end:
  if (free_built_members)
  {
    // clean up tentative sets

    for(it= left_members.begin(); it != left_members.end(); it++)
      delete *it;
    left_members.clear();

    for(it= joined_members.begin(); it != joined_members.end(); it++)
      delete *it;
    joined_members.clear();

    for(it= alive_members.begin(); it != alive_members.end(); it++)
      delete *it;
    alive_members.clear();

    for(it= failed_members.begin(); it != failed_members.end(); it++)
      delete *it;
    failed_members.clear();

    for(it= expel_members.begin(); it != expel_members.end(); it++)
      delete *it;
    expel_members.clear();

    for(it= suspect_members.begin(); it != suspect_members.end(); it++)
      delete *it;
    suspect_members.clear();
  }

  return ret;
}


void Gcs_xcom_control::process_control_message(Gcs_message *msg)
{
  MYSQL_GCS_LOG_TRACE("::process_control_message():: Received a control message")

  Xcom_member_state *ms_info=
    new Xcom_member_state(msg->get_message_data().get_payload(),
                          msg->get_message_data().get_payload_length());

  MYSQL_GCS_LOG_TRACE(
    "Reading message that carries exchangeable data: (payload)=%llu",
    static_cast<long long unsigned>(msg->get_message_data().get_payload_length())
  );

  MYSQL_GCS_LOG_TRACE(
    "::process_control_message():: From: %s regarding view_id: %s in %s",
    msg->get_origin().get_member_id().c_str(),
    ms_info->get_view_id()->get_representation().c_str(),
    get_node_address()->get_member_address().c_str()
  )

  /*
    XCOM does not preserver FIFO and for that reason a message from
    a previous state exchange phase may arrive when the newest phase
    has already finished.
  */
  MYSQL_GCS_DEBUG_EXECUTE(
    synode_no configuration_id= ms_info->get_configuration_id();
    if (!m_view_control->is_view_changing())
    {
      MYSQL_GCS_LOG_DEBUG(
        "There is no state exchange going on. Ignoring exchangeable data "
        "because its from a previous state exchange phase. Message is "
        "from group_id (%u), msg_no(%llu), node_no(%llu)",
        configuration_id.group_id,
        static_cast<long long unsigned>(configuration_id.msgno),
        static_cast<long long unsigned>(configuration_id.node)
      )
    }
    MYSQL_GCS_LOG_DEBUG(
        "There is a state exchange going on. Message is "
        "from group_id (%u), msg_no(%llu), node_no(%llu)",
        configuration_id.group_id,
        static_cast<long long unsigned>(configuration_id.msgno),
        static_cast<long long unsigned>(configuration_id.node)
    )
  )

  if (!m_view_control->is_view_changing())
  {
    delete msg;
    return;
  }

  Gcs_member_identifier pid(msg->get_origin());
  bool can_install_view=
    m_state_exchange->process_member_state(ms_info, pid);

  // If state exchange has finished
  if (can_install_view)
  {
    MYSQL_GCS_LOG_TRACE("::process_control_message()::Install new view")

    // Make a copy of the state exchange provided view id
    Gcs_xcom_view_identifier *provided_view_id=
      m_state_exchange->get_new_view_id();

    Gcs_xcom_view_identifier *new_view_id=
      new Gcs_xcom_view_identifier(*provided_view_id);

    new_view_id->increment_by_one();

    install_view(new_view_id,
                 *m_gid,
                 m_state_exchange->get_member_states(),
                 m_state_exchange->get_total(),
                 m_state_exchange->get_left(),
                 m_state_exchange->get_joined());

    delete new_view_id;
  }
  else
  {
    MYSQL_GCS_LOG_TRACE(
      "::process_control_message():: Still waiting for more State Exchange "
      "messages: %s",
      m_local_node_info->get_member_id().get_member_id().c_str()
    )
  }

  delete msg;
}


void
Gcs_xcom_control::
install_view(Gcs_xcom_view_identifier *new_view_id,
             const Gcs_group_identifier &group,
             std::map<Gcs_member_identifier, Xcom_member_state *> *states,
             set<Gcs_member_identifier *> *total,
             set<Gcs_member_identifier *> *left,
             set<Gcs_member_identifier *> *join,
             Gcs_view::Gcs_view_error_code error_code)
{
  // Build all sets of all, left and joined members
  std::vector<Gcs_member_identifier> members;
  build_member_list(total, &members);

  std::vector<Gcs_member_identifier> left_members;
  build_member_list(left, &left_members);

  std::vector<Gcs_member_identifier> joined_members;
  build_member_list(join, &joined_members);

  // Build the new view id and the group id
  Gcs_xcom_view_identifier v_id(*new_view_id);

  // Create the new view
  Gcs_view *current_view=
    new Gcs_view(members, v_id, left_members, joined_members, group,
                 error_code);

  // Build the exchanged data
  Exchanged_data data_to_deliver;
  if (states != NULL)
  {
    std::map<Gcs_member_identifier, Xcom_member_state *>::iterator states_it;
    for (states_it= states->begin();
         states_it != states->end();
         states_it++)
    {
      MYSQL_GCS_LOG_DEBUG(
        "Processing exchanged data while installing the new view"
      )

      Gcs_member_identifier *member_id=
        new Gcs_member_identifier((*states_it).first);

      Xcom_member_state *data_exchanged= (*states_it).second;

      Gcs_message_data *data_exchanged_holder= NULL;

      if (data_exchanged != NULL && data_exchanged->get_data_size() != 0)
      {
        data_exchanged_holder= new Gcs_message_data(data_exchanged->get_data_size());
        data_exchanged_holder->decode(
          data_exchanged->get_data(), data_exchanged->get_data_size()
        );
      }

      std::pair<Gcs_member_identifier *, Gcs_message_data *>
        state_pair(member_id, data_exchanged_holder);

      data_to_deliver.push_back(state_pair);
    }
  }
  else
  {
    MYSQL_GCS_LOG_TRACE("::install_view():: No exchanged data")
  }

  /*
    Set the current view before notifying all listeners.
  */
  m_view_control->set_current_view(current_view);

  /*
    Note that the variable that identifies whether a node belongs to
    a group is set before delivering the view change message so there
    is a small window when it is possible to send messages although
    the view has not been installed.
  */
  m_view_control->set_belongs_to_group(true);

  map<int, const Gcs_control_event_listener &>::iterator callback_it=
    event_listeners.begin();

  while (callback_it != event_listeners.end())
  {
    (*callback_it).second.on_view_changed(*current_view, data_to_deliver);

    MYSQL_GCS_LOG_TRACE(
      "::install_view():: View delivered to client handler= %d ",
      (*callback_it).first
    )

    ++callback_it;
  }

  Exchanged_data::const_iterator it;
  for (it= data_to_deliver.begin(); it != data_to_deliver.end(); it++)
  {
    delete (*it).first;
    delete (*it).second;
  }

  m_view_control->end_view_exchange();

  m_state_exchange->end();
}


void Gcs_xcom_control::
build_member_list(set<Gcs_member_identifier *> *origin,
                  std::vector<Gcs_member_identifier> *to_fill)
{
  std::set<Gcs_member_identifier *>::iterator it;

  for (it= origin->begin(); it != origin->end(); it++)
  {
    Gcs_member_identifier member_id(*(*it));

    to_fill->push_back(member_id);
  }
}

void Gcs_xcom_control::init_me()
{
  assert(m_local_node_info != NULL);
  m_local_node_info->regenerate_member_uuid();
}

void Gcs_xcom_control::set_node_address(Gcs_xcom_node_address *xcom_node_address)
{
  m_local_node_address= xcom_node_address;
  string address= xcom_node_address->get_member_address();
  delete m_local_node_info;
  /*
    We don't care at this point about the unique identifier associated to
    this object because it will be changed while joining a group by the
    init_me() method.
  */
  m_local_node_info= new Gcs_xcom_node_information(address);
}

void Gcs_xcom_control::set_peer_nodes(std::vector<Gcs_xcom_node_address *> &xcom_peers)
{
  clear_peer_nodes();

  std::vector<Gcs_xcom_node_address *>::iterator it;
  for (it= xcom_peers.begin(); it != xcom_peers.end(); ++it)
  {
    m_initial_peers.push_back(
      new Gcs_xcom_node_address((*it)->get_member_address()));
  }
}


void Gcs_xcom_control::clear_peer_nodes()
{
  if (!m_initial_peers.empty())
  {
    std::vector<Gcs_xcom_node_address *>::iterator it;
    for (it= m_initial_peers.begin(); it != m_initial_peers.end(); ++it)
      delete (*it);

    m_initial_peers.clear();
  }
}


Gcs_suspicions_manager::Gcs_suspicions_manager(Gcs_xcom_proxy *proxy)
  : m_proxy(proxy),
  m_period(SUSPICION_PROCESSING_THREAD_PERIOD),
  m_timeout(SUSPICION_TIMEOUT),
  m_gid_hash(0),
  m_suspicions(),
  m_suspicions_mutex()
{
  m_suspicions_mutex.init(
    key_GCS_MUTEX_Gcs_suspicions_manager_m_suspicions_mutex, NULL);
}


Gcs_suspicions_manager::~Gcs_suspicions_manager()
{
  m_suspicions_mutex.destroy();
}


void Gcs_suspicions_manager::remove_suspicions(
  std::vector<Gcs_member_identifier *> nodes)
{
  const Gcs_xcom_node_information *xcom_node= NULL;
  std::vector<Gcs_member_identifier *>::iterator non_suspect_it;

  // Foreach received node
  for(non_suspect_it= nodes.begin();
      non_suspect_it != nodes.end();
      ++non_suspect_it)
  {
    const Gcs_xcom_node_information node_to_remove((*non_suspect_it)->get_member_id());
    if((xcom_node= m_suspicions.get_node(*(*non_suspect_it))) != NULL)
    {
      m_suspicions.remove_node(node_to_remove);
      MYSQL_GCS_LOG_DEBUG(
        "Removed suspicion on node %s", (*non_suspect_it)->get_member_id().c_str()
      );
    }
  }
}


void Gcs_suspicions_manager::process_view(
  Gcs_xcom_nodes *xcom_nodes,
  std::vector<Gcs_member_identifier *> alive_nodes,
  std::vector<Gcs_member_identifier *> expel_nodes,
  std::vector<Gcs_member_identifier *> suspect_nodes)
{
  m_suspicions_mutex.lock();
  // If list of suspicions isn't empty remove suspicion
  if(!m_suspicions.empty())
  {
    if(!alive_nodes.empty())
    {
      remove_suspicions(alive_nodes);
    }

    if(!expel_nodes.empty())
    {
      remove_suspicions(expel_nodes);
    }
  }

  if(!suspect_nodes.empty())
    add_suspicions(xcom_nodes, suspect_nodes);

  m_suspicions_mutex.unlock();
}


void Gcs_suspicions_manager::add_suspicions(
  Gcs_xcom_nodes *xcom_nodes,
  std::vector<Gcs_member_identifier *> suspect_nodes)
{
  // Get current timestamp
  uint64_t current_ts= My_xp_util::getsystime();
  const Gcs_xcom_node_information *xcom_node= NULL;
  std::vector<Gcs_member_identifier *>::iterator susp_it;

  for (susp_it= suspect_nodes.begin();
       susp_it != suspect_nodes.end();
       ++susp_it)
  {
    if((xcom_node= m_suspicions.get_node(*(*susp_it))) == NULL)
    {
      MYSQL_GCS_LOG_DEBUG(
        "add_suspicions: Adding suspicion for %s", (*susp_it)->get_member_id().c_str()
      )
      xcom_node= xcom_nodes->get_node(*(*susp_it));
      const_cast<Gcs_xcom_node_information *>(xcom_node)->set_timestamp(current_ts);
      m_suspicions.add_node(*xcom_node);
    }
    else
    {
      // Otherwise, ignore node
      MYSQL_GCS_LOG_TRACE(
        "add_suspicions: Not adding suspicion for %s. Already a suspect!",
        (*susp_it)->get_member_id().c_str()
      )
    }
  }
}


void Gcs_suspicions_manager::process_suspicions()
{
  m_suspicions_mutex.lock();

  if(m_suspicions.empty())
  {
    m_suspicions_mutex.unlock();
    return;
  }

  // List of nodes to remove
  Gcs_xcom_nodes nodes_to_remove;

  // Get current timestamp
  uint64_t current_ts= My_xp_util::getsystime();

  // Cycle through the suspicions
  std::vector<Gcs_xcom_node_information>::iterator susp_it;
  std::vector<Gcs_xcom_node_information> nodes= m_suspicions.get_nodes();

  for (susp_it= nodes.begin(); susp_it != nodes.end(); ++susp_it)
  {
    /*
      For each timed out suspicion, add node to expel list
      and remove suspicion object from list.
    */
    if((*susp_it).has_timed_out(current_ts, m_timeout))
    {
/* purecov: begin tested */
      MYSQL_GCS_LOG_TRACE(
        "process_suspicions: Suspect %s has timed out! Expelling...",
        (*susp_it).get_member_id().get_member_id().c_str()
      )
      nodes_to_remove.add_node(*susp_it);
      m_suspicions.remove_node(*susp_it);
/* purecov: end */
    }
    else
    {
      MYSQL_GCS_LOG_TRACE(
        "process_suspicions: Suspect %s hasn't timed out.",
        susp_it->get_member_id().get_member_id().c_str()
      )
    }
  }

  m_suspicions_mutex.unlock();

  if (nodes_to_remove.get_size() > 0)
    m_proxy->xcom_remove_nodes(nodes_to_remove, m_gid_hash);
}


unsigned int Gcs_suspicions_manager::get_period() const
{
  return m_period;
}


void Gcs_suspicions_manager::set_period(unsigned int sec)
{
  m_period= sec;
  MYSQL_GCS_LOG_DEBUG(
    "Set suspicions processing period to %u seconds.", sec
  )
}


/* purecov: begin deadcode */
uint64_t Gcs_suspicions_manager::get_timeout() const
{
  return m_timeout;
}
/* purecov: end */


void Gcs_suspicions_manager::set_timeout_seconds(unsigned long sec)
{
  m_timeout= sec * 10000000ul;
  MYSQL_GCS_LOG_DEBUG(
    "Set suspicions timeout to %lu seconds ( %lu  ns).",
    sec, m_timeout * 100
  );
}


void Gcs_suspicions_manager::set_groupid_hash(unsigned int gid_h)
{
  m_gid_hash= gid_h;
}


/* purecov: begin tested */
const Gcs_xcom_nodes& Gcs_suspicions_manager::get_suspicions() const
{
  return m_suspicions;
}
/* purecov: end */<|MERGE_RESOLUTION|>--- conflicted
+++ resolved
@@ -467,17 +467,13 @@
         local_port, m_local_node_info->get_member_uuid().actual_value.c_str(),
         addr, port
       )
-<<<<<<< HEAD
-
-      if (!m_xcom_proxy->xcom_add_node(*con, *m_local_node_info, m_gid_hash))
-=======
+
       /*
         Explicitly check the return value so that we are able to distinguish
         between a failure in the synchronous local request from a failure in
         the asynchronous add_node request.
       */
-      if (!m_xcom_proxy->xcom_client_add_node(con, &m_node_list_me, m_gid_hash))
->>>>>>> a26e2451
+      if (!m_xcom_proxy->xcom_add_node(*con, *m_local_node_info, m_gid_hash))
       {
         m_xcom_proxy->xcom_client_close_connection(con);
         goto err;
