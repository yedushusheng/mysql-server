/*
   Copyright (C) 2000-2003 MySQL AB
    All rights reserved. Use is subject to license terms.

   This program is free software; you can redistribute it and/or modify
   it under the terms of the GNU General Public License as published by
   the Free Software Foundation; version 2 of the License.

   This program is distributed in the hope that it will be useful,
   but WITHOUT ANY WARRANTY; without even the implied warranty of
   MERCHANTABILITY or FITNESS FOR A PARTICULAR PURPOSE.  See the
   GNU General Public License for more details.

   You should have received a copy of the GNU General Public License
   along with this program; if not, write to the Free Software
   Foundation, Inc., 51 Franklin St, Fifth Floor, Boston, MA 02110-1301  USA
*/

#include <my_global.h> // For HAVE_REPLICATION
#include "mysql_priv.h"
#include <my_dir.h>

#include "rpl_mi.h"

#ifdef HAVE_REPLICATION


// Defined in slave.cc
int init_intvar_from_file(int* var, IO_CACHE* f, int default_val);
int init_strvar_from_file(char *var, int max_size, IO_CACHE *f,
			  const char *default_val);
int init_floatvar_from_file(float* var, IO_CACHE* f, float default_val);
int init_dynarray_intvar_from_file(DYNAMIC_ARRAY* arr, IO_CACHE* f);

Master_info::Master_info()
  :Slave_reporting_capability("I/O"),
<<<<<<< HEAD
   ssl(0), ssl_verify_server_cert(0), fd(-1), io_thd(0),
   heartbeat_period(0), received_heartbeats(0),
   inited(0), abort_slave(0), slave_running(0), slave_run_id(0),
   master_id(0)
=======
   ssl(0), ssl_verify_server_cert(0), fd(-1), io_thd(0), inited(0),
   abort_slave(0), slave_running(0), master_id(-1),
   slave_run_id(0)
>>>>>>> 5df8d260
{
  host[0] = 0; user[0] = 0; password[0] = 0; bind_addr[0] = 0;
  ssl_ca[0]= 0; ssl_capath[0]= 0; ssl_cert[0]= 0;
  ssl_cipher[0]= 0; ssl_key[0]= 0;

  master_id= (uint32)ULONG_MAX;
  master_epoch= 0;
  my_init_dynamic_array(&ignore_server_ids, sizeof(::server_id), 16, 16);
  bzero((char*) &file, sizeof(file));
  pthread_mutex_init(&run_lock, MY_MUTEX_INIT_FAST);
  pthread_mutex_init(&data_lock, MY_MUTEX_INIT_FAST);
  pthread_cond_init(&data_cond, NULL);
  pthread_cond_init(&start_cond, NULL);
  pthread_cond_init(&stop_cond, NULL);
}

Master_info::~Master_info()
{
  delete_dynamic(&ignore_server_ids);
  pthread_mutex_destroy(&run_lock);
  pthread_mutex_destroy(&data_lock);
  pthread_cond_destroy(&data_cond);
  pthread_cond_destroy(&start_cond);
  pthread_cond_destroy(&stop_cond);
}

/**
   A comparison function to be supplied as argument to @c sort_dynamic()
   and @c bsearch()

   @return -1 if first argument is less, 0 if it equal to, 1 if it is greater
   than the second
*/
int change_master_server_id_cmp(ulong *id1, ulong *id2)
{
  return *id1 < *id2? -1 : (*id1 > *id2? 1 : 0);
}


/**
   Reports if the s_id server has been configured to ignore events 
   it generates with

      CHANGE MASTER IGNORE_SERVER_IDS= ( list of server ids )

   Method is called from the io thread event receiver filtering.

   @param      s_id    the master server identifier

   @retval   TRUE    if s_id is in the list of ignored master  servers,
   @retval   FALSE   otherwise.
 */
bool Master_info::shall_ignore_server_id(ulong s_id)
{
  if (likely(ignore_server_ids.elements == 1))
    return (* (ulong*) dynamic_array_ptr(&ignore_server_ids, 0)) == s_id;
  else      
    return bsearch((const ulong *) &s_id,
                   ignore_server_ids.buffer,
                   ignore_server_ids.elements, sizeof(ulong),
                   (int (*) (const void*, const void*)) change_master_server_id_cmp)
      != NULL;
}

void init_master_info_with_options(Master_info* mi)
{
  DBUG_ENTER("init_master_info_with_options");

  mi->master_log_name[0] = 0;
  mi->master_log_pos = BIN_LOG_HEADER_SIZE;             // skip magic number

  strmake(mi->bind_addr, "0.0.0.0", sizeof(mi->bind_addr));

  if (master_host)
    strmake(mi->host, master_host, sizeof(mi->host) - 1);
  if (master_user)
    strmake(mi->user, master_user, sizeof(mi->user) - 1);
  if (master_password)
    strmake(mi->password, master_password, MAX_PASSWORD_LENGTH);
  mi->port = master_port;
  mi->connect_retry = master_connect_retry;
  /* 
    always request heartbeat unless master_heartbeat_period is set
    explicitly zero.  Here is the default value for heartbeat period
    if CHANGE MASTER did not specify it.  (no data loss in conversion
    as hb period has a max)
  */
  mi->heartbeat_period= (float) min(SLAVE_MAX_HEARTBEAT_PERIOD,
                                    (slave_net_timeout/2.0));
  DBUG_ASSERT(mi->heartbeat_period > (float) 0.001
              || mi->heartbeat_period == 0);
  mi->ssl= master_ssl;
  if (master_ssl_ca)
    strmake(mi->ssl_ca, master_ssl_ca, sizeof(mi->ssl_ca)-1);
  if (master_ssl_capath)
    strmake(mi->ssl_capath, master_ssl_capath, sizeof(mi->ssl_capath)-1);
  if (master_ssl_cert)
    strmake(mi->ssl_cert, master_ssl_cert, sizeof(mi->ssl_cert)-1);
  if (master_ssl_cipher)
    strmake(mi->ssl_cipher, master_ssl_cipher, sizeof(mi->ssl_cipher)-1);
  if (master_ssl_key)
    strmake(mi->ssl_key, master_ssl_key, sizeof(mi->ssl_key)-1);
  /* Intentionally init ssl_verify_server_cert to 0, no option available  */
  mi->ssl_verify_server_cert= 0;
  DBUG_VOID_RETURN;
}


enum {
  LINES_IN_MASTER_INFO_WITH_SSL= 14,

  /* 5.1.16 added value of master_ssl_verify_server_cert */
  LINE_FOR_MASTER_SSL_VERIFY_SERVER_CERT= 15,

  /* 5.1.23 added value of master_heartbeat_period */
  LINE_FOR_MASTER_HEARTBEAT_PERIOD= 16,

  LINES_IN_MASTER_INFO_WITH_SSL_AND_BIND_ADDR= 17,

  /* 6.0 added value of master_ignore_server_id */
  LINE_FOR_REPLICATE_IGNORE_SERVER_IDS= 18,
  /* Number of lines currently used when saving master info file */
  LINES_IN_MASTER_INFO= LINE_FOR_REPLICATE_IGNORE_SERVER_IDS
};

int init_master_info(Master_info* mi, const char* master_info_fname,
                     const char* slave_info_fname,
                     bool abort_if_no_master_info_file,
                     int thread_mask)
{
  int fd,error;
  char fname[FN_REFLEN+128];
  DBUG_ENTER("init_master_info");

  if (mi->inited)
  {
    /*
      We have to reset read position of relay-log-bin as we may have
      already been reading from 'hotlog' when the slave was stopped
      last time. If this case pos_in_file would be set and we would
      get a crash when trying to read the signature for the binary
      relay log.

      We only rewind the read position if we are starting the SQL
      thread. The handle_slave_sql thread assumes that the read
      position is at the beginning of the file, and will read the
      "signature" and then fast-forward to the last position read.
    */
    if (thread_mask & SLAVE_SQL)
    {
      my_b_seek(mi->rli.cur_log, (my_off_t) 0);
    }
    DBUG_RETURN(0);
  }

  mi->mysql=0;
  mi->file_id=1;
  fn_format(fname, master_info_fname, mysql_data_home, "", 4+32);

  /*
    We need a mutex while we are changing master info parameters to
    keep other threads from reading bogus info
  */

  pthread_mutex_lock(&mi->data_lock);
  fd = mi->fd;

  /* does master.info exist ? */

  if (access(fname,F_OK))
  {
    if (abort_if_no_master_info_file)
    {
      pthread_mutex_unlock(&mi->data_lock);
      DBUG_RETURN(0);
    }
    /*
      if someone removed the file from underneath our feet, just close
      the old descriptor and re-create the old file
    */
    if (fd >= 0)
      my_close(fd, MYF(MY_WME));
    if ((fd = my_open(fname, O_CREAT|O_RDWR|O_BINARY, MYF(MY_WME))) < 0 )
    {
      sql_print_error("Failed to create a new master info file (\
file '%s', errno %d)", fname, my_errno);
      goto err;
    }
    if (init_io_cache(&mi->file, fd, IO_SIZE*2, READ_CACHE, 0L,0,
                      MYF(MY_WME)))
    {
      sql_print_error("Failed to create a cache on master info file (\
file '%s')", fname);
      goto err;
    }

    mi->fd = fd;
    init_master_info_with_options(mi);

  }
  else // file exists
  {
    if (fd >= 0)
      reinit_io_cache(&mi->file, READ_CACHE, 0L,0,0);
    else
    {
      if ((fd = my_open(fname, O_RDWR|O_BINARY, MYF(MY_WME))) < 0 )
      {
        sql_print_error("Failed to open the existing master info file (\
file '%s', errno %d)", fname, my_errno);
        goto err;
      }
      if (init_io_cache(&mi->file, fd, IO_SIZE*2, READ_CACHE, 0L,
                        0, MYF(MY_WME)))
      {
        sql_print_error("Failed to create a cache on master info file (\
file '%s')", fname);
        goto err;
      }
    }

    mi->fd = fd;
    int port, connect_retry, master_log_pos, lines;
    int ssl= 0, ssl_verify_server_cert= 0;
    float master_heartbeat_period= 0.0;
    char *first_non_digit;

    /*
       Starting from 4.1.x master.info has new format. Now its
       first line contains number of lines in file. By reading this
       number we will be always distinguish to which version our
       master.info corresponds to. We can't simply count lines in
       file since versions before 4.1.x could generate files with more
       lines than needed.
       If first line doesn't contain a number or contain number less than
       LINES_IN_MASTER_INFO_WITH_SSL then such file is treated like file
       from pre 4.1.1 version.
       There is no ambiguity when reading an old master.info, as before
       4.1.1, the first line contained the binlog's name, which is either
       empty or has an extension (contains a '.'), so can't be confused
       with an integer.

       So we're just reading first line and trying to figure which version
       is this.
    */

    /*
       The first row is temporarily stored in mi->master_log_name,
       if it is line count and not binlog name (new format) it will be
       overwritten by the second row later.
    */
    if (init_strvar_from_file(mi->master_log_name,
                              sizeof(mi->master_log_name), &mi->file,
                              ""))
      goto errwithmsg;

    lines= strtoul(mi->master_log_name, &first_non_digit, 10);

    if (mi->master_log_name[0]!='\0' &&
        *first_non_digit=='\0' && lines >= LINES_IN_MASTER_INFO_WITH_SSL)
    {
      /* Seems to be new format => read master log name from next line */
      if (init_strvar_from_file(mi->master_log_name,
            sizeof(mi->master_log_name), &mi->file, ""))
        goto errwithmsg;
    }
    else
      lines= 7;

    if (init_intvar_from_file(&master_log_pos, &mi->file, 4) ||
        init_strvar_from_file(mi->host, sizeof(mi->host), &mi->file,
                              master_host) ||
        init_strvar_from_file(mi->user, sizeof(mi->user), &mi->file,
                              master_user) ||
        init_strvar_from_file(mi->password, SCRAMBLED_PASSWORD_CHAR_LENGTH+1,
                              &mi->file, master_password) ||
        init_intvar_from_file(&port, &mi->file, master_port) ||
        init_intvar_from_file(&connect_retry, &mi->file,
                              master_connect_retry))
      goto errwithmsg;

    /*
       If file has ssl part use it even if we have server without
       SSL support. But these option will be ignored later when
       slave will try connect to master, so in this case warning
       is printed.
     */
    if (lines >= LINES_IN_MASTER_INFO_WITH_SSL)
    {
      if (init_intvar_from_file(&ssl, &mi->file, master_ssl) ||
          init_strvar_from_file(mi->ssl_ca, sizeof(mi->ssl_ca),
                                &mi->file, master_ssl_ca) ||
          init_strvar_from_file(mi->ssl_capath, sizeof(mi->ssl_capath),
                                &mi->file, master_ssl_capath) ||
          init_strvar_from_file(mi->ssl_cert, sizeof(mi->ssl_cert),
                                &mi->file, master_ssl_cert) ||
          init_strvar_from_file(mi->ssl_cipher, sizeof(mi->ssl_cipher),
                                &mi->file, master_ssl_cipher) ||
          init_strvar_from_file(mi->ssl_key, sizeof(mi->ssl_key),
                                &mi->file, master_ssl_key))
        goto errwithmsg;

      /*
        Starting from 5.1.16 ssl_verify_server_cert might be
        in the file
      */
      if (lines >= LINE_FOR_MASTER_SSL_VERIFY_SERVER_CERT &&
          init_intvar_from_file(&ssl_verify_server_cert, &mi->file, 0))
        goto errwithmsg;

      /*
        Starting from 6.0 list of server_id of ignorable servers might be
        in the file
      */
      if (lines >= LINE_FOR_MASTER_HEARTBEAT_PERIOD &&
          init_floatvar_from_file(&master_heartbeat_period, &mi->file, 0.0))
        goto errwithmsg;

      if (lines >= LINES_IN_MASTER_INFO_WITH_SSL_AND_BIND_ADDR &&
          init_strvar_from_file(mi->bind_addr, sizeof(mi->bind_addr),
                                &mi->file, ""))
        goto errwithmsg;
      if (lines >= LINE_FOR_REPLICATE_IGNORE_SERVER_IDS &&
          init_dynarray_intvar_from_file(&mi->ignore_server_ids, &mi->file))
      {
        sql_print_error("Failed to initialize master info ignore_server_ids");
        goto errwithmsg;
      }
    }

#ifndef HAVE_OPENSSL
    if (ssl)
      sql_print_warning("SSL information in the master info file "
                      "('%s') are ignored because this MySQL slave was compiled "
                      "without SSL support.", fname);
#endif /* HAVE_OPENSSL */
    /*
      This has to be handled here as init_intvar_from_file can't handle
      my_off_t types
    */
    mi->master_log_pos= (my_off_t) master_log_pos;
    mi->port= (uint) port;
    mi->connect_retry= (uint) connect_retry;
    mi->ssl= (my_bool) ssl;
    mi->ssl_verify_server_cert= ssl_verify_server_cert;
    mi->heartbeat_period= master_heartbeat_period;
  }
  DBUG_PRINT("master_info",("log_file_name: %s  position: %ld",
                            mi->master_log_name,
                            (ulong) mi->master_log_pos));

  mi->rli.mi = mi;
  if (init_relay_log_info(&mi->rli, slave_info_fname))
    goto err;

  mi->inited = 1;
  // now change cache READ -> WRITE - must do this before flush_master_info
  reinit_io_cache(&mi->file, WRITE_CACHE, 0L, 0, 1);
  if ((error=test(flush_master_info(mi, 1))))
    sql_print_error("Failed to flush master info file");
  pthread_mutex_unlock(&mi->data_lock);
  DBUG_RETURN(error);

errwithmsg:
  sql_print_error("Error reading master configuration");

err:
  if (fd >= 0)
  {
    my_close(fd, MYF(0));
    end_io_cache(&mi->file);
  }
  mi->fd= -1;
  pthread_mutex_unlock(&mi->data_lock);
  DBUG_RETURN(1);
}


/*
  RETURN
     2 - flush relay log failed
     1 - flush master info failed
     0 - all ok
*/
int flush_master_info(Master_info* mi, bool flush_relay_log_cache)
{
  IO_CACHE* file = &mi->file;
  char lbuf[22];

  DBUG_ENTER("flush_master_info");
  DBUG_PRINT("enter",("master_pos: %ld", (long) mi->master_log_pos));

  /*
    Flush the relay log to disk. If we don't do it, then the relay log while
    have some part (its last kilobytes) in memory only, so if the slave server
    dies now, with, say, from master's position 100 to 150 in memory only (not
    on disk), and with position 150 in master.info, then when the slave
    restarts, the I/O thread will fetch binlogs from 150, so in the relay log
    we will have "[0, 100] U [150, infinity[" and nobody will notice it, so the
    SQL thread will jump from 100 to 150, and replication will silently break.

    When we come to this place in code, relay log may or not be initialized;
    the caller is responsible for setting 'flush_relay_log_cache' accordingly.
  */
  if (flush_relay_log_cache &&
      flush_io_cache(mi->rli.relay_log.get_log_file()))
    DBUG_RETURN(2);
  
  /*
    produce a line listing the total number and all the ignored server_id:s
  */
  char* ignore_server_ids_buf;
  {
    ignore_server_ids_buf=
      (char *) my_malloc((sizeof(::server_id) * 3 + 1) *
                         (1 + mi->ignore_server_ids.elements), MYF(MY_WME));
    if (!ignore_server_ids_buf)
      DBUG_RETURN(1);
    for (ulong i= 0, cur_len= my_sprintf(ignore_server_ids_buf,
                                         (ignore_server_ids_buf, "%u",
                                          mi->ignore_server_ids.elements));
         i < mi->ignore_server_ids.elements; i++)
    {
      ulong s_id;
      get_dynamic(&mi->ignore_server_ids, (uchar*) &s_id, i);
      cur_len +=my_sprintf(ignore_server_ids_buf + cur_len,
                           (ignore_server_ids_buf + cur_len,
                            " %lu", s_id));
    }
  }
  /*
    We flushed the relay log BEFORE the master.info file, because if we crash
    now, we will get a duplicate event in the relay log at restart. If we
    flushed in the other order, we would get a hole in the relay log.
    And duplicate is better than hole (with a duplicate, in later versions we
    can add detection and scrap one event; with a hole there's nothing we can
    do).
  */

  /*
     In certain cases this code may create master.info files that seems
     corrupted, because of extra lines filled with garbage in the end
     file (this happens if new contents take less space than previous
     contents of file). But because of number of lines in the first line
     of file we don't care about this garbage.
  */
  char heartbeat_buf[sizeof(mi->heartbeat_period) * 4]; // buffer to suffice always
  my_sprintf(heartbeat_buf, (heartbeat_buf, "%.3f", mi->heartbeat_period));
  my_b_seek(file, 0L);
  my_b_printf(file,
              "%u\n%s\n%s\n%s\n%s\n%s\n%d\n%d\n%d\n%s\n%s\n%s\n%s\n%s\n%d\n%s\n%s\n%s\n",
              LINES_IN_MASTER_INFO,
              mi->master_log_name, llstr(mi->master_log_pos, lbuf),
              mi->host, mi->user,
              mi->password, mi->port, mi->connect_retry,
              (int)(mi->ssl), mi->ssl_ca, mi->ssl_capath, mi->ssl_cert,
              mi->ssl_cipher, mi->ssl_key, mi->ssl_verify_server_cert,
              mi->bind_addr, heartbeat_buf,
              ignore_server_ids_buf);
  my_free(ignore_server_ids_buf, MYF(0));
  DBUG_RETURN(-flush_io_cache(file));
}


void end_master_info(Master_info* mi)
{
  DBUG_ENTER("end_master_info");

  if (!mi->inited)
    DBUG_VOID_RETURN;
  end_relay_log_info(&mi->rli);
  if (mi->fd >= 0)
  {
    end_io_cache(&mi->file);
    (void)my_close(mi->fd, MYF(MY_WME));
    mi->fd = -1;
  }
  mi->inited = 0;

  DBUG_VOID_RETURN;
}


#endif /* HAVE_REPLICATION */<|MERGE_RESOLUTION|>--- conflicted
+++ resolved
@@ -34,16 +34,10 @@
 
 Master_info::Master_info()
   :Slave_reporting_capability("I/O"),
-<<<<<<< HEAD
    ssl(0), ssl_verify_server_cert(0), fd(-1), io_thd(0),
    heartbeat_period(0), received_heartbeats(0),
    inited(0), abort_slave(0), slave_running(0), slave_run_id(0),
-   master_id(0)
-=======
-   ssl(0), ssl_verify_server_cert(0), fd(-1), io_thd(0), inited(0),
-   abort_slave(0), slave_running(0), master_id(-1),
-   slave_run_id(0)
->>>>>>> 5df8d260
+   master_id(-1)
 {
   host[0] = 0; user[0] = 0; password[0] = 0; bind_addr[0] = 0;
   ssl_ca[0]= 0; ssl_capath[0]= 0; ssl_cert[0]= 0;
