--- conflicted
+++ resolved
@@ -1844,9 +1844,8 @@
   if (my_delete(path,MYF(0)))
     error= 1; /* purecov: inspected */
   path[path_length - reg_ext_length]= '\0'; // Remove reg_ext
-  if (!(flags & FRM_ONLY))
-    error|= ha_delete_table(current_thd, base, path, db, table_name, 0);
-  DBUG_RETURN(error);
+  DBUG_RETURN(ha_delete_table(current_thd, base, path, db, table_name, 0) ||
+              error);
 }
 
 /*
@@ -3616,6 +3615,7 @@
                         bool internal_tmp_table,
                         uint select_field_count)
 {
+  char buf[256];
   TABLE *name_lock= 0;
   bool result;
   Ha_global_schema_lock_guard global_schema_lock_guard(thd);
@@ -3645,6 +3645,11 @@
 
   if (!(create_info->options & HA_LEX_CREATE_TMP_TABLE))
   {
+    sprintf(buf, "%u thd->open_tables: %p ->next: %p",
+            __LINE__,
+            thd->open_tables,
+            thd->open_tables ? thd->open_tables->next : (void*)0);
+    sql_print_information(buf);
     if (lock_table_name_if_not_cached(thd, db, table_name, &name_lock))
     {
       result= TRUE;
@@ -3668,11 +3673,22 @@
       goto unlock;
     }
   }
-
+  //****
+  sprintf(buf, "%u thd->open_tables: %p ->next: %p",
+          __LINE__,
+          thd->open_tables,
+          thd->open_tables ? thd->open_tables->next : (void*)0);
+  sql_print_information(buf);
   result= mysql_create_table_no_lock(thd, db, table_name, create_info,
                                      alter_info,
                                      internal_tmp_table,
                                      select_field_count);
+  //****
+  sprintf(buf, "%u thd->open_tables: %p ->next: %p",
+          __LINE__,
+          thd->open_tables,
+          thd->open_tables ? thd->open_tables->next : (void*)0);
+  sql_print_information(buf);
 
 unlock:
   if (name_lock)
@@ -4851,12 +4867,9 @@
   DBUG_ENTER("mysql_create_like_table");
 
 
-<<<<<<< HEAD
   if (!(create_info->options & HA_LEX_CREATE_TMP_TABLE))
     global_schema_lock_guard.lock();
 
-=======
->>>>>>> b13652b2
   /*
     By opening source table we guarantee that it exists and no concurrent
     DDL operation will mess with it. Later we also take an exclusive
@@ -5158,7 +5171,6 @@
   Copy all changes detected by parser to the HA_ALTER_FLAGS
 */
 
-<<<<<<< HEAD
 void setup_ha_alter_flags(Alter_info *alter_info, HA_ALTER_FLAGS *alter_flags)
 {
   uint flags= alter_info->flags;
@@ -5198,39 +5210,6 @@
   if (ALTER_FOREIGN_KEY & flags)
     *alter_flags|= HA_ALTER_FOREIGN_KEY;
 }
-=======
-/*
-  SYNOPSIS
-    compare_tables()
-      table                     The original table.
-      alter_info                Alter options, fields and keys for the new
-                                table.
-      create_info               Create options for the new table.
-      order_num                 Number of order list elements.
-      need_copy_table     OUT   Result of the comparison. Undefined if error.
-                                Otherwise is one of:
-                                ALTER_TABLE_METADATA_ONLY  No copy needed
-                                ALTER_TABLE_DATA_CHANGED   Data changes,
-                                                           copy needed
-                                ALTER_TABLE_INDEX_CHANGED  Index changes,
-                                                           copy might be needed
-      key_info_buffer     OUT   An array of KEY structs for new indexes
-      index_drop_buffer   OUT   An array of offsets into table->key_info.
-      index_drop_count    OUT   The number of elements in the array.
-      index_add_buffer    OUT   An array of offsets into key_info_buffer.
-      index_add_count     OUT   The number of elements in the array.
-      candidate_key_count OUT   The number of candidate keys in original table.
-
-  DESCRIPTION
-    'table' (first argument) contains information of the original
-    table, which includes all corresponding parts that the new
-    table has in arguments create_list, key_list and create_info.
-
-    By comparing the changes between the original and new table
-    we can determine how much it has changed after ALTER TABLE
-    and whether we need to make a copy of the table, or just change
-    the .frm file.
->>>>>>> b13652b2
 
 
 /**
@@ -5271,37 +5250,24 @@
                Alter_info *alter_info,
                HA_CREATE_INFO *create_info,
                uint order_num,
-<<<<<<< HEAD
                HA_ALTER_FLAGS *alter_flags,
                HA_ALTER_INFO *ha_alter_info,
                uint *table_changes)
 {
   Field **f_ptr, *field;
   uint table_changes_local= 0;
-=======
-               enum_alter_table_change_level *need_copy_table,
-               KEY **key_info_buffer,
-               uint **index_drop_buffer, uint *index_drop_count,
-               uint **index_add_buffer, uint *index_add_count,
-               uint *candidate_key_count)
-{
-  Field **f_ptr, *field;
-  uint changes= 0, tmp;
-  uint key_count;
->>>>>>> b13652b2
   List_iterator_fast<Create_field> new_field_it, tmp_new_field_it;
   Create_field *new_field, *tmp_new_field;
   KEY_PART_INFO *key_part;
   KEY_PART_INFO *end;
-  THD *thd= table->in_use;
   /*
     Remember if the new definition has new VARCHAR column;
     create_info->varchar will be reset in mysql_prepare_create_table.
   */
   bool varchar= create_info->varchar;
-<<<<<<< HEAD
   uint candidate_key_count= 0;
   bool not_nullable= true;
+  DBUG_ENTER("compare_tables");
 
   /*
     Create a copy of alter_info.
@@ -5320,37 +5286,11 @@
   */
   Alter_info tmp_alter_info(*alter_info, thd->mem_root);
   uint db_options= 0; /* not used */
-
-  DBUG_ENTER("compare_tables");
-
-=======
-  bool not_nullable= true;
-  DBUG_ENTER("compare_tables");
-
-  /*
-    Create a copy of alter_info.
-    To compare the new and old table definitions, we need to "prepare"
-    the new definition - transform it from parser output to a format
-    that describes the final table layout (all column defaults are
-    initialized, duplicate columns are removed). This is done by
-    mysql_prepare_create_table.  Unfortunately,
-    mysql_prepare_create_table performs its transformations
-    "in-place", that is, modifies the argument.  Since we would
-    like to keep compare_tables() idempotent (not altering any
-    of the arguments) we create a copy of alter_info here and
-    pass it to mysql_prepare_create_table, then use the result
-    to evaluate possibility of fast ALTER TABLE, and then
-    destroy the copy.
-  */
-  Alter_info tmp_alter_info(*alter_info, thd->mem_root);
-  uint db_options= 0; /* not used */
->>>>>>> b13652b2
   /* Create the prepared information. */
   if (mysql_prepare_create_table(thd, create_info,
                                  &tmp_alter_info,
                                  (table->s->tmp_table != NO_TMP_TABLE),
                                  &db_options,
-<<<<<<< HEAD
                                  table->file,
                                  &ha_alter_info->key_info_buffer,
                                  &ha_alter_info->key_count,
@@ -5378,18 +5318,6 @@
   }
 #endif
 
-=======
-                                 table->file, key_info_buffer,
-                                 &key_count, 0))
-    DBUG_RETURN(1);
-  /* Allocate result buffers. */
-  if (! (*index_drop_buffer=
-         (uint*) thd->alloc(sizeof(uint) * table->s->keys)) ||
-      ! (*index_add_buffer=
-         (uint*) thd->alloc(sizeof(uint) * tmp_alter_info.key_list.elements)))
-    DBUG_RETURN(1);
-  
->>>>>>> b13652b2
   /*
     Some very basic checks. If number of fields changes, or the
     handler, we need to run full ALTER TABLE. In the future
@@ -5460,23 +5388,12 @@
   tmp_new_field_it.init(tmp_alter_info.create_list);
 
   /*
-    Use transformed info to evaluate possibility of fast ALTER TABLE
-    but use the preserved field to persist modifications.
-  */
-  new_field_it.init(alter_info->create_list);
-  tmp_new_field_it.init(tmp_alter_info.create_list);
-
-  /*
     Go through fields and check if the original ones are compatible
     with new table.
   */
   for (f_ptr= table->field, new_field= new_field_it++,
        tmp_new_field= tmp_new_field_it++;
-<<<<<<< HEAD
        (new_field && (field= *f_ptr));
-=======
-       (field= *f_ptr);
->>>>>>> b13652b2
        f_ptr++, new_field= new_field_it++,
        tmp_new_field= tmp_new_field_it++)
   {
@@ -5484,17 +5401,6 @@
     if (!new_field->charset)
       new_field->charset= create_info->default_table_charset;
 
-<<<<<<< HEAD
-=======
-    /* Check that NULL behavior is same for old and new fields */
-    if ((tmp_new_field->flags & NOT_NULL_FLAG) !=
-	(uint) (field->flags & NOT_NULL_FLAG))
-    {
-      *need_copy_table= ALTER_TABLE_DATA_CHANGED;
-      DBUG_RETURN(0);
-    }
-
->>>>>>> b13652b2
     /* Don't pack rows in old tables if the user has requested this. */
     if (create_info->row_type == ROW_TYPE_DYNAMIC ||
 	(tmp_new_field->flags & BLOB_FLAG) ||
@@ -5502,20 +5408,8 @@
 	create_info->row_type != ROW_TYPE_FIXED)
       create_info->table_options|= HA_OPTION_PACK_RECORD;
 
-<<<<<<< HEAD
     /* Check how fields have been modified */
     if (alter_info->flags & ALTER_CHANGE_COLUMN)
-=======
-    /* Check if field was renamed */
-    field->flags&= ~FIELD_IS_RENAMED;
-    if (my_strcasecmp(system_charset_info,
-		      field->field_name,
-		      tmp_new_field->field_name))
-      field->flags|= FIELD_IS_RENAMED;      
-
-    /* Evaluate changes bitmap and send to check_if_incompatible_data() */
-    if (!(tmp= field->is_equal(tmp_new_field)))
->>>>>>> b13652b2
     {
       /* Evaluate changes bitmap and send to check_if_incompatible_data() */
       if (!(table_changes_local= field->is_equal(tmp_new_field)))
@@ -5587,35 +5481,13 @@
   /*
     Step through all keys of the old table and search matching new keys.
   */
-<<<<<<< HEAD
   ha_alter_info->index_drop_count= 0;
   ha_alter_info->index_add_count= 0;
-=======
-  *index_drop_count= 0;
-  *index_add_count= 0;
-  *candidate_key_count= 0;
->>>>>>> b13652b2
   for (table_key= table->key_info; table_key < table_key_end; table_key++)
   {
     KEY_PART_INFO *table_part;
     KEY_PART_INFO *table_part_end= table_key->key_part + table_key->key_parts;
     KEY_PART_INFO *new_part;
-
-   /*
-      Check if key is a candidate key, i.e. a unique index with no index
-      fields nullable, then key is either already primary key or could
-      be promoted to primary key if the original primary key is dropped.
-      Count all candidate keys.
-    */
-    not_nullable= true;
-    for (table_part= table_key->key_part;
-         table_part < table_part_end;
-         table_part++)
-    {
-      not_nullable= not_nullable && (! table_part->field->maybe_null());
-    }
-    if ((table_key->flags & HA_NOSAME) && not_nullable)
-      (*candidate_key_count)++;
 
     /* Search a new key with the same name. */
     for (new_key= ha_alter_info->key_info_buffer;
@@ -6633,28 +6505,8 @@
   uint fast_alter_partition= 0;
   bool partition_changed= FALSE;
 #endif
-<<<<<<< HEAD
   DBUG_ENTER("mysql_alter_table");
 
-=======
-  bool need_lock_for_indexes= TRUE;
-  KEY  *key_info_buffer;
-  uint index_drop_count;
-  uint *index_drop_buffer;
-  uint index_add_count;
-  uint *index_add_buffer;
-  uint candidate_key_count;
-  bool committed= 0;
-  bool no_pk;
-  DBUG_ENTER("mysql_alter_table");
-
-  LINT_INIT(index_add_count);
-  LINT_INIT(index_drop_count);
-  LINT_INIT(index_add_buffer);
-  LINT_INIT(index_drop_buffer);
-  LINT_INIT(candidate_key_count);
-
->>>>>>> b13652b2
   /*
     Check if we attempt to alter mysql.slow_log or
     mysql.general_log table and return an error if
@@ -7085,27 +6937,14 @@
 #endif
      )
   {
-<<<<<<< HEAD
     if (alter_info->build_method == HA_BUILD_ONLINE)
     {
       my_error(ER_NOT_SUPPORTED_YET, MYF(0), thd->query);
-=======
-    enum_alter_table_change_level need_copy_table_res;
-    /* Check how much the tables differ. */
-    if (compare_tables(table, alter_info,
-                       create_info, order_num,
-                       &need_copy_table_res,
-                       &key_info_buffer,
-                       &index_drop_buffer, &index_drop_count,
-                       &index_add_buffer, &index_add_count,
-                       &candidate_key_count))
->>>>>>> b13652b2
       goto err;
     }
     alter_info->build_method= HA_BUILD_OFFLINE;
   }
 
-<<<<<<< HEAD
   if (alter_info->build_method != HA_BUILD_OFFLINE)
   {
     TABLE *altered_table= 0;
@@ -7179,123 +7018,6 @@
         break;
       case HA_ALTER_NOT_SUPPORTED:
         if (alter_info->build_method == HA_BUILD_ONLINE)
-=======
-  /*
-    If there are index changes only, try to do them online. "Index
-    changes only" means also that the handler for the table does not
-    change. The table is open and locked. The handler can be accessed.
-  */
-  if (need_copy_table == ALTER_TABLE_INDEX_CHANGED)
-  {
-    int   pk_changed= 0;
-    ulong alter_flags= 0;
-    ulong needed_online_flags= 0;
-    ulong needed_fast_flags= 0;
-    KEY   *key;
-    uint  *idx_p;
-    uint  *idx_end_p;
-
-    if (table->s->db_type()->alter_table_flags)
-      alter_flags= table->s->db_type()->alter_table_flags(alter_info->flags);
-    DBUG_PRINT("info", ("alter_flags: %lu", alter_flags));
-    /* Check dropped indexes. */
-    for (idx_p= index_drop_buffer, idx_end_p= idx_p + index_drop_count;
-         idx_p < idx_end_p;
-         idx_p++)
-    {
-      key= table->key_info + *idx_p;
-      DBUG_PRINT("info", ("index dropped: '%s'", key->name));
-      if (key->flags & HA_NOSAME)
-      {
-        /* 
-           Unique key. Check for "PRIMARY". 
-           or if dropping last unique key
-        */
-        if ((uint) (key - table->key_info) == table->s->primary_key)
-        {
-          DBUG_PRINT("info", ("Dropping primary key"));
-          /* Primary key. */
-          needed_online_flags|=  HA_ONLINE_DROP_PK_INDEX;
-          needed_fast_flags|= HA_ONLINE_DROP_PK_INDEX_NO_WRITES;
-          pk_changed++;
-          candidate_key_count--;
-        }
-        else
-        {
-          KEY_PART_INFO *part_end= key->key_part + key->key_parts;
-          bool is_candidate_key= true;
-
-          /* Non-primary unique key. */
-          needed_online_flags|=  HA_ONLINE_DROP_UNIQUE_INDEX;
-          needed_fast_flags|= HA_ONLINE_DROP_UNIQUE_INDEX_NO_WRITES;
-
-          /*
-            Check if all fields in key are declared
-            NOT NULL and adjust candidate_key_count
-          */
-          for (KEY_PART_INFO *key_part= key->key_part;
-               key_part < part_end;
-               key_part++)
-            is_candidate_key=
-              (is_candidate_key && 
-               (! table->field[key_part->fieldnr-1]->maybe_null()));
-          if (is_candidate_key)
-            candidate_key_count--;
-        }
-      }
-      else
-      {
-        /* Non-unique key. */
-        needed_online_flags|=  HA_ONLINE_DROP_INDEX;
-        needed_fast_flags|= HA_ONLINE_DROP_INDEX_NO_WRITES;
-      }
-    }
-    no_pk= ((table->s->primary_key == MAX_KEY) ||
-            (needed_online_flags & HA_ONLINE_DROP_PK_INDEX));
-    /* Check added indexes. */
-    for (idx_p= index_add_buffer, idx_end_p= idx_p + index_add_count;
-         idx_p < idx_end_p;
-         idx_p++)
-    {
-      key= key_info_buffer + *idx_p;
-      DBUG_PRINT("info", ("index added: '%s'", key->name));
-      if (key->flags & HA_NOSAME)
-      {
-        /* Unique key */
-
-        KEY_PART_INFO *part_end= key->key_part + key->key_parts;    
-        bool is_candidate_key= true;
-
-        /*
-          Check if all fields in key are declared
-          NOT NULL
-         */
-        for (KEY_PART_INFO *key_part= key->key_part;
-             key_part < part_end;
-             key_part++)
-          is_candidate_key=
-            (is_candidate_key && 
-             (! table->field[key_part->fieldnr]->maybe_null()));
-
-        /*
-           Check for "PRIMARY"
-           or if adding first unique key
-           defined on non-nullable fields
-        */
-
-        if ((!my_strcasecmp(system_charset_info,
-                            key->name, primary_key_name)) ||
-            (no_pk && candidate_key_count == 0 && is_candidate_key))
-        {
-          DBUG_PRINT("info", ("Adding primary key"));
-          /* Primary key. */
-          needed_online_flags|=  HA_ONLINE_ADD_PK_INDEX;
-          needed_fast_flags|= HA_ONLINE_ADD_PK_INDEX_NO_WRITES;
-          pk_changed++;
-          no_pk= false;
-        }
-        else
->>>>>>> b13652b2
         {
           my_error(ER_NOT_SUPPORTED_YET, MYF(0), thd->query);
           close_temporary_table(thd, altered_table, 1, 1);
@@ -7323,31 +7045,7 @@
     if (!altered_table)
       need_copy_table= TRUE;
 
-<<<<<<< HEAD
     if (!need_copy_table)
-=======
-    if ((candidate_key_count > 0) && 
-        (needed_online_flags & HA_ONLINE_DROP_PK_INDEX))
-    {
-      /*
-        Dropped primary key when there is some other unique 
-        not null key that should be converted to primary key
-      */
-      needed_online_flags|=  HA_ONLINE_ADD_PK_INDEX;
-      needed_fast_flags|= HA_ONLINE_ADD_PK_INDEX_NO_WRITES;
-      pk_changed= 2;
-    }
-
-    DBUG_PRINT("info", ("needed_online_flags: 0x%lx, needed_fast_flags: 0x%lx",
-                        needed_online_flags, needed_fast_flags));
-    /*
-      Online or fast add/drop index is possible only if
-      the primary key is not added and dropped in the same statement.
-      Otherwise we have to recreate the table.
-      need_copy_table is no-zero at this place.
-    */
-    if ( pk_changed < 2 )
->>>>>>> b13652b2
     {
       error= mysql_fast_or_online_alter_table(thd,
                                               table,
@@ -7454,98 +7152,6 @@
   }
   thd->count_cuted_fields= CHECK_FIELD_IGNORE;
 
-<<<<<<< HEAD
-=======
-  /* If we did not need to copy, we might still need to add/drop indexes. */
-  if (! new_table)
-  {
-    uint          *key_numbers;
-    uint          *keyno_p;
-    KEY           *key_info;
-    KEY           *key;
-    uint          *idx_p;
-    uint          *idx_end_p;
-    KEY_PART_INFO *key_part;
-    KEY_PART_INFO *part_end;
-    DBUG_PRINT("info", ("No new_table, checking add/drop index"));
-
-    table->file->ha_prepare_for_alter();
-    if (index_add_count)
-    {
-      /* The add_index() method takes an array of KEY structs. */
-      key_info= (KEY*) thd->alloc(sizeof(KEY) * index_add_count);
-      key= key_info;
-      for (idx_p= index_add_buffer, idx_end_p= idx_p + index_add_count;
-           idx_p < idx_end_p;
-           idx_p++, key++)
-      {
-        /* Copy the KEY struct. */
-        *key= key_info_buffer[*idx_p];
-        /* Fix the key parts. */
-        part_end= key->key_part + key->key_parts;
-        for (key_part= key->key_part; key_part < part_end; key_part++)
-          key_part->field= table->field[key_part->fieldnr];
-      }
-      /* Add the indexes. */
-      if ((error= table->file->add_index(table, key_info, index_add_count)))
-      {
-        /*
-          Exchange the key_info for the error message. If we exchange
-          key number by key name in the message later, we need correct info.
-        */
-        KEY *save_key_info= table->key_info;
-        table->key_info= key_info;
-        table->file->print_error(error, MYF(0));
-        table->key_info= save_key_info;
-        goto err1;
-      }
-    }
-    /*end of if (index_add_count)*/
-
-    if (index_drop_count)
-    {
-      /* The prepare_drop_index() method takes an array of key numbers. */
-      key_numbers= (uint*) thd->alloc(sizeof(uint) * index_drop_count);
-      keyno_p= key_numbers;
-      /* Get the number of each key. */
-      for (idx_p= index_drop_buffer, idx_end_p= idx_p + index_drop_count;
-           idx_p < idx_end_p;
-           idx_p++, keyno_p++)
-        *keyno_p= *idx_p;
-      /*
-        Tell the handler to prepare for drop indexes.
-        This re-numbers the indexes to get rid of gaps.
-      */
-      if ((error= table->file->prepare_drop_index(table, key_numbers,
-                                                  index_drop_count)))
-      {
-        table->file->print_error(error, MYF(0));
-        goto err1;
-      }
-
-      /* Tell the handler to finally drop the indexes. */
-      if ((error= table->file->final_drop_index(table)))
-      {
-        table->file->print_error(error, MYF(0));
-        goto err1;
-      }
-    }
-    /*end of if (index_drop_count)*/
-
-    /*
-      The final .frm file is already created as a temporary file
-      and will be renamed to the original table name later.
-    */
-
-    /* Need to commit before a table is unlocked (NDB requirement). */
-    DBUG_PRINT("info", ("Committing before unlocking table"));
-    if (ha_autocommit_or_rollback(thd, 0) || end_active_trans(thd))
-      goto err1;
-    committed= 1;
-  }
-  /*end of if (! new_table) for add/drop index*/
-
->>>>>>> b13652b2
   if (table->s->tmp_table != NO_TMP_TABLE)
   {
     /* We changed a temporary table */
@@ -7732,10 +7338,7 @@
     close_temporary_table(thd, new_table, 1, 1);
   }
   else
-    VOID(quick_rm_table(new_db_type, new_db, tmp_name, 
-                        create_info->frm_only
-                        ? FN_IS_TMP | FRM_ONLY
-                        : FN_IS_TMP));
+    VOID(quick_rm_table(new_db_type, new_db, tmp_name, FN_IS_TMP));
 
 err:
   /*
