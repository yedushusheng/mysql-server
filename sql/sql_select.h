#ifndef SQL_SELECT_INCLUDED
#define SQL_SELECT_INCLUDED

/* Copyright (c) 2000, 2011, Oracle and/or its affiliates. All rights reserved.

   This program is free software; you can redistribute it and/or modify
   it under the terms of the GNU General Public License as published by
   the Free Software Foundation; version 2 of the License.

   This program is distributed in the hope that it will be useful,
   but WITHOUT ANY WARRANTY; without even the implied warranty of
   MERCHANTABILITY or FITNESS FOR A PARTICULAR PURPOSE.  See the
   GNU General Public License for more details.

   You should have received a copy of the GNU General Public License
   along with this program; if not, write to the Free Software
   Foundation, Inc., 51 Franklin St, Fifth Floor, Boston, MA 02110-1301  USA */


/**
  @file

  @brief
  classes to use when handling where clause
*/

#include "procedure.h"
#include <myisam.h>
#include "sql_array.h"                        /* Array */
#include "records.h"                          /* READ_RECORD */
#include "opt_range.h"                /* SQL_SELECT, QUICK_SELECT_I */


/* Values in optimize */
#define KEY_OPTIMIZE_EXISTS		1
#define KEY_OPTIMIZE_REF_OR_NULL	2

/**
  Information about usage of an index to satisfy an equality condition.

  @note such objects are stored in DYNAMIC_ARRAY which uses sizeof(), so keep
  this class as POD as possible.
*/
class Key_use {
public:
  Key_use(TABLE *table_arg, Item *val_arg, table_map used_tables_arg,
          uint key_arg, uint keypart_arg, uint optimize_arg,
          key_part_map keypart_map_arg, ha_rows ref_table_rows_arg,
          bool null_rejecting_arg, bool *cond_guard_arg,
          uint sj_pred_no_arg) :
  table(table_arg), val(val_arg), used_tables(used_tables_arg),
  key(key_arg), keypart(keypart_arg), optimize(optimize_arg),
  keypart_map(keypart_map_arg), ref_table_rows(ref_table_rows_arg),
  null_rejecting(null_rejecting_arg), cond_guard(cond_guard_arg),
  sj_pred_no(sj_pred_no_arg)
  {}
  TABLE *table;            ///< table owning the index
  Item	*val;              ///< other side of the equality, or value if no field
  table_map used_tables;   ///< tables used on other side of equality
  uint key;                ///< number of index
  uint keypart;            ///< used part of the index
  uint optimize;           ///< 0, or KEY_OPTIMIZE_*
  key_part_map keypart_map;       ///< like keypart, but as a bitmap
  ha_rows      ref_table_rows;    ///< Estimate of how many rows for a key value
  /**
    If true, the comparison this value was created from will not be
    satisfied if val has NULL 'value'.
    Not used if the index is fulltext (such index cannot be used for
    equalities).
  */
  bool null_rejecting;
  /**
    !NULL - This Key_use was created from an equality that was wrapped into
            an Item_func_trig_cond. This means the equality (and validity of
            this Key_use element) can be turned on and off. The on/off state
            is indicted by the pointed value:
              *cond_guard == TRUE <=> equality condition is on
              *cond_guard == FALSE <=> equality condition is off

    NULL  - Otherwise (the source equality can't be turned off)

    Not used if the index is fulltext (such index cannot be used for
    equalities).
  */
  bool *cond_guard;
  /**
     0..64    <=> This was created from semi-join IN-equality # sj_pred_no.
     MAX_UINT  Otherwise

     Not used if the index is fulltext (such index cannot be used for
     semijoin).
  */
  uint         sj_pred_no;
};

class store_key;

typedef struct st_table_ref : public Sql_alloc
{
  bool		key_err;
  /** True if something was read into buffer in join_read_key.  */
  bool          has_record;
  uint          key_parts;                ///< num of ...
  uint          key_length;               ///< length of key_buff
  int           key;                      ///< key no
  uchar         *key_buff;                ///< value to look for with key
  uchar         *key_buff2;               ///< key_buff+key_length
  store_key     **key_copy;               //
  Item          **items;                  ///< val()'s for each keypart
  /*  
    Array of pointers to trigger variables. Some/all of the pointers may be
    NULL.  The ref access can be used iff
    
      for each used key part i, (!cond_guards[i] || *cond_guards[i]) 

    This array is used by subquery code. The subquery code may inject
    triggered conditions, i.e. conditions that can be 'switched off'. A ref 
    access created from such condition is not valid when at least one of the 
    underlying conditions is switched off (see subquery code for more details).
    If a table in a subquery has this it means that the table access 
    will switch from ref access to table scan when the outer query 
    produces a NULL value to be checked for in the subquery. This will
    be used by NOT IN subqueries and IN subqueries for which 
    is_top_level_item() returns false.
  */
  bool          **cond_guards;
  /**
    (null_rejecting & (1<<i)) means the condition is '=' and no matching
    rows will be produced if items[i] IS NULL (see add_not_null_conds())
  */
  key_part_map  null_rejecting;
  table_map	depend_map;		  ///< Table depends on these tables.
  /* null byte position in the key_buf. Used for REF_OR_NULL optimization */
  uchar          *null_ref_key;
  /*
    The number of times the record associated with this key was used
    in the join.
  */
  ha_rows       use_count;

  /*
    TRUE <=> disable the "cache" as doing lookup with the same key value may
    produce different results (because of Index Condition Pushdown)
  */
  bool          disable_cache;

  st_table_ref()
    : key_err(TRUE),
      has_record(FALSE),
      key_parts(0),
      key_length(0),
      key(-1),
      key_buff(NULL),
      key_buff2(NULL),
      key_copy(NULL),
      items(NULL),
      cond_guards(NULL),
      null_rejecting(0),
      depend_map(0),
      null_ref_key(NULL),
      use_count(0),
      disable_cache(FALSE)
  {
  }

  /**
    @returns whether the reference contains NULL values which could never give
    a match.
  */
  bool impossible_null_ref() const
  {
    if (null_rejecting != 0)
    {
      for (uint i= 0 ; i < key_parts ; i++)
      {
        if ((null_rejecting & 1 << i) && items[i]->is_null())
          return TRUE;
      }
    }
    return FALSE;
  }


  /**
    Check if there are triggered/guarded conditions that might be
    'switched off' by the subquery code when executing 'Full scan on
    NULL key' subqueries.

    @return true if there are guarded conditions, false otherwise
  */

  bool has_guarded_conds() const
  {
    DBUG_ASSERT(key_parts == 0 || cond_guards != NULL);

    for (uint i = 0; i < key_parts; i++)
    {
      if (cond_guards[i])
        return true;
    }
    return false;
  }
} TABLE_REF;


/*
  The structs which holds the join connections and join states
*/
enum join_type { JT_UNKNOWN,JT_SYSTEM,JT_CONST,JT_EQ_REF,JT_REF,JT_MAYBE_REF,
		 JT_ALL, JT_RANGE, JT_NEXT, JT_FT, JT_REF_OR_NULL,
		 JT_UNIQUE_SUBQUERY, JT_INDEX_SUBQUERY, JT_INDEX_MERGE};

class JOIN;

enum enum_nested_loop_state
{
  NESTED_LOOP_KILLED= -2, NESTED_LOOP_ERROR= -1,
  NESTED_LOOP_OK= 0, NESTED_LOOP_NO_MORE_ROWS= 1,
  NESTED_LOOP_QUERY_LIMIT= 3, NESTED_LOOP_CURSOR_LIMIT= 4
};


/* Values for JOIN_TAB::packed_info */
#define TAB_INFO_HAVE_VALUE 1
#define TAB_INFO_USING_INDEX 2
#define TAB_INFO_USING_WHERE 4
#define TAB_INFO_FULL_SCAN_ON_NULL 8

class JOIN_CACHE;
class SJ_TMP_TABLE;

typedef enum_nested_loop_state
(*Next_select_func)(JOIN *, struct st_join_table *, bool);
Next_select_func setup_end_select_func(JOIN *join);
int rr_sequential(READ_RECORD *info);

#define SJ_OPT_NONE 0
#define SJ_OPT_DUPS_WEEDOUT 1
#define SJ_OPT_LOOSE_SCAN   2
#define SJ_OPT_FIRST_MATCH  3
#define SJ_OPT_MATERIALIZE_LOOKUP  4
#define SJ_OPT_MATERIALIZE_SCAN  5

inline bool sj_is_materialize_strategy(uint strategy)
{
  return strategy >= SJ_OPT_MATERIALIZE_LOOKUP;
}

/** 
    Bits describing quick select type
*/
enum quick_type { QS_NONE, QS_RANGE, QS_DYNAMIC_RANGE};

typedef struct st_join_table : public Sql_alloc
{
  st_join_table();

  TABLE		*table;
  Key_use	*keyuse;			/**< pointer to first used key */
  SQL_SELECT	*select;
  Item		*select_cond;
  QUICK_SELECT_I *quick;
  Item	       **on_expr_ref;   /**< pointer to the associated on expression   */
  COND_EQUAL    *cond_equal;    /**< multiple equalities for the on expression */
  st_join_table *first_inner;   /**< first inner table for including outerjoin */
  bool           found;         /**< true after all matches or null complement */
  bool           not_null_compl;/**< true before null complement is added      */
  st_join_table *last_inner;    /**< last table table for embedding outer join */
  st_join_table *first_upper;  /**< first inner table for embedding outer join */
  st_join_table *first_unmatched; /**< used for optimization purposes only     */
  /* 
    The value of select_cond before we've attempted to do Index Condition
    Pushdown. We may need to restore everything back if we first choose one
    index but then reconsider (see test_if_skip_sort_order() for such
    scenarios).
    NULL means no index condition pushdown was performed.
  */
  Item          *pre_idx_push_select_cond;
  
  /* Special content for EXPLAIN 'Extra' column or NULL if none */
  const char	*info;
  /* 
    Bitmap of TAB_INFO_* bits that encodes special line for EXPLAIN 'Extra'
    column, or 0 if there is no info.
  */
  uint          packed_info;

  READ_RECORD::Setup_func read_first_record;
  Next_select_func next_select;
  READ_RECORD	read_record;
  /* 
    Currently the following two fields are used only for a [NOT] IN subquery
    if it is executed by an alternative full table scan when the left operand of
    the subquery predicate is evaluated to NULL.
  */  
  READ_RECORD::Setup_func save_read_first_record;/* to save read_first_record */
  READ_RECORD::Read_func save_read_record;/* to save read_record.read_record */
  double	worst_seeks;
  key_map	const_keys;			/**< Keys with constant part */
  key_map	checked_keys;			/**< Keys checked */
  key_map	needed_reg;
  key_map       keys;                           /**< all keys with can be used */

  /* Either #rows in the table or 1 for const table.  */
  ha_rows	records;
  /*
    Number of records that will be scanned (yes scanned, not returned) by the
    best 'independent' access method, i.e. table scan or QUICK_*_SELECT)
  */
  ha_rows       found_records;
  /*
    Cost of accessing the table using "ALL" or range/index_merge access
    method (but not 'index' for some reason), i.e. this matches method which
    E(#records) is in found_records.
  */
  ha_rows       read_time;
  
  table_map	dependent,key_dependent;
  uint		index;
  uint		status;				///< Save status for cache
  uint		used_fields,used_fieldlength,used_blobs;
  uint          used_null_fields;
  uint          used_rowid_fields;
  uint          used_uneven_bit_fields;
  enum quick_type use_quick;
  enum join_type type;
  bool		cached_eq_ref_table,eq_ref_table,not_used_in_distinct;
  /* TRUE <=> index-based access method must return records in order */
  bool		sorted;
  /* 
    If it's not 0 the number stored this field indicates that the index
    scan has been chosen to access the table data and we expect to scan 
    this number of rows for the table.
  */ 
  ha_rows       limit; 
  TABLE_REF	ref;
  /** Join cache type (same as return code of check_join_cache_level() */
  uint          use_join_cache;
  JOIN_CACHE	*cache;
  /*
    Index condition for BKA access join
  */
  Item          *cache_idx_cond;
  SQL_SELECT    *cache_select;
  JOIN		*join;

  /* SemiJoinDuplicateElimination variables: */
  /*
    Embedding SJ-nest (may be not the direct parent), or NULL if none.
    This variable holds the result of table pullout.
  */
  TABLE_LIST    *emb_sj_nest;

  /**
    Boundaries of semijoin inner tables around this table. Valid only once
    final QEP has been chosen. Depending on the strategy, they may define an
    interval (all tables inside are inner of a semijoin) or
    not. last_sj_inner_tab is not set for Duplicates Weedout.
  */
  struct st_join_table *first_sj_inner_tab;
  struct st_join_table *last_sj_inner_tab;

  /* Variables for semi-join duplicate elimination */
  SJ_TMP_TABLE  *flush_weedout_table;
  SJ_TMP_TABLE  *check_weed_out_table;
  
  /*
    If set, means we should stop join enumeration after we've got the first
    match and return to the specified join tab. May point to
    join->join_tab[-1] which means stop join execution after the first
    match.
  */
  struct st_join_table  *do_firstmatch;
 
  /* 
     ptr  - We're doing a LooseScan, this join tab is the first (i.e. 
            "driving") join tab), and ptr points to the last join tab
            handled by the strategy. loosescan_match_tab->found_match
            should be checked to see if the current value group had a match.
     NULL - Not doing a loose scan on this join tab.
  */
  struct st_join_table *loosescan_match_tab;

  /* Buffer to save index tuple to be able to skip duplicates */
  uchar *loosescan_buf;
  
  /* Length of key tuple (depends on #keyparts used) to store in the above */
  uint loosescan_key_len;

  /* Used by LooseScan. TRUE<=> there has been a matching record combination */
  bool found_match;
  
  /*
    Used by DuplicateElimination. tab->table->ref must have the rowid
    whenever we have a current record.
  */
  int  keep_current_rowid;

  /* NestedOuterJoins: Bitmap of nested joins this table is part of */
  nested_join_map embedding_map;

  void cleanup();
  inline bool is_using_loose_index_scan()
  {
    return (select && select->quick &&
            (select->quick->get_type() ==
             QUICK_SELECT_I::QS_TYPE_GROUP_MIN_MAX));
  }
  bool is_using_agg_loose_index_scan ()
  {
    return (is_using_loose_index_scan() &&
            ((QUICK_GROUP_MIN_MAX_SELECT *)select->quick)->is_agg_distinct());
  }
  /* SemiJoinDuplicateElimination: reserve space for rowid */
  bool check_rowid_field()
  {
    if (keep_current_rowid && !used_rowid_fields)
    {
      used_rowid_fields= 1;
      used_fieldlength+= table->file->ref_length;
    }
    return test(used_rowid_fields);
  }
  bool is_inner_table_of_outer_join()
  {
    return first_inner != NULL;
  }
  bool is_single_inner_of_semi_join()
  {
    return first_sj_inner_tab == this && last_sj_inner_tab == this;
  }
  bool is_single_inner_of_outer_join()
  {
    return first_inner == this && first_inner->last_inner == this;
  }
  bool is_first_inner_for_outer_join()
  {
    return first_inner && first_inner == this;
  }
  void set_select_cond(Item *to, uint line)
  {
    DBUG_PRINT("info", ("select_cond changes %p -> %p at line %u tab %p",
                        select_cond, to, line, this));
    select_cond= to;
  }
  Item *set_cond(Item *new_cond, uint line)
  {
    Item *tmp_select_cond= select_cond;
    set_select_cond(new_cond, line);
    if (select)
      select->cond= new_cond;
    return tmp_select_cond;
  }
  uint get_sj_strategy() const;


  /**
    Check if there are triggered/guarded conditions that might be
    'switched off' by the subquery code when executing 'Full scan on
    NULL key' subqueries.

    @return true if there are guarded conditions, false otherwise
  */

  bool has_guarded_conds() const
  {
    return ref.has_guarded_conds();
  }
} JOIN_TAB;


inline
st_join_table::st_join_table()
  : table(NULL),
    keyuse(NULL),
    select(NULL),
    select_cond(NULL),
    quick(NULL),
    on_expr_ref(NULL),
    cond_equal(NULL),
    first_inner(NULL),
    found(FALSE),
    not_null_compl(FALSE),
    last_inner(NULL),
    first_upper(NULL),
    first_unmatched(NULL),
    pre_idx_push_select_cond(NULL),
    info(NULL),
    packed_info(0),
    read_first_record(NULL),
    next_select(NULL),
    read_record(),
    save_read_first_record(NULL),
    save_read_record(NULL),
    worst_seeks(0.0),
    const_keys(),
    checked_keys(),
    needed_reg(),
    keys(),

    records(0),
    found_records(0),
    read_time(0),

    dependent(0),
    key_dependent(0),
    index(0),
    status(0),
    used_fields(0),
    used_fieldlength(0),
    used_blobs(0),
    used_null_fields(0),
    used_rowid_fields(0),
    used_uneven_bit_fields(0),
    use_quick(QS_NONE),
    type(JT_UNKNOWN),
    cached_eq_ref_table(FALSE),
    eq_ref_table(FALSE),
    not_used_in_distinct(FALSE),
    sorted(FALSE),

    limit(0),
    ref(),
    use_join_cache(FALSE),
    cache(NULL),

    cache_idx_cond(NULL),
    cache_select(NULL),
    join(NULL),

    emb_sj_nest(NULL),
    first_sj_inner_tab(NULL),
    last_sj_inner_tab(NULL),

    flush_weedout_table(NULL),
    check_weed_out_table(NULL),
    do_firstmatch(NULL),
    loosescan_match_tab(NULL),
    loosescan_buf(NULL),
    loosescan_key_len(0),
    found_match(FALSE),

    keep_current_rowid(0),
    embedding_map(0)
{
  /**
    @todo Add constructor to READ_RECORD.
    All users do init_read_record(), which does bzero(),
    rather than invoking a constructor.
  */
  bzero(&read_record, sizeof(read_record));
}



/* 
  Categories of data fields of variable length written into join cache buffers.
  The value of any of these fields is written into cache together with the
  prepended length of the value.     
*/
#define CACHE_BLOB      1        /* blob field  */
#define CACHE_STRIPPED  2        /* field stripped of trailing spaces */
#define CACHE_VARSTR1   3        /* short string value (length takes 1 byte) */ 
#define CACHE_VARSTR2   4        /* long string value (length takes 2 bytes) */

/*
  The CACHE_FIELD structure used to describe fields of records that
  are written into a join cache buffer from record buffers and backward.
*/
typedef struct st_cache_field {
  uchar *str;   /**< buffer from/to where the field is to be copied */ 
  uint length;  /**< maximal number of bytes to be copied from/to str */
  /* 
    Field object for the moved field
    (0 - for a flag field, see JOIN_CACHE::create_flag_fields).
  */
  Field *field;
  uint type;    /**< category of the of the copied field (CACHE_BLOB et al.) */
  /* 
    The number of the record offset value for the field in the sequence
    of offsets placed after the last field of the record. These
    offset values are used to access fields referred to from other caches.
    If the value is 0 then no offset for the field is saved in the
    trailing sequence of offsets.
  */ 
  uint referenced_field_no; 
  TABLE *get_rowid; /**< only for ROWID fields used for Duplicate Elimination */
  /* The remaining structure fields are used as containers for temp values */
  uint blob_length; /**< length of the blob to be copied */
  uint offset;      /**< field offset to be saved in cache buffer */
} CACHE_FIELD;


/*
  JOIN_CACHE is the base class to support the implementations of both
  Blocked-Based Nested Loops (BNL) Join Algorithm and Batched Key Access (BKA)
  Join Algorithm. The first algorithm is supported by the derived class
  JOIN_CACHE_BNL, while the second algorithm is supported by the derived
  class JOIN_CACHE_BKA.
  These two algorithms have a lot in common. Both algorithms first
  accumulate the records of the left join operand in a join buffer and
  then search for matching rows of the second operand for all accumulated
  records.
  For the first algorithm this strategy saves on logical I/O operations:
  the entire set of records from the join buffer requires only one look-through
  the records provided by the second operand. 
  For the second algorithm the accumulation of records allows to optimize
  fetching rows of the second operand from disk for some engines (MyISAM, 
  InnoDB), or to minimize the number of round-trips between the Server and
  the engine nodes (NDB Cluster).        
*/ 

class JOIN_CACHE :public Sql_alloc
{

private:

  /* Size of the offset of a record from the cache */   
  uint size_of_rec_ofs;    
  /* Size of the length of a record in the cache */
  uint size_of_rec_len;
  /* Size of the offset of a field within a record in the cache */   
  uint size_of_fld_ofs;

protected:
       
  /* 3 functions below actually do not use the hidden parameter 'this' */ 

  /* Calculate the number of bytes used to store an offset value */
  uint offset_size(uint len)
  { return (len < 256 ? 1 : len < 256*256 ? 2 : 4); }

  /* Get the offset value that takes ofs_sz bytes at the position ptr */
  ulong get_offset(uint ofs_sz, uchar *ptr)
  {
    switch (ofs_sz) {
    case 1: return uint(*ptr);
    case 2: return uint2korr(ptr);
    case 4: return uint4korr(ptr);
    }
    return 0;
  }

  /* Set the offset value ofs that takes ofs_sz bytes at the position ptr */ 
  void store_offset(uint ofs_sz, uchar *ptr, ulong ofs)
  {
    switch (ofs_sz) {
    case 1: *ptr= (uchar) ofs; return;
    case 2: int2store(ptr, (uint16) ofs); return;
    case 4: int4store(ptr, (uint32) ofs); return;
    }
  }
  
  /* 
    The total maximal length of the fields stored for a record in the cache.
    For blob fields only the sizes of the blob lengths are taken into account. 
  */
  uint length;

  /* 
    Representation of the executed multi-way join through which all needed
    context can be accessed.  
  */   
  JOIN *join;  

  /* 
    Cardinality of the range of join tables whose fields can be put into the
    cache. (A table from the range not necessarily contributes to the cache.)
  */
  uint tables;

  /* 
    The total number of flag and data fields that can appear in a record
    written into the cache. Fields with null values are always skipped 
    to save space. 
  */
  uint fields;

  /* 
    The total number of flag fields in a record put into the cache. They are
    used for table null bitmaps, table null row flags, and an optional match
    flag. Flag fields go before other fields in a cache record with the match
    flag field placed always at the very beginning of the record.
  */
  uint flag_fields;

  /* The total number of blob fields that are written into the cache */ 
  uint blobs;

  /* 
    The total number of fields referenced from field descriptors for other join
    caches. These fields are used to construct key values to access matching
    rows with index lookups. Currently the fields can be referenced only from
    descriptors for bka caches. However they may belong to a cache of any type.
  */   
  uint referenced_fields;
   
  /* 
    The current number of already created data field descriptors.
    This number can be useful for implementations of the init methods.  
  */
  uint data_field_count; 

  /* 
    The current number of already created pointers to the data field
    descriptors. This number can be useful for implementations of
    the init methods.  
  */
  uint data_field_ptr_count; 
  /* 
    Array of the descriptors of fields containing 'fields' elements.
    These are all fields that are stored for a record in the cache. 
  */
  CACHE_FIELD *field_descr;

  /* 
    Array of pointers to the blob descriptors that contains 'blobs' elements.
  */
  CACHE_FIELD **blob_ptr;

  /* 
    This flag indicates that records written into the join buffer contain
    a match flag field. The flag must be set by the init method. 
  */
  bool with_match_flag; 
  /*
    This flag indicates that any record is prepended with the length of the
    record which allows us to skip the record or part of it without reading.
  */
  bool with_length;

  /* 
    The maximal number of bytes used for a record representation in
    the cache excluding the space for blob data. 
    For future derived classes this representation may contains some
    redundant info such as a key value associated with the record.     
  */
  uint pack_length;
  /* 
    The value of pack_length incremented by the total size of all 
    pointers of a record in the cache to the blob data. 
  */
  uint pack_length_with_blob_ptrs;

  /* Pointer to the beginning of the join buffer */
  uchar *buff;         
  /* 
    Size of the entire memory allocated for the join buffer.
    Part of this memory may be reserved for the auxiliary buffer.
  */ 
  ulong buff_size;
  /* Size of the auxiliary buffer. */ 
  ulong aux_buff_size;

  /* The number of records put into the join buffer */ 
  uint records;

  /* 
    Pointer to the current position in the join buffer.
    This member is used both when writing to buffer and
    when reading from it.
  */
  uchar *pos;
  /* 
    Pointer to the first free position in the join buffer,
    right after the last record into it.
  */
  uchar *end_pos; 

  /* 
    Pointer to the beginning of first field of the current read/write record
    from the join buffer. The value is adjusted by the get_record/put_record
    functions.
  */
  uchar *curr_rec_pos;
  /* 
    Pointer to the beginning of first field of the last record
    from the join buffer.
  */
  uchar *last_rec_pos;

  /* 
    Flag is set if the blob data for the last record in the join buffer
    is in record buffers rather than in the join cache.
  */
  bool last_rec_blob_data_is_in_rec_buff;

  /* 
    Pointer to the position to the current record link. 
    Record links are used only with linked caches. Record links allow to set
    connections between parts of one join record that are stored in different
    join buffers.
    In the simplest case a record link is just a pointer to the beginning of
    the record stored in the buffer.
    In a more general case a link could be a reference to an array of pointers
    to records in the buffer.   */
  uchar *curr_rec_link;

  /** Cached value of calc_check_only_first_match(join_tab) */
  bool check_only_first_match;

  void calc_record_fields();     
  int alloc_fields(uint external_fields);
  void create_flag_fields();
  void create_remaining_fields(bool all_read_fields);
  void set_constants();
  int alloc_buffer();

  uint get_size_of_rec_offset() { return size_of_rec_ofs; }
  uint get_size_of_rec_length() { return size_of_rec_len; }
  uint get_size_of_fld_offset() { return size_of_fld_ofs; }

  uchar *get_rec_ref(uchar *ptr)
  {
    return buff+get_offset(size_of_rec_ofs, ptr-size_of_rec_ofs);
  }
  ulong get_rec_length(uchar *ptr)
  { 
    return (ulong) get_offset(size_of_rec_len, ptr);
  }
  ulong get_fld_offset(uchar *ptr)
  { 
    return (ulong) get_offset(size_of_fld_ofs, ptr);
  }

  void store_rec_ref(uchar *ptr, uchar* ref)
  {
    store_offset(size_of_rec_ofs, ptr-size_of_rec_ofs, (ulong) (ref-buff));
  }

  void store_rec_length(uchar *ptr, ulong len)
  {
    store_offset(size_of_rec_len, ptr, len);
  }
  void store_fld_offset(uchar *ptr, ulong ofs)
  {
    store_offset(size_of_fld_ofs, ptr, ofs);
  }

  /* Write record fields and their required offsets into the join buffer */ 
  uint write_record_data(uchar *link, bool *is_full);

  /* 
    This method must determine for how much the auxiliary buffer should be
    incremented when a new record is added to the join buffer.
    If no auxiliary buffer is needed the function should return 0.
  */
  virtual uint aux_buffer_incr() { return 0; }

  /* Shall calculate how much space is remaining in the join buffer */ 
  virtual ulong rem_space() 
  { 
    return max(buff_size-(end_pos-buff)-aux_buff_size,0);
  }

  /* Shall skip record from the join buffer if its match flag is on */
  virtual bool skip_record_if_match();

  /*  Read all flag and data fields of a record from the join buffer */
  int read_all_record_fields();
  
  /* Read all flag fields of a record from the join buffer */
  uint read_flag_fields();

  /* Read a data record field from the join buffer */
  uint read_record_field(CACHE_FIELD *copy, bool last_record);

  /* Read a referenced field from the join buffer */
  bool read_referenced_field(CACHE_FIELD *copy, uchar *rec_ptr, uint *len);

  /* 
    True if rec_ptr points to the record whose blob data stay in
    record buffers
  */
  bool blob_data_is_in_rec_buff(uchar *rec_ptr)
  {
    return rec_ptr == last_rec_pos && last_rec_blob_data_is_in_rec_buff;
  }

  /* Find matches from the next table for records from the join buffer */   
  virtual enum_nested_loop_state join_matching_records(bool skip_last)=0;

  /* Add null complements for unmatched outer records from buffer */
  virtual enum_nested_loop_state join_null_complements(bool skip_last);

  /* Restore the fields of the last record from the join buffer */
  virtual void restore_last_record();

  /*Set match flag for a record in join buffer if it has not been set yet */
  bool set_match_flag_if_none(JOIN_TAB *first_inner, uchar *rec_ptr);

  enum_nested_loop_state generate_full_extensions(uchar *rec_ptr);

  /* Check matching to a partial join record from the join buffer */
  virtual bool check_match(uchar *rec_ptr);

  /** @returns whether we should check only the first match for this table */
  bool calc_check_only_first_match(const JOIN_TAB *t) const
  {
    return (t->last_sj_inner_tab == t &&
            t->get_sj_strategy() == SJ_OPT_FIRST_MATCH) ||
      (t->first_inner && t->first_inner->last_inner == t &&
       t->table->reginfo.not_exists_optimize);
  }

public:

  /* Table to be joined with the partial join records from the cache */ 
  JOIN_TAB *join_tab;

  /* Pointer to the previous join cache if there is any */
  JOIN_CACHE *prev_cache;
  /* Pointer to the next join cache if there is any */
  JOIN_CACHE *next_cache;

  /* Shall initialize the join cache structure */ 
  virtual int init()=0;  

  /* The function shall return TRUE only for BKA caches */
  virtual bool is_key_access() { return FALSE; }

  /* Shall reset the join buffer for reading/writing */
  virtual void reset(bool for_writing);

  /* 
    This function shall add a record into the join buffer and return TRUE
    if it has been decided that it should be the last record in the buffer.
  */ 
  virtual bool put_record();

  /* 
    This function shall read the next record into the join buffer and return
    TRUE if there is no more next records.
  */ 
  virtual bool get_record();

  /* 
    This function shall read the record at the position rec_ptr
    in the join buffer
  */ 
  virtual void get_record_by_pos(uchar *rec_ptr);

  /* Shall return the value of the match flag for the positioned record */
  virtual bool get_match_flag_by_pos(uchar *rec_ptr);

  /* Shall return the position of the current record */
  virtual uchar *get_curr_rec() { return curr_rec_pos; }

  /* Shall set the current record link */
  virtual void set_curr_rec_link(uchar *link) { curr_rec_link= link; }

  /* Shall return the current record link */
  virtual uchar *get_curr_rec_link()
  { 
    return (curr_rec_link ? curr_rec_link : get_curr_rec());
  }
     
  /* Join records from the join buffer with records from the next join table */    
  enum_nested_loop_state join_records(bool skip_last);

  virtual ~JOIN_CACHE() {}
  void reset_join(JOIN *j) { join= j; }
  void free()
  { 
    my_free(buff);
    buff= 0;
  }   

  /** Bits describing cache's type @sa check_join_cache_usage() */
  enum {NON_INCREMENTAL_BUFFER= 1,
        ALG_NONE= 0, ALG_BNL= 2, ALG_BKA= 4, ALG_BKA_UNIQUE= 8};

  friend class JOIN_CACHE_BNL;
  friend class JOIN_CACHE_BKA;
  friend class JOIN_CACHE_BKA_UNIQUE;
};

class JOIN_CACHE_BNL :public JOIN_CACHE
{

protected:

  /* Using BNL find matches from the next table for records from join buffer */
  enum_nested_loop_state join_matching_records(bool skip_last);

public:

  /* 
    This constructor creates an unlinked BNL join cache. The cache is to be
    used to join table 'tab' to the result of joining the previous tables 
    specified by the 'j' parameter.
  */   
  JOIN_CACHE_BNL(JOIN *j, JOIN_TAB *tab)
  { 
    join= j;
    join_tab= tab;
    prev_cache= next_cache= 0;
  }

  /* 
    This constructor creates a linked BNL join cache. The cache is to be 
    used to join table 'tab' to the result of joining the previous tables 
    specified by the 'j' parameter. The parameter 'prev' specifies the previous
    cache object to which this cache is linked.
  */   
  JOIN_CACHE_BNL(JOIN *j, JOIN_TAB *tab, JOIN_CACHE *prev)
  { 
    join= j;
    join_tab= tab;
    prev_cache= prev;
    next_cache= 0;
    if (prev)
      prev->next_cache= this;
  }

  /* Initialize the BNL cache */       
  int init();

};

class JOIN_CACHE_BKA :public JOIN_CACHE
{
protected:

  /* Flag to to be passed to the MRR interface */ 
  uint mrr_mode;

  /* MRR buffer assotiated with this join cache */
  HANDLER_BUFFER mrr_buff;

  /* Shall initialize the MRR buffer */
  virtual void init_mrr_buff()
  {
    mrr_buff.buffer= end_pos;
    mrr_buff.buffer_end= buff+buff_size;
  }

  /*
    The number of the cache fields that are used in building keys to access
    the table join_tab
  */
  uint local_key_arg_fields;
  /* 
    The total number of the fields in the previous caches that are used
    in building keys t access the table join_tab
  */
  uint external_key_arg_fields;

  /* 
    This flag indicates that the key values will be read directly from the join
    buffer. It will save us building key values in the key buffer.
  */
  bool use_emb_key;
  /* The length of an embedded key value */ 
  uint emb_key_length;

  /* Check the possibility to read the access keys directly from join buffer */  
  bool check_emb_key_usage();

  /* Calculate the increment of the MM buffer for a record write */
  uint aux_buffer_incr();

  /* Using BKA find matches from the next table for records from join buffer */
  enum_nested_loop_state join_matching_records(bool skip_last);

  /* Prepare to search for records that match records from the join buffer */
  enum_nested_loop_state init_join_matching_records(RANGE_SEQ_IF *seq_funcs,
                                                    uint ranges);

  /* Finish searching for records that match records from the join buffer */
  enum_nested_loop_state end_join_matching_records(enum_nested_loop_state rc);

public:
  
  /* 
    This constructor creates an unlinked BKA join cache. The cache is to be
    used to join table 'tab' to the result of joining the previous tables 
    specified by the 'j' parameter.
    The MRR mode initially is set to 'flags'.
  */   
  JOIN_CACHE_BKA(JOIN *j, JOIN_TAB *tab, uint flags)
  { 
    join= j;
    join_tab= tab;
    prev_cache= next_cache= 0;
    mrr_mode= flags;
  }

  /* 
    This constructor creates a linked BKA join cache. The cache is to be 
    used to join table 'tab' to the result of joining the previous tables 
    specified by the 'j' parameter. The parameter 'prev' specifies the cache
    object to which this cache is linked.
    The MRR mode initially is set to 'flags'.
  */   
  JOIN_CACHE_BKA(JOIN *j, JOIN_TAB *tab, uint flags,  JOIN_CACHE* prev)
  { 
    join= j;
    join_tab= tab;
    prev_cache= prev;
    next_cache= 0;
    if (prev)
      prev->next_cache= this;
    mrr_mode= flags;
  }

  /* Initialize the BKA cache */       
  int init();

  bool is_key_access() { return TRUE; }

  /* Shall get the key built over the next record from the join buffer */
  virtual uint get_next_key(uchar **key);

  /* Check if the record combination matches the index condition */
  bool skip_index_tuple(range_seq_t rseq, char *range_info);
};

/*
  The class JOIN_CACHE_BKA_UNIQUE supports the variant of the BKA join algorithm
  that submits only distinct keys to the MRR interface. The records in the join
  buffer of a cache of this class that have the same access key are linked into
  a chain attached to a key entry structure that either itself contains the key
  value, or, in the case when the keys are embedded, refers to its occurance in
  one of the records from the chain.
  To build the chains with the same keys a hash table is employed. It is placed
  at the very end of the join buffer. The array of hash entries is allocated
  first at the very bottom of the join buffer, then go key entries. A hash entry
  contains a header of the list of the key entries with the same hash value. 
  Each key entry is a structure of the following type:
    struct st_join_cache_key_entry {
      union { 
        uchar[] value;
        cache_ref *value_ref; // offset from the beginning of the buffer
      } hash_table_key;
      key_ref next_key; // offset backward from the beginning of hash table
      cache_ref *last_rec // offset from the beginning of the buffer
    }
  The references linking the records in a chain are always placed at the very
  beginning of the record info stored in the join buffer. The records are 
  linked in a circular list. A new record is always added to the end of this 
  list. When a key is passed to the MRR interface it can be passed either with
  an association link containing a reference to the header of the record chain
  attached to the corresponding key entry in the hash table, or without any
  association link. When the next record is returned by a call to the MRR 
  function multi_range_read_next without any association (because if was not
  passed  together with the key) then the key value is extracted from the
  returned record and searched for it in the hash table. If there is any records
  with such key the chain of them will be yielded as the result of this search.

  The following picture represents a typical layout for the info stored in the
  join buffer of a join cache object of the JOIN_CACHE_BKA_UNIQUE class.
    
  buff
  V
  +----------------------------------------------------------------------------+
  |     |[*]record_1_1|                                                        |
  |     ^ |                                                                    |
  |     | +--------------------------------------------------+                 |
  |     |                           |[*]record_2_1|          |                 |
  |     |                           ^ |                      V                 |
  |     |                           | +------------------+   |[*]record_1_2|   |
  |     |                           +--------------------+-+   |               |
  |+--+ +---------------------+                          | |   +-------------+ |
  ||  |                       |                          V |                 | |
  |||[*]record_3_1|         |[*]record_1_3|              |[*]record_2_2|     | |
  ||^                       ^                            ^                   | |
  ||+----------+            |                            |                   | |
  ||^          |            |<---------------------------+-------------------+ |
  |++          | | ... mrr  |   buffer ...           ... |     |               |
  |            |            |                            |                     |
  |      +-----+--------+   |                      +-----|-------+             |
  |      V     |        |   |                      V     |       |             |
  ||key_3|[/]|[*]|      |   |                |key_2|[/]|[*]|     |             |
  |                   +-+---|-----------------------+            |             |
  |                   V |   |                       |            |             |
  |             |key_1|[*]|[*]|         |   | ... |[*]|   ...  |[*]|  ...  |   |
  +----------------------------------------------------------------------------+
                                        ^           ^            ^
                                        |           i-th entry   j-th entry
                                        hash table

  i-th hash entry:
    circular record chain for key_1:
      record_1_1
      record_1_2
      record_1_3 (points to record_1_1)
    circular record chain for key_3:
      record_3_1 (points to itself)

  j-th hash entry:
    circular record chain for key_2:
      record_2_1
      record_2_2 (points to record_2_1)

*/

class JOIN_CACHE_BKA_UNIQUE :public JOIN_CACHE_BKA
{

private:

  /* Size of the offset of a key entry in the hash table */
  uint size_of_key_ofs;

  /* 
    Length of a key value.
    It is assumed that all key values have the same length.
  */
  uint key_length;
  /* 
    Length of the key entry in the hash table.
    A key entry either contains the key value, or it contains a reference
    to the key value if use_emb_key flag is set for the cache.
  */ 
  uint key_entry_length;
 
  /* The beginning of the hash table in the join buffer */
  uchar *hash_table;
  /* Number of hash entries in the hash table */
  uint hash_entries;

  /* Number of key entries in the hash table (number of distinct keys) */
  uint key_entries;

  /* The position of the last key entry in the hash table */
  uchar *last_key_entry;

  /* The position of the currently retrieved key entry in the hash table */
  uchar *curr_key_entry;

  /* 
    The offset of the record fields from the beginning of the record
    representation. The record representation starts with a reference to
    the next record in the key record chain followed by the length of
    the trailing record data followed by a reference to the record segment
     in the previous cache, if any, followed by the record fields.
  */ 
  uint rec_fields_offset;
  /* The offset of the data fields from the beginning of the record fields */
  uint data_fields_offset;
  
  uint get_hash_idx(uchar* key, uint key_len);

  void cleanup_hash_table();
  
protected:

  uint get_size_of_key_offset() { return size_of_key_ofs; }

  /* 
    Get the position of the next_key_ptr field pointed to by 
    a linking reference stored at the position key_ref_ptr. 
    This reference is actually the offset backward from the
    beginning of hash table.
  */  
  uchar *get_next_key_ref(uchar *key_ref_ptr)
  {
    return hash_table-get_offset(size_of_key_ofs, key_ref_ptr);
  }

  /* 
    Store the linking reference to the next_key_ptr field at 
    the position key_ref_ptr. The position of the next_key_ptr
    field is pointed to by ref. The stored reference is actually
    the offset backward from the beginning of the hash table.
  */  
  void store_next_key_ref(uchar *key_ref_ptr, uchar *ref)
  {
    store_offset(size_of_key_ofs, key_ref_ptr, (ulong) (hash_table-ref));
  }     
  
  /* 
    Check whether the reference to the next_key_ptr field at the position
    key_ref_ptr contains  a nil value.
  */
  bool is_null_key_ref(uchar *key_ref_ptr)
  {
    ulong nil= 0;
    return memcmp(key_ref_ptr, &nil, size_of_key_ofs ) == 0;
  } 

  /* 
    Set the reference to the next_key_ptr field at the position
    key_ref_ptr equal to nil.
  */
  void store_null_key_ref(uchar *key_ref_ptr)
  {
    ulong nil= 0;
    store_offset(size_of_key_ofs, key_ref_ptr, nil);
  } 

  uchar *get_next_rec_ref(uchar *ref_ptr)
  {
    return buff+get_offset(get_size_of_rec_offset(), ref_ptr);
  }

  void store_next_rec_ref(uchar *ref_ptr, uchar *ref)
  {
    store_offset(get_size_of_rec_offset(), ref_ptr, (ulong) (ref-buff));
  }     
 
  /*
    Get the position of the embedded key value for the current
    record pointed to by get_curr_rec().
  */ 
  uchar *get_curr_emb_key()
  {
    return get_curr_rec()+data_fields_offset;
  }

  /*
    Get the position of the embedded key value pointed to by a reference
    stored at ref_ptr. The stored reference is actually the offset from
    the beginning of the join buffer.
  */  
  uchar *get_emb_key(uchar *ref_ptr)
  {
    return buff+get_offset(get_size_of_rec_offset(), ref_ptr);
  }

  /* 
    Store the reference to an embedded key at the position key_ref_ptr.
    The position of the embedded key is pointed to by ref. The stored
    reference is actually the offset from the beginning of the join buffer.
  */  
  void store_emb_key_ref(uchar *ref_ptr, uchar *ref)
  {
    store_offset(get_size_of_rec_offset(), ref_ptr, (ulong) (ref-buff));
  }
  
  /* 
    Calculate how much space in the buffer would not be occupied by
    records, key entries and additional memory for the MMR buffer.
  */ 
  ulong rem_space() 
  { 
    return max(last_key_entry-end_pos-aux_buff_size,0);
  }

  /* 
    Initialize the MRR buffer allocating some space within the join buffer.
    The entire space between the last record put into the join buffer and the
    last key entry added to the hash table is used for the MRR buffer.
  */
  void init_mrr_buff()
  {
    mrr_buff.buffer= end_pos;
    mrr_buff.buffer_end= last_key_entry;
  }

  /* Skip record from JOIN_CACHE_BKA_UNIQUE buffer if its match flag is on */
  bool skip_record_if_match();

  /* Using BKA_UNIQUE find matches for records from join buffer */
  enum_nested_loop_state join_matching_records(bool skip_last);

  /* Search for a key in the hash table of the join buffer */
  bool key_search(uchar *key, uint key_len, uchar **key_ref_ptr);

  virtual bool check_match(uchar *rec_ptr);

public:

  /* 
    This constructor creates an unlinked BKA_UNIQUE join cache. The cache is
    to be used to join table 'tab' to the result of joining the previous tables 
    specified by the 'j' parameter.
    The MRR mode initially is set to 'flags'.
  */   
  JOIN_CACHE_BKA_UNIQUE(JOIN *j, JOIN_TAB *tab, uint flags)
    :JOIN_CACHE_BKA(j, tab, flags) {}

  /* 
    This constructor creates a linked BKA_UNIQUE join cache. The cache is
    to be used to join table 'tab' to the result of joining the previous tables 
    specified by the 'j' parameter. The parameter 'prev' specifies the cache
    object to which this cache is linked.
    The MRR mode initially is set to 'flags'.
  */   
  JOIN_CACHE_BKA_UNIQUE(JOIN *j, JOIN_TAB *tab, uint flags,  JOIN_CACHE* prev)
    :JOIN_CACHE_BKA(j, tab, flags, prev) {}

  /* Initialize the BKA_UNIQUE cache */       
  int init();

  /* Reset the JOIN_CACHE_BKA_UNIQUE  buffer for reading/writing */
  void reset(bool for_writing);

  /* Add a record into the JOIN_CACHE_BKA_UNIQUE buffer */
  bool put_record();

  /* Read the next record from the JOIN_CACHE_BKA_UNIQUE buffer */
  bool get_record();

  /*
    Shall check whether all records in a key chain have 
    their match flags set on
  */   
  virtual bool check_all_match_flags_for_key(uchar *key_chain_ptr);

  uint get_next_key(uchar **key); 
  
  /* Get the head of the record chain attached to the current key entry */ 
  uchar *get_curr_key_chain()
  {
    return get_next_rec_ref(curr_key_entry+key_entry_length-
                            get_size_of_rec_offset());
  }
  
  /* Check if the record combination matches the index condition */
  bool skip_index_tuple(range_seq_t rseq, char *range_info);
};


enum_nested_loop_state sub_select_cache(JOIN *join, JOIN_TAB *join_tab, bool
                                        end_of_records);
enum_nested_loop_state sub_select(JOIN *join,JOIN_TAB *join_tab, bool
                                  end_of_records);
enum_nested_loop_state end_send_group(JOIN *join, JOIN_TAB *join_tab,
                                      bool end_of_records);
enum_nested_loop_state end_write_group(JOIN *join, JOIN_TAB *join_tab,
                                       bool end_of_records);
enum_nested_loop_state sub_select_sjm(JOIN *join, JOIN_TAB *join_tab, 
                                      bool end_of_records);


/**
  A position of table within a join order. This structure is primarily used
  as a part of join->positions and join->best_positions arrays.

  One POSITION element contains information about:
   - Which table is accessed
   - Which access method was chosen
      = Its cost and #of output records
   - Semi-join strategy choice. Note that there are two different
     representation formats:
      1. The one used during join optimization
      2. The one used at plan refinement/code generation stage.
      We call fix_semijoin_strategies_for_picked_join_order() to switch
      between #1 and #2. See that function's comment for more details.

   - Semi-join optimization state. When we're running join optimization, 
     we main a state for every semi-join strategy which are various
     variables that tell us if/at which point we could consider applying the
     strategy.  
     The variables are really a function of join prefix but they are too
     expensive to re-caclulate for every join prefix we consider, so we
     maintain current state in join->positions[#tables_in_prefix]. See
     advance_sj_state() for details.
*/

typedef struct st_position : public Sql_alloc
{
  /*
    The "fanout" -  number of output rows that will be produced (after
    pushed down selection condition is applied) per each row combination of
    previous tables.
  */
  double records_read;

  /* 
    Cost accessing the table in course of the entire complete join execution,
    i.e. cost of one access method use (e.g. 'range' or 'ref' scan ) times 
    number the access method will be invoked.
  */
  double read_time;
  JOIN_TAB *table;

  /*
    NULL  -  'index' or 'range' or 'index_merge' or 'ALL' access is used.
    Other - [eq_]ref[_or_null] access is used. Pointer to {t.keypart1 = expr}
  */
  Key_use *key;

  /* If ref-based access is used: bitmap of tables this table depends on  */
  table_map ref_depend_map;
  bool use_join_buffer; 
  
  
  /* These form a stack of partial join order costs and output sizes */
  COST_VECT prefix_cost;
  double    prefix_record_count;

  /*
    Current optimization state: Semi-join strategy to be used for this
    and preceding join tables.
    
    Join optimizer sets this for the *last* join_tab in the
    duplicate-generating range. That is, in order to interpret this field, 
    one needs to traverse join->[best_]positions array from right to left.
    When you see a join table with sj_strategy!= SJ_OPT_NONE, some other
    field (depending on the strategy) tells how many preceding positions 
    this applies to. The values of covered_preceding_positions->sj_strategy
    must be ignored.
  */
  uint sj_strategy;
  /*
    Valid only after fix_semijoin_strategies_for_picked_join_order() call:
    if sj_strategy!=SJ_OPT_NONE, this is the number of subsequent tables that
    are covered by the specified semi-join strategy
  */
  uint n_sj_tables;

  /**
    Bitmap of semi-join inner tables that are in the join prefix and for
    which there's no provision yet for how to eliminate semi-join duplicates
    which they produce.
  */
  table_map dups_producing_tables;

/* LooseScan strategy members */

  /* The first (i.e. driving) table we're doing loose scan for */
  uint        first_loosescan_table;
  /* 
     Tables that need to be in the prefix before we can calculate the cost
     of using LooseScan strategy.
  */
  table_map   loosescan_need_tables;

  /*
    keyno  -  Planning to do LooseScan on this key. If keyuse is NULL then 
              this is a full index scan, otherwise this is a ref+loosescan
              scan (and keyno matches the KEUSE's)
    MAX_KEY - Not doing a LooseScan
  */
  uint loosescan_key;  // final (one for strategy instance )
  uint loosescan_parts; /* Number of keyparts to be kept distinct */
  
/* FirstMatch strategy */
  /*
    Index of the first inner table that we intend to handle with this
    strategy
  */
  uint first_firstmatch_table;
  /*
    Tables that were not in the join prefix when we've started considering 
    FirstMatch strategy.
  */
  table_map first_firstmatch_rtbl;
  /* 
    Tables that need to be in the prefix before we can calculate the cost
    of using FirstMatch strategy.
   */
  table_map firstmatch_need_tables;

/* Duplicate Weedout strategy */
  /* The first table that the strategy will need to handle */
  uint  first_dupsweedout_table;
  /*
    Tables that we will need to have in the prefix to do the weedout step
    (all inner and all outer that the involved semi-joins are correlated with)
  */
  table_map dupsweedout_tables;

/* SJ-Materialization-Scan strategy */
  /* The last inner table (valid once we're after it) */
  uint      sjm_scan_last_inner;
  /*
    Tables that we need to have in the prefix to calculate the correct cost.
    Basically, we need all inner tables and outer tables mentioned in the
    semi-join's ON expression so we can correctly account for fanout.
  */
  table_map sjm_scan_need_tables;
} POSITION;


typedef struct st_rollup
{
  enum State { STATE_NONE, STATE_INITED, STATE_READY };
  State state;
  Item_null_result **null_items;
  Item ***ref_pointer_arrays;
  List<Item> *fields;
} ROLLUP;


/*
  Temporary table used by semi-join DuplicateElimination strategy

  This consists of the temptable itself and data needed to put records
  into it. The table's DDL is as follows:

    CREATE TABLE tmptable (col VARCHAR(n) BINARY, PRIMARY KEY(col));

  where the primary key can be replaced with unique constraint if n exceeds
  the limit (as it is always done for query execution-time temptables).

  The record value is a concatenation of rowids of tables from the join we're
  executing. If a join table is on the inner side of the outer join, we
  assume that its rowid can be NULL and provide means to store this rowid in
  the tuple.
*/

class SJ_TMP_TABLE : public Sql_alloc
{
public:
  /*
    Array of pointers to tables whose rowids compose the temporary table
    record.
  */
  class TAB
  {
  public:
    JOIN_TAB *join_tab;
    uint rowid_offset;
    ushort null_byte;
    uchar null_bit;
  };
  TAB *tabs;
  TAB *tabs_end;
  
  /* 
    is_confluent==TRUE means this is a special case where the temptable record
    has zero length (and presence of a unique key means that the temptable can
    have either 0 or 1 records). 
    In this case we don't create the physical temptable but instead record
    its state in SJ_TMP_TABLE::have_confluent_record.
  */
  bool is_confluent;

  /* 
    When is_confluent==TRUE: the contents of the table (whether it has the
    record or not).
  */
  bool have_confluent_row;
  
  /* table record parameters */
  uint null_bits;
  uint null_bytes;
  uint rowid_len;

  /* The temporary table itself (NULL means not created yet) */
  TABLE *tmp_table;

  /*
    These are the members we got from temptable creation code. We'll need
    them if we'll need to convert table from HEAP to MyISAM/Maria.
  */
  MI_COLUMNDEF *start_recinfo;
  MI_COLUMNDEF *recinfo;

  /* Pointer to next table (next->start_idx > this->end_idx) */
  SJ_TMP_TABLE *next; 
};


class JOIN :public Sql_alloc
{
  JOIN(const JOIN &rhs);                        /**< not implemented */
  JOIN& operator=(const JOIN &rhs);             /**< not implemented */
public:
  JOIN_TAB *join_tab,**best_ref;
  JOIN_TAB **map2table;    ///< mapping between table indexes and JOIN_TABs
  JOIN_TAB *join_tab_save; ///< saved join_tab for subquery reexecution
  TABLE    **table,**all_tables;
  /*
    The table which has an index that allows to produce the requried ordering.
    A special value of 0x1 means that the ordering will be produced by
    passing 1st non-const table to filesort(). NULL means no such table exists.
  */
  TABLE    *sort_by_table;
  uint	   tables;        /* Number of tables in the join */
  uint     outer_tables;  /* Number of tables that are not inside semijoin */
  uint     const_tables;
  uint	   send_group_parts;
  /**
    Indicates that grouping will be performed on the result set during
    query execution. This field belongs to query execution.

    @see make_group_fields, alloc_group_fields, JOIN::exec
  */
  bool     sort_and_group; 
  bool     first_record,full_join, no_field_update;
  bool	   group;          /**< If query contains GROUP BY clause */
  bool	   do_send_rows;
  table_map const_table_map,found_const_table_map;
  /*
     Bitmap of all inner tables from outer joins
  */
  table_map outer_join;
  /* Number of records produced after join + group operation */
  ha_rows  send_records;
  ha_rows found_records,examined_rows,row_limit;
  // m_select_limit is used to decide if we are likely to scan the whole table.
  ha_rows m_select_limit;
  /**
    Used to fetch no more than given amount of rows per one
    fetch operation of server side cursor.
    The value is checked in end_send and end_send_group in fashion, similar
    to offset_limit_cnt:
      - fetch_limit= HA_POS_ERROR if there is no cursor.
      - when we open a cursor, we set fetch_limit to 0,
      - on each fetch iteration we add num_rows to fetch to fetch_limit
  */
  ha_rows  fetch_limit;
  /* Finally picked QEP. This is result of join optimization */
  POSITION *best_positions;

/******* Join optimization state members start *******/
  /*
    pointer - we're doing optimization for a semi-join materialization nest.
    NULL    - otherwise
  */
  TABLE_LIST *emb_sjm_nest;
  
  /* Current join optimization state */
  POSITION *positions;
  
  /*
    Bitmap of nested joins embedding the position at the end of the current 
    partial join (valid only during join optimizer run).
  */
  nested_join_map cur_embedding_map;
  
  /*
    Bitmap of inner tables of semi-join nests that have a proper subset of
    their tables in the current join prefix. That is, of those semi-join
    nests that have their tables both in and outside of the join prefix.
  */
  table_map cur_sj_inner_tables;

  /* We also maintain a stack of join optimization states in * join->positions[] */
/******* Join optimization state members end *******/


  Next_select_func first_select;
  /*
    The cost of best complete join plan found so far during optimization,
    after optimization phase - cost of picked join order (not taking into
    account the changes made by test_if_skip_sort_order()).
  */
  double   best_read;
  List<Item> *fields;
  List<Cached_item> group_fields, group_fields_cache;
  TABLE    *tmp_table;
  /// used to store 2 possible tmp table of SELECT
  TABLE    *exec_tmp_table1, *exec_tmp_table2;
  THD	   *thd;
  Item_sum  **sum_funcs, ***sum_funcs_end;
  /** second copy of sumfuncs (for queries with 2 temporary tables */
  Item_sum  **sum_funcs2, ***sum_funcs_end2;
  Procedure *procedure;
  ulonglong  select_options;
  select_result *result;
  TMP_TABLE_PARAM tmp_table_param;
  MYSQL_LOCK *lock;
  /// unit structure (with global parameters) for this select
  SELECT_LEX_UNIT *unit;
  /// select that processed
  SELECT_LEX *select_lex;
  /** 
    TRUE <=> optimizer must not mark any table as a constant table.
    This is needed for subqueries in form "a IN (SELECT .. UNION SELECT ..):
    when we optimize the select that reads the results of the union from a
    temporary table, we must not mark the temp. table as constant because
    the number of rows in it may vary from one subquery execution to another.
  */
  bool no_const_tables; 
  
  /**
    Copy of this JOIN to be used with temporary tables.

    tmp_join is used when the JOIN needs to be "reusable" (e.g. in a subquery
    that gets re-executed several times) and we know will use temporary tables
    for materialization. The materialization to a temporary table overwrites the
    JOIN structure to point to the temporary table after the materialization is
    done. This is where tmp_join is used : it's a copy of the JOIN before the
    materialization and is used in restoring before re-execution by overwriting
    the current JOIN structure with the saved copy.
    Because of this we should pay extra care of not freeing up helper structures
    that are referenced by the original contents of the JOIN. We can check for
    this by making sure the "current" join is not the temporary copy, e.g.
    !tmp_join || tmp_join != join
 
    We should free these sub-structures at JOIN::destroy() if the "current" join
    has a copy is not that copy.
  */
  JOIN *tmp_join;
  ROLLUP rollup;				///< Used with rollup

  bool select_distinct;				///< Set if SELECT DISTINCT
  /**
    If we have the GROUP BY statement in the query,
    but the group_list was emptied by optimizer, this
    flag is TRUE.
    It happens when fields in the GROUP BY are from
    constant table
  */
  bool group_optimized_away;

  /*
    simple_xxxxx is set if ORDER/GROUP BY doesn't include any references
    to other tables than the first non-constant table in the JOIN.
    It's also set if ORDER/GROUP BY is empty.
    Used for deciding for or against using a temporary table to compute 
    GROUP/ORDER BY.
  */
  bool simple_order, simple_group;
  /**
    Is set only in case if we have a GROUP BY clause
    and no ORDER BY after constant elimination of 'order'.
  */
  bool no_order;
  /** Is set if we have a GROUP BY and we have ORDER BY on a constant. */
  bool          skip_sort_order;

  bool need_tmp, hidden_group_fields;
  DYNAMIC_ARRAY keyuse;
  List<Item> all_fields; ///< to store all fields that used in query
  ///Above list changed to use temporary table
  List<Item> tmp_all_fields1, tmp_all_fields2, tmp_all_fields3;
  ///Part, shared with list above, emulate following list
  List<Item> tmp_fields_list1, tmp_fields_list2, tmp_fields_list3;
  List<Item> &fields_list; ///< hold field list passed to mysql_select
  List<Item> procedure_fields_list;
  int error;

  ORDER *order, *group_list, *proc_param; //hold parameters of mysql_select
  /** 
    JOIN::having is initially equal to select_lex->having, but may
    later be changed by optimizations performed by JOIN.
    The relationship between the JOIN::having condition and the
    associated variable select_lex->having_value is so that
    having_value can be:
     - COND_UNDEF if a having clause was not specified in the query or
       if it has not been optimized yet
     - COND_TRUE if the having clause is always true, in which case
       JOIN::having is set to NULL.
     - COND_FALSE if the having clause is impossible, in which case
       JOIN::having is set to NULL
     - COND_OK otherwise, meaning that the having clause needs to be
       further evaluated
    All of the above also applies to the conds/select_lex->cond_value
    pair.
  */
  Item       *conds;                      ///< The where clause item tree
  Item       *having;                     ///< The having clause item tree
  Item       *conds_history;              ///< store WHERE for explain
  Item       *having_history;             ///< Store having for explain
  Item       *tmp_having; ///< To store having when processed temporary table
  TABLE_LIST *tables_list;           ///<hold 'tables' parameter of mysql_select
  List<TABLE_LIST> *join_list;       ///< list of joined tables in reverse order
  COND_EQUAL *cond_equal;
  /*
    Join tab to return to. Points to an element of join->join_tab array, or to
    join->join_tab[-1].
    This is used at execution stage to shortcut join enumeration. Currently
    shortcutting is done to handle outer joins or handle semi-joins with
    FirstMatch strategy.
  */
  JOIN_TAB *return_tab;
  Item **ref_pointer_array; ///<used pointer reference for this select
  // Copy of above to be used with different lists
  Item **items0, **items1, **items2, **items3, **current_ref_pointer_array;
  uint ref_pointer_array_size; ///< size of above in bytes
  const char *zero_result_cause; ///< not 0 if exec must return zero result
  
  bool union_part; ///< this subselect is part of union 
  bool optimized; ///< flag to avoid double optimization in EXPLAIN
  
  Array<Item_exists_subselect> sj_subselects;

  /* Temporary tables used to weed-out semi-join duplicates */
  List<TABLE> sj_tmp_tables;
  List<Semijoin_mat_exec> sjm_exec_list;

  /* 
    storage for caching buffers allocated during query execution. 
    These buffers allocations need to be cached as the thread memory pool is
    cleared only at the end of the execution of the whole query and not caching
    allocations that occur in repetition at execution time will result in 
    excessive memory usage.
    Note: make_simple_join always creates an execution plan that accesses
    a single table, thus it is sufficient to have a one-element array for
    table_reexec.
  */  
  SORT_FIELD *sortorder;                        // make_unireg_sortorder()
  TABLE *table_reexec[1];                       // make_simple_join()
  JOIN_TAB *join_tab_reexec;                    // make_simple_join()
  /* end of allocation caching storage */

  JOIN(THD *thd_arg, List<Item> &fields_arg, ulonglong select_options_arg,
       select_result *result_arg)
    :fields_list(fields_arg), sj_subselects(thd_arg->mem_root, 4)
  {
    init(thd_arg, fields_arg, select_options_arg, result_arg);
  }

  void init(THD *thd_arg, List<Item> &fields_arg, ulonglong select_options_arg,
       select_result *result_arg)
  {
    join_tab= join_tab_save= 0;
    all_tables= 0;
    tables= 0;
    const_tables= 0;
    join_list= 0;
    implicit_grouping= FALSE;
    sort_and_group= 0;
    first_record= 0;
    do_send_rows= 1;
    send_records= 0;
    found_records= 0;
    fetch_limit= HA_POS_ERROR;
    examined_rows= 0;
    exec_tmp_table1= 0;
    exec_tmp_table2= 0;
    sortorder= 0;
    table_reexec[0]= 0;
    join_tab_reexec= 0;
    thd= thd_arg;
    sum_funcs= sum_funcs2= 0;
    procedure= 0;
    having= tmp_having= having_history= 0;
    select_options= select_options_arg;
    result= result_arg;
    lock= thd_arg->lock;
    select_lex= 0; //for safety
    tmp_join= 0;
    select_distinct= test(select_options & SELECT_DISTINCT);
    no_order= 0;
    simple_order= 0;
    simple_group= 0;
    skip_sort_order= 0;
    need_tmp= 0;
    hidden_group_fields= 0; /*safety*/
    error= 0;
    return_tab= 0;
    ref_pointer_array= items0= items1= items2= items3= 0;
    ref_pointer_array_size= 0;
    zero_result_cause= 0;
    optimized= 0;
    cond_equal= 0;
    group_optimized_away= 0;

    all_fields= fields_arg;
    if (&fields_list != &fields_arg)      /* Avoid valgrind-warning */
      fields_list= fields_arg;
    bzero((char*) &keyuse,sizeof(keyuse));
    tmp_table_param.init();
    tmp_table_param.end_write_records= HA_POS_ERROR;
    rollup.state= ROLLUP::STATE_NONE;

    no_const_tables= FALSE;
    /* can help debugging (makes smaller test cases): */
    DBUG_EXECUTE_IF("no_const_tables",no_const_tables= TRUE;);
    first_select= sub_select;
  }

  int prepare(Item ***rref_pointer_array, TABLE_LIST *tables, uint wind_num,
	      Item *conds, uint og_num, ORDER *order, ORDER *group,
	      Item *having, ORDER *proc_param, SELECT_LEX *select,
	      SELECT_LEX_UNIT *unit);
  int optimize();
  void reset();
  void exec();
  bool destroy();
  void restore_tmp();
  bool alloc_func_list();
  bool flatten_subqueries();
  bool setup_subquery_materialization();
  bool make_sum_func_list(List<Item> &all_fields, List<Item> &send_fields,
			  bool before_group_by, bool recompute= FALSE);

  inline void set_items_ref_array(Item **ptr)
  {
    memcpy((char*) ref_pointer_array, (char*) ptr, ref_pointer_array_size);
    current_ref_pointer_array= ptr;
  }
  inline void init_items_ref_array()
  {
    items0= ref_pointer_array + all_fields.elements;
    memcpy(items0, ref_pointer_array, ref_pointer_array_size);
    current_ref_pointer_array= items0;
  }

  bool rollup_init();
  bool rollup_process_const_fields();
  bool rollup_make_fields(List<Item> &all_fields, List<Item> &fields,
			  Item_sum ***func);
  int rollup_send_data(uint idx);
  int rollup_write_data(uint idx, TABLE *table);
  void remove_subq_pushed_predicates(Item **where);
  /**
    Release memory and, if possible, the open tables held by this execution
    plan (and nested plans). It's used to release some tables before
    the end of execution in order to increase concurrency and reduce
    memory consumption.
  */
  void join_free();
  /** Cleanup this JOIN, possibly for reuse */
  void cleanup(bool full);
  void clear();
  bool save_join_tab();
  bool init_save_join_tab();
  bool send_row_on_empty_set()
  {
    return (do_send_rows && tmp_table_param.sum_func_count != 0 &&
	    !group_list && select_lex->having_value != Item::COND_FALSE);
  }
  bool change_result(select_result *result);
  bool is_top_level_join() const
  {
    return (unit == &thd->lex->unit && (unit->fake_select_lex == 0 ||
                                        select_lex == unit->fake_select_lex));
  }
  void cache_const_exprs();
  /* 
    Return the table for which an index scan can be used to satisfy 
    the sort order needed by the ORDER BY/(implicit) GROUP BY clause 
  */
  JOIN_TAB *get_sort_by_join_tab()
  {
    return (!sort_by_table || skip_sort_order ||
            ((group || tmp_table_param.sum_func_count) && !group_list)) ?
              NULL : join_tab+const_tables;
  }
private:
  /**
    TRUE if the query contains an aggregate function but has no GROUP
    BY clause. 
  */
  bool implicit_grouping; 
  bool make_simple_join(JOIN *join, TABLE *tmp_table);
  void cleanup_item_list(List<Item> &items) const;
};


typedef struct st_select_check {
  uint const_ref,reg_ref;
} SELECT_CHECK;

extern const char *join_type_str[];

/* Extern functions in sql_select.cc */
bool store_val_in_field(Field *field, Item *val, enum_check_fields check_flag);
TABLE *create_tmp_table(THD *thd,TMP_TABLE_PARAM *param,List<Item> &fields,
			ORDER *group, bool distinct, bool save_sum_fields,
			ulonglong select_options, ha_rows rows_limit,
			const char* alias);
void free_tmp_table(THD *thd, TABLE *entry);
void count_field_types(SELECT_LEX *select_lex, TMP_TABLE_PARAM *param, 
                       List<Item> &fields, bool reset_with_sum_func);
bool setup_copy_fields(THD *thd, TMP_TABLE_PARAM *param,
		       Item **ref_pointer_array,
		       List<Item> &new_list1, List<Item> &new_list2,
		       uint elements, List<Item> &fields);
void copy_fields(TMP_TABLE_PARAM *param);
bool copy_funcs(Item **func_ptr, const THD *thd);
bool create_myisam_from_heap(THD *thd, TABLE *table,
                             MI_COLUMNDEF *start_recinfo,
                             MI_COLUMNDEF **recinfo, 
                             int error, bool ignore_last_dup,
                             bool *is_duplicate);
uint find_shortest_key(TABLE *table, const key_map *usable_keys);
Field* create_tmp_field_from_field(THD *thd, Field* org_field,
                                   const char *name, TABLE *table,
                                   Item_field *item, uint convert_blob_length);
                                                                      
bool is_indexed_agg_distinct(JOIN *join, List<Item_field> *out_args);

/* functions from opt_sum.cc */
bool simple_pred(Item_func *func_item, Item **args, bool *inv_order);
<<<<<<< HEAD
int opt_sum_query(TABLE_LIST *tables, List<Item> &all_fields,Item *conds);
=======
int opt_sum_query(THD* thd,
                  TABLE_LIST *tables, List<Item> &all_fields, COND *conds);
>>>>>>> 73c8173f

/* from sql_delete.cc, used by opt_range.cc */
extern "C" int refpos_order_cmp(const void* arg, const void *a,const void *b);

/** class to copying an field/item to a key struct */

class store_key :public Sql_alloc
{
public:
  bool null_key; /* TRUE <=> the value of the key has a null part */
  enum store_key_result { STORE_KEY_OK, STORE_KEY_FATAL, STORE_KEY_CONV };
  store_key(THD *thd, Field *field_arg, uchar *ptr, uchar *null, uint length)
    :null_key(0), null_ptr(null), err(0)
  {
    if (field_arg->type() == MYSQL_TYPE_BLOB
        || field_arg->type() == MYSQL_TYPE_GEOMETRY)
    {
      /* 
        Key segments are always packed with a 2 byte length prefix.
        See mi_rkey for details.
      */
      to_field= new Field_varstring(ptr, length, 2, null, 1, 
                                    Field::NONE, field_arg->field_name,
                                    field_arg->table->s, field_arg->charset());
      to_field->init(field_arg->table);
    }
    else
      to_field=field_arg->new_key_field(thd->mem_root, field_arg->table,
                                        ptr, null, 1);
  }
  virtual ~store_key() {}			/** Not actually needed */
  virtual const char *name() const=0;

  /**
    @brief sets ignore truncation warnings mode and calls the real copy method

    @details this function makes sure truncation warnings when preparing the
    key buffers don't end up as errors (because of an enclosing INSERT/UPDATE).
  */
  enum store_key_result copy()
  {
    enum store_key_result result;
    THD *thd= to_field->table->in_use;
    enum_check_fields saved_count_cuted_fields= thd->count_cuted_fields;
    sql_mode_t sql_mode= thd->variables.sql_mode;
    thd->variables.sql_mode&= ~(MODE_NO_ZERO_IN_DATE | MODE_NO_ZERO_DATE);

    thd->count_cuted_fields= CHECK_FIELD_IGNORE;

    result= copy_inner();

    thd->count_cuted_fields= saved_count_cuted_fields;
    thd->variables.sql_mode= sql_mode;

    return result;
  }

 protected:
  Field *to_field;				// Store data here
  uchar *null_ptr;
  uchar err;

  virtual enum store_key_result copy_inner()=0;
};


class store_key_field: public store_key
{
  Copy_field copy_field;
  const char *field_name;
 public:
  store_key_field(THD *thd, Field *to_field_arg, uchar *ptr,
                  uchar *null_ptr_arg,
		  uint length, Field *from_field, const char *name_arg)
    :store_key(thd, to_field_arg,ptr,
	       null_ptr_arg ? null_ptr_arg : from_field->maybe_null() ? &err
	       : (uchar*) 0, length), field_name(name_arg)
  {
    if (to_field)
    {
      copy_field.set(to_field,from_field,0);
    }
  }
  const char *name() const { return field_name; }

 protected: 
  enum store_key_result copy_inner()
  {
    TABLE *table= copy_field.to_field->table;
    my_bitmap_map *old_map= dbug_tmp_use_all_columns(table,
                                                     table->write_set);
    copy_field.do_copy(&copy_field);
    dbug_tmp_restore_column_map(table->write_set, old_map);
    null_key= to_field->is_null();
    return err != 0 ? STORE_KEY_FATAL : STORE_KEY_OK;
  }
};


class store_key_item :public store_key
{
 protected:
  Item *item;
public:
  store_key_item(THD *thd, Field *to_field_arg, uchar *ptr,
                 uchar *null_ptr_arg, uint length, Item *item_arg)
    :store_key(thd, to_field_arg, ptr,
	       null_ptr_arg ? null_ptr_arg : item_arg->maybe_null ?
	       &err : (uchar*) 0, length), item(item_arg)
  {}
  const char *name() const { return "func"; }

 protected:  
  enum store_key_result copy_inner()
  {
    TABLE *table= to_field->table;
    my_bitmap_map *old_map= dbug_tmp_use_all_columns(table,
                                                     table->write_set);
    int res= item->save_in_field(to_field, 1);
    /*
     Item::save_in_field() may call Item::val_xxx(). And if this is a subquery
     we need to check for errors executing it and react accordingly
    */
    if (!res && table->in_use->is_error())
      res= 1; /* STORE_KEY_FATAL */
    dbug_tmp_restore_column_map(table->write_set, old_map);
    null_key= to_field->is_null() || item->null_value;
    return ((err != 0 || res < 0 || res > 2) ? STORE_KEY_FATAL : 
            (store_key_result) res);
  }
};


class store_key_const_item :public store_key_item
{
  bool inited;
public:
  store_key_const_item(THD *thd, Field *to_field_arg, uchar *ptr,
		       uchar *null_ptr_arg, uint length,
		       Item *item_arg)
    :store_key_item(thd, to_field_arg, ptr,
                    null_ptr_arg, length, item_arg), inited(0)
  {
  }
  const char *name() const { return "const"; }

protected:  
  enum store_key_result copy_inner()
  {
    if (!inited)
    {
      inited=1;
      int res= store_key_item::copy_inner();
      if (res && !err)
        err= res;
    }
    return (err > 2 ? STORE_KEY_FATAL : (store_key_result) err);
  }
};

bool cp_buffer_from_ref(THD *thd, TABLE *table, TABLE_REF *ref);
bool error_if_full_join(JOIN *join);
int report_error(TABLE *table, int error);
int safe_index_read(JOIN_TAB *tab);
Item *remove_eq_conds(THD *thd, Item *cond, Item::cond_result *cond_value);
int get_quick_record(SQL_SELECT *select);
SORT_FIELD * make_unireg_sortorder(ORDER *order, uint *length,
                                  SORT_FIELD *sortorder);
int setup_order(THD *thd, Item **ref_pointer_array, TABLE_LIST *tables,
		List<Item> &fields, List <Item> &all_fields, ORDER *order);
int setup_group(THD *thd, Item **ref_pointer_array, TABLE_LIST *tables,
		List<Item> &fields, List<Item> &all_fields, ORDER *order,
		bool *hidden_group_fields);
bool fix_inner_refs(THD *thd, List<Item> &all_fields, SELECT_LEX *select,
                   Item **ref_pointer_array, ORDER *group_list= NULL);

bool handle_select(THD *thd, LEX *lex, select_result *result,
                   ulong setup_tables_done_option);
bool mysql_select(THD *thd, Item ***rref_pointer_array,
                  TABLE_LIST *tables, uint wild_num,  List<Item> &list,
                  Item *conds, uint og_num, ORDER *order, ORDER *group,
                  Item *having, ORDER *proc_param, ulonglong select_type, 
                  select_result *result, SELECT_LEX_UNIT *unit, 
                  SELECT_LEX *select_lex);
void free_underlaid_joins(THD *thd, SELECT_LEX *select);
bool mysql_explain_union(THD *thd, SELECT_LEX_UNIT *unit,
                         select_result *result);
Field *create_tmp_field(THD *thd, TABLE *table,Item *item, Item::Type type,
			Item ***copy_func, Field **from_field,
                        Field **def_field,
			bool group, bool modify_item,
			bool table_cant_handle_bit_fields,
                        bool make_copy_field,
                        uint convert_blob_length);

/*
  General routine to change field->ptr of a NULL-terminated array of Field
  objects. Useful when needed to call val_int, val_str or similar and the
  field data is not in table->record[0] but in some other structure.
  set_key_field_ptr changes all fields of an index using a key_info object.
  All methods presume that there is at least one field to change.
*/

TABLE *create_virtual_tmp_table(THD *thd, List<Create_field> &field_list);


int test_if_item_cache_changed(List<Cached_item> &list);
void calc_used_field_length(THD *thd, JOIN_TAB *join_tab);
int join_init_read_record(JOIN_TAB *tab);
int do_sj_dups_weedout(THD *thd, SJ_TMP_TABLE *sjtbl); 
inline bool optimizer_flag(THD *thd, uint flag)
{ 
  return (thd->variables.optimizer_switch & flag);
}

uint get_index_for_order(ORDER *order, TABLE *table, SQL_SELECT *select,
                         ha_rows limit, bool *need_sort, bool *reverse);
ORDER *simple_remove_const(ORDER *order, Item *where);
bool const_expression_in_where(Item *cond, Item *comp_item,
                               Field *comp_field= NULL,
                               Item **const_item= NULL);

#endif /* SQL_SELECT_INCLUDED */<|MERGE_RESOLUTION|>--- conflicted
+++ resolved
@@ -2062,12 +2062,8 @@
 
 /* functions from opt_sum.cc */
 bool simple_pred(Item_func *func_item, Item **args, bool *inv_order);
-<<<<<<< HEAD
-int opt_sum_query(TABLE_LIST *tables, List<Item> &all_fields,Item *conds);
-=======
 int opt_sum_query(THD* thd,
-                  TABLE_LIST *tables, List<Item> &all_fields, COND *conds);
->>>>>>> 73c8173f
+                  TABLE_LIST *tables, List<Item> &all_fields, Item *conds);
 
 /* from sql_delete.cc, used by opt_range.cc */
 extern "C" int refpos_order_cmp(const void* arg, const void *a,const void *b);
