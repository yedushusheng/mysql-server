/* Copyright (C) 2000 MySQL AB

   This program is free software; you can redistribute it and/or modify
   it under the terms of the GNU General Public License as published by
   the Free Software Foundation; either version 2 of the License, or
   (at your option) any later version.

   This program is distributed in the hope that it will be useful,
   but WITHOUT ANY WARRANTY; without even the implied warranty of
   MERCHANTABILITY or FITNESS FOR A PARTICULAR PURPOSE.  See the
   GNU General Public License for more details.

   You should have received a copy of the GNU General Public License
   along with this program; if not, write to the Free Software
   Foundation, Inc., 59 Temple Place, Suite 330, Boston, MA  02111-1307  USA */

/* subselect Item */

#ifdef __GNUC__
#pragma interface			/* gcc class implementation */
#endif

class st_select_lex;
class st_select_lex_unit;
class JOIN;
class select_subselect;
class subselect_engine;
class Item_bool_func2;

typedef Item_bool_func2* (*compare_func_creator)(Item*, Item*);

/* base class for subselects */

class Item_subselect :public Item_result_field
{
  my_bool engine_owner; /* Is this item owner of engine */
  my_bool value_assigned; /* value already assigned to subselect */
protected:
  /* thread handler, will be assigned in fix_fields only */
  THD *thd;
  /* substitution instead of subselect in case of optimization */
  Item *substitution;
  /* engine that perform execution of subselect (single select or union) */
  subselect_engine *engine; 
  /* allowed number of columns (1 for single value subqueries) */
  uint max_columns;
  /* work with 'substitution' */
  bool have_to_be_excluded;

public:
  /* changed engine indicator */
  bool engine_changed;

  enum trans_res {RES_OK, RES_REDUCE, RES_ERROR};
  enum subs_type {UNKNOWN_SUBS, SINGLEROW_SUBS,
		  EXISTS_SUBS, IN_SUBS, ALL_SUBS, ANY_SUBS};

  Item_subselect();

  virtual subs_type substype() { return UNKNOWN_SUBS; }

  /* 
     We need this method, because some compilers do not allow 'this'
     pointer in constructor initialization list, but we need pass pointer
     to subselect Item class to select_subselect classes constructor.
  */
  virtual void init (st_select_lex *select_lex, 
		     select_subselect *result);

  ~Item_subselect();
  virtual void reset() 
  {
    null_value= 1;
  }
  virtual trans_res select_transformer(JOIN *join);
  bool assigned() { return value_assigned; }
  void assigned(bool a) { value_assigned= a; }
  enum Type type() const;
  bool is_null()
  {
    val_int();
    return null_value;
  }
  bool fix_fields(THD *thd, TABLE_LIST *tables, Item **ref);
  bool exec();
  virtual void fix_length_and_dec();
  table_map used_tables() const;
  void print(String *str)
  {
    if (name)
      str->append(name);
    else
      str->append("-subselect-");
  }
  bool change_engine(subselect_engine *eng)
  {
    engine= eng;
    engine_changed= 1;
    return eng == 0;
  }

  friend class select_subselect;
  friend class Item_in_optimizer;
};

/* single value subselect */

class Item_cache;
class Item_singlerow_subselect :public Item_subselect
{
protected:
  Item_cache *value, **row;
public:
<<<<<<< HEAD
  Item_singlerow_subselect(THD *thd, st_select_lex *select_lex);
=======
  Item_singlerow_subselect(st_select_lex *select_lex);
  Item_singlerow_subselect(Item_singlerow_subselect *item):
    Item_subselect(item)
  {
    value= item->value;
    max_length= item->max_length;
    decimals= item->decimals;
  }
>>>>>>> 862ff0ed
  Item_singlerow_subselect() :Item_subselect(), value(0), row (0) {}

  subs_type substype() { return SINGLEROW_SUBS; }

  void reset();
  trans_res select_transformer(JOIN *join);
  void store(uint i, Item* item);
  double val();
  longlong val_int ();
  String *val_str (String *);
  enum Item_result result_type() const;
  void fix_length_and_dec();

  uint cols();
  Item* el(uint i) { return (Item*)row[i]; }
  Item** addr(uint i) { return (Item**)row + i; }
  bool check_cols(uint c);
  bool null_inside();
  void bring_value();

  friend class select_singlerow_subselect;
};

/* used in static ALL/ANY optimisation */
class Item_maxmin_subselect: public Item_singlerow_subselect
{
public:
<<<<<<< HEAD
  Item_maxmin_subselect(THD *thd, st_select_lex *select_lex, bool max);
=======
  Item_maxmin_subselect(st_select_lex *select_lex, bool max);
  Item_maxmin_subselect(Item_maxmin_subselect *item)
    :Item_singlerow_subselect(item) {}
>>>>>>> 862ff0ed
};

/* exists subselect */

class Item_exists_subselect :public Item_subselect
{
protected:
  longlong value; /* value of this item (boolean: exists/not-exists) */

public:
<<<<<<< HEAD
  Item_exists_subselect(THD *thd, st_select_lex *select_lex);
=======
  Item_exists_subselect(st_select_lex *select_lex);
  Item_exists_subselect(Item_exists_subselect *item):
    Item_subselect(item)
  {
    value= item->value;
  }
>>>>>>> 862ff0ed
  Item_exists_subselect(): Item_subselect() {}

  subs_type substype() { return EXISTS_SUBS; }
  void reset() 
  {
    value= 0;
  }

  enum Item_result result_type() const { return INT_RESULT;}
  longlong val_int();
  double val();
  String *val_str(String*);
  void fix_length_and_dec();

  friend class select_exists_subselect;
  friend class subselect_uniquesubquery_engine;
  friend class subselect_indexsubquery_engine;
};

/* IN subselect */

class Item_in_subselect :public Item_exists_subselect
{
protected:
  Item *left_expr;
  /*
    expr & optimizer used in subselect rewriting to store Item for
    all JOIN in UNION
  */
  Item *expr;
  Item_in_optimizer *optimizer;
  bool was_null;
  bool abort_on_null;
public:
  Item_func_not_all *upper_not; // point on NOT before ALL subquery

<<<<<<< HEAD
  Item_in_subselect(THD *thd, Item * left_expr, st_select_lex *select_lex);
=======
  Item_in_subselect(Item * left_expr, st_select_lex *select_lex);
  Item_in_subselect(Item_in_subselect *item);
>>>>>>> 862ff0ed
  Item_in_subselect()
    :Item_exists_subselect(), abort_on_null(0), upper_not(0) {}

  subs_type substype() { return IN_SUBS; }
  void reset() 
  {
    value= 0;
    null_value= 0;
    was_null= 0;
  }
  trans_res select_transformer(JOIN *join);
  trans_res single_value_transformer(JOIN *join,
				     Item *left_expr,
				     compare_func_creator func);
  trans_res row_value_transformer(JOIN * join,
				  Item *left_expr);
  longlong val_int();
  double val();
  String *val_str(String*);
  void top_level_item() { abort_on_null=1; }
  bool test_limit(st_select_lex_unit *unit);

  friend class Item_ref_null_helper;
  friend class Item_is_not_null_test;
  friend class subselect_indexsubquery_engine;
};


/* ALL/ANY/SOME subselect */
class Item_allany_subselect :public Item_in_subselect
{
protected:
  compare_func_creator func;

public:
  Item_allany_subselect(Item * left_expr, compare_func_creator f,
		     st_select_lex *select_lex);

  // only ALL subquery has upper not
  subs_type substype() { return upper_not?ALL_SUBS:ANY_SUBS; }
  trans_res select_transformer(JOIN *join);
};


class subselect_engine: public Sql_alloc
{
protected:
  select_subselect *result; /* results storage class */
  THD *thd; /* pointer to current THD */
  Item_subselect *item; /* item, that use this engine */
  enum Item_result res_type; /* type of results */
  bool maybe_null; /* may be null (first item in select) */
public:

  subselect_engine(Item_subselect *si, select_subselect *res)
    :thd(0)
  {
    result= res;
    item= si;
    res_type= STRING_RESULT;
    maybe_null= 0;
  }
  virtual ~subselect_engine() {}; // to satisfy compiler
  
  // set_thd should be called before prepare()
  void set_thd(THD *thd) { this->thd= thd; }
  THD * get_thd() { return thd; }
  virtual int prepare()= 0;
  virtual void fix_length_and_dec(Item_cache** row)= 0;
  virtual int exec()= 0;
  virtual uint cols()= 0; /* return number of columnss in select */
  virtual bool dependent()= 0; /* depended from outer select */
  virtual bool uncacheable()= 0; /* query is uncacheable */
  enum Item_result type() { return res_type; }
  virtual void exclude()= 0;
  bool may_be_null() { return maybe_null; };
};


class subselect_single_select_engine: public subselect_engine
{
  my_bool prepared; /* simple subselect is prepared */
  my_bool optimized; /* simple subselect is optimized */
  my_bool executed; /* simple subselect is executed */
  st_select_lex *select_lex; /* corresponding select_lex */
  JOIN * join; /* corresponding JOIN structure */
public:
  subselect_single_select_engine(st_select_lex *select,
				 select_subselect *result,
				 Item_subselect *item);
  int prepare();
  void fix_length_and_dec(Item_cache** row);
  int exec();
  uint cols();
  bool dependent();
  bool uncacheable();
  void exclude();
};


class subselect_union_engine: public subselect_engine
{
  st_select_lex_unit *unit;  /* corresponding unit structure */
public:
  subselect_union_engine(st_select_lex_unit *u,
			 select_subselect *result,
			 Item_subselect *item);
  int prepare();
  void fix_length_and_dec(Item_cache** row);
  int exec();
  uint cols();
  bool dependent();
  bool uncacheable();
  void exclude();
};


struct st_join_table;
class subselect_uniquesubquery_engine: public subselect_engine
{
protected:
  st_join_table *tab;
  Item *cond;
public:

  // constructor can assign THD because it will be called after JOIN::prepare
  subselect_uniquesubquery_engine(THD *thd, st_join_table *tab_arg,
				  Item_subselect *subs, Item *where)
    :subselect_engine(subs, 0), tab(tab_arg), cond(where)
  {
    set_thd(thd);
  }
  ~subselect_uniquesubquery_engine();
  int prepare();
  void fix_length_and_dec(Item_cache** row);
  int exec();
  uint cols() { return 1; }
  bool dependent() { return 1; }
  bool uncacheable() { return 1; }
  void exclude();
};


class subselect_indexsubquery_engine: public subselect_uniquesubquery_engine
{
  bool check_null;
public:

  // constructor can assign THD because it will be called after JOIN::prepare
  subselect_indexsubquery_engine(THD *thd, st_join_table *tab_arg,
				 Item_subselect *subs, Item *where,
				 bool chk_null)
    :subselect_uniquesubquery_engine(thd, tab_arg, subs, where),
     check_null(chk_null)
  {}
  int exec();
};<|MERGE_RESOLUTION|>--- conflicted
+++ resolved
@@ -111,18 +111,7 @@
 protected:
   Item_cache *value, **row;
 public:
-<<<<<<< HEAD
-  Item_singlerow_subselect(THD *thd, st_select_lex *select_lex);
-=======
   Item_singlerow_subselect(st_select_lex *select_lex);
-  Item_singlerow_subselect(Item_singlerow_subselect *item):
-    Item_subselect(item)
-  {
-    value= item->value;
-    max_length= item->max_length;
-    decimals= item->decimals;
-  }
->>>>>>> 862ff0ed
   Item_singlerow_subselect() :Item_subselect(), value(0), row (0) {}
 
   subs_type substype() { return SINGLEROW_SUBS; }
@@ -150,13 +139,7 @@
 class Item_maxmin_subselect: public Item_singlerow_subselect
 {
 public:
-<<<<<<< HEAD
-  Item_maxmin_subselect(THD *thd, st_select_lex *select_lex, bool max);
-=======
   Item_maxmin_subselect(st_select_lex *select_lex, bool max);
-  Item_maxmin_subselect(Item_maxmin_subselect *item)
-    :Item_singlerow_subselect(item) {}
->>>>>>> 862ff0ed
 };
 
 /* exists subselect */
@@ -167,16 +150,7 @@
   longlong value; /* value of this item (boolean: exists/not-exists) */
 
 public:
-<<<<<<< HEAD
-  Item_exists_subselect(THD *thd, st_select_lex *select_lex);
-=======
   Item_exists_subselect(st_select_lex *select_lex);
-  Item_exists_subselect(Item_exists_subselect *item):
-    Item_subselect(item)
-  {
-    value= item->value;
-  }
->>>>>>> 862ff0ed
   Item_exists_subselect(): Item_subselect() {}
 
   subs_type substype() { return EXISTS_SUBS; }
@@ -213,12 +187,7 @@
 public:
   Item_func_not_all *upper_not; // point on NOT before ALL subquery
 
-<<<<<<< HEAD
-  Item_in_subselect(THD *thd, Item * left_expr, st_select_lex *select_lex);
-=======
   Item_in_subselect(Item * left_expr, st_select_lex *select_lex);
-  Item_in_subselect(Item_in_subselect *item);
->>>>>>> 862ff0ed
   Item_in_subselect()
     :Item_exists_subselect(), abort_on_null(0), upper_not(0) {}
 
