/*
   Copyright (c) 2000, 2013, Oracle and/or its affiliates. All rights reserved.

   This program is free software; you can redistribute it and/or modify
   it under the terms of the GNU General Public License as published by
   the Free Software Foundation; version 2 of the License.

   This program is distributed in the hope that it will be useful,
   but WITHOUT ANY WARRANTY; without even the implied warranty of
   MERCHANTABILITY or FITNESS FOR A PARTICULAR PURPOSE.  See the
   GNU General Public License for more details.

   You should have received a copy of the GNU General Public License
   along with this program; if not, write to the Free Software
   Foundation, Inc., 51 Franklin St, Fifth Floor, Boston, MA 02110-1301  USA */


/* Copy data from a textfile to table */
/* 2006-12 Erik Wetterberg : LOAD XML added */

#include "sql_priv.h"
#include "unireg.h"
#include "sql_load.h"
#include "sql_load.h"
#include "sql_cache.h"                          // query_cache_*
#include "sql_base.h"          // fill_record_n_invoke_before_triggers
#include <my_dir.h>
#include "sql_view.h"                           // check_key_in_view
#include "sql_insert.h" // check_that_all_fields_are_given_values,
                        // prepare_triggers_for_insert_stmt,
                        // write_record
#include "sql_acl.h"    // INSERT_ACL, UPDATE_ACL
#include "log_event.h"  // Delete_file_log_event,
                        // Execute_load_query_log_event,
                        // LOG_EVENT_UPDATE_TABLE_MAP_VERSION_F
#include <m_ctype.h>
#include "rpl_mi.h"
#include "sql_repl.h"
#include "sp_head.h"
#include "sql_trigger.h"
#include "sql_show.h"
class XML_TAG {
public:
  int level;
  String field;
  String value;
  XML_TAG(int l, String f, String v);
};


XML_TAG::XML_TAG(int l, String f, String v)
{
  level= l;
  field.append(f);
  value.append(v);
}


class READ_INFO {
  File	file;
  uchar	*buffer,			/* Buffer for read text */
	*end_of_buff;			/* Data in bufferts ends here */
  uint	buff_length,			/* Length of buffert */
	max_length;			/* Max length of row */
  char	*field_term_ptr,*line_term_ptr,*line_start_ptr,*line_start_end;
  uint	field_term_length,line_term_length,enclosed_length;
  int	field_term_char,line_term_char,enclosed_char,escape_char;
  int	*stack,*stack_pos;
  bool	found_end_of_line,start_of_line,eof;
  bool  need_end_io_cache;
  IO_CACHE cache;
  NET *io_net;
  int level; /* for load xml */

public:
  bool error,line_cuted,found_null,enclosed;
  uchar	*row_start,			/* Found row starts here */
	*row_end;			/* Found row ends here */
  CHARSET_INFO *read_charset;

  READ_INFO(File file,uint tot_length,CHARSET_INFO *cs,
	    String &field_term,String &line_start,String &line_term,
	    String &enclosed,int escape,bool get_it_from_net, bool is_fifo);
  ~READ_INFO();
  int read_field();
  int read_fixed_length(void);
  int next_line(void);
  char unescape(char chr);
  int terminator(char *ptr,uint length);
  bool find_start_of_fields();
  /* load xml */
  List<XML_TAG> taglist;
  int read_value(int delim, String *val);
  int read_xml();
  int clear_level(int level);

  /*
    We need to force cache close before destructor is invoked to log
    the last read block
  */
  void end_io_cache()
  {
    ::end_io_cache(&cache);
    need_end_io_cache = 0;
  }

  /*
    Either this method, or we need to make cache public
    Arg must be set from mysql_load() since constructor does not see
    either the table or THD value
  */
  void set_io_cache_arg(void* arg) { cache.arg = arg; }
};

static int read_fixed_length(THD *thd, COPY_INFO &info, TABLE_LIST *table_list,
                             List<Item> &fields_vars, List<Item> &set_fields,
                             List<Item> &set_values, READ_INFO &read_info,
			     ulong skip_lines,
			     bool ignore_check_option_errors);
static int read_sep_field(THD *thd, COPY_INFO &info, TABLE_LIST *table_list,
                          List<Item> &fields_vars, List<Item> &set_fields,
                          List<Item> &set_values, READ_INFO &read_info,
			  String &enclosed, ulong skip_lines,
			  bool ignore_check_option_errors);

static int read_xml_field(THD *thd, COPY_INFO &info, TABLE_LIST *table_list,
                          List<Item> &fields_vars, List<Item> &set_fields,
                          List<Item> &set_values, READ_INFO &read_info,
                          String &enclosed, ulong skip_lines,
                          bool ignore_check_option_errors);

#ifndef EMBEDDED_LIBRARY
static bool write_execute_load_query_log_event(THD *thd, sql_exchange* ex,
                                               const char* db_arg, /* table's database */
                                               const char* table_name_arg,
                                               bool is_concurrent,
                                               enum enum_duplicates duplicates,
                                               bool ignore,
                                               bool transactional_table,
                                               int errocode);
#endif /* EMBEDDED_LIBRARY */

/*
  Execute LOAD DATA query

  SYNOPSYS
    mysql_load()
      thd - current thread
      ex  - sql_exchange object representing source file and its parsing rules
      table_list  - list of tables to which we are loading data
      fields_vars - list of fields and variables to which we read
                    data from file
      set_fields  - list of fields mentioned in set clause
      set_values  - expressions to assign to fields in previous list
      handle_duplicates - indicates whenever we should emit error or
                          replace row if we will meet duplicates.
      ignore -          - indicates whenever we should ignore duplicates
      read_file_from_client - is this LOAD DATA LOCAL ?

  RETURN VALUES
    TRUE - error / FALSE - success
*/

int mysql_load(THD *thd,sql_exchange *ex,TABLE_LIST *table_list,
	        List<Item> &fields_vars, List<Item> &set_fields,
                List<Item> &set_values,
                enum enum_duplicates handle_duplicates, bool ignore,
                bool read_file_from_client)
{
  char name[FN_REFLEN];
  File file;
  TABLE *table= NULL;
  int error= 0;
  String *field_term=ex->field_term,*escaped=ex->escaped;
  String *enclosed=ex->enclosed;
  bool is_fifo=0;
#ifndef EMBEDDED_LIBRARY
  LOAD_FILE_INFO lf_info;
  THD::killed_state killed_status= THD::NOT_KILLED;
  bool is_concurrent;
#endif
  char *db = table_list->db;			// This is never null
  /*
    If path for file is not defined, we will use the current database.
    If this is not set, we will use the directory where the table to be
    loaded is located
  */
  char *tdb= thd->db ? thd->db : db;		// Result is never null
  ulong skip_lines= ex->skip_lines;
  bool transactional_table;
  DBUG_ENTER("mysql_load");

  /*
    Bug #34283
    mysqlbinlog leaves tmpfile after termination if binlog contains
    load data infile, so in mixed mode we go to row-based for
    avoiding the problem.
  */
  thd->set_current_stmt_binlog_format_row_if_mixed();

#ifdef EMBEDDED_LIBRARY
  read_file_from_client  = 0; //server is always in the same process 
#endif

  if (escaped->length() > 1 || enclosed->length() > 1)
  {
    my_message(ER_WRONG_FIELD_TERMINATORS,ER(ER_WRONG_FIELD_TERMINATORS),
	       MYF(0));
    DBUG_RETURN(TRUE);
  }

  /* Report problems with non-ascii separators */
  if (!escaped->is_ascii() || !enclosed->is_ascii() ||
      !field_term->is_ascii() ||
      !ex->line_term->is_ascii() || !ex->line_start->is_ascii())
  {
    push_warning(thd, MYSQL_ERROR::WARN_LEVEL_WARN,
                 WARN_NON_ASCII_SEPARATOR_NOT_IMPLEMENTED,
                 ER(WARN_NON_ASCII_SEPARATOR_NOT_IMPLEMENTED));
  } 

  if (open_and_lock_tables(thd, table_list, TRUE, 0))
    DBUG_RETURN(TRUE);
  if (setup_tables_and_check_access(thd, &thd->lex->select_lex.context,
                                    &thd->lex->select_lex.top_join_list,
                                    table_list,
                                    &thd->lex->select_lex.leaf_tables, FALSE,
                                    INSERT_ACL | UPDATE_ACL,
                                    INSERT_ACL | UPDATE_ACL))
     DBUG_RETURN(-1);
  if (!table_list->table ||               // do not suport join view
      !table_list->updatable ||           // and derived tables
      check_key_in_view(thd, table_list))
  {
    my_error(ER_NON_UPDATABLE_TABLE, MYF(0), table_list->alias, "LOAD");
    DBUG_RETURN(TRUE);
  }
  if (table_list->prepare_where(thd, 0, TRUE) ||
      table_list->prepare_check_option(thd))
  {
    DBUG_RETURN(TRUE);
  }
  /*
    Let us emit an error if we are loading data to table which is used
    in subselect in SET clause like we do it for INSERT.

    The main thing to fix to remove this restriction is to ensure that the
    table is marked to be 'used for insert' in which case we should never
    mark this table as 'const table' (ie, one that has only one row).
  */
  if (unique_table(thd, table_list, table_list->next_global, 0))
  {
    my_error(ER_UPDATE_TABLE_USED, MYF(0), table_list->table_name);
    DBUG_RETURN(TRUE);
  }

  table= table_list->table;
  transactional_table= table->file->has_transactions();
#ifndef EMBEDDED_LIBRARY
  is_concurrent= (table_list->lock_type == TL_WRITE_CONCURRENT_INSERT);
#endif

  if (!fields_vars.elements)
  {
    Field **field;
    for (field=table->field; *field ; field++)
      fields_vars.push_back(new Item_field(*field));
    bitmap_set_all(table->write_set);
    table->timestamp_field_type= TIMESTAMP_NO_AUTO_SET;
    /*
      Let us also prepare SET clause, altough it is probably empty
      in this case.
    */
    if (setup_fields(thd, 0, set_fields, MARK_COLUMNS_WRITE, 0, 0) ||
        setup_fields(thd, 0, set_values, MARK_COLUMNS_READ, 0, 0))
      DBUG_RETURN(TRUE);
  }
  else
  {						// Part field list
    /* TODO: use this conds for 'WITH CHECK OPTIONS' */
    if (setup_fields(thd, 0, fields_vars, MARK_COLUMNS_WRITE, 0, 0) ||
        setup_fields(thd, 0, set_fields, MARK_COLUMNS_WRITE, 0, 0) ||
        check_that_all_fields_are_given_values(thd, table, table_list))
      DBUG_RETURN(TRUE);
    /*
      Check whenever TIMESTAMP field with auto-set feature specified
      explicitly.
    */
    if (table->timestamp_field)
    {
      if (bitmap_is_set(table->write_set,
                        table->timestamp_field->field_index))
        table->timestamp_field_type= TIMESTAMP_NO_AUTO_SET;
      else
      {
        bitmap_set_bit(table->write_set,
                       table->timestamp_field->field_index);
      }
    }
    /* Fix the expressions in SET clause */
    if (setup_fields(thd, 0, set_values, MARK_COLUMNS_READ, 0, 0))
      DBUG_RETURN(TRUE);
  }

  prepare_triggers_for_insert_stmt(table);

  uint tot_length=0;
  bool use_blobs= 0, use_vars= 0;
  List_iterator_fast<Item> it(fields_vars);
  Item *item;

  while ((item= it++))
  {
    Item *real_item= item->real_item();

    if (real_item->type() == Item::FIELD_ITEM)
    {
      Field *field= ((Item_field*)real_item)->field;
      if (field->flags & BLOB_FLAG)
      {
        use_blobs= 1;
        tot_length+= 256;			// Will be extended if needed
      }
      else
        tot_length+= field->field_length;
    }
    else if (item->type() == Item::STRING_ITEM)
      use_vars= 1;
  }
  if (use_blobs && !ex->line_term->length() && !field_term->length())
  {
    my_message(ER_BLOBS_AND_NO_TERMINATED,ER(ER_BLOBS_AND_NO_TERMINATED),
	       MYF(0));
    DBUG_RETURN(TRUE);
  }
  if (use_vars && !field_term->length() && !enclosed->length())
  {
    my_error(ER_LOAD_FROM_FIXED_SIZE_ROWS_TO_VAR, MYF(0));
    DBUG_RETURN(TRUE);
  }

  /* We can't give an error in the middle when using LOCAL files */
  if (read_file_from_client && handle_duplicates == DUP_ERROR)
    ignore= 1;

#ifndef EMBEDDED_LIBRARY
  if (read_file_from_client)
  {
    (void)net_request_file(&thd->net,ex->file_name);
    file = -1;
  }
  else
#endif
  {
#ifdef DONT_ALLOW_FULL_LOAD_DATA_PATHS
    ex->file_name+=dirname_length(ex->file_name);
#endif
    if (!dirname_length(ex->file_name))
    {
      strxnmov(name, FN_REFLEN-1, mysql_real_data_home, tdb, NullS);
      (void) fn_format(name, ex->file_name, name, "",
		       MY_RELATIVE_PATH | MY_UNPACK_FILENAME);
    }
    else
    {
      (void) fn_format(name, ex->file_name, mysql_real_data_home, "",
                       MY_RELATIVE_PATH | MY_UNPACK_FILENAME |
                       MY_RETURN_REAL_PATH);
    }

    if (thd->slave_thread)
    {
#if defined(HAVE_REPLICATION) && !defined(MYSQL_CLIENT)
      if (strncmp(active_mi->rli.slave_patternload_file, name, 
          active_mi->rli.slave_patternload_file_size))
      {
        /*
          LOAD DATA INFILE in the slave SQL Thread can only read from 
          --slave-load-tmpdir". This should never happen. Please, report a bug.
        */

        sql_print_error("LOAD DATA INFILE in the slave SQL Thread can only read from --slave-load-tmpdir. " \
                        "Please, report a bug.");
        my_error(ER_OPTION_PREVENTS_STATEMENT, MYF(0), "--slave-load-tmpdir");
        DBUG_RETURN(TRUE);
      }
#else
      /*
        This is impossible and should never happen.
      */
      DBUG_ASSERT(FALSE); 
#endif
    }
    else if (!is_secure_file_path(name))
    {
      /* Read only allowed from within dir specified by secure_file_priv */
      my_error(ER_OPTION_PREVENTS_STATEMENT, MYF(0), "--secure-file-priv");
      DBUG_RETURN(TRUE);
    }

#if !defined(__WIN__) && ! defined(__NETWARE__)
    MY_STAT stat_info;
    if (!my_stat(name, &stat_info, MYF(MY_WME)))
      DBUG_RETURN(TRUE);

    // if we are not in slave thread, the file must be:
    if (!thd->slave_thread &&
        !((stat_info.st_mode & S_IFLNK) != S_IFLNK &&   // symlink
          ((stat_info.st_mode & S_IFREG) == S_IFREG ||  // regular file
           (stat_info.st_mode & S_IFIFO) == S_IFIFO)))  // named pipe
    {
      my_error(ER_TEXTFILE_NOT_READABLE, MYF(0), name);
      DBUG_RETURN(TRUE);
    }
    if ((stat_info.st_mode & S_IFIFO) == S_IFIFO)
      is_fifo= 1;
#endif
    if ((file= mysql_file_open(key_file_load,
                               name, O_RDONLY, MYF(MY_WME))) < 0)

      DBUG_RETURN(TRUE);
  }

  COPY_INFO info;
  bzero((char*) &info,sizeof(info));
  info.ignore= ignore;
  info.handle_duplicates=handle_duplicates;
  info.escape_char= (escaped->length() && (ex->escaped_given() ||
                    !(thd->variables.sql_mode & MODE_NO_BACKSLASH_ESCAPES)))
                    ? (*escaped)[0] : INT_MAX;

  READ_INFO read_info(file,tot_length,
                      ex->cs ? ex->cs : thd->variables.collation_database,
		      *field_term,*ex->line_start, *ex->line_term, *enclosed,
		      info.escape_char, read_file_from_client, is_fifo);
  if (read_info.error)
  {
    if (file >= 0)
      mysql_file_close(file, MYF(0));           // no files in net reading
    DBUG_RETURN(TRUE);				// Can't allocate buffers
  }

#ifndef EMBEDDED_LIBRARY
  if (mysql_bin_log.is_open())
  {
    lf_info.thd = thd;
    lf_info.wrote_create_file = 0;
    lf_info.last_pos_in_file = HA_POS_ERROR;
    lf_info.log_delayed= transactional_table;
    read_info.set_io_cache_arg((void*) &lf_info);
  }
#endif /*!EMBEDDED_LIBRARY*/

  thd->count_cuted_fields= CHECK_FIELD_WARN;		/* calc cuted fields */
  thd->cuted_fields=0L;
  /* Skip lines if there is a line terminator */
  if (ex->line_term->length() && ex->filetype != FILETYPE_XML)
  {
    /* ex->skip_lines needs to be preserved for logging */
    while (skip_lines > 0)
    {
      skip_lines--;
      if (read_info.next_line())
	break;
    }
  }

  if (!(error=test(read_info.error)))
  {

    table->next_number_field=table->found_next_number_field;
    if (ignore ||
	handle_duplicates == DUP_REPLACE)
      table->file->extra(HA_EXTRA_IGNORE_DUP_KEY);
    if (handle_duplicates == DUP_REPLACE &&
        (!table->triggers ||
         !table->triggers->has_delete_triggers()))
        table->file->extra(HA_EXTRA_WRITE_CAN_REPLACE);
    if (thd->locked_tables_mode <= LTM_LOCK_TABLES)
      table->file->ha_start_bulk_insert((ha_rows) 0);
    table->copy_blobs=1;

    thd->abort_on_warning= (!ignore &&
                            (thd->variables.sql_mode &
                             (MODE_STRICT_TRANS_TABLES |
                              MODE_STRICT_ALL_TABLES)));

    if (ex->filetype == FILETYPE_XML) /* load xml */
      error= read_xml_field(thd, info, table_list, fields_vars,
                            set_fields, set_values, read_info,
                            *(ex->line_term), skip_lines, ignore);
    else if (!field_term->length() && !enclosed->length())
      error= read_fixed_length(thd, info, table_list, fields_vars,
                               set_fields, set_values, read_info,
			       skip_lines, ignore);
    else
      error= read_sep_field(thd, info, table_list, fields_vars,
                            set_fields, set_values, read_info,
			    *enclosed, skip_lines, ignore);
    if (thd->locked_tables_mode <= LTM_LOCK_TABLES &&
        table->file->ha_end_bulk_insert() && !error)
    {
      table->file->print_error(my_errno, MYF(0));
      error= 1;
    }
    table->file->extra(HA_EXTRA_NO_IGNORE_DUP_KEY);
    table->file->extra(HA_EXTRA_WRITE_CANNOT_REPLACE);
    table->next_number_field=0;
  }
  if (file >= 0)
    mysql_file_close(file, MYF(0));
  free_blobs(table);				/* if pack_blob was used */
  table->copy_blobs=0;
  thd->count_cuted_fields= CHECK_FIELD_IGNORE;
  /* 
     simulated killing in the middle of per-row loop
     must be effective for binlogging
  */
  DBUG_EXECUTE_IF("simulate_kill_bug27571",
                  {
                    error=1;
                    thd->killed= THD::KILL_QUERY;
                  };);

#ifndef EMBEDDED_LIBRARY
  killed_status= (error == 0) ? THD::NOT_KILLED : thd->killed;
#endif

  /*
    We must invalidate the table in query cache before binlog writing and
    ha_autocommit_...
  */
  query_cache_invalidate3(thd, table_list, 0);
  if (error)
  {
    if (read_file_from_client)
      while (!read_info.next_line())
	;

#ifndef EMBEDDED_LIBRARY
    if (mysql_bin_log.is_open())
    {
      {
	/*
	  Make sure last block (the one which caused the error) gets
	  logged.  This is needed because otherwise after write of (to
	  the binlog, not to read_info (which is a cache))
	  Delete_file_log_event the bad block will remain in read_info
	  (because pre_read is not called at the end of the last
	  block; remember pre_read is called whenever a new block is
	  read from disk).  At the end of mysql_load(), the destructor
	  of read_info will call end_io_cache() which will flush
	  read_info, so we will finally have this in the binlog:

	  Append_block # The last successfull block
	  Delete_file
	  Append_block # The failing block
	  which is nonsense.
	  Or could also be (for a small file)
	  Create_file  # The failing block
	  which is nonsense (Delete_file is not written in this case, because:
	  Create_file has not been written, so Delete_file is not written, then
	  when read_info is destroyed end_io_cache() is called which writes
	  Create_file.
	*/
	read_info.end_io_cache();
	/* If the file was not empty, wrote_create_file is true */
	if (lf_info.wrote_create_file)
	{
          int errcode= query_error_code(thd, killed_status == THD::NOT_KILLED);

          /* since there is already an error, the possible error of
             writing binary log will be ignored */
	  if (thd->transaction.stmt.modified_non_trans_table)
            (void) write_execute_load_query_log_event(thd, ex,
                                                      table_list->db, 
                                                      table_list->table_name,
                                                      is_concurrent,
                                                      handle_duplicates, ignore,
                                                      transactional_table,
                                                      errcode);
	  else
	  {
	    Delete_file_log_event d(thd, db, transactional_table);
	    (void) mysql_bin_log.write(&d);
	  }
	}
      }
    }
#endif /*!EMBEDDED_LIBRARY*/
    error= -1;				// Error on read
    goto err;
  }
  sprintf(name, ER(ER_LOAD_INFO), (ulong) info.records, (ulong) info.deleted,
	  (ulong) (info.records - info.copied),
          (ulong) thd->warning_info->statement_warn_count());

  if (thd->transaction.stmt.modified_non_trans_table)
    thd->transaction.all.modified_non_trans_table= TRUE;
#ifndef EMBEDDED_LIBRARY
  if (mysql_bin_log.is_open())
  {
    /*
      We need to do the job that is normally done inside
      binlog_query() here, which is to ensure that the pending event
      is written before tables are unlocked and before any other
      events are written.  We also need to update the table map
      version for the binary log to mark that table maps are invalid
      after this point.
     */
    if (thd->is_current_stmt_binlog_format_row())
      error= thd->binlog_flush_pending_rows_event(TRUE, transactional_table);
    else
    {
      /*
        As already explained above, we need to call end_io_cache() or the last
        block will be logged only after Execute_load_query_log_event (which is
        wrong), when read_info is destroyed.
      */
      read_info.end_io_cache();
      if (lf_info.wrote_create_file)
      {
        int errcode= query_error_code(thd, killed_status == THD::NOT_KILLED);
        error= write_execute_load_query_log_event(thd, ex,
                                                  table_list->db, table_list->table_name,
                                                  is_concurrent,
                                                  handle_duplicates, ignore,
                                                  transactional_table,
                                                  errcode);
      }

      /*
        Flushing the IO CACHE while writing the execute load query log event
        may result in error (for instance, because the max_binlog_size has been 
        reached, and rotation of the binary log failed).
      */
      error= error || mysql_bin_log.get_log_file()->error;
    }
    if (error)
      goto err;
  }
#endif /*!EMBEDDED_LIBRARY*/

  /* ok to client sent only after binlog write and engine commit */
  my_ok(thd, info.copied + info.deleted, 0L, name);
err:
  DBUG_ASSERT(transactional_table || !(info.copied || info.deleted) ||
              thd->transaction.stmt.modified_non_trans_table);
  table->file->ha_release_auto_increment();
  table->auto_increment_field_not_null= FALSE;
  thd->abort_on_warning= 0;
  DBUG_RETURN(error);
}


#ifndef EMBEDDED_LIBRARY

/* Not a very useful function; just to avoid duplication of code */
static bool write_execute_load_query_log_event(THD *thd, sql_exchange* ex,
                                               const char* db_arg,  /* table's database */
                                               const char* table_name_arg,
                                               bool is_concurrent,
                                               enum enum_duplicates duplicates,
                                               bool ignore,
                                               bool transactional_table,
                                               int errcode)
{
  char                *load_data_query,
                      *end,
                      *fname_start,
                      *fname_end,
                      *p= NULL;
  size_t               pl= 0;
  List<Item>           fv;
  Item                *item;
  String              *str;
  String               pfield, pfields;
  int                  n;
  const char          *tbl= table_name_arg;
  const char          *tdb= (thd->db != NULL ? thd->db : db_arg);
  String              string_buf;
  if (!thd->db || strcmp(db_arg, thd->db))
  {
    /*
      If used database differs from table's database,
      prefix table name with database name so that it
      becomes a FQ name.
     */
    string_buf.set_charset(system_charset_info);
    append_identifier(thd, &string_buf, db_arg, strlen(db_arg));
    string_buf.append(".");
  }
  append_identifier(thd, &string_buf, table_name_arg,
                    strlen(table_name_arg));
  tbl= string_buf.c_ptr_safe();
  Load_log_event       lle(thd, ex, tdb, tbl, fv, is_concurrent,
                           duplicates, ignore, transactional_table);

  /*
    force in a LOCAL if there was one in the original.
  */
  if (thd->lex->local_file)
    lle.set_fname_outside_temp_buf(ex->file_name, strlen(ex->file_name));

  /*
    prepare fields-list and SET if needed; print_query won't do that for us.
  */
  if (!thd->lex->field_list.is_empty())
  {
    List_iterator<Item>  li(thd->lex->field_list);

    pfields.append(" (");
    n= 0;

    while ((item= li++))
    {
      if (n++)
        pfields.append(", ");
      if (item->type() == Item::FIELD_ITEM)
        append_identifier(thd, &pfields, item->name, strlen(item->name));
      else
        item->print(&pfields, QT_ORDINARY);
    }
    pfields.append(")");
  }

  if (!thd->lex->update_list.is_empty())
  {
    List_iterator<Item> lu(thd->lex->update_list);
    List_iterator<String> ls(thd->lex->load_set_str_list);

    pfields.append(" SET ");
    n= 0;

    while ((item= lu++))
    {
      str= ls++;
      if (n++)
        pfields.append(", ");
      append_identifier(thd, &pfields, item->name, strlen(item->name));
<<<<<<< HEAD
      pfields.append((char *)str->ptr());
=======
      // Extract exact Item value
      str->copy();
      pfields.append((char *)str->ptr());
      str->free();
>>>>>>> f6dfd7d7
    }
    /*
      Clear the SET string list once the SET command is reconstructed
      as we donot require the list anymore.
    */
    thd->lex->load_set_str_list.empty();
  }

  p= pfields.c_ptr_safe();
  pl= strlen(p);

  if (!(load_data_query= (char *)thd->alloc(lle.get_query_buffer_length() + 1 + pl)))
    return TRUE;

  lle.print_query(FALSE, (const char *) ex->cs?ex->cs->csname:NULL,
                  load_data_query, &end,
                  (char **)&fname_start, (char **)&fname_end);

  strcpy(end, p);
  end += pl;

  Execute_load_query_log_event
    e(thd, load_data_query, end-load_data_query,
      (uint) ((char*) fname_start - load_data_query - 1),
      (uint) ((char*) fname_end - load_data_query),
      (duplicates == DUP_REPLACE) ? LOAD_DUP_REPLACE :
      (ignore ? LOAD_DUP_IGNORE : LOAD_DUP_ERROR),
      transactional_table, FALSE, FALSE, errcode);
  return mysql_bin_log.write(&e);
}

#endif

/****************************************************************************
** Read of rows of fixed size + optional garage + optonal newline
****************************************************************************/

static int
read_fixed_length(THD *thd, COPY_INFO &info, TABLE_LIST *table_list,
                  List<Item> &fields_vars, List<Item> &set_fields,
                  List<Item> &set_values, READ_INFO &read_info,
                  ulong skip_lines, bool ignore_check_option_errors)
{
  List_iterator_fast<Item> it(fields_vars);
  Item_field *sql_field;
  TABLE *table= table_list->table;
  bool err;
  DBUG_ENTER("read_fixed_length");

  while (!read_info.read_fixed_length())
  {
    if (thd->killed)
    {
      thd->send_kill_message();
      DBUG_RETURN(1);
    }
    if (skip_lines)
    {
      /*
	We could implement this with a simple seek if:
	- We are not using DATA INFILE LOCAL
	- escape character is  ""
	- line starting prefix is ""
      */
      skip_lines--;
      continue;
    }
    it.rewind();
    uchar *pos=read_info.row_start;
#ifdef HAVE_purify
    read_info.row_end[0]=0;
#endif

    restore_record(table, s->default_values);
    /*
      There is no variables in fields_vars list in this format so
      this conversion is safe.
    */
    while ((sql_field= (Item_field*) it++))
    {
      Field *field= sql_field->field;                  
      if (field == table->next_number_field)
        table->auto_increment_field_not_null= TRUE;
      /*
        No fields specified in fields_vars list can be null in this format.
        Mark field as not null, we should do this for each row because of
        restore_record...
      */
      field->set_notnull();

      if (pos == read_info.row_end)
      {
        thd->cuted_fields++;			/* Not enough fields */
        push_warning_printf(thd, MYSQL_ERROR::WARN_LEVEL_WARN,
                            ER_WARN_TOO_FEW_RECORDS,
                            ER(ER_WARN_TOO_FEW_RECORDS),
                            thd->warning_info->current_row_for_warning());
        if (!field->maybe_null() && field->type() == FIELD_TYPE_TIMESTAMP)
            ((Field_timestamp*) field)->set_time();
      }
      else
      {
	uint length;
	uchar save_chr;
	if ((length=(uint) (read_info.row_end-pos)) >
	    field->field_length)
	  length=field->field_length;
	save_chr=pos[length]; pos[length]='\0'; // Safeguard aganst malloc
        field->store((char*) pos,length,read_info.read_charset);
	pos[length]=save_chr;
	if ((pos+=length) > read_info.row_end)
	  pos= read_info.row_end;	/* Fills rest with space */
      }
    }
    if (pos != read_info.row_end)
    {
      thd->cuted_fields++;			/* To long row */
      push_warning_printf(thd, MYSQL_ERROR::WARN_LEVEL_WARN,
                          ER_WARN_TOO_MANY_RECORDS,
                          ER(ER_WARN_TOO_MANY_RECORDS),
                          thd->warning_info->current_row_for_warning());
    }

    if (thd->killed ||
        fill_record_n_invoke_before_triggers(thd, set_fields, set_values,
                                             ignore_check_option_errors,
                                             table->triggers,
                                             TRG_EVENT_INSERT))
      DBUG_RETURN(1);

    switch (table_list->view_check_option(thd,
                                          ignore_check_option_errors)) {
    case VIEW_CHECK_SKIP:
      read_info.next_line();
      goto continue_loop;
    case VIEW_CHECK_ERROR:
      DBUG_RETURN(-1);
    }

    err= write_record(thd, table, &info);
    table->auto_increment_field_not_null= FALSE;
    if (err)
      DBUG_RETURN(1);
   
    /*
      We don't need to reset auto-increment field since we are restoring
      its default value at the beginning of each loop iteration.
    */
    if (read_info.next_line())			// Skip to next line
      break;
    if (read_info.line_cuted)
    {
      thd->cuted_fields++;			/* To long row */
      push_warning_printf(thd, MYSQL_ERROR::WARN_LEVEL_WARN,
                          ER_WARN_TOO_MANY_RECORDS,
                          ER(ER_WARN_TOO_MANY_RECORDS),
                          thd->warning_info->current_row_for_warning());
    }
    thd->warning_info->inc_current_row_for_warning();
continue_loop:;
  }
  DBUG_RETURN(test(read_info.error));
}



static int
read_sep_field(THD *thd, COPY_INFO &info, TABLE_LIST *table_list,
               List<Item> &fields_vars, List<Item> &set_fields,
               List<Item> &set_values, READ_INFO &read_info,
	       String &enclosed, ulong skip_lines,
	       bool ignore_check_option_errors)
{
  List_iterator_fast<Item> it(fields_vars);
  Item *item;
  TABLE *table= table_list->table;
  uint enclosed_length;
  bool err;
  DBUG_ENTER("read_sep_field");

  enclosed_length=enclosed.length();

  for (;;it.rewind())
  {
    if (thd->killed)
    {
      thd->send_kill_message();
      DBUG_RETURN(1);
    }

    restore_record(table, s->default_values);

    while ((item= it++))
    {
      uint length;
      uchar *pos;
      Item *real_item;

      if (read_info.read_field())
	break;

      /* If this line is to be skipped we don't want to fill field or var */
      if (skip_lines)
        continue;

      pos=read_info.row_start;
      length=(uint) (read_info.row_end-pos);

      real_item= item->real_item();

      if ((!read_info.enclosed &&
	  (enclosed_length && length == 4 &&
           !memcmp(pos, STRING_WITH_LEN("NULL")))) ||
	  (length == 1 && read_info.found_null))
      {

        if (real_item->type() == Item::FIELD_ITEM)
        {
          Field *field= ((Item_field *)real_item)->field;
          if (field->reset())
          {
            my_error(ER_WARN_NULL_TO_NOTNULL, MYF(0), field->field_name,
                     thd->warning_info->current_row_for_warning());
            DBUG_RETURN(1);
          }
          field->set_null();
          if (!field->maybe_null())
          {
            if (field->type() == MYSQL_TYPE_TIMESTAMP)
              ((Field_timestamp*) field)->set_time();
            else if (field != table->next_number_field)
              field->set_warning(MYSQL_ERROR::WARN_LEVEL_WARN,
                                 ER_WARN_NULL_TO_NOTNULL, 1);
          }
	}
        else if (item->type() == Item::STRING_ITEM)
        {
          ((Item_user_var_as_out_param *)item)->set_null_value(
                                                  read_info.read_charset);
        }
        else
        {
          my_error(ER_LOAD_DATA_INVALID_COLUMN, MYF(0), item->full_name());
          DBUG_RETURN(1);
        }

	continue;
      }

      if (real_item->type() == Item::FIELD_ITEM)
      {
        Field *field= ((Item_field *)real_item)->field;
        field->set_notnull();
        read_info.row_end[0]=0;			// Safe to change end marker
        if (field == table->next_number_field)
          table->auto_increment_field_not_null= TRUE;
        field->store((char*) pos, length, read_info.read_charset);
      }
      else if (item->type() == Item::STRING_ITEM)
      {
        ((Item_user_var_as_out_param *)item)->set_value((char*) pos, length,
                                                        read_info.read_charset);
      }
      else
      {
        my_error(ER_LOAD_DATA_INVALID_COLUMN, MYF(0), item->full_name());
        DBUG_RETURN(1);
      }
    }

    if (thd->is_error())
      read_info.error= 1;

    if (read_info.error)
      break;
    if (skip_lines)
    {
      skip_lines--;
      continue;
    }
    if (item)
    {
      /* Have not read any field, thus input file is simply ended */
      if (item == fields_vars.head())
	break;
      for (; item ; item= it++)
      {
        Item *real_item= item->real_item();
        if (real_item->type() == Item::FIELD_ITEM)
        {
          Field *field= ((Item_field *)real_item)->field;
          if (field->reset())
          {
            my_error(ER_WARN_NULL_TO_NOTNULL, MYF(0),field->field_name,
                     thd->warning_info->current_row_for_warning());
            DBUG_RETURN(1);
          }
          if (!field->maybe_null() && field->type() == FIELD_TYPE_TIMESTAMP)
              ((Field_timestamp*) field)->set_time();
          /*
            QQ: We probably should not throw warning for each field.
            But how about intention to always have the same number
            of warnings in THD::cuted_fields (and get rid of cuted_fields
            in the end ?)
          */
          thd->cuted_fields++;
          push_warning_printf(thd, MYSQL_ERROR::WARN_LEVEL_WARN,
                              ER_WARN_TOO_FEW_RECORDS,
                              ER(ER_WARN_TOO_FEW_RECORDS),
                              thd->warning_info->current_row_for_warning());
        }
        else if (item->type() == Item::STRING_ITEM)
        {
          ((Item_user_var_as_out_param *)item)->set_null_value(
                                                  read_info.read_charset);
        }
        else
        {
          my_error(ER_LOAD_DATA_INVALID_COLUMN, MYF(0), item->full_name());
          DBUG_RETURN(1);
        }
      }
    }

    if (thd->killed ||
        fill_record_n_invoke_before_triggers(thd, set_fields, set_values,
                                             ignore_check_option_errors,
                                             table->triggers,
                                             TRG_EVENT_INSERT))
      DBUG_RETURN(1);

    switch (table_list->view_check_option(thd,
                                          ignore_check_option_errors)) {
    case VIEW_CHECK_SKIP:
      read_info.next_line();
      goto continue_loop;
    case VIEW_CHECK_ERROR:
      DBUG_RETURN(-1);
    }

    err= write_record(thd, table, &info);
    table->auto_increment_field_not_null= FALSE;
    if (err)
      DBUG_RETURN(1);
    /*
      We don't need to reset auto-increment field since we are restoring
      its default value at the beginning of each loop iteration.
    */
    if (read_info.next_line())			// Skip to next line
      break;
    if (read_info.line_cuted)
    {
      thd->cuted_fields++;			/* To long row */
      push_warning_printf(thd, MYSQL_ERROR::WARN_LEVEL_WARN,
                          ER_WARN_TOO_MANY_RECORDS, ER(ER_WARN_TOO_MANY_RECORDS),
                          thd->warning_info->current_row_for_warning());
      if (thd->killed)
        DBUG_RETURN(1);
    }
    thd->warning_info->inc_current_row_for_warning();
continue_loop:;
  }
  DBUG_RETURN(test(read_info.error));
}


/****************************************************************************
** Read rows in xml format
****************************************************************************/
static int
read_xml_field(THD *thd, COPY_INFO &info, TABLE_LIST *table_list,
               List<Item> &fields_vars, List<Item> &set_fields,
               List<Item> &set_values, READ_INFO &read_info,
               String &row_tag, ulong skip_lines,
               bool ignore_check_option_errors)
{
  List_iterator_fast<Item> it(fields_vars);
  Item *item;
  TABLE *table= table_list->table;
  bool no_trans_update_stmt;
  CHARSET_INFO *cs= read_info.read_charset;
  DBUG_ENTER("read_xml_field");
  
  no_trans_update_stmt= !table->file->has_transactions();
  
  for ( ; ; it.rewind())
  {
    if (thd->killed)
    {
      thd->send_kill_message();
      DBUG_RETURN(1);
    }
    
    // read row tag and save values into tag list
    if (read_info.read_xml())
      break;
    
    List_iterator_fast<XML_TAG> xmlit(read_info.taglist);
    xmlit.rewind();
    XML_TAG *tag= NULL;
    
#ifndef DBUG_OFF
    DBUG_PRINT("read_xml_field", ("skip_lines=%d", (int) skip_lines));
    while ((tag= xmlit++))
    {
      DBUG_PRINT("read_xml_field", ("got tag:%i '%s' '%s'",
                                    tag->level, tag->field.c_ptr(),
                                    tag->value.c_ptr()));
    }
#endif
    
    restore_record(table, s->default_values);
    
    while ((item= it++))
    {
      /* If this line is to be skipped we don't want to fill field or var */
      if (skip_lines)
        continue;
      
      /* find field in tag list */
      xmlit.rewind();
      tag= xmlit++;
      
      while(tag && strcmp(tag->field.c_ptr(), item->name) != 0)
        tag= xmlit++;
      
      if (!tag) // found null
      {
        if (item->type() == Item::FIELD_ITEM)
        {
          Field *field= ((Item_field *) item)->field;
          field->reset();
          field->set_null();
          if (field == table->next_number_field)
            table->auto_increment_field_not_null= TRUE;
          if (!field->maybe_null())
          {
            if (field->type() == FIELD_TYPE_TIMESTAMP)
              ((Field_timestamp *) field)->set_time();
            else if (field != table->next_number_field)
              field->set_warning(MYSQL_ERROR::WARN_LEVEL_WARN,
                                 ER_WARN_NULL_TO_NOTNULL, 1);
          }
        }
        else
          ((Item_user_var_as_out_param *) item)->set_null_value(cs);
        continue;
      }

      if (item->type() == Item::FIELD_ITEM)
      {

        Field *field= ((Item_field *)item)->field;
        field->set_notnull();
        if (field == table->next_number_field)
          table->auto_increment_field_not_null= TRUE;
        field->store((char *) tag->value.ptr(), tag->value.length(), cs);
      }
      else
        ((Item_user_var_as_out_param *) item)->set_value(
                                                 (char *) tag->value.ptr(), 
                                                 tag->value.length(), cs);
    }
    
    if (read_info.error)
      break;
    
    if (skip_lines)
    {
      skip_lines--;
      continue;
    }
    
    if (item)
    {
      /* Have not read any field, thus input file is simply ended */
      if (item == fields_vars.head())
        break;
      
      for ( ; item; item= it++)
      {
        if (item->type() == Item::FIELD_ITEM)
        {
          /*
            QQ: We probably should not throw warning for each field.
            But how about intention to always have the same number
            of warnings in THD::cuted_fields (and get rid of cuted_fields
            in the end ?)
          */
          thd->cuted_fields++;
          push_warning_printf(thd, MYSQL_ERROR::WARN_LEVEL_WARN,
                              ER_WARN_TOO_FEW_RECORDS,
                              ER(ER_WARN_TOO_FEW_RECORDS),
                              thd->warning_info->current_row_for_warning());
        }
        else
          ((Item_user_var_as_out_param *)item)->set_null_value(cs);
      }
    }

    if (thd->killed ||
        fill_record_n_invoke_before_triggers(thd, set_fields, set_values,
                                             ignore_check_option_errors,
                                             table->triggers,
                                             TRG_EVENT_INSERT))
      DBUG_RETURN(1);

    switch (table_list->view_check_option(thd,
                                          ignore_check_option_errors)) {
    case VIEW_CHECK_SKIP:
      read_info.next_line();
      goto continue_loop;
    case VIEW_CHECK_ERROR:
      DBUG_RETURN(-1);
    }
    
    if (write_record(thd, table, &info))
      DBUG_RETURN(1);
    
    /*
      We don't need to reset auto-increment field since we are restoring
      its default value at the beginning of each loop iteration.
    */
    thd->transaction.stmt.modified_non_trans_table= no_trans_update_stmt;
    thd->warning_info->inc_current_row_for_warning();
    continue_loop:;
  }
  DBUG_RETURN(test(read_info.error) || thd->is_error());
} /* load xml end */


/* Unescape all escape characters, mark \N as null */

char
READ_INFO::unescape(char chr)
{
  /* keep this switch synchornous with the ESCAPE_CHARS macro */
  switch(chr) {
  case 'n': return '\n';
  case 't': return '\t';
  case 'r': return '\r';
  case 'b': return '\b';
  case '0': return 0;				// Ascii null
  case 'Z': return '\032';			// Win32 end of file
  case 'N': found_null=1;

    /* fall through */
  default:  return chr;
  }
}


/*
  Read a line using buffering
  If last line is empty (in line mode) then it isn't outputed
*/


READ_INFO::READ_INFO(File file_par, uint tot_length, CHARSET_INFO *cs,
		     String &field_term, String &line_start, String &line_term,
		     String &enclosed_par, int escape, bool get_it_from_net,
		     bool is_fifo)
  :file(file_par), buff_length(tot_length), escape_char(escape),
   found_end_of_line(false), eof(false), need_end_io_cache(false),
   error(false), line_cuted(false), found_null(false), read_charset(cs)
{
  field_term_ptr=(char*) field_term.ptr();
  field_term_length= field_term.length();
  line_term_ptr=(char*) line_term.ptr();
  line_term_length= line_term.length();
  level= 0; /* for load xml */
  if (line_start.length() == 0)
  {
    line_start_ptr=0;
    start_of_line= 0;
  }
  else
  {
    line_start_ptr=(char*) line_start.ptr();
    line_start_end=line_start_ptr+line_start.length();
    start_of_line= 1;
  }
  /* If field_terminator == line_terminator, don't use line_terminator */
  if (field_term_length == line_term_length &&
      !memcmp(field_term_ptr,line_term_ptr,field_term_length))
  {
    line_term_length=0;
    line_term_ptr=(char*) "";
  }
  enclosed_char= (enclosed_length=enclosed_par.length()) ?
    (uchar) enclosed_par[0] : INT_MAX;
  field_term_char= field_term_length ? (uchar) field_term_ptr[0] : INT_MAX;
  line_term_char= line_term_length ? (uchar) line_term_ptr[0] : INT_MAX;


  /* Set of a stack for unget if long terminators */
  uint length= max(cs->mbmaxlen, max(field_term_length, line_term_length)) + 1;
  set_if_bigger(length,line_start.length());
  stack=stack_pos=(int*) sql_alloc(sizeof(int)*length);

  if (!(buffer=(uchar*) my_malloc(buff_length+1,MYF(0))))
    error=1; /* purecov: inspected */
  else
  {
    end_of_buff=buffer+buff_length;
    if (init_io_cache(&cache,(get_it_from_net) ? -1 : file, 0,
		      (get_it_from_net) ? READ_NET :
		      (is_fifo ? READ_FIFO : READ_CACHE),0L,1,
		      MYF(MY_WME)))
    {
      my_free(buffer); /* purecov: inspected */
      buffer= NULL;
      error=1;
    }
    else
    {
      /*
	init_io_cache() will not initialize read_function member
	if the cache is READ_NET. So we work around the problem with a
	manual assignment
      */
      need_end_io_cache = 1;

#ifndef EMBEDDED_LIBRARY
      if (get_it_from_net)
	cache.read_function = _my_b_net_read;

      if (mysql_bin_log.is_open())
	cache.pre_read = cache.pre_close =
	  (IO_CACHE_CALLBACK) log_loaded_block;
#endif
    }
  }
}


READ_INFO::~READ_INFO()
{
  if (need_end_io_cache)
    ::end_io_cache(&cache);

  if (buffer != NULL)
    my_free(buffer);
  List_iterator<XML_TAG> xmlit(taglist);
  XML_TAG *t;
  while ((t= xmlit++))
    delete(t);
}


#define GET (stack_pos != stack ? *--stack_pos : my_b_get(&cache))
#define PUSH(A) *(stack_pos++)=(A)


inline int READ_INFO::terminator(char *ptr,uint length)
{
  int chr=0;					// Keep gcc happy
  uint i;
  for (i=1 ; i < length ; i++)
  {
    if ((chr=GET) != *++ptr)
    {
      break;
    }
  }
  if (i == length)
    return 1;
  PUSH(chr);
  while (i-- > 1)
    PUSH((uchar) *--ptr);
  return 0;
}


int READ_INFO::read_field()
{
  int chr,found_enclosed_char;
  uchar *to,*new_buffer;

  found_null=0;
  if (found_end_of_line)
    return 1;					// One have to call next_line

  /* Skip until we find 'line_start' */

  if (start_of_line)
  {						// Skip until line_start
    start_of_line=0;
    if (find_start_of_fields())
      return 1;
  }
  if ((chr=GET) == my_b_EOF)
  {
    found_end_of_line=eof=1;
    return 1;
  }
  to=buffer;
  if (chr == enclosed_char)
  {
    found_enclosed_char=enclosed_char;
    *to++=(uchar) chr;				// If error
  }
  else
  {
    found_enclosed_char= INT_MAX;
    PUSH(chr);
  }

  for (;;)
  {
    while ( to < end_of_buff)
    {
      chr = GET;
      if (chr == my_b_EOF)
	goto found_eof;
      if (chr == escape_char)
      {
	if ((chr=GET) == my_b_EOF)
	{
	  *to++= (uchar) escape_char;
	  goto found_eof;
	}
        /*
          When escape_char == enclosed_char, we treat it like we do for
          handling quotes in SQL parsing -- you can double-up the
          escape_char to include it literally, but it doesn't do escapes
          like \n. This allows: LOAD DATA ... ENCLOSED BY '"' ESCAPED BY '"'
          with data like: "fie""ld1", "field2"
         */
        if (escape_char != enclosed_char || chr == escape_char)
        {
          *to++ = (uchar) unescape((char) chr);
          continue;
        }
        PUSH(chr);
        chr= escape_char;
      }
#ifdef ALLOW_LINESEPARATOR_IN_STRINGS
      if (chr == line_term_char)
#else
      if (chr == line_term_char && found_enclosed_char == INT_MAX)
#endif
      {
	if (terminator(line_term_ptr,line_term_length))
	{					// Maybe unexpected linefeed
	  enclosed=0;
	  found_end_of_line=1;
	  row_start=buffer;
	  row_end=  to;
	  return 0;
	}
      }
      if (chr == found_enclosed_char)
      {
	if ((chr=GET) == found_enclosed_char)
	{					// Remove dupplicated
	  *to++ = (uchar) chr;
	  continue;
	}
	// End of enclosed field if followed by field_term or line_term
	if (chr == my_b_EOF ||
	    (chr == line_term_char && terminator(line_term_ptr,
						line_term_length)))
	{					// Maybe unexpected linefeed
	  enclosed=1;
	  found_end_of_line=1;
	  row_start=buffer+1;
	  row_end=  to;
	  return 0;
	}
	if (chr == field_term_char &&
	    terminator(field_term_ptr,field_term_length))
	{
	  enclosed=1;
	  row_start=buffer+1;
	  row_end=  to;
	  return 0;
	}
	/*
	  The string didn't terminate yet.
	  Store back next character for the loop
	*/
	PUSH(chr);
	/* copy the found term character to 'to' */
	chr= found_enclosed_char;
      }
      else if (chr == field_term_char && found_enclosed_char == INT_MAX)
      {
	if (terminator(field_term_ptr,field_term_length))
	{
	  enclosed=0;
	  row_start=buffer;
	  row_end=  to;
	  return 0;
	}
      }
#ifdef USE_MB
      if (my_mbcharlen(read_charset, chr) > 1 &&
          to + my_mbcharlen(read_charset, chr) <= end_of_buff)
      {
        uchar* p= (uchar*) to;
        int ml, i;
        *to++ = chr;

        ml= my_mbcharlen(read_charset, chr);

        for (i= 1; i < ml; i++) 
        {
          chr= GET;
          if (chr == my_b_EOF)
          {
            /*
             Need to back up the bytes already ready from illformed
             multi-byte char 
            */
            to-= i;
            goto found_eof;
          }
          *to++ = chr;
        }
        if (my_ismbchar(read_charset,
                        (const char *)p,
                        (const char *)to))
          continue;
        for (i= 0; i < ml; i++)
          PUSH((uchar) *--to);
        chr= GET;
      }
#endif
      *to++ = (uchar) chr;
    }
    /*
    ** We come here if buffer is too small. Enlarge it and continue
    */
    if (!(new_buffer=(uchar*) my_realloc((char*) buffer,buff_length+1+IO_SIZE,
					MYF(MY_WME))))
      return (error=1);
    to=new_buffer + (to-buffer);
    buffer=new_buffer;
    buff_length+=IO_SIZE;
    end_of_buff=buffer+buff_length;
  }

found_eof:
  enclosed=0;
  found_end_of_line=eof=1;
  row_start=buffer;
  row_end=to;
  return 0;
}

/*
  Read a row with fixed length.

  NOTES
    The row may not be fixed size on disk if there are escape
    characters in the file.

  IMPLEMENTATION NOTE
    One can't use fixed length with multi-byte charset **

  RETURN
    0  ok
    1  error
*/

int READ_INFO::read_fixed_length()
{
  int chr;
  uchar *to;
  if (found_end_of_line)
    return 1;					// One have to call next_line

  if (start_of_line)
  {						// Skip until line_start
    start_of_line=0;
    if (find_start_of_fields())
      return 1;
  }

  to=row_start=buffer;
  while (to < end_of_buff)
  {
    if ((chr=GET) == my_b_EOF)
      goto found_eof;
    if (chr == escape_char)
    {
      if ((chr=GET) == my_b_EOF)
      {
	*to++= (uchar) escape_char;
	goto found_eof;
      }
      *to++ =(uchar) unescape((char) chr);
      continue;
    }
    if (chr == line_term_char)
    {
      if (terminator(line_term_ptr,line_term_length))
      {						// Maybe unexpected linefeed
	found_end_of_line=1;
	row_end=  to;
	return 0;
      }
    }
    *to++ = (uchar) chr;
  }
  row_end=to;					// Found full line
  return 0;

found_eof:
  found_end_of_line=eof=1;
  row_start=buffer;
  row_end=to;
  return to == buffer ? 1 : 0;
}


int READ_INFO::next_line()
{
  line_cuted=0;
  start_of_line= line_start_ptr != 0;
  if (found_end_of_line || eof)
  {
    found_end_of_line=0;
    return eof;
  }
  found_end_of_line=0;
  if (!line_term_length)
    return 0;					// No lines
  for (;;)
  {
    int chr = GET;
#ifdef USE_MB
   if (my_mbcharlen(read_charset, chr) > 1)
   {
       for (uint i=1;
            chr != my_b_EOF && i<my_mbcharlen(read_charset, chr);
            i++)
	   chr = GET;
       if (chr == escape_char)
	   continue;
   }
#endif
   if (chr == my_b_EOF)
   {
      eof=1;
      return 1;
    }
    if (chr == escape_char)
    {
      line_cuted=1;
      if (GET == my_b_EOF)
	return 1;
      continue;
    }
    if (chr == line_term_char && terminator(line_term_ptr,line_term_length))
      return 0;
    line_cuted=1;
  }
}


bool READ_INFO::find_start_of_fields()
{
  int chr;
 try_again:
  do
  {
    if ((chr=GET) == my_b_EOF)
    {
      found_end_of_line=eof=1;
      return 1;
    }
  } while ((char) chr != line_start_ptr[0]);
  for (char *ptr=line_start_ptr+1 ; ptr != line_start_end ; ptr++)
  {
    chr=GET;					// Eof will be checked later
    if ((char) chr != *ptr)
    {						// Can't be line_start
      PUSH(chr);
      while (--ptr != line_start_ptr)
      {						// Restart with next char
	PUSH((uchar) *ptr);
      }
      goto try_again;
    }
  }
  return 0;
}


/*
  Clear taglist from tags with a specified level
*/
int READ_INFO::clear_level(int level_arg)
{
  DBUG_ENTER("READ_INFO::read_xml clear_level");
  List_iterator<XML_TAG> xmlit(taglist);
  xmlit.rewind();
  XML_TAG *tag;
  
  while ((tag= xmlit++))
  {
     if(tag->level >= level_arg)
     {
       xmlit.remove();
       delete tag;
     }
  }
  DBUG_RETURN(0);
}


/*
  Convert an XML entity to Unicode value.
  Return -1 on error;
*/
static int
my_xml_entity_to_char(const char *name, uint length)
{
  if (length == 2)
  {
    if (!memcmp(name, "gt", length))
      return '>';
    if (!memcmp(name, "lt", length))
      return '<';
  }
  else if (length == 3)
  {
    if (!memcmp(name, "amp", length))
      return '&';
  }
  else if (length == 4)
  {
    if (!memcmp(name, "quot", length))
      return '"';
    if (!memcmp(name, "apos", length))
      return '\'';
  }
  return -1;
}


/**
  @brief Convert newline, linefeed, tab to space
  
  @param chr    character
  
  @details According to the "XML 1.0" standard,
           only space (#x20) characters, carriage returns,
           line feeds or tabs are considered as spaces.
           Convert all of them to space (#x20) for parsing simplicity.
*/
static int
my_tospace(int chr)
{
  return (chr == '\t' || chr == '\r' || chr == '\n') ? ' ' : chr;
}


/*
  Read an xml value: handle multibyte and xml escape
*/
int READ_INFO::read_value(int delim, String *val)
{
  int chr;
  String tmp;

  for (chr= GET; my_tospace(chr) != delim && chr != my_b_EOF;)
  {
#ifdef USE_MB
    if (my_mbcharlen(read_charset, chr) > 1)
    {
      DBUG_PRINT("read_xml",("multi byte"));
      int i, ml= my_mbcharlen(read_charset, chr);
      for (i= 1; i < ml; i++) 
      {
        val->append(chr);
        /*
          Don't use my_tospace() in the middle of a multi-byte character
          TODO: check that the multi-byte sequence is valid.
        */
        chr= GET; 
        if (chr == my_b_EOF)
          return chr;
      }
    }
#endif
    if(chr == '&')
    {
      tmp.length(0);
      for (chr= my_tospace(GET) ; chr != ';' ; chr= my_tospace(GET))
      {
        if (chr == my_b_EOF)
          return chr;
        tmp.append(chr);
      }
      if ((chr= my_xml_entity_to_char(tmp.ptr(), tmp.length())) >= 0)
        val->append(chr);
      else
      {
        val->append('&');
        val->append(tmp);
        val->append(';'); 
      }
    }
    else
      val->append(chr);
    chr= GET;
  }            
  return my_tospace(chr);
}


/*
  Read a record in xml format
  tags and attributes are stored in taglist
  when tag set in ROWS IDENTIFIED BY is closed, we are ready and return
*/
int READ_INFO::read_xml()
{
  DBUG_ENTER("READ_INFO::read_xml");
  int chr, chr2, chr3;
  int delim= 0;
  String tag, attribute, value;
  bool in_tag= false;
  
  tag.length(0);
  attribute.length(0);
  value.length(0);
  
  for (chr= my_tospace(GET); chr != my_b_EOF ; )
  {
    switch(chr){
    case '<':  /* read tag */
        /* TODO: check if this is a comment <!-- comment -->  */
      chr= my_tospace(GET);
      if(chr == '!')
      {
        chr2= GET;
        chr3= GET;
        
        if(chr2 == '-' && chr3 == '-')
        {
          chr2= 0;
          chr3= 0;
          chr= my_tospace(GET);
          
          while(chr != '>' || chr2 != '-' || chr3 != '-')
          {
            if(chr == '-')
            {
              chr3= chr2;
              chr2= chr;
            }
            else if (chr2 == '-')
            {
              chr2= 0;
              chr3= 0;
            }
            chr= my_tospace(GET);
            if (chr == my_b_EOF)
              goto found_eof;
          }
          break;
        }
      }
      
      tag.length(0);
      while(chr != '>' && chr != ' ' && chr != '/' && chr != my_b_EOF)
      {
        if(chr != delim) /* fix for the '<field name =' format */
          tag.append(chr);
        chr= my_tospace(GET);
      }
      
      // row tag should be in ROWS IDENTIFIED BY '<row>' - stored in line_term 
      if((tag.length() == line_term_length -2) &&
         (strncmp(tag.c_ptr_safe(), line_term_ptr + 1, tag.length()) == 0))
      {
        DBUG_PRINT("read_xml", ("start-of-row: %i %s %s", 
                                level,tag.c_ptr_safe(), line_term_ptr));
      }
      
      if(chr == ' ' || chr == '>')
      {
        level++;
        clear_level(level + 1);
      }
      
      if (chr == ' ')
        in_tag= true;
      else 
        in_tag= false;
      break;
      
    case ' ': /* read attribute */
      while(chr == ' ')  /* skip blanks */
        chr= my_tospace(GET);
      
      if(!in_tag)
        break;
      
      while(chr != '=' && chr != '/' && chr != '>' && chr != my_b_EOF)
      {
        attribute.append(chr);
        chr= my_tospace(GET);
      }
      break;
      
    case '>': /* end tag - read tag value */
      in_tag= false;
      chr= read_value('<', &value);
      if(chr == my_b_EOF)
        goto found_eof;
      
      /* save value to list */
      if(tag.length() > 0 && value.length() > 0)
      {
        DBUG_PRINT("read_xml", ("lev:%i tag:%s val:%s",
                                level,tag.c_ptr_safe(), value.c_ptr_safe()));
        taglist.push_front( new XML_TAG(level, tag, value));
      }
      tag.length(0);
      value.length(0);
      attribute.length(0);
      break;
      
    case '/': /* close tag */
      level--;
      chr= my_tospace(GET);
      if(chr != '>')   /* if this is an empty tag <tag   /> */
        tag.length(0); /* we should keep tag value          */
      while(chr != '>' && chr != my_b_EOF)
      {
        tag.append(chr);
        chr= my_tospace(GET);
      }
      
      if((tag.length() == line_term_length -2) &&
         (strncmp(tag.c_ptr_safe(), line_term_ptr + 1, tag.length()) == 0))
      {
         DBUG_PRINT("read_xml", ("found end-of-row %i %s", 
                                 level, tag.c_ptr_safe()));
         DBUG_RETURN(0); //normal return
      }
      chr= my_tospace(GET);
      break;   
      
    case '=': /* attribute name end - read the value */
      //check for tag field and attribute name
      if(!memcmp(tag.c_ptr_safe(), STRING_WITH_LEN("field")) &&
         !memcmp(attribute.c_ptr_safe(), STRING_WITH_LEN("name")))
      {
        /*
          this is format <field name="xx">xx</field>
          where actual fieldname is in attribute
        */
        delim= my_tospace(GET);
        tag.length(0);
        attribute.length(0);
        chr= '<'; /* we pretend that it is a tag */
        level--;
        break;
      }
      
      //check for " or '
      chr= GET;
      if (chr == my_b_EOF)
        goto found_eof;
      if(chr == '"' || chr == '\'')
      {
        delim= chr;
      }
      else
      {
        delim= ' '; /* no delimiter, use space */
        PUSH(chr);
      }
      
      chr= read_value(delim, &value);
      if(attribute.length() > 0 && value.length() > 0)
      {
        DBUG_PRINT("read_xml", ("lev:%i att:%s val:%s\n",
                                level + 1,
                                attribute.c_ptr_safe(),
                                value.c_ptr_safe()));
        taglist.push_front(new XML_TAG(level + 1, attribute, value));
      }
      attribute.length(0);
      value.length(0);
      if (chr != ' ')
        chr= my_tospace(GET);
      break;
    
    default:
      chr= my_tospace(GET);
    } /* end switch */
  } /* end while */
  
found_eof:
  DBUG_PRINT("read_xml",("Found eof"));
  eof= 1;
  DBUG_RETURN(1);
}<|MERGE_RESOLUTION|>--- conflicted
+++ resolved
@@ -738,14 +738,10 @@
       if (n++)
         pfields.append(", ");
       append_identifier(thd, &pfields, item->name, strlen(item->name));
-<<<<<<< HEAD
-      pfields.append((char *)str->ptr());
-=======
       // Extract exact Item value
       str->copy();
       pfields.append((char *)str->ptr());
       str->free();
->>>>>>> f6dfd7d7
     }
     /*
       Clear the SET string list once the SET command is reconstructed
