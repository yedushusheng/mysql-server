/* Copyright (c) 2011, 2017, Oracle and/or its affiliates. All rights reserved.

   This program is free software; you can redistribute it and/or
   modify it under the terms of the GNU General Public License as
   published by the Free Software Foundation; version 2 of the
   License.

   This program is distributed in the hope that it will be useful, but
   WITHOUT ANY WARRANTY; without even the implied warranty of
   MERCHANTABILITY or FITNESS FOR A PARTICULAR PURPOSE. See the GNU
   General Public License for more details.

   You should have received a copy of the GNU General Public License
   along with this program; if not, write to the Free Software
   Foundation, Inc., 51 Franklin St, Fifth Floor, Boston, MA
   02110-1301 USA */


#ifndef RPL_GTID_H_INCLUDED
#define RPL_GTID_H_INCLUDED

#include <atomic>
#include <list>

#include "control_events.h"     // binary_log::Uuid
#include "hash.h"               // HASH
#include "my_dbug.h"
#include "mysql/psi/mysql_rwlock.h" // mysql_rwlock_t
#include "prealloced_array.h"   // Prealloced_array
#include "template_utils.h"
#include "typelib.h"

struct TABLE_LIST;

/**
  Report an error from code that can be linked into either the server
  or mysqlbinlog.  There is no common error reporting mechanism, so we
  have to duplicate the error message (write it out in the source file
  for mysqlbinlog, write it in share/errmsg-utf8.txt for the server).

  @param MYSQLBINLOG_ERROR arguments to mysqlbinlog's 'error'
  function, including the function call parentheses
  @param SERVER_ERROR arguments to my_error, including the function
  call parentheses.
*/
#ifndef MYSQL_SERVER
#define BINLOG_ERROR(MYSQLBINLOG_ERROR, SERVER_ERROR) error MYSQLBINLOG_ERROR
#else
#define BINLOG_ERROR(MYSQLBINLOG_ERROR, SERVER_ERROR) my_error SERVER_ERROR
#endif


extern "C" {
extern PSI_memory_key key_memory_Gtid_set_to_string;
extern PSI_memory_key key_memory_Owned_gtids_to_string;
extern PSI_memory_key key_memory_Gtid_state_to_string;
extern PSI_memory_key key_memory_Group_cache_to_string;
extern PSI_memory_key key_memory_Gtid_set_Interval_chunk;
extern PSI_memory_key key_memory_Gtid_state_group_commit_sidno;
}

extern std::atomic<ulong> gtid_mode_counter;

/**
  This macro is used to check that the given character, pointed to by the
  character pointer, is a space or not.
*/
#define SKIP_WHITESPACE() while (my_isspace(&my_charset_utf8_general_ci, *s)) s++
/*
  This macro must be used to filter out parts of the code that
  is not used now but may be useful in future. In other words,
  we want to keep such code until we make up our minds on whether
  it should be removed or not.
*/
#undef NON_DISABLED_GTID

/*
  This macro must be used to filter out parts of the code that
  is not used now but we are not sure if there is a bug around
  them. In other words, we want to keep such code until we have
  time to investigate it.
*/
#undef NON_ERROR_GTID

#ifdef MYSQL_SERVER
class String;
class THD;
#endif // ifdef MYSQL_SERVER


/// Type of SIDNO (source ID number, first component of GTID)
typedef int rpl_sidno;
/// Type for GNO (group number, second component of GTID)
typedef long long int rpl_gno;
typedef int64 rpl_binlog_pos;


/**
  Generic return type for many functions that can succeed or fail.

  This is used in conjuction with the macros below for functions where
  the return status either indicates "success" or "failure".  It
  provides the following features:

   - The macros can be used to conveniently propagate errors from
     called functions back to the caller.

   - If a function is expected to print an error using my_error before
     it returns an error status, then the macros assert that my_error
     has been called.

   - Does a DBUG_PRINT before returning failure.
*/
enum enum_return_status
{
  /// The function completed successfully.
  RETURN_STATUS_OK= 0,
  /// The function completed with error but did not report it.
  RETURN_STATUS_UNREPORTED_ERROR= 1,
  /// The function completed with error and has called my_error.
  RETURN_STATUS_REPORTED_ERROR= 2
};

/**
  @def __CHECK_RETURN_STATUS
  Lowest level macro used in the PROPAGATE_* and RETURN_* macros
  below.

  If DBUG_OFF is defined, does nothing. Otherwise, if STATUS is
  RETURN_STATUS_OK, does nothing; otherwise, make a dbug printout and
  (if ALLOW_UNREPORTED==0) assert that STATUS !=
  RETURN_STATUS_UNREPORTED.

  @param STATUS The status to return.
  @param ACTION A text that describes what we are doing: either
  "Returning" or "Propagating" (used in DBUG_PRINT macros)
  @param STATUS_NAME The stringified version of the STATUS (used in
  DBUG_PRINT macros).
  @param ALLOW_UNREPORTED If false, the macro asserts that STATUS is
  not RETURN_STATUS_UNREPORTED_ERROR.
*/
#ifdef DBUG_OFF
#define __CHECK_RETURN_STATUS(STATUS, ACTION, STATUS_NAME, ALLOW_UNREPORTED)
#else
extern void check_return_status(enum_return_status status,
                                const char *action, const char *status_name,
                                int allow_unreported);
#define __CHECK_RETURN_STATUS(STATUS, ACTION, STATUS_NAME, ALLOW_UNREPORTED) \
  check_return_status(STATUS, ACTION, STATUS_NAME, ALLOW_UNREPORTED);
#endif
/**
  Low-level macro that checks if STATUS is RETURN_STATUS_OK; if it is
  not, then RETURN_VALUE is returned.
  @see __DO_RETURN_STATUS
*/
#define __PROPAGATE_ERROR(STATUS, RETURN_VALUE, ALLOW_UNREPORTED)       \
  do                                                                    \
  {                                                                     \
    enum_return_status __propagate_error_status= STATUS;                \
    if (__propagate_error_status != RETURN_STATUS_OK) {                 \
      __CHECK_RETURN_STATUS(__propagate_error_status, "Propagating",    \
                            #STATUS, ALLOW_UNREPORTED);                 \
      DBUG_RETURN(RETURN_VALUE);                                        \
    }                                                                   \
  } while (0)
/// Low-level macro that returns STATUS. @see __DO_RETURN_STATUS
#define __RETURN_STATUS(STATUS, ALLOW_UNREPORTED)                       \
  do                                                                    \
  {                                                                     \
    enum_return_status __return_status_status= STATUS;                  \
    __CHECK_RETURN_STATUS(__return_status_status, "Returning",          \
                          #STATUS, ALLOW_UNREPORTED);                   \
    DBUG_RETURN(__return_status_status);                                \
  } while (0)
/**
  If STATUS (of type enum_return_status) returns RETURN_STATUS_OK,
  does nothing; otherwise, does a DBUG_PRINT and returns STATUS.
*/
#define PROPAGATE_ERROR(STATUS)                                 \
  __PROPAGATE_ERROR(STATUS, __propagate_error_status, true)
/**
  If STATUS (of type enum_return_status) returns RETURN_STATUS_OK,
  does nothing; otherwise asserts that STATUS ==
  RETURN_STATUS_REPORTED_ERROR, does a DBUG_PRINT, and returns STATUS.
*/
#define PROPAGATE_REPORTED_ERROR(STATUS)                        \
  __PROPAGATE_ERROR(STATUS, __propagate_error_status, false)
/**
  If STATUS (of type enum_return_status) returns RETURN_STATUS_OK,
  does nothing; otherwise asserts that STATUS ==
  RETURN_STATUS_REPORTED_ERROR, does a DBUG_PRINT, and returns 1.
*/
#define PROPAGATE_REPORTED_ERROR_INT(STATUS)    \
  __PROPAGATE_ERROR(STATUS, 1, false)
/**
  If STATUS returns something else than RETURN_STATUS_OK, does a
  DBUG_PRINT.  Then, returns STATUS.
*/
#define RETURN_STATUS(STATUS) __RETURN_STATUS(STATUS, true)
/**
  Asserts that STATUS is not RETURN_STATUS_UNREPORTED_ERROR.  Then, if
  STATUS is RETURN_STATUS_REPORTED_ERROR, does a DBUG_PRINT.  Then,
  returns STATUS.
*/
#define RETURN_REPORTED_STATUS(STATUS) __RETURN_STATUS(STATUS, false)
/// Returns RETURN_STATUS_OK.
#define RETURN_OK DBUG_RETURN(RETURN_STATUS_OK)
/// Does a DBUG_PRINT and returns RETURN_STATUS_REPORTED_ERROR.
#define RETURN_REPORTED_ERROR RETURN_STATUS(RETURN_STATUS_REPORTED_ERROR)
/// Does a DBUG_PRINT and returns RETURN_STATUS_UNREPORTED_ERROR.
#define RETURN_UNREPORTED_ERROR RETURN_STATUS(RETURN_STATUS_UNREPORTED_ERROR)

/**
  enum to map the result of Uuid::parse to the above Macros
*/
inline enum_return_status map_macro_enum(int status)
{
  DBUG_ENTER("map status error with the return value of uuid::parse_method");
  if (status == 0)
   RETURN_OK;
  else
   RETURN_UNREPORTED_ERROR;
}


/// Possible values for @@GLOBAL.GTID_MODE.
enum enum_gtid_mode
{
  /**
    New transactions are anonymous. Replicated transactions must be
    anonymous; replicated GTID-transactions generate an error.
  */
  GTID_MODE_OFF= 0,
  DEFAULT_GTID_MODE= GTID_MODE_OFF,
  /**
    New transactions are anonyomus. Replicated transactions can be
    either anonymous or GTID-transactions.
  */
  GTID_MODE_OFF_PERMISSIVE= 1,
  /**
    New transactions are GTID-transactions. Replicated transactions
    can be either anonymous or GTID-transactions.
  */
  GTID_MODE_ON_PERMISSIVE= 2,
  /**
    New transactions are GTID-transactions. Replicated transactions
    must be GTID-transactions; replicated anonymous transactions
    generate an error.
  */
  GTID_MODE_ON= 3
};

/**
  The gtid_mode.

  Please do not access this directly - use the getters and setters
  defined below.

  It is ulong rather than enum_gtid_mode because of how sys_vars are
  updated.
*/
extern ulong _gtid_mode;
/**
  Strings holding the enumeration values for gtid_mode. Use
  get_gtid_mode_string instead of accessing this directly.
*/
extern const char *gtid_mode_names[];
/**
  'Typelib' for the mode names. Use get_gtid_mode_string instead
  of accessing this directly.
*/
extern TYPELIB gtid_mode_typelib;

/**
  Return the given string GTID_MODE as an enumeration value.

  @param string The string to decode.

  @param[out] error If the string does not represent a valid
  GTID_MODE, this is set to true, otherwise it is left untouched.

  @return The GTID_MODE.
*/
inline enum_gtid_mode get_gtid_mode(const char *string, bool *error)
{
  int ret= find_type(string, &gtid_mode_typelib, 1);
  if (ret == 0)
  {
    *error= true;
    return GTID_MODE_OFF;
  }
  else
    return (enum_gtid_mode)(ret - 1);
}
/// Return the given GTID_MODE as a string.
inline const char *get_gtid_mode_string(enum_gtid_mode gtid_mode_arg)
{
  return gtid_mode_names[gtid_mode_arg];
}

/**
  Locks needed to access gtid_mode.

  When writing, all these locks must be held (for the rwlocks, the
  wrlock must be held).

  When reading, one of them must be held (for the wrlocks, the rdlock
  suffices).
*/
enum enum_gtid_mode_lock
{
  /// No lock held.
  GTID_MODE_LOCK_NONE,
  /// The specific gtid_mode_lock is held.
  GTID_MODE_LOCK_GTID_MODE,
  /// global_sid_lock held.
  GTID_MODE_LOCK_SID,
  /// read or write lock on channel_map lock is held.
  GTID_MODE_LOCK_CHANNEL_MAP
/*
  Currently, no function that calls get_gtid_mode needs
  this. Uncomment this, and uncomment the case in get_gtid_mode, if it
  is ever needed.

  /// mysql_bin_log.get_log_lock() held.
  GTID_MODE_LOCK_LOG
*/
};
/**
  Return the current GTID_MODE as an enumeration value.

  This variable can be read while holding any one of the locks
  enumerated in enum_gtid_mode_lock (see above).

  When the variable is updated by a SET GTID_MODE statement, all these
  locks will be taken (the wrlock on global_sid_map).

  To avoid the mistake of reading the GTID_MODE with no lock, the
  caller has to pass the lock type as a parameter.  The function will
  assert that the corresponding lock is held.  If no lock is held, it
  will acquire and release global_sid_lock.rdlock.

  @param have_lock The lock type held by the caller.
*/
enum_gtid_mode get_gtid_mode(enum_gtid_mode_lock have_lock);

#ifndef DBUG_OFF
/**
  Return the current GTID_MODE as a string. Used only for debugging.

  @param have_lock Pass this parameter to get_gtid_mode(bool).
*/
inline const char *get_gtid_mode_string(enum_gtid_mode_lock have_lock)
{
  return get_gtid_mode_string(get_gtid_mode(have_lock));
}
#endif // ifndef DBUG_OFF


/**
  Possible values for ENFORCE_GTID_CONSISTENCY.
*/
enum enum_gtid_consistency_mode
{
  GTID_CONSISTENCY_MODE_OFF= 0,
  GTID_CONSISTENCY_MODE_ON= 1,
  GTID_CONSISTENCY_MODE_WARN= 2
};
/**
  Strings holding the enumeration values for
  gtid_consistency_mode_names.  Use get_gtid_consistency_mode_string
  instead of accessing this directly.
*/
extern const char *gtid_consistency_mode_names[];
/**
  Current value for ENFORCE_GTID_CONSISTENCY.
  Don't use this directly; use get_gtid_consistency_mode.
*/
extern ulong _gtid_consistency_mode;
/**
  Return the current value of ENFORCE_GTID_CONSISTENCY.

  Caller must hold global_sid_lock.rdlock.
*/
enum_gtid_consistency_mode get_gtid_consistency_mode();
/// Return the given GTID_CONSISTENCY_MODE as a string.
inline const char *get_gtid_consistency_mode_string(enum_gtid_consistency_mode mode)
{
  return gtid_consistency_mode_names[(int)mode];
}
/**
  Return the current value of ENFORCE_GTID_CONSISTENCY as a string.

  Caller must hold global_sid_lock.rdlock.
*/
inline const char *get_gtid_consistency_mode_string()
{
  return get_gtid_consistency_mode_string(get_gtid_consistency_mode());
}


/// The maximum value of GNO
const rpl_gno MAX_GNO= LLONG_MAX;
/// The length of MAX_GNO when printed in decimal.
const int MAX_GNO_TEXT_LENGTH= 19;
/// The maximal possible length of thread_id when printed in decimal.
const int MAX_THREAD_ID_TEXT_LENGTH= 19;


/**
  Parse a GNO from a string.

  @param s Pointer to the string. *s will advance to the end of the
  parsed GNO, if a correct GNO is found.
  @retval GNO if a correct GNO (i.e., 0 or positive number) was found.
  @retval -1 otherwise.
*/
rpl_gno parse_gno(const char **s);
/**
  Formats a GNO as a string.

  @param s The buffer.
  @param gno The GNO.
  @return Length of the generated string.
*/
int format_gno(char *s, rpl_gno gno);

typedef binary_log::Uuid rpl_sid;


/**
  This has the functionality of mysql_rwlock_t, with two differences:
  1. It has additional operations to check if the read and/or write lock
     is held at the moment.
  2. It is wrapped in an object-oriented interface.

  Note that the assertions do not check whether *this* thread has
  taken the lock (that would be more complicated as it would require a
  dynamic data structure).  Luckily, it is still likely that the
  assertions find bugs where a thread forgot to take a lock, because
  most of the time most locks are only used by one thread at a time.

  The assertions are no-ops when DBUG is off.
*/
class Checkable_rwlock
{
public:
  /// Initialize this Checkable_rwlock.
  Checkable_rwlock(
#if defined(HAVE_PSI_INTERFACE)
                   PSI_rwlock_key psi_key MY_ATTRIBUTE((unused))= 0
#endif
                   )
  {
#ifndef DBUG_OFF
    lock_state.store(0);
    dbug_trace= true;
#else
    is_write_lock= false;
#endif
#if defined(HAVE_PSI_INTERFACE)
    mysql_rwlock_init(psi_key, &rwlock);
#else
    mysql_rwlock_init(0, &rwlock);
#endif
  }
  /// Destroy this Checkable_lock.
  ~Checkable_rwlock()
  {
    mysql_rwlock_destroy(&rwlock);
  }

  /// Acquire the read lock.
  inline void rdlock()
  {
    mysql_rwlock_rdlock(&rwlock);
    assert_no_wrlock();
#ifndef DBUG_OFF
    if (dbug_trace)
      DBUG_PRINT("info", ("%p.rdlock()", this));
    ++lock_state;
#endif
  }
  /// Acquire the write lock.
  inline void wrlock()
  {
    mysql_rwlock_wrlock(&rwlock);
    assert_no_lock();
#ifndef DBUG_OFF
    if (dbug_trace)
      DBUG_PRINT("info", ("%p.wrlock()", this));
    lock_state.store(-1);
#else
    is_write_lock= true;
#endif
  }
  /// Release the lock (whether it is a write or read lock).
  inline void unlock()
  {
    assert_some_lock();
#ifndef DBUG_OFF
    if (dbug_trace)
      DBUG_PRINT("info", ("%p.unlock()", this));
    int val= lock_state.load();
    if (val > 0)
      --lock_state;
    else if (val == -1)
      lock_state.store(0);
    else
      DBUG_ASSERT(0);
#else
    is_write_lock= false;
#endif
    mysql_rwlock_unlock(&rwlock);
  }
  /**
    Return true if the write lock is held. Must only be called by
    threads that hold a lock.
  */
  inline bool is_wrlock()
  {
    assert_some_lock();
#ifndef DBUG_OFF
    return get_state() == -1;
#else
    return is_write_lock;
#endif
  }

  /// Assert that some thread holds either the read or the write lock.
  inline void assert_some_lock() const
  { DBUG_ASSERT(get_state() != 0); }
  /// Assert that some thread holds the read lock.
  inline void assert_some_rdlock() const
  { DBUG_ASSERT(get_state() > 0); }
  /// Assert that some thread holds the write lock.
  inline void assert_some_wrlock() const
  { DBUG_ASSERT(get_state() == -1); }
  /// Assert that no thread holds the write lock.
  inline void assert_no_wrlock() const
  { DBUG_ASSERT(get_state() >= 0); }
  /// Assert that no thread holds the read lock.
  inline void assert_no_rdlock() const
  { DBUG_ASSERT(get_state() <= 0); }
  /// Assert that no thread holds read or write lock.
  inline void assert_no_lock() const
  { DBUG_ASSERT(get_state() == 0); }

#ifndef DBUG_OFF

  /// If enabled, print any lock/unlock operations to the DBUG trace.
  bool dbug_trace;

private:
  /**
    The state of the lock:
    0 - not locked
    -1 - write locked
    >0 - read locked by that many threads
  */
  std::atomic<int32> lock_state;
  /// Read lock_state atomically and return the value.
  inline int32 get_state() const
  {
    return lock_state.load();
  }

#else

private:
  bool is_write_lock;

#endif
  /// The rwlock.
  mysql_rwlock_t rwlock;
};


/// Protects Gtid_state.  See comment above gtid_state for details.
extern Checkable_rwlock *global_sid_lock;

/// One of the locks that protects GTID_MODE.  See
/// get_gtid_mode(enum_gtid_mode_lock).
extern Checkable_rwlock *gtid_mode_lock;


/**
  Represents a bidirectional map between SID and SIDNO.

  SIDNOs are always numbers greater or equal to 1.

  This data structure OPTIONALLY knows of a read-write lock that
  protects the number of SIDNOs.  The lock is provided by the invoker
  of the constructor and it is generally the caller's responsibility
  to acquire the read lock.  If the lock is not NULL, access methods
  assert that the caller already holds the read (or write) lock.  If
  the lock is not NULL and a method of this class grows the number of
  SIDNOs, then the method temporarily upgrades this lock to a write
  lock and then degrades it to a read lock again; there will be a
  short period when the lock is not held at all.
*/
class Sid_map
{
public:
  /**
    Create this Sid_map.

    @param sid_lock Read-write lock that protects updates to the
    number of SIDNOs.
  */
  Sid_map(Checkable_rwlock *sid_lock);
  /// Destroy this Sid_map.
  ~Sid_map();
  /**
    Clears this Sid_map (for RESET SLAVE)

    @return RETURN_STATUS_OK or RETURN_STAUTS_REPORTED_ERROR
  */
  enum_return_status clear();
  /**
    Add the given SID to this map if it does not already exist.

    The caller must hold the read lock or write lock on sid_lock
    before invoking this function.  If the SID does not exist in this
    map, it will release the read lock, take a write lock, update the
    map, release the write lock, and take the read lock again.

    @param sid The SID.
    @retval SIDNO The SIDNO for the SID (a new SIDNO if the SID did
    not exist, an existing if it did exist).
    @retval negative Error. This function calls my_error.
  */
  rpl_sidno add_sid(const rpl_sid &sid);
  /**
    Get the SIDNO for a given SID

    The caller must hold the read lock on sid_lock before invoking
    this function.

    @param sid The SID.
    @retval SIDNO if the given SID exists in this map.
    @retval 0 if the given SID does not exist in this map.
  */
  rpl_sidno sid_to_sidno(const rpl_sid &sid) const
  {
    if (sid_lock != NULL)
      sid_lock->assert_some_lock();
    Node *node= (Node *)my_hash_search(&_sid_to_sidno, sid.bytes,
                                       binary_log::Uuid::BYTE_LENGTH);
    if (node == NULL)
      return 0;
    return node->sidno;
  }
  /**
    Get the SID for a given SIDNO.

    Raises an assertion if the SIDNO is not valid.

    If need_lock is true, acquires sid_lock->rdlock; otherwise asserts
    that it is held already.

    @param sidno The SIDNO.
    @param need_lock If true, and sid_lock!=NULL, this function will
    acquire sid_lock before looking up the sid, and then release
    it. If false, and sid_lock!=NULL, this function will assert the
    sid_lock is already held. If sid_lock==NULL, nothing is done
    w.r.t. locking.
    @retval NULL The SIDNO does not exist in this map.
    @retval pointer Pointer to the SID.  The data is shared with this
    Sid_map, so should not be modified.  It is safe to read the data
    even after this Sid_map is modified, but not if this Sid_map is
    destroyed.
  */
  const rpl_sid &sidno_to_sid(rpl_sidno sidno, bool need_lock= false) const
  {
    if (sid_lock != NULL)
    {
      if (need_lock)
        sid_lock->rdlock();
      else
        sid_lock->assert_some_lock();
    }
    DBUG_ASSERT(sidno >= 1 && sidno <= get_max_sidno());
    const rpl_sid &ret= (_sidno_to_sid[sidno - 1])->sid;
    if (sid_lock != NULL && need_lock)
      sid_lock->unlock();
    return ret;
  }
  /**
    Return the n'th smallest sidno, in the order of the SID's UUID.

    The caller must hold the read or write lock on sid_lock before
    invoking this function.

    @param n A number in the interval [0, get_max_sidno()-1], inclusively.
  */
  rpl_sidno get_sorted_sidno(rpl_sidno n) const
  {
    if (sid_lock != NULL)
      sid_lock->assert_some_lock();
    return _sorted[n];
  }
  /**
    Return the biggest sidno in this Sid_map.

    The caller must hold the read or write lock on sid_lock before
    invoking this function.
  */
  rpl_sidno get_max_sidno() const
  {
    if (sid_lock != NULL)
      sid_lock->assert_some_lock();
    return static_cast<rpl_sidno>(_sidno_to_sid.size());
  }

  /// Return the sid_lock.
  Checkable_rwlock *get_sid_lock() const { return sid_lock; }

  /**
    Deep copy this Sid_map to dest.

    The caller must hold:
     * the read lock on this sid_lock
     * the write lock on the dest sid_lock
    before invoking this function.

    @param[out] dest The Sid_map to which the sids and sidnos will
                     be copied.
    @return RETURN_STATUS_OK or RETURN_STATUS_REPORTED_ERROR.
  */
  enum_return_status copy(Sid_map *dest);

private:
  /// Node pointed to by both the hash and the array.
  struct Node
  {
    rpl_sidno sidno;
    rpl_sid sid;
  };

  static const uchar *sid_map_get_key(const uchar *ptr, size_t *length)
  {
    const Node *node= pointer_cast<const Node*>(ptr);
    *length= binary_log::Uuid::BYTE_LENGTH;
    return node->sid.bytes;
  }

  /**
    Create a Node from the given SIDNO and SID and add it to
    _sidno_to_sid, _sid_to_sidno, and _sorted.

    The caller must hold the write lock on sid_lock before invoking
    this function.

    @param sidno The SIDNO to add.
    @param sid The SID to add.
    @return RETURN_STATUS_OK or RETURN_STATUS_REPORTED_ERROR.
  */
  enum_return_status add_node(rpl_sidno sidno, const rpl_sid &sid);

  /// Read-write lock that protects updates to the number of SIDNOs.
  mutable Checkable_rwlock *sid_lock;

  /**
    Array that maps SIDNO to SID; the element at index N points to a
    Node with SIDNO N-1.
  */
  Prealloced_array<Node*, 8>_sidno_to_sid;
  /**
    Hash that maps SID to SIDNO.  The keys in this array are of type
    rpl_sid.
  */
  HASH _sid_to_sidno;
  /**
    Array that maps numbers in the interval [0, get_max_sidno()-1] to
    SIDNOs, in order of increasing SID.

    @see Sid_map::get_sorted_sidno.
  */
  Prealloced_array<rpl_sidno, 8> _sorted;
};


extern Sid_map *global_sid_map;


/**
  Represents a growable array where each element contains a mutex and
  a condition variable.

  Each element can be locked, unlocked, broadcast, or waited for, and
  it is possible to call "THD::enter_cond" for the condition.  The
  allowed indexes range from 0, inclusive, to get_max_index(),
  inclusive.  Initially there are zero elements (and get_max_index()
  returns -1); more elements can be allocated by calling
  ensure_index().

  This data structure has a read-write lock that protects the number
  of elements.  The lock is provided by the invoker of the constructor
  and it is generally the caller's responsibility to acquire the read
  lock.  Access methods assert that the caller already holds the read
  (or write) lock.  If a method of this class grows the number of
  elements, then the method temporarily upgrades this lock to a write
  lock and then degrades it to a read lock again; there will be a
  short period when the lock is not held at all.
*/
class Mutex_cond_array
{
public:
  /**
    Create a new Mutex_cond_array.

    @param global_lock Read-write lock that protects updates to the
    number of elements.
  */
  Mutex_cond_array(Checkable_rwlock *global_lock);
  /// Destroy this object.
  ~Mutex_cond_array();
  /// Lock the n'th mutex.
  inline void lock(int n) const
  {
    assert_not_owner(n);
    mysql_mutex_lock(&get_mutex_cond(n)->mutex);
  }
  /// Unlock the n'th mutex.
  inline void unlock(int n) const
  {
    assert_owner(n);
    mysql_mutex_unlock(&get_mutex_cond(n)->mutex);
  }
  /// Broadcast the n'th condition.
  inline void broadcast(int n) const
  {
    mysql_cond_broadcast(&get_mutex_cond(n)->cond);
  }
  /**
    Assert that this thread owns the n'th mutex.
    This is a no-op if DBUG_OFF is on.
  */
  inline void assert_owner(int n MY_ATTRIBUTE((unused))) const
  {
#ifndef DBUG_OFF
    mysql_mutex_assert_owner(&get_mutex_cond(n)->mutex);
#endif
  }
  /**
    Assert that this thread does not own the n'th mutex.
    This is a no-op if DBUG_OFF is on.
  */
  inline void assert_not_owner(int n MY_ATTRIBUTE((unused))) const
  {
#ifndef DBUG_OFF
    mysql_mutex_assert_not_owner(&get_mutex_cond(n)->mutex);
#endif
  }

  /**
    Wait for signal on the n'th condition variable.

    The caller must hold the read lock or write lock on sid_lock, as
    well as the nth mutex lock, before invoking this function.  The
    sid_lock will be released, whereas the mutex will be released
    during the wait and (atomically) re-acquired when the wait ends
    or the timeout is reached.

    @param[in] thd THD object for the calling thread.
    @param[in] sidno Condition variable to wait for.
    @param[in] abstime The absolute point in time when the wait times
    out and stops, or NULL to wait indefinitely.

    @retval false Success.
    @retval true Failure: either timeout or thread was killed.  If
    thread was killed, the error has been generated.
  */
  inline bool wait(const THD* thd, int sidno, struct timespec* abstime) const
  {
    DBUG_ENTER("Mutex_cond_array::wait");
    int error= 0;
    Mutex_cond *mutex_cond= get_mutex_cond(sidno);
    global_lock->unlock();
    mysql_mutex_assert_owner(&mutex_cond->mutex);
    if (is_thd_killed(thd))
      DBUG_RETURN(true);
    if (abstime != NULL)
      error= mysql_cond_timedwait(&mutex_cond->cond,
                                  &mutex_cond->mutex, abstime);
    else
      mysql_cond_wait(&mutex_cond->cond, &mutex_cond->mutex);
    mysql_mutex_assert_owner(&mutex_cond->mutex);
    DBUG_RETURN(is_timeout(error));
  }
#ifdef MYSQL_SERVER
  /// Execute THD::enter_cond for the n'th condition variable.
  void enter_cond(THD *thd, int n, PSI_stage_info *stage,
                  PSI_stage_info *old_stage) const;
#endif // ifdef MYSQL_SERVER
  /// Return the greatest addressable index in this Mutex_cond_array.
  inline int get_max_index() const
  {
    global_lock->assert_some_lock();
    return static_cast<int>(m_array.size() - 1);
  }
  /**
    Grows the array so that the given index fits.

    If the array is grown, the global_lock is temporarily upgraded to
    a write lock and then degraded again; there will be a
    short period when the lock is not held at all.

    @param n The index.
    @return RETURN_OK or RETURN_REPORTED_ERROR
  */
  enum_return_status ensure_index(int n);
private:
  /**
    Return true if the given THD is killed.

    @param[in] thd -  The thread object
    @retval true  - thread is killed
            false - thread not killed
  */
  bool is_thd_killed(const THD* thd) const;
  /// A mutex/cond pair.
  struct Mutex_cond
  {
    mysql_mutex_t mutex;
    mysql_cond_t cond;
  };
  /// Return the Nth Mutex_cond object
  inline Mutex_cond *get_mutex_cond(int n) const
  {
    global_lock->assert_some_lock();
    DBUG_ASSERT(n <= get_max_index());
    Mutex_cond *ret= m_array[n];
    DBUG_ASSERT(ret);
    return ret;
  }
  /// Read-write lock that protects updates to the number of elements.
  mutable Checkable_rwlock *global_lock;
  Prealloced_array<Mutex_cond*, 8> m_array;
};


/**
  Holds information about a GTID interval: the sidno, the first gno
  and the last gno of this interval.
*/
struct Gtid_interval
{
  /* SIDNO of this Gtid interval. */
  rpl_sidno sidno;
  /* The first GNO of this Gtid interval. */
  rpl_gno gno_start;
  /* The last GNO of this Gtid interval. */
  rpl_gno gno_end;
  void set(rpl_sidno sid_no, rpl_gno start, rpl_gno end)
  {
    sidno= sid_no;
    gno_start= start;
    gno_end= end;
  }
};


/**
  TODO: Move this structure to libbinlogevents/include/control_events.h
        when we start using C++11.
  Holds information about a GTID: the sidno and the gno.

  This is a POD. It has to be a POD because it is part of
  Gtid_specification, which has to be a POD because it is used in
  THD::variables.
*/
struct Gtid
{
  /// SIDNO of this Gtid.
  rpl_sidno sidno;
  /// GNO of this Gtid.
  rpl_gno gno;

  /// Set both components to 0.
  void clear() { sidno= 0; gno= 0; }
  /// Set both components to the given, positive values.
  void set(rpl_sidno sidno_arg, rpl_gno gno_arg)
  {
    DBUG_ASSERT(sidno_arg > 0);
    DBUG_ASSERT(gno_arg > 0);
    sidno= sidno_arg;
    gno= gno_arg;
  }
  /**
    Return true if sidno is zero (and assert that gno is zero too in
    this case).
  */
  bool is_empty() const
  {
    // check that gno is not set inconsistently
    if (sidno <= 0)
      DBUG_ASSERT(gno == 0);
    else
      DBUG_ASSERT(gno > 0);
    return sidno == 0;
  }
  /**
    The maximal length of the textual representation of a SID, not
    including the terminating '\0'.
  */
  static const int MAX_TEXT_LENGTH= binary_log::Uuid::TEXT_LENGTH + 1 + MAX_GNO_TEXT_LENGTH;
  /**
    Return true if parse() would succeed, but don't store the
    result anywhere.
  */
  static bool is_valid(const char *text);
  /**
    Convert a Gtid to a string.
    @param sid the sid to use. This overrides the sidno of this Gtid.
    @param[out] buf Buffer to store the Gtid in (normally
    MAX_TEXT_LENGTH+1 bytes long).
    @return Length of the string, not counting '\0'.
  */
  int to_string(const rpl_sid &sid, char *buf) const;
  /**
    Convert this Gtid to a string.
    @param sid_map sid_map to use when converting sidno to a SID.
    @param[out] buf Buffer to store the Gtid in (normally
    MAX_TEXT_LENGTH+1 bytes long).
    @param need_lock If true, the function will acquire sid_map->sid_lock; otherwise it will assert that the lock is held.
    @return Length of the string, not counting '\0'.
  */
  int to_string(const Sid_map *sid_map, char *buf, bool need_lock= false) const;
  /// Returns true if this Gtid has the same sid and gno as 'other'.
  bool equals(const Gtid &other) const
  { return sidno == other.sidno && gno == other.gno; }
  /**
    Parses the given string and stores in this Gtid.

    @param sid_map sid_map to use when converting SID to a sidno.
    @param text The text to parse
    @return RETURN_STATUS_OK or RETURN_STATUS_REPORTED_ERROR.
  */
  enum_return_status parse(Sid_map *sid_map, const char *text);

#ifndef DBUG_OFF
  /// Debug only: print this Gtid to stdout.
  void print(const Sid_map *sid_map) const
  {
    char buf[MAX_TEXT_LENGTH + 1];
    to_string(sid_map, buf);
    printf("%s\n", buf);
  }
#endif
  /// Print this Gtid to the trace file if debug is enabled; no-op otherwise.
  void dbug_print(const Sid_map *sid_map MY_ATTRIBUTE((unused)),
                  const char *text MY_ATTRIBUTE((unused))= "",
                  bool need_lock MY_ATTRIBUTE((unused))= false) const
  {
#ifndef DBUG_OFF
    char buf[MAX_TEXT_LENGTH + 1];
    to_string(sid_map, buf, need_lock);
    DBUG_PRINT("info", ("%s%s%s", text, *text ? ": " : "", buf));
#endif
  }
};


/// Structure to store the GTID and timing information.
struct Trx_monitoring_info
{
  /// GTID being monitored.
  Gtid gtid;
  /// OCT of the GTID being monitored.
  ulonglong original_commit_timestamp;
  /// ICT of the GTID being monitored.
  ulonglong immediate_commit_timestamp;
  /// When the GTID transaction started to be processed.
  ulonglong start_time;
  /// When the GTID transaction finished to be processed.
  ulonglong end_time;
  /// True if the GTID is being applied but will be skipped.
  bool skipped;
  /// True when this information contains useful data.
  bool is_info_set;

  /// Constructor
  Trx_monitoring_info();
  /// Copy constructor
  Trx_monitoring_info(const Trx_monitoring_info& info);

  /// Clear all fields of the structure.
  void clear();


  /**
    Copies the info to the corresponding fields in p_s tables.

    @param[in]  sid_map                  The SID map for the GTID.
    @param[out] gtid_arg                 GTID field in the PS table.
    @param[out] gtid_length_arg          Length of the GTID as string.
    @param[out] original_commit_ts_arg   The original commit timestamp.
    @param[out] immediate_commit_ts_arg  The immediate commit timestamp.
    @param[out] start_time_arg           The start time field.
  */
  void copy_to_ps_table(Sid_map* sid_map,
                        char *gtid_arg,
                        uint *gtid_length_arg,
                        ulonglong *original_commit_ts_arg,
                        ulonglong *immediate_commit_ts_arg,
                        ulonglong *start_time_arg);

  /**
    Copies the info to the corresponding fields in p_s tables.

    @param[in]  sid_map                  The SID map for the GTID.
    @param[out] gtid_arg                 GTID field in the PS table.
    @param[out] gtid_length_arg          Length of the GTID as string.
    @param[out] original_commit_ts_arg   The original commit timestamp.
    @param[out] immediate_commit_ts_arg  The immediate commit timestamp.
    @param[out] start_time_arg           The start time field.
    @param[out] end_time_arg             The end time field. This can be null
                                         when the PS table fields are for the
                                         "still processing" information.
  */
  void copy_to_ps_table(Sid_map* sid_map,
                        char *gtid_arg,
                        uint *gtid_length_arg,
                        ulonglong *original_commit_ts_arg,
                        ulonglong *immediate_commit_ts_arg,
                        ulonglong *start_time_arg,
                        ulonglong *end_time_arg);
};


/**
  Stores information to monitor a transaction during the different replication
  stages.
*/
class Gtid_monitoring_info
{
public:
  /**
    Create this GTID monitoring info object.

    @param atomic_mutex_arg When specified, this object will rely on the mutex
                            to arbitrate the read/update access to object data.
                            This will be used by the receiver thread, relying
                            on mi->data_lock. When no mutex is specified, the
                            object will rely on its own atomic mechanism.
  */
  Gtid_monitoring_info(mysql_mutex_t *atomic_mutex_arg=NULL);

  /// Destroy this GTID monitoring info object.
  ~Gtid_monitoring_info();

protected:
  /// Holds information about transaction being processed.
  Trx_monitoring_info *processing_trx;
  /// Holds information about the last processed transaction.
  Trx_monitoring_info *last_processed_trx;

private:
  /**
    Mutex arbitrating the atomic access to the object.

    Some Gtid_monitoring_info will rely on replication thread locks
    (i.e.: the Master_info's one rely on mi->data_lock, that is already
    acquired every time the Gtid_monitoring_info needs to be updated).

    Other Gtid_monitoring_info will rely on an atomic lock implemented
    in this class to avoid overlapped reads and writes over the information.
    (i.e.: the Relay_log_info's one sometimes is updated without rli locks).

    When atomic_mutex is NULL, the object will rely on its own atomic
    mechanism.
  */
  mysql_mutex_t *atomic_mutex;

  /// The atomic locked flag.
  std::atomic<bool> atomic_locked{false};
#ifndef DBUG_OFF
  /// Flag to assert the atomic lock behavior.
  bool is_locked= false;
#endif

public:
  /**
    Lock this object when no thread mutex is used to arbitrate the access.
  */
  void atomic_lock();
  /**
    Unlock this object when no thread mutex is used to arbitrate the access.
  */
  void atomic_unlock();
  /**
    Clear all monitoring information.
  */
  void clear();
  /**
    Clear only the processing_trx monitoring info.
  */
  void clear_processing_trx();
  /**
    Clear only the last_processed_trx monitoring info.
  */
  void clear_last_processed_trx();
  /**
    Sets the initial monitoring information.

    @param gtid_arg         The Gtid to be stored.
    @param original_ts_arg  The original commit timestamp of the GTID.
    @param immediate_ts_arg The immediate commit timestamp of the GTID.
    @param skipped_arg      True if the GTID was already applied.
                            This only make sense for applier threads.
                            That's why it is false by default.
  */
  void start(Gtid gtid_arg,
             ulonglong original_ts_arg,
             ulonglong immediate_ts_arg,
             bool skipped_arg= false);

  /**
    Sets the final information, copy processing info to last_processed
    and clears processing info.
  */
  void finish();
  /**
    Copies both processing_trx and last_processed_trx info to other
    Trx_monitoring_info structures.

    @param[out] processing_dest     The destination of processing_trx.
    @param[out] last_processed_dest The destination of last_processed_trx.
  */
  void copy_info_to(Trx_monitoring_info *processing_dest,
                    Trx_monitoring_info *last_processed_dest);
  /**
    Copies all monitoring info to other Gtid_monitoring_info object.

    @param[out] dest     The destination Gtid_monitoring_info.
  */
  void copy_info_to(Gtid_monitoring_info *dest);
  /// Returns true if the processing_trx is set, false otherwise.
  bool is_processing_trx_set();
  /// Returns the GTID of the processing_trx.
  const Gtid *get_processing_trx_gtid();
};

/**
  Represents a set of GTIDs.

  This is structured as an array, indexed by SIDNO, where each element
  contains a linked list of intervals.

  This data structure OPTIONALLY knows of a Sid_map that gives a
  correspondence between SIDNO and SID.  If the Sid_map is NULL, then
  operations that require a Sid_map - printing and parsing - raise an
  assertion.

  This data structure OPTIONALLY knows of a read-write lock that
  protects the number of SIDNOs.  The lock is provided by the invoker
  of the constructor and it is generally the caller's responsibility
  to acquire the read lock.  If the lock is not NULL, access methods
  assert that the caller already holds the read (or write) lock.  If
  the lock is not NULL and a method of this class grows the number of
  SIDNOs, then the method temporarily upgrades this lock to a write
  lock and then degrades it to a read lock again; there will be a
  short period when the lock is not held at all.
*/
class Gtid_set
{
public:
#ifdef HAVE_PSI_INTERFACE
  static PSI_mutex_key key_gtid_executed_free_intervals_mutex;
#endif
  /**
    Constructs a new, empty Gtid_set.

    @param sid_map The Sid_map to use, or NULL if this Gtid_set
    should not have a Sid_map.
    @param sid_lock Read-write lock that protects updates to the
    number of SIDs. This may be NULL if such changes do not need to be
    protected.
  */
  Gtid_set(Sid_map *sid_map, Checkable_rwlock *sid_lock= NULL);
  /**
    Constructs a new Gtid_set that contains the groups in the given
    string, in the same format as add_gtid_text(char *).

    @param sid_map The Sid_map to use for SIDs.
    @param text The text to parse.
    @param status Will be set to RETURN_STATUS_OK on success or
    RETURN_STATUS_REPORTED_ERROR on error.
    @param sid_lock Read/write lock to protect changes in the number
    of SIDs with. This may be NULL if such changes do not need to be
    protected.
    If sid_lock != NULL, then the read lock on sid_lock must be held
    before calling this function. If the array is grown, sid_lock is
    temporarily upgraded to a write lock and then degraded again;
    there will be a short period when the lock is not held at all.
  */
  Gtid_set(Sid_map *sid_map, const char *text, enum_return_status *status,
           Checkable_rwlock *sid_lock= NULL);
private:
  /// Worker for the constructor.
  void init();
public:
  /// Destroy this Gtid_set.
  ~Gtid_set();
  /**
    Removes all groups from this Gtid_set.

    This does not deallocate anything: if groups are added later,
    existing allocated memory will be re-used.
  */
  void clear();
  /**
    Removes all groups from this Gtid_set and clear all the sidnos
    used by the Gtid_set and it's SID map.

    This does not deallocate anything: if groups are added later,
    existing allocated memory will be re-used.
  */
  void clear_set_and_sid_map();
  /**
    Adds the given GTID to this Gtid_set.

    The SIDNO must exist in the Gtid_set before this function is called.

    @param sidno SIDNO of the group to add.
    @param gno GNO of the group to add.
  */
  void _add_gtid(rpl_sidno sidno, rpl_gno gno)
  {
    DBUG_ENTER("Gtid_set::_add_gtid(sidno, gno)");
    Interval_iterator ivit(this, sidno);
    Free_intervals_lock lock(this);
    add_gno_interval(&ivit, gno, gno + 1, &lock);
    DBUG_VOID_RETURN;
  }
  /**
    Removes the given GTID from this Gtid_set.

    @param sidno SIDNO of the group to remove.
    @param gno GNO of the group to remove.
  */
  void _remove_gtid(rpl_sidno sidno, rpl_gno gno)
  {
    DBUG_ENTER("Gtid_set::_remove_gtid(rpl_sidno, rpl_gno)");
    if (sidno <= get_max_sidno())
    {
      Interval_iterator ivit(this, sidno);
      Free_intervals_lock lock(this);
      remove_gno_interval(&ivit, gno, gno + 1, &lock);
    }
    DBUG_VOID_RETURN;
  }
  /**
    Adds the given GTID to this Gtid_set.

    The SIDNO must exist in the Gtid_set before this function is called.

    @param gtid Gtid to add.
  */
  void _add_gtid(const Gtid &gtid)
  {  _add_gtid(gtid.sidno, gtid.gno); }
  /**
    Removes the given GTID from this Gtid_set.

    @param gtid Gtid to remove.
   */
  void _remove_gtid(const Gtid &gtid)
  {
    _remove_gtid(gtid.sidno, gtid.gno);
  }
  /**
    Adds all groups from the given Gtid_set to this Gtid_set.

    If sid_lock != NULL, then the read lock must be held before
    calling this function. If a new sidno is added so that the array
    of lists of intervals is grown, sid_lock is temporarily upgraded
    to a write lock and then degraded again; there will be a short
    period when the lock is not held at all.

    @param other The Gtid_set to add.
    @return RETURN_STATUS_OK or RETURN_STATUS_REPORTED_ERROR.
  */
  enum_return_status add_gtid_set(const Gtid_set *other);
  /**
    Removes all groups in the given Gtid_set from this Gtid_set.

    @param other The Gtid_set to remove.
  */
  void remove_gtid_set(const Gtid_set *other);
  /**
    Removes all intervals of 'other' for a given SIDNO, from 'this'.

    Example:
    this = A:1-100, B:1-100
    other = A:1-100, B:1-50, C:1-100
    this.remove_intervals_for_sidno(other, B) = A:1-100, B:51-100

    It is not required that the intervals exist in this Gtid_set.

    @param other The set to remove.
    @param sidno The sidno to remove.
  */
  void remove_intervals_for_sidno(Gtid_set *other, rpl_sidno sidno);
  /**
    Adds the set of GTIDs represented by the given string to this Gtid_set.

    The string must have the format of a comma-separated list of zero
    or more of the following items:

       XXXXXXXX-XXXX-XXXX-XXXX-XXXXXXXXXXXX(:NUMBER+(-NUMBER)?)*
       | ANONYMOUS

       Each X is a hexadecimal digit (upper- or lowercase).
       NUMBER is a decimal, 0xhex, or 0oct number.

       The start of an interval must be greater than 0. The end of an
       interval may be 0, but any interval that has an endpoint that
       is smaller than the start is discarded.

    The string can start with an optional '+' appender qualifier
    which triggers @c executed_gtids and @c lost_gtids set examination
    on the matter of disjointness with the one being added.

    If sid_lock != NULL, then the read lock on sid_lock must be held
    before calling this function. If a new sidno is added so that the
    array of lists of intervals is grown, sid_lock is temporarily
    upgraded to a write lock and then degraded again; there will be a
    short period when the lock is not held at all.

    @param text The string to parse.
    @param [in,out] anonymous If this is NULL, ANONYMOUS is not
    allowed.  If this is not NULL, it will be set to true if the
    anonymous group was found; false otherwise.
    @return RETURN_STATUS_OK or RETURN_STATUS_REPORTED_ERROR.
  */
  enum_return_status add_gtid_text(const char *text, bool *anonymous= NULL);
  /**
    Decodes a Gtid_set from the given string.

    @param encoded The string to parse.
    @param length The number of bytes.
    @param actual_length If this is not NULL, it is set to the number
    of bytes used by the encoding (which may be less than 'length').
    If this is NULL, an error is generated if the encoding is shorter
    than the given 'length'.
    @return RETURN_STATUS_OK or RETURN_STATUS_REPORTED_ERROR.
  */
  enum_return_status add_gtid_encoding(const uchar *encoded, size_t length,
                                       size_t *actual_length= NULL);
  /// Return true iff the given GTID exists in this set.
  bool contains_gtid(rpl_sidno sidno, rpl_gno gno) const;
  /// Return true iff the given GTID exists in this set.
  bool contains_gtid(const Gtid &gtid) const
  { return contains_gtid(gtid.sidno, gtid.gno); }
  // Get last gno or 0 if this set is empty.
  rpl_gno get_last_gno(rpl_sidno sidno) const;
  /// Returns the maximal sidno that this Gtid_set currently has space for.
  rpl_sidno get_max_sidno() const
  {
    if (sid_lock)
      sid_lock->assert_some_lock();
    return static_cast<rpl_sidno>(m_intervals.size());
  }
  /**
    Allocates space for all sidnos up to the given sidno in the array of intervals.
    The sidno must exist in the Sid_map associated with this Gtid_set.

    If sid_lock != NULL, then the read lock on sid_lock must be held
    before calling this function. If the array is grown, sid_lock is
    temporarily upgraded to a write lock and then degraded again;
    there will be a short period when the lock is not held at all.

    @param sidno The SIDNO.
    @return RETURN_STATUS_OK or RETURN_STATUS_REPORTED_ERROR.
  */
  enum_return_status ensure_sidno(rpl_sidno sidno);
  /// Returns true if this Gtid_set is a subset of the other Gtid_set.
  bool is_subset(const Gtid_set *super) const;
  /// Returns true if this Gtid_set is a non equal subset of the other Gtid_set.
  bool is_subset_not_equals(const Gtid_set *super) const
  {
    return (is_subset(super) && !equals(super));
  }

  /**
    Returns true if this Gtid_set is a subset of the given gtid_set
    on the given superset_sidno and subset_sidno.

    @param super          Gtid_set with which this->gtid_set needs to be
                           compared
    @param superset_sidno The sidno that will be compared, relative to
                           super->sid_map.
    @param subset_sidno   The sidno that will be compared, relative to
                           this->sid_map.
    @return true          If 'this' Gtid_set is subset of given
                           'super' Gtid_set.
            false         If 'this' Gtid_set is *not* subset of given
                           'super' Gtid_set.
  */
  bool is_subset_for_sid(const Gtid_set *super, rpl_sidno superset_sidno,
                         rpl_sidno subset_sidno) const;
  /// Returns true if there is a least one element of this Gtid_set in
  /// the other Gtid_set.
  bool is_intersection_nonempty(const Gtid_set *other) const;
  /**
    Add the intersection of this Gtid_set and the other Gtid_set to result.

    @param other The Gtid_set to intersect with this Gtid_set
    @param result Gtid_set where the result will be stored.
    @return RETURN_STATUS_OK or RETURN_STATUS_REPORTED_ERROR.
  */
  enum_return_status intersection(const Gtid_set *other, Gtid_set *result);
  /// Returns true if this Gtid_set is empty.
  bool is_empty() const
  {
    Gtid_iterator git(this);
    return git.get().sidno == 0;
  }
  /**
    Returns true if this Gtid_set contains at least one GTID with
    the given SIDNO.

    @param sidno The SIDNO to test.
    @retval true The SIDNO is less than or equal to the max SIDNO, and
    there is at least one group with this SIDNO.
    @retval false The SIDNO is greater than the max SIDNO, or there is
    no group with this SIDNO.
  */
  bool contains_sidno(rpl_sidno sidno) const
  {
    DBUG_ASSERT(sidno >= 1);
    if (sidno > get_max_sidno())
      return false;
    Const_interval_iterator ivit(this, sidno);
    return ivit.get() != NULL;
  }
  /**
    Returns true if the given string is a valid specification of a
    Gtid_set, false otherwise.
  */
  static bool is_valid(const char *text);

  /**
    Class Gtid_set::String_format defines the separators used by
    Gtid_set::to_string.
  */
  struct String_format
  {
    /// The generated string begins with this.
    const char *begin;
    /// The generated string begins with this.
    const char *end;
    /// In 'SID:GNO', this is the ':'
    const char *sid_gno_separator;
    /// In 'SID:GNO-GNO', this is the '-'
    const char *gno_start_end_separator;
    /// In 'SID:GNO:GNO', this is the second ':'
    const char *gno_gno_separator;
    /// In 'SID:GNO,SID:GNO', this is the ','
    const char *gno_sid_separator;
    /// If the set is empty and this is not NULL, then this string is generated.
    const char *empty_set_string;
    /// The following fields are the lengths of each field above.
    const int begin_length;
    const int end_length;
    const int sid_gno_separator_length;
    const int gno_start_end_separator_length;
    const int gno_gno_separator_length;
    const int gno_sid_separator_length;
    const int empty_set_string_length;
  };
  /**
    Returns the length of the output from to_string.

    @warning This does not include the trailing '\0', so your buffer
    needs space for get_string_length() + 1 characters.

    @param string_format String_format object that specifies
    separators in the resulting text.
    @return The length.
  */
  size_t get_string_length(const String_format *string_format= NULL) const;
  /**
    Formats this Gtid_set as a string and saves in a given buffer.

    @param[out] buf Pointer to the buffer where the string should be
    stored. This should have size at least get_string_length()+1.
    @param need_lock If this Gtid_set has a sid_lock, then the write
    lock must be held while generating the string. If this parameter
    is true, then this function acquires and releases the lock;
    otherwise it asserts that the caller holds the lock.
    @param string_format String_format object that specifies
    separators in the resulting text.
    @return Length of the generated string.
  */
  size_t to_string(char *buf, bool need_lock= false,
                   const String_format *string_format= NULL) const;

  /**
    Formats a Gtid_set as a string and saves in a newly allocated buffer.
    @param[out] buf Pointer to pointer to string. The function will
    set it to point to the newly allocated buffer, or NULL on out of memory.
    @param need_lock If this Gtid_set has a sid_lock, then the write
    lock must be held while generating the string. If this parameter
    is true, then this function acquires and releases the lock;
    otherwise it asserts that the caller holds the lock.
    @param string_format Specifies how to format the string.
    @retval Length of the generated string, or -1 on out of memory.
  */
  long to_string(char **buf, bool need_lock= false,
                 const String_format *string_format= NULL) const;
#ifndef DBUG_OFF
  /// Debug only: Print this Gtid_set to stdout.
  void print(bool need_lock= false,
             const Gtid_set::String_format *sf= NULL) const
  {
    char *str;
    to_string(&str, need_lock, sf);
    printf("%s\n", str ? str : "out of memory in Gtid_set::print");
    my_free(str);
  }
#endif
  /**
    Print this Gtid_set to the trace file if debug is enabled; no-op
    otherwise.
  */
  void dbug_print(const char *text MY_ATTRIBUTE((unused))= "",
                  bool need_lock MY_ATTRIBUTE((unused))= false,
                  const Gtid_set::String_format *sf MY_ATTRIBUTE((unused))= NULL) const
  {
#ifndef DBUG_OFF
    char *str;
    to_string(&str, need_lock, sf);
    DBUG_PRINT("info", ("%s%s'%s'",
                        text,
                        *text ? ": " : "",
                        str ? str : "out of memory in Gtid_set::dbug_print"));
    my_free(str);
#endif
  }
  /**
    Gets all gtid intervals from this Gtid_set.

    @param[out] gtid_intervals Store all gtid intervals from this Gtid_set.
  */
  void get_gtid_intervals(std::list<Gtid_interval> *gtid_intervals) const;
  /**
    The default String_format: the format understood by
    add_gtid_text(const char *).
  */
  static const String_format default_string_format;
  /**
    String_format useful to generate an SQL string: the string is
    wrapped in single quotes and there is a newline between SIDs.
  */
  static const String_format sql_string_format;
  /**
    String_format for printing the Gtid_set commented: the string is
    not quote-wrapped, and every SID is on a new line with a leading '# '.
  */
  static const String_format commented_string_format;

  /// Return the Sid_map associated with this Gtid_set.
  Sid_map *get_sid_map() const { return sid_map; }

  /**
    Represents one element in the linked list of intervals associated
    with a SIDNO.
  */
  struct Interval
  {
  public:
    /// The first GNO of this interval.
    rpl_gno start;
    /// The first GNO after this interval.
    rpl_gno end;
    /// Return true iff this interval is equal to the given interval.
    bool equals(const Interval &other) const
    {
      return start == other.start && end == other.end;
    }
    /// Pointer to next interval in list.
    Interval *next;
  };

  /**
    Provides an array of Intervals that this Gtid_set can use when
    groups are subsequently added.  This can be used as an
    optimization, to reduce allocation for sets that have a known
    number of intervals.

    @param n_intervals The number of intervals to add.
    @param intervals_param Array of n_intervals intervals.
  */
  void add_interval_memory(int n_intervals, Interval *intervals_param)
  {
    if (sid_lock != NULL)
      mysql_mutex_lock(&free_intervals_mutex);
    add_interval_memory_lock_taken(n_intervals, intervals_param);
    if (sid_lock != NULL)
      mysql_mutex_unlock(&free_intervals_mutex);
  }


  /**
    Iterator over intervals for a given SIDNO.

    This is an abstract template class, used as a common base class
    for Const_interval_iterator and Interval_iterator.

    The iterator always points to an interval pointer.  The interval
    pointer is either the initial pointer into the list, or the next
    pointer of one of the intervals in the list.
  */
  template<typename Gtid_set_p, typename Interval_p> class Interval_iterator_base
  {
  public:
    /**
      Construct a new iterator over the GNO intervals for a given Gtid_set.

      @param gtid_set The Gtid_set.
      @param sidno The SIDNO.
    */
    Interval_iterator_base(Gtid_set_p gtid_set, rpl_sidno sidno)
    {
      DBUG_ASSERT(sidno >= 1 && sidno <= gtid_set->get_max_sidno());
      init(gtid_set, sidno);
    }
    /// Construct a new iterator over the free intervals of a Gtid_set.
    Interval_iterator_base(Gtid_set_p gtid_set)
    { p= const_cast<Interval_p *>(&gtid_set->free_intervals); }
    /// Reset this iterator.
    inline void init(Gtid_set_p gtid_set, rpl_sidno sidno)
    { p= const_cast<Interval_p *>(&gtid_set->m_intervals[sidno - 1]); }
    /// Advance current_elem one step.
    inline void next()
    {
      DBUG_ASSERT(*p != NULL);
      p= const_cast<Interval_p *>(&(*p)->next);
    }
    /// Return current_elem.
    inline Interval_p get() const { return *p; }
  protected:
    /**
      Holds the address of the 'next' pointer of the previous element,
      or the address of the initial pointer into the list, if the
      current element is the first element.
    */
    Interval_p *p;
  };

  /**
    Iterator over intervals of a const Gtid_set.
  */
  class Const_interval_iterator
    : public Interval_iterator_base<const Gtid_set *, const Interval *>
  {
  public:
    /// Create this Const_interval_iterator.
    Const_interval_iterator(const Gtid_set *gtid_set, rpl_sidno sidno)
      : Interval_iterator_base<const Gtid_set *, const Interval *>(gtid_set, sidno) {}
    /// Create this Const_interval_iterator.
    Const_interval_iterator(const Gtid_set *gtid_set)
      : Interval_iterator_base<const Gtid_set *, const Interval *>(gtid_set) {}
  };

  /**
    Iterator over intervals of a non-const Gtid_set, with additional
    methods to modify the Gtid_set.
  */
  class Interval_iterator
    : public Interval_iterator_base<Gtid_set *, Interval *>
  {
  public:
    /// Create this Interval_iterator.
    Interval_iterator(Gtid_set *gtid_set, rpl_sidno sidno)
      : Interval_iterator_base<Gtid_set *, Interval *>(gtid_set, sidno) {}
    /// Destroy this Interval_iterator.
    Interval_iterator(Gtid_set *gtid_set)
      : Interval_iterator_base<Gtid_set *, Interval *>(gtid_set) {}
  private:
    /**
      Set current_elem to the given Interval but do not touch the
      next pointer of the given Interval.
    */
    inline void set(Interval *iv) { *p= iv; }
    /// Insert the given element before current_elem.
    inline void insert(Interval *iv) { iv->next= *p; set(iv); }
    /// Remove current_elem.
    inline void remove(Gtid_set *gtid_set)
    {
      DBUG_ASSERT(get() != NULL);
      Interval *next= (*p)->next;
      gtid_set->put_free_interval(*p);
      set(next);
    }
    /**
      Only Gtid_set is allowed to use set/insert/remove.

      They are not safe to use from other code because: (1) very easy
      to make a mistakes (2) they don't clear cached_string_format or
      cached_string_length.
    */
    friend class Gtid_set;
  };


  /**
    Iterator over all groups in a Gtid_set.  This is a const
    iterator; it does not allow modification of the Gtid_set.
  */
  class Gtid_iterator
  {
  public:
    Gtid_iterator(const Gtid_set *gs)
      : gtid_set(gs), sidno(0), ivit(gs)
    {
      if (gs->sid_lock != NULL)
        gs->sid_lock->assert_some_wrlock();
      next_sidno();
    }
    /// Advance to next group.
    inline void next()
    {
      DBUG_ASSERT(gno > 0 && sidno > 0);
      // go to next group in current interval
      gno++;
      // end of interval? then go to next interval for this sidno
      if (gno == ivit.get()->end)
      {
        ivit.next();
        const Interval *iv= ivit.get();
        // last interval for this sidno? then go to next sidno
        if (iv == NULL)
        {
          next_sidno();
          // last sidno? then don't try more
          if (sidno == 0)
            return;
          iv= ivit.get();
        }
        gno= iv->start;
      }
    }
    /// Return next group, or {0,0} if we reached the end.
    inline Gtid get() const
    {
      Gtid ret= { sidno, gno };
      return ret;
    }
  private:
    /// Find the next sidno that has one or more intervals.
    inline void next_sidno()
    {
      const Interval *iv;
      do
      {
        sidno++;
        if (sidno > gtid_set->get_max_sidno())
        {
          sidno= 0;
          gno= 0;
          return;
        }
        ivit.init(gtid_set, sidno);
        iv= ivit.get();
      } while (iv == NULL);
      gno= iv->start;
    }
    /// The Gtid_set we iterate over.
    const Gtid_set *gtid_set;
    /**
      The SIDNO of the current element, or 0 if the iterator is past
      the last element.
    */
    rpl_sidno sidno;
    /**
      The GNO of the current element, or 0 if the iterator is past the
      last element.
    */
    rpl_gno gno;
    /// Iterator over the intervals for the current SIDNO.
    Const_interval_iterator ivit;
  };

public:

  /**
    Encodes this Gtid_set as a binary string.
  */
  void encode(uchar *buf) const;
  /**
    Returns the length of this Gtid_set when encoded using the
    encode() function.
  */
  size_t get_encoded_length() const;
  /**
    Returns true when the set is marked as appendable, false otherwise.
  */
  bool is_appendable() const { return m_appendable; }

private:
  /**
    Contains a list of intervals allocated by this Gtid_set.  When a
    method of this class needs a new interval and there are no more
    free intervals, a new Interval_chunk is allocated and the
    intervals of it are added to the list of free intervals.
  */
  struct Interval_chunk
  {
    Interval_chunk *next;
    Interval intervals[1];
  };
  /// The default number of intervals in an Interval_chunk.
  static const int CHUNK_GROW_SIZE= 8;

  /**
    Return true if the given sidno of this Gtid_set contains the same
    intervals as the given sidno of the other Gtid_set.

    @param sidno SIDNO to check for this Gtid_set.
    @param other Other Gtid_set
    @param other_sidno SIDNO to check in other.
    @return true if equal, false is not equal.
  */
  bool sidno_equals(rpl_sidno sidno,
                    const Gtid_set *other, rpl_sidno other_sidno) const;
  /// Returns true if this Gtid_set is equal to the other Gtid_set.
  bool equals(const Gtid_set *other) const;

  /// Return the number of intervals for the given sidno.
  int get_n_intervals(rpl_sidno sidno) const
  {
    Const_interval_iterator ivit(this, sidno);
    int ret= 0;
    while (ivit.get() != NULL)
    {
      ret++;
      ivit.next();
    }
    return ret;
  }
  /// Return the number of intervals in this Gtid_set.
  int get_n_intervals() const
  {
    if (sid_lock != NULL)
      sid_lock->assert_some_wrlock();
    rpl_sidno max_sidno= get_max_sidno();
    int ret= 0;
    for (rpl_sidno sidno= 1; sidno < max_sidno; sidno++)
      ret+= get_n_intervals(sidno);
    return ret;
  }
  /**
    Allocates a new chunk of Intervals and adds them to the list of
    unused intervals.

    @param size The number of intervals in this chunk
  */
  void create_new_chunk(int size);
  /**
    Returns a fresh new Interval object.

    This usually does not require any real allocation, it only pops
    the first interval from the list of free intervals.  If there are
    no free intervals, it calls create_new_chunk.

    @param out The resulting Interval* will be stored here.
  */
  void get_free_interval(Interval **out);
  /**
    Puts the given interval in the list of free intervals.  Does not
    unlink it from its place in any other list.
  */
  void put_free_interval(Interval *iv);
  /**
    Like add_interval_memory, but does not acquire
    free_intervals_mutex.
    @see Gtid_set::add_interval_memory
  */
  void add_interval_memory_lock_taken(int n_ivs, Interval *ivs);

  /// Read-write lock that protects updates to the number of SIDs.
  mutable Checkable_rwlock *sid_lock;
  /**
    Lock protecting the list of free intervals.  This lock is only
    used if sid_lock is not NULL.
  */
  mysql_mutex_t free_intervals_mutex;
  /**
    Class representing a lock on free_intervals_mutex.

    This is used by the add_* and remove_* functions.  The lock is
    declared by the top-level function and a pointer to the lock is
    passed down to low-level functions. If the low-level function
    decides to access the free intervals list, then it acquires the
    lock.  The lock is then automatically released by the destructor
    when the top-level function returns.

    The lock is not taken if Gtid_set->sid_lock == NULL; such
    Gtid_sets are assumed to be thread-local.
  */
  class Free_intervals_lock
  {
  public:
    /// Create a new lock, but do not acquire it.
    Free_intervals_lock(Gtid_set *_gtid_set)
      : gtid_set(_gtid_set), locked(false) {}
    /// Lock the lock if it is not already locked.
    void lock_if_not_locked()
    {
      if (gtid_set->sid_lock && !locked)
      {
        mysql_mutex_lock(&gtid_set->free_intervals_mutex);
        locked= true;
      }
    }
    /// Lock the lock if it is locked.
    void unlock_if_locked()
    {
      if (gtid_set->sid_lock && locked)
      {
        mysql_mutex_unlock(&gtid_set->free_intervals_mutex);
        locked= false;
      }
    }
    /// Destroy this object and unlock the lock if it is locked.
    ~Free_intervals_lock()
    {
      unlock_if_locked();
    }
  private:
    Gtid_set *gtid_set;
    bool locked;
  };
  void assert_free_intervals_locked()
  {
    if (sid_lock != NULL)
      mysql_mutex_assert_owner(&free_intervals_mutex);
  }

  /**
    Adds the interval (start, end) to the given Interval_iterator.

    This is the lowest-level function that adds groups; this is where
    Interval objects are added, grown, or merged.

    @param ivitp Pointer to iterator.  After this function returns,
    the current_element of the iterator will be the interval that
    contains start and end.
    @param start The first GNO in the interval.
    @param end The first GNO after the interval.
    @param lock If this function has to add or remove an interval,
    then this lock will be taken unless it is already taken.  This
    mechanism means that the lock will be taken lazily by
    e.g. add_gtid_set() the first time that the list of free intervals
    is accessed, and automatically released when add_gtid_set()
    returns.
  */
  void add_gno_interval(Interval_iterator *ivitp,
                        rpl_gno start, rpl_gno end,
                        Free_intervals_lock *lock);
  /**
    Removes the interval (start, end) from the given
    Interval_iterator. This is the lowest-level function that removes
    groups; this is where Interval objects are removed, truncated, or
    split.

    It is not required that the groups in the interval exist in this
    Gtid_set.

    @param ivitp Pointer to iterator.  After this function returns,
    the current_element of the iterator will be the next interval
    after end.
    @param start The first GNO in the interval.
    @param end The first GNO after the interval.
    @param lock If this function has to add or remove an interval,
    then this lock will be taken unless it is already taken.  This
    mechanism means that the lock will be taken lazily by
    e.g. add_gtid_set() the first time that the list of free intervals
    is accessed, and automatically released when add_gtid_set()
    returns.
  */
  void remove_gno_interval(Interval_iterator *ivitp,
                           rpl_gno start, rpl_gno end,
                           Free_intervals_lock *lock);
  /**
    Adds a list of intervals to the given SIDNO.

    The SIDNO must exist in the Gtid_set before this function is called.

    @param sidno The SIDNO to which intervals will be added.
    @param ivit Iterator over the intervals to add. This is typically
    an iterator over some other Gtid_set.
    @param lock If this function has to add or remove an interval,
    then this lock will be taken unless it is already taken.  This
    mechanism means that the lock will be taken lazily by
    e.g. add_gtid_set() the first time that the list of free intervals
    is accessed, and automatically released when add_gtid_set()
    returns.
  */
  void add_gno_intervals(rpl_sidno sidno,
                         Const_interval_iterator ivit,
                         Free_intervals_lock *lock);
  /**
    Removes a list of intervals from the given SIDNO.

    It is not required that the intervals exist in this Gtid_set.

    @param sidno The SIDNO from which intervals will be removed.
    @param ivit Iterator over the intervals to remove. This is typically
    an iterator over some other Gtid_set.
    @param lock If this function has to add or remove an interval,
    then this lock will be taken unless it is already taken.  This
    mechanism means that the lock will be taken lazily by
    e.g. add_gtid_set() the first time that the list of free intervals
    is accessed, and automatically released when add_gtid_set()
    returns.
  */
  void remove_gno_intervals(rpl_sidno sidno,
                            Const_interval_iterator ivit,
                            Free_intervals_lock *lock);

  /// Returns true if every interval of sub is a subset of some
  /// interval of super.
  static bool is_interval_subset(Const_interval_iterator *sub,
                                 Const_interval_iterator *super);
  /// Returns true if at least one sidno in ivit1 is also in ivit2.
  static bool is_interval_intersection_nonempty(Const_interval_iterator *ivit1,
                                                Const_interval_iterator *ivit2);

  /// Sid_map associated with this Gtid_set.
  Sid_map *sid_map;
  /**
    Array where the N'th element contains the head pointer to the
    intervals of SIDNO N+1.
  */
  Prealloced_array<Interval*, 8> m_intervals;
  /// Linked list of free intervals.
  Interval *free_intervals;
  /// Linked list of chunks.
  Interval_chunk *chunks;
  /// If the string is cached.
  mutable bool has_cached_string_length;
  /// The string length.
  mutable size_t cached_string_length;
  /// The String_format that was used when cached_string_length was computed.
  mutable const String_format *cached_string_format;
#ifndef DBUG_OFF
  /**
    The number of chunks.  Used only to check some invariants when
    DBUG is on.
  */
  int n_chunks;
#endif
  /**
    The set is marked with true bool value when its textual
    presentation contains the '+' as the first non-whitespace character.
    The property is checked by methods like Gtid_state::add_lost_gtids().
  */
  bool m_appendable;
  /// Used by unit tests that need to access private members.
#ifdef FRIEND_OF_GTID_SET
  friend FRIEND_OF_GTID_SET;
#endif
  /// Only Free_intervals_lock is allowed to access free_intervals_mutex.
  friend class Gtid_set::Free_intervals_lock;
};


/**
  Holds information about a Gtid_set.  Can also be NULL.

  This is used as backend storage for @@session.gtid_next_list.  The
  idea is that we allow the user to set this to NULL, but we keep the
  Gtid_set object so that we can re-use the allocated memory and
  avoid costly allocations later.

  This is stored in struct system_variables (defined in sql_class.h),
  which is cleared using memset(0); hence the negated form of
  is_non_null.

  The convention is: if is_non_null is false, then the value of the
  session variable is NULL, and the field gtid_set may be NULL or
  non-NULL.  If is_non_null is true, then the value of the session
  variable is not NULL, and the field gtid_set has to be non-NULL.

  This is a POD. It has to be a POD because it is stored in
  THD::variables.
*/
struct Gtid_set_or_null
{
  /// Pointer to the Gtid_set.
  Gtid_set *gtid_set;
  /// True if this Gtid_set is NULL.
  bool is_non_null;
  /// Return NULL if this is NULL, otherwise return the Gtid_set.
  inline Gtid_set *get_gtid_set() const
  {
    DBUG_ASSERT(!(is_non_null && gtid_set == NULL));
    return is_non_null ? gtid_set : NULL;
  }
  /**
    Do nothing if this object is non-null; set to empty set otherwise.

    @return NULL if out of memory; Gtid_set otherwise.
  */
  Gtid_set *set_non_null(Sid_map *sm)
  {
    if (!is_non_null)
    {
      if (gtid_set == NULL)
        gtid_set= new Gtid_set(sm);
      else
        gtid_set->clear();
    }
    is_non_null= (gtid_set != NULL);
    return gtid_set;
  }
  /// Set this Gtid_set to NULL.
  inline void set_null() { is_non_null= false; }
};


/**
  Represents the set of GTIDs that are owned by some thread.

  This data structure has a read-write lock that protects the number
  of SIDNOs.  The lock is provided by the invoker of the constructor
  and it is generally the caller's responsibility to acquire the read
  lock.  Access methods assert that the caller already holds the read
  (or write) lock.  If a method of this class grows the number of
  SIDNOs, then the method temporarily upgrades this lock to a write
  lock and then degrades it to a read lock again; there will be a
  short period when the lock is not held at all.

  The internal representation is a multi-valued map from GTIDs to
  threads, mapping GTIDs to one or more threads that owns it.

  In Group Replication multiple threads can own a GTID whereas if GR
  is disabeld there is at most one owner per GTID.
*/
class Owned_gtids
{
public:
  /**
    Constructs a new, empty Owned_gtids object.

    @param sid_lock Read-write lock that protects updates to the
    number of SIDs.
  */
  Owned_gtids(Checkable_rwlock *sid_lock);
  /// Destroys this Owned_gtids.
  ~Owned_gtids();
  /**
    Add a GTID to this Owned_gtids.

    @param gtid The Gtid to add.
    @param owner The my_thread_id of the group to add.
    @return RETURN_STATUS_OK or RETURN_STATUS_REPORTED_ERROR.
  */
  enum_return_status add_gtid_owner(const Gtid &gtid, my_thread_id owner);
<<<<<<< HEAD
  /**
    Returns the owner of the given GTID, or 0 if the GTID is not owned.

    @param gtid The Gtid to query.
    @return my_thread_id of the thread that owns the group, or
    0 if the group is not owned.
  */
  my_thread_id get_owner(const Gtid &gtid) const;
=======
>>>>>>> 1dfd030e

  /*
    Fill all gtids into the given Gtid_set object. It doesn't clear the given
    gtid set before filling its owned gtids into it.
  */
  void get_gtids(Gtid_set &gtid_set) const;
  /**
    Removes the given GTID.

    If the group does not exist in this Owned_gtids object, does
    nothing.

    @param gtid The Gtid.
    @param owner thread_id of the owner thread
  */
  void remove_gtid(const Gtid &gtid, const my_thread_id owner);
  /**
    Ensures that this Owned_gtids object can accomodate SIDNOs up to
    the given SIDNO.

    If this Owned_gtids object needs to be resized, then the lock
    will be temporarily upgraded to a write lock and then degraded to
    a read lock again; there will be a short period when the lock is
    not held at all.

    @param sidno The SIDNO.
    @return RETURN_STATUS_OK or RETURN_STATUS_REPORTED_ERROR.
  */
  enum_return_status ensure_sidno(rpl_sidno sidno);
  /// Returns true if there is a least one element of this Owned_gtids
  /// set in the other Gtid_set.
  bool is_intersection_nonempty(const Gtid_set *other) const;
  /// Returns true if this Owned_gtids is empty.
  bool is_empty() const
  {
    Gtid_iterator git(this);
    return git.get().sidno == 0;
  }
  /// Returns the maximal sidno that this Owned_gtids currently has space for.
  rpl_sidno get_max_sidno() const
  {
    sid_lock->assert_some_lock();
    return static_cast<rpl_sidno>(sidno_to_hash.size());
  }

  /**
    Write a string representation of this Owned_groups to the given buffer.

    @param out Buffer to write to.
    @return Number of characters written.
  */
  int to_string(char *out) const
  {
    char *p= out;
    rpl_sidno max_sidno= get_max_sidno();
    rpl_sidno sid_map_max_sidno= global_sid_map->get_max_sidno();
    for (rpl_sidno sid_i= 0; sid_i < sid_map_max_sidno; sid_i++)
    {
      rpl_sidno sidno= global_sid_map->get_sorted_sidno(sid_i);
      if (sidno > max_sidno)
        continue;
      HASH *hash= get_hash(sidno);
      bool printed_sid= false;
      for (uint i= 0; i < hash->records; i++)
      {
        Node *node= (Node *)my_hash_element(hash, i);
        DBUG_ASSERT(node != NULL);
        if (!printed_sid)
        {
          p+= global_sid_map->sidno_to_sid(sidno).to_string(p);
          printed_sid= true;
        }
        p+= sprintf(p, ":%lld#%u", node->gno, node->owner);
      }
    }
    *p= 0;
    return (int)(p - out);
  }

  /**
    Return an upper bound on the length of the string representation
    of this Owned_groups.  The actual length may be smaller.  This
    includes the trailing '\0'.
  */
  size_t get_max_string_length() const
  {
    rpl_sidno max_sidno= get_max_sidno();
    size_t ret= 0;
    for (rpl_sidno sidno= 1; sidno <= max_sidno; sidno++)
    {
      HASH *hash= get_hash(sidno);
      if (hash->records > 0)
        ret+= binary_log::Uuid::TEXT_LENGTH +
          hash->records * (1 + MAX_GNO_TEXT_LENGTH +
                           1 + MAX_THREAD_ID_TEXT_LENGTH);
    }
    return 1 + ret;
  }

  /**
    Return true if the given thread is the owner of any groups.
  */
  bool thread_owns_anything(my_thread_id thd_id) const
  {
    Gtid_iterator git(this);
    Node *node= git.get_node();
    while (node != NULL)
    {
      if (node->owner == thd_id)
        return true;
      git.next();
      node= git.get_node();
    }
    return false;
  }

#ifndef DBUG_OFF
  /**
    Debug only: return a newly allocated string representation of
    this Owned_gtids.
  */
  char *to_string() const
  {
    char *str= (char *)my_malloc(key_memory_Owned_gtids_to_string,
                                 get_max_string_length(), MYF(MY_WME));
    DBUG_ASSERT(str != NULL);
    to_string(str);
    return str;
  }
  /// Debug only: print this Owned_gtids to stdout.
  void print() const
  {
    char *str= to_string();
    printf("%s\n", str);
    my_free(str);
  }
#endif
  /**
    Print this Owned_gtids to the trace file if debug is enabled; no-op
    otherwise.
  */
  void dbug_print(const char *text MY_ATTRIBUTE((unused))= "") const
  {
#ifndef DBUG_OFF
    char *str= to_string();
    DBUG_PRINT("info", ("%s%s%s", text, *text ? ": " : "", str));
    my_free(str);
#endif
  }

  /**
    If thd_id==0, returns true when gtid is not owned by any thread.
    If thd_id!=0, returns true when gtid is owned by that thread.
  */
  bool is_owned_by(const Gtid &gtid, const my_thread_id thd_id) const;

private:
  /// Represents one owned group.
  struct Node
  {
    /// GNO of the group.
    rpl_gno gno;
    /// Owner of the group.
    my_thread_id owner;
  };
  static const uchar* node_get_key(const uchar *ptr, size_t *size)
  {
    const Node *node= pointer_cast<const Node*>(ptr);
    *size= sizeof(rpl_gno);
    return pointer_cast<const uchar*>(&node->gno);
  }
  /// Read-write lock that protects updates to the number of SIDs.
  mutable Checkable_rwlock *sid_lock;
  /// Returns the HASH for the given SIDNO.
  HASH *get_hash(rpl_sidno sidno) const
  {
    DBUG_ASSERT(sidno >= 1 && sidno <= get_max_sidno());
    sid_lock->assert_some_lock();
    return sidno_to_hash[sidno - 1];
  }
  /// Return true iff this Owned_gtids object contains the given group.
  bool contains_gtid(const Gtid &gtid) const;

  /// Growable array of hashes.
  Prealloced_array<HASH*, 8> sidno_to_hash;

public:
  /**
    Iterator over all groups in a Owned_gtids set.  This is a const
    iterator; it does not allow modification of the set.
  */
  class Gtid_iterator
  {
  public:
    Gtid_iterator(const Owned_gtids* og)
      : owned_gtids(og), sidno(1), hash(NULL), node_index(0), node(NULL)
    {
      max_sidno= owned_gtids->get_max_sidno();
      if (sidno <= max_sidno)
        hash= owned_gtids->get_hash(sidno);
      next();
    }
    /// Advance to next group.
    inline void next()
    {
#ifndef DBUG_OFF
      if (owned_gtids->sid_lock)
        owned_gtids->sid_lock->assert_some_wrlock();
#endif

      while (sidno <= max_sidno)
      {
        DBUG_ASSERT(hash != NULL);
        if (node_index < hash->records)
        {
          node= (Node *)my_hash_element(hash, node_index);
          DBUG_ASSERT(node != NULL);
          // Jump to next node on next iteration.
          node_index++;
          return;
        }

        node_index= 0;
        // hash is initialized on constructor or in previous iteration
        // for current SIDNO, so we must increment for next iteration.
        sidno++;
        if (sidno <= max_sidno)
          hash= owned_gtids->get_hash(sidno);
      }
      node= NULL;
    }
    /// Return next group, or {0,0} if we reached the end.
    inline Gtid get() const
    {
      Gtid ret= { 0, 0 };
      if (node)
      {
        ret.sidno= sidno;
        ret.gno= node->gno;
      }
      return ret;
    }
    /// Return next group Node, or NULL if we reached the end.
    inline Node* get_node() const
    {
      return node;
    }
  private:
    /// The Owned_gtids set we iterate over.
    const Owned_gtids *owned_gtids;
    /// The SIDNO of the current element, or 1 in the initial iteration.
    rpl_sidno sidno;
    /// Max SIDNO of the current iterator.
    rpl_sidno max_sidno;
    /// Current SIDNO hash.
    HASH *hash;
    /// Current node index on current SIDNO hash.
    uint node_index;
    /// Current node on current SIDNO hash.
    Node *node;
  };
};


/**
  Represents the state of the group log: the set of logged groups, the
  set of lost groups, the set of owned groups, the owner of each owned
  group, and a Mutex_cond_array that protects updates to groups of
  each SIDNO.

  Locking:

  This data structure has a read-write lock that protects the number
  of SIDNOs, and a Mutex_cond_array that contains one mutex per SIDNO.
  The rwlock is always the global_sid_lock.

  Access methods generally assert that the caller already holds the
  appropriate lock:

   - before accessing any global data, hold at least the rdlock.

   - before accessing a specific SIDNO in a Gtid_set or Owned_gtids
     (e.g., calling Gtid_set::_add_gtid(Gtid)), hold either the rdlock
     and the SIDNO's mutex lock; or the wrlock.  If you need to hold
     multiple mutexes, they must be acquired in order of increasing
     SIDNO.

   - before starting an operation that needs to access all SIDs
     (e.g. Gtid_set::to_string()), hold the wrlock.

  The access type (read/write) does not matter; the write lock only
  implies that the entire data structure is locked whereas the read
  lock implies that everything except SID-specific data is locked.
*/
class Gtid_state
{
public:
  /**
    Constructs a new Gtid_state object.

    @param _sid_lock Read-write lock that protects updates to the
    number of SIDs.
    @param _sid_map Sid_map used by this group log.
  */
  Gtid_state(Checkable_rwlock *_sid_lock, Sid_map *_sid_map)
    : sid_lock(_sid_lock),
    sid_map(_sid_map),
    sid_locks(sid_lock),
    lost_gtids(sid_map, sid_lock),
    executed_gtids(sid_map, sid_lock),
    gtids_only_in_table(sid_map, sid_lock),
    previous_gtids_logged(sid_map, sid_lock),
    owned_gtids(sid_lock),
    commit_group_sidnos(key_memory_Gtid_state_group_commit_sidno) {}
  /**
    Add @@GLOBAL.SERVER_UUID to this binlog's Sid_map.

    This can't be done in the constructor because the constructor is
    invoked at server startup before SERVER_UUID is initialized.

    The caller must hold the read lock or write lock on sid_locks
    before invoking this function.

    @retval 0 Success
    @retval 1 Error (out of memory or IO error).
  */
  int init();
  /**
    Reset the state and persistor after RESET MASTER: remove all logged
    and lost groups, but keep owned groups as they are.

    The caller must hold the write lock on sid_lock before calling
    this function.

    @param  thd Thread requesting to reset the persistor

    @retval 0  Success
    @retval -1 Error
  */
  int clear(THD *thd);
  /**
    Returns true if the given GTID is logged.

    @param gtid The Gtid to check.

    @retval true The group is logged in the binary log.
    @retval false The group is not logged in the binary log.
  */
  bool is_executed(const Gtid &gtid) const
  {
    DBUG_ENTER("Gtid_state::is_executed");
    bool ret= executed_gtids.contains_gtid(gtid);
    DBUG_RETURN(ret);
  }
  /**
    Returns true if GTID is owned, otherwise returns 0.

    @param gtid The Gtid to check.
    @return true if some thread owns the group, false if the group is
    not owned
  */
<<<<<<< HEAD
  my_thread_id get_owner(const Gtid &gtid) const
  { return owned_gtids.get_owner(gtid); }
#ifdef MYSQL_SERVER
=======
  bool is_owned(const Gtid &gtid) const
  { return !owned_gtids.is_owned_by(gtid, 0); }
#ifndef MYSQL_CLIENT
>>>>>>> 1dfd030e
  /**
    Acquires ownership of the given GTID, on behalf of the given thread.

    The caller must lock the SIDNO before invoking this function.

    @param thd The thread that will own the GTID.
    @param gtid The Gtid to acquire ownership of.
    @return RETURN_STATUS_OK or RETURN_STATUS_REPORTED_ERROR.
  */
  enum_return_status acquire_ownership(THD *thd, const Gtid &gtid);
  /**
    This function updates both the THD and the Gtid_state to reflect that
    the transaction set of transactions has ended, and it does this for the
    whole commit group (by following the thd->next_to_commit pointer).

    It will:

    - Clean up the thread state when a thread owned GTIDs is empty.
    - Release ownership of all GTIDs owned by the THDs. This removes
      the GTIDs from Owned_gtids and clears the ownership status in the
      THDs object.
    - Add the owned GTIDs to executed_gtids when the thread is committing.
    - Decrease counters of GTID-violating transactions.
    - Send a broadcast on the condition variable for every sidno for
      which we released ownership.

    @param first_thd The first thread of the group commit that needs GTIDs to
                     be updated.
  */
  void update_commit_group(THD *first_thd);
  /**
    Remove the GTID owned by thread from owned GTIDs, stating that
    thd->owned_gtid was committed.

    This will:
     - remove owned GTID from owned_gtids;
     - remove all owned GTIDS from thd->owned_gtid and thd->owned_gtid_set;

    @param thd Thread for which owned groups are updated.
  */
  void update_on_commit(THD *thd);
  /**
    Update the state after the given thread has rollbacked.

    This will:
     - release ownership of all GTIDs owned by the THD;
     - remove owned GTID from owned_gtids;
     - remove all owned GTIDS from thd->owned_gtid and thd->owned_gtid_set;
     - send a broadcast on the condition variable for every sidno for
       which we released ownership.

    @param thd Thread for which owned groups are updated.
  */
  void update_on_rollback(THD *thd);

  /**
    Acquire anonymous ownership.

    The caller must hold either sid_lock.rdlock or
    sid_lock.wrlock. (The caller must have taken the lock and checked
    that gtid_mode!=ON before calling this function, or else the
    gtid_mode could have changed to ON by a concurrent SET GTID_MODE.)
  */
  void acquire_anonymous_ownership()
  {
    DBUG_ENTER("Gtid_state::acquire_anonymous_ownership");
    sid_lock->assert_some_lock();
    DBUG_ASSERT(get_gtid_mode(GTID_MODE_LOCK_SID) != GTID_MODE_ON);
#ifndef DBUG_OFF
    int32 new_value=
#endif
      ++atomic_anonymous_gtid_count;
    DBUG_PRINT("info", ("atomic_anonymous_gtid_count increased to %d", new_value));
    DBUG_ASSERT(new_value >= 1);
    DBUG_VOID_RETURN;
  }

  /// Release anonymous ownership.
  void release_anonymous_ownership()
  {
    DBUG_ENTER("Gtid_state::release_anonymous_ownership");
    sid_lock->assert_some_lock();
    DBUG_ASSERT(get_gtid_mode(GTID_MODE_LOCK_SID) != GTID_MODE_ON);
#ifndef DBUG_OFF
    int32 new_value=
#endif
      --atomic_anonymous_gtid_count;
    DBUG_PRINT("info", ("atomic_anonymous_gtid_count decreased to %d", new_value));
    DBUG_ASSERT(new_value >= 0);
    DBUG_VOID_RETURN;
  }

  /// Return the number of clients that hold anonymous ownership.
  int32 get_anonymous_ownership_count()
  {
    return atomic_anonymous_gtid_count;
  }

  /**
    Increase the global counter when starting a GTID-violating
    transaction having GTID_NEXT=AUTOMATIC.
  */
  void begin_automatic_gtid_violating_transaction()
  {
    DBUG_ENTER("Gtid_state::begin_automatic_gtid_violating_transaction");
    DBUG_ASSERT(get_gtid_mode(GTID_MODE_LOCK_SID) <= GTID_MODE_OFF_PERMISSIVE);
    DBUG_ASSERT(get_gtid_consistency_mode() != GTID_CONSISTENCY_MODE_ON);
#ifndef DBUG_OFF
    int32 new_value=
#endif
      ++atomic_automatic_gtid_violation_count;
    DBUG_PRINT("info", ("ongoing_automatic_gtid_violating_transaction_count increased to %d", new_value));
    DBUG_ASSERT(new_value >= 1);
    DBUG_VOID_RETURN;
  }

  /**
    Decrease the global counter when ending a GTID-violating
    transaction having GTID_NEXT=AUTOMATIC.
  */
  void end_automatic_gtid_violating_transaction()
  {
    DBUG_ENTER("Gtid_state::end_automatic_gtid_violating_transaction");
#ifndef DBUG_OFF
    global_sid_lock->rdlock();
    DBUG_ASSERT(get_gtid_mode(GTID_MODE_LOCK_SID) <= GTID_MODE_OFF_PERMISSIVE);
    DBUG_ASSERT(get_gtid_consistency_mode() != GTID_CONSISTENCY_MODE_ON);
    global_sid_lock->unlock();
    int32 new_value=
#endif
      --atomic_automatic_gtid_violation_count;
    DBUG_PRINT("info", ("ongoing_automatic_gtid_violating_transaction_count decreased to %d", new_value));
    DBUG_ASSERT(new_value >= 0);
    DBUG_VOID_RETURN;
  }

  /**
    Return the number of ongoing GTID-violating transactions having
    GTID_NEXT=AUTOMATIC.
  */
  int32 get_automatic_gtid_violating_transaction_count()
  {
    return atomic_automatic_gtid_violation_count;
  }

  /**
    Increase the global counter when starting a GTID-violating
    transaction having GTID_NEXT=ANONYMOUS.
  */
  void begin_anonymous_gtid_violating_transaction()
  {
    DBUG_ENTER("Gtid_state::begin_anonymous_gtid_violating_transaction");
    DBUG_ASSERT(get_gtid_mode(GTID_MODE_LOCK_SID) != GTID_MODE_ON);
    DBUG_ASSERT(get_gtid_consistency_mode() != GTID_CONSISTENCY_MODE_ON);
#ifndef DBUG_OFF
    int32 new_value=
#endif
      ++atomic_anonymous_gtid_violation_count;
    DBUG_PRINT("info", ("atomic_anonymous_gtid_violation_count increased to %d", new_value));
    DBUG_ASSERT(new_value >= 1);
    DBUG_VOID_RETURN;
  }

  /**
    Decrease the global counter when ending a GTID-violating
    transaction having GTID_NEXT=ANONYMOUS.
  */
  void end_anonymous_gtid_violating_transaction()
  {
    DBUG_ENTER("Gtid_state::end_anonymous_gtid_violating_transaction");
#ifndef DBUG_OFF
    global_sid_lock->rdlock();
    DBUG_ASSERT(get_gtid_mode(GTID_MODE_LOCK_SID) != GTID_MODE_ON);
    DBUG_ASSERT(get_gtid_consistency_mode() != GTID_CONSISTENCY_MODE_ON);
    global_sid_lock->unlock();
    int32 new_value=
#endif
      --atomic_anonymous_gtid_violation_count;
    DBUG_PRINT("info", ("ongoing_anonymous_gtid_violating_transaction_count decreased to %d", new_value));
    DBUG_ASSERT(new_value >= 0);
    DBUG_VOID_RETURN;
  }

  void end_gtid_violating_transaction(THD *thd);

  /**
    Return the number of ongoing GTID-violating transactions having
    GTID_NEXT=AUTOMATIC.
  */
  int32 get_anonymous_gtid_violating_transaction_count()
  {
    return atomic_anonymous_gtid_violation_count;
  }

  /**
    Increase the global counter when starting a call to
    WAIT_FOR_EXECUTED_GTID_SET or WAIT_UNTIL_SQL_THREAD_AFTER_GTIDS.
  */
  void begin_gtid_wait(enum_gtid_mode_lock gtid_mode_lock MY_ATTRIBUTE((unused)))
  {
    DBUG_ENTER("Gtid_state::begin_gtid_wait");
    DBUG_ASSERT(get_gtid_mode(gtid_mode_lock) != GTID_MODE_OFF);
#ifndef DBUG_OFF
    int32 new_value=
#endif
      ++atomic_gtid_wait_count;
    DBUG_PRINT("info",
               ("atomic_gtid_wait_count changed from %d to %d",
                new_value - 1, new_value));
    DBUG_ASSERT(new_value >= 1);
    DBUG_VOID_RETURN;
  }

  /**
    Decrease the global counter when ending a call to
    WAIT_FOR_EXECUTED_GTID_SET or WAIT_UNTIL_SQL_THREAD_AFTER_GTIDS.
  */
  void end_gtid_wait()
  {
    DBUG_ENTER("Gtid_state::end_gtid_wait");
    DBUG_ASSERT(get_gtid_mode(GTID_MODE_LOCK_NONE) != GTID_MODE_OFF);
#ifndef DBUG_OFF
    int32 new_value=
#endif
      --atomic_gtid_wait_count;
    DBUG_PRINT("info",
               ("atomic_gtid_wait_count changed from %d to %d",
                new_value + 1, new_value));
    DBUG_ASSERT(new_value >= 0);
    DBUG_VOID_RETURN;
  }

  /**
    Return the number of clients that have an ongoing call to
    WAIT_FOR_EXECUTED_GTID_SET or WAIT_UNTIL_SQL_THREAD_AFTER_GTIDS.
  */
  int32 get_gtid_wait_count()
  {
    return atomic_gtid_wait_count;
  }

#endif // ifdef MYSQL_SERVER
private:
  /**
    Computes the next available GNO.

    @param sidno The GTID's SIDNO.

    @retval -1 The range of GNOs was exhausted (i.e., more than 1<<63-1
    GTIDs with the same UUID have been generated).
    @retval >0 The GNO for the GTID.
  */
  rpl_gno get_automatic_gno(rpl_sidno sidno) const;
  /**
    The next_free_gno variable will be set with the supposed next free GNO
    every time a new GNO is delivered automatically or when a transaction is
    rolled back, releasing a GNO smaller than the last one delivered.
    It was introduced in an optimization of Gtid_state::get_automatic_gno and
    Gtid_state::generate_automatic_gtid functions.

    Locking scheme

    This variable can be read and modified in four places:
    - During server startup, holding global_sid_lock.wrlock;
    - By a client thread holding global_sid_lock.wrlock (doing a RESET MASTER);
    - By a client thread calling MYSQL_BIN_LOG::write_gtid function (often the
      group commit FLUSH stage leader). It will call
      Gtid_state::generate_automatic_gtid, that will acquire
      global_sid_lock.rdlock and lock_sidno(get_server_sidno()) when getting a
      new automatically generated GTID;
    - By a client thread rolling back, holding global_sid_lock.rdlock
      and lock_sidno(get_server_sidno()).
  */
  rpl_gno next_free_gno;
public:
  /**
    Return the last executed GNO for a given SIDNO, e.g.
    for the following set: UUID:1-10, UUID:12, UUID:15-20
    20 will be returned.

    @param sidno The group's SIDNO.

    @retval The GNO or 0 if set is empty.
  */
  rpl_gno get_last_executed_gno(rpl_sidno sidno) const;
  /**
    Generates the GTID (or ANONYMOUS, if GTID_MODE = OFF or
    OFF_PERMISSIVE) for the THD, and acquires ownership.

    @param thd The thread.
    @param specified_sidno Externaly generated sidno.
    @param specified_gno   Externaly generated gno.
    @param[in,out] locked_sidno This parameter should be used when there is
                                a need of generating many GTIDs without having
                                to acquire/release a sidno_lock many times.
                                The caller must hold global_sid_lock and unlock
                                the locked_sidno after invocation when
                                locked_sidno > 0 if locked_sidno!=NULL.
                                The caller must not hold global_sid_lock when
                                locked_sidno==NULL.
                                See comments on function code to more details.

    @return RETURN_STATUS_OK or RETURN_STATUS_ERROR. Error can happen
    in case of out of memory or if the range of GNOs was exhausted.
  */
  enum_return_status generate_automatic_gtid(THD *thd,
                                             rpl_sidno specified_sidno= 0,
                                             rpl_gno specified_gno= 0,
                                             rpl_sidno *locked_sidno= NULL);

  /// Locks a mutex for the given SIDNO.
  void lock_sidno(rpl_sidno sidno) { sid_locks.lock(sidno); }
  /// Unlocks a mutex for the given SIDNO.
  void unlock_sidno(rpl_sidno sidno) { sid_locks.unlock(sidno); }
  /// Broadcasts updates for the given SIDNO.
  void broadcast_sidno(rpl_sidno sidno) { sid_locks.broadcast(sidno); }
  /// Assert that we own the given SIDNO.
  void assert_sidno_lock_owner(rpl_sidno sidno)
  { sid_locks.assert_owner(sidno); }
#ifdef MYSQL_SERVER
  /**
    Wait for a signal on the given SIDNO.

    NOTE: This releases a lock!

    This requires that the caller holds a read lock on sid_lock.  It
    will release the lock before waiting; neither global_sid_lock nor
    the mutex lock on SIDNO will not be held when this function
    returns.

    @param thd THD object of the caller.
    @param sidno Sidno to wait for.
    @param[in] abstime The absolute point in time when the wait times
    out and stops, or NULL to wait indefinitely.

    @retval false Success.
    @retval true Failure: either timeout or thread was killed.  If
    thread was killed, the error has been generated.
  */
  bool wait_for_sidno(THD *thd, rpl_sidno sidno, struct timespec *abstime);
  /**
    This is only a shorthand for wait_for_sidno, which contains
    additional debug printouts and assertions for the case when the
    caller waits for one specific GTID.
  */
  bool wait_for_gtid(THD *thd, const Gtid &gtid, struct timespec* abstime= NULL);
  /**
    Wait until the given Gtid_set is included in @@GLOBAL.GTID_EXECUTED.

    @param thd The calling thread.
    @param gtid_set Gtid_set to wait for.
    @param[in] timeout The maximum number of milliseconds that the
    function should wait, or 0 to wait indefinitely.

    @retval false Success.
    @retval true Failure: either timeout or thread was killed.  If
    thread was killed, the error has been generated.
   */
  bool wait_for_gtid_set(THD *thd, Gtid_set *gtid_set, double timeout);
#endif // ifdef MYSQL_SERVER
  /**
    Locks one mutex for each SIDNO where the given Gtid_set has at
    least one GTID.  Locks are acquired in order of increasing SIDNO.
  */
  void lock_sidnos(const Gtid_set *set);
  /**
    Unlocks the mutex for each SIDNO where the given Gtid_set has at
    least one GTID.
  */
  void unlock_sidnos(const Gtid_set *set);
  /**
    Broadcasts the condition variable for each SIDNO where the given
    Gtid_set has at least one GTID.
  */
  void broadcast_sidnos(const Gtid_set *set);
  /**
    Ensure that owned_gtids, executed_gtids, lost_gtids, gtids_only_in_table,
    previous_gtids_logged and sid_locks have room for at least as many SIDNOs
    as sid_map.

    This function must only be called in one place:
    Sid_map::add_sid().

    Requires that the write lock on sid_locks is held.  If any object
    needs to be resized, then the lock will be temporarily upgraded to
    a write lock and then degraded to a read lock again; there will be
    a short period when the lock is not held at all.

    @return RETURN_STATUS_OK or RETURN_STATUS_REPORTED_ERROR.
  */
  enum_return_status ensure_sidno();

  /**
    Adds the given Gtid_set to lost_gtids and executed_gtids.
    lost_gtids must be a subset of executed_gtids.
    purged_gtid and executed_gtid sets are appened with the argument set
    provided the latter is disjoint with gtid_executed owned_gtids.

    Requires that the caller holds global_sid_lock.wrlock.

    @param gtid_set The Gtid_set to add.
    @return RETURN_STATUS_OK or RETURN_STATUS_REPORTED_ERROR.
   */
  enum_return_status add_lost_gtids(const Gtid_set *gtid_set);
  /// Return a pointer to the Gtid_set that contains the lost groups.
  const Gtid_set *get_lost_gtids() const { return &lost_gtids; }
  /*
    Return a pointer to the Gtid_set that contains the stored groups
    in gtid_executed table.
  */
  const Gtid_set *get_executed_gtids() const { return &executed_gtids; }
  /*
    Return a pointer to the Gtid_set that contains the stored groups
    only in gtid_executed table, not in binlog files.
  */
  const Gtid_set *get_gtids_only_in_table() const
  {
    return &gtids_only_in_table;
  }
  /*
    Return a pointer to the Gtid_set that contains the previous stored
    groups in the last binlog file.
  */
  const Gtid_set *get_previous_gtids_logged() const
  {
    return &previous_gtids_logged;
  }
  /// Return a pointer to the Owned_gtids that contains the owned groups.
  const Owned_gtids *get_owned_gtids() const { return &owned_gtids; }
  /// Return the server's SID's SIDNO
  rpl_sidno get_server_sidno() const { return server_sidno; }
  /// Return the server's SID
  const rpl_sid &get_server_sid() const
  {
    return global_sid_map->sidno_to_sid(server_sidno);
  }
#ifndef DBUG_OFF
  /**
    Debug only: Returns an upper bound on the length of the string
    generated by to_string(), not counting '\0'.  The actual length
    may be shorter.
  */
  size_t get_max_string_length() const
  {
    return owned_gtids.get_max_string_length() +
      executed_gtids.get_string_length() +
      lost_gtids.get_string_length() +
      gtids_only_in_table.get_string_length() +
      previous_gtids_logged.get_string_length() +
      150;
  }
  /// Debug only: Generate a string in the given buffer and return the length.
  int to_string(char *buf) const
  {
    char *p= buf;
    p+= sprintf(p, "Executed GTIDs:\n");
    p+= executed_gtids.to_string(p);
    p+= sprintf(p, "\nOwned GTIDs:\n");
    p+= owned_gtids.to_string(p);
    p+= sprintf(p, "\nLost GTIDs:\n");
    p+= lost_gtids.to_string(p);
    p+= sprintf(p, "\nGTIDs only_in_table:\n");
    p+= lost_gtids.to_string(p);
    return (int)(p - buf);
  }
  /// Debug only: return a newly allocated string, or NULL on out-of-memory.
  char *to_string() const
  {
    char *str= (char *)my_malloc(key_memory_Gtid_state_to_string,
                                 get_max_string_length(), MYF(MY_WME));
    to_string(str);
    return str;
  }
  /// Debug only: print this Gtid_state to stdout.
  void print() const
  {
    char *str= to_string();
    printf("%s", str);
    my_free(str);
  }
#endif
  /**
    Print this Gtid_state to the trace file if debug is enabled; no-op
    otherwise.
  */
  void dbug_print(const char *text MY_ATTRIBUTE((unused))= "") const
  {
#ifndef DBUG_OFF
    sid_lock->assert_some_wrlock();
    char *str= to_string();
    DBUG_PRINT("info", ("%s%s%s", text, *text ? ": " : "", str));
    my_free(str);
#endif
  }
  /**
    Save gtid owned by the thd into executed_gtids variable
    and gtid_executed table.

    @param thd Session to commit
    @retval
        0    OK
    @retval
        -1   Error
  */
  int save(THD *thd);
  /**
    Insert the gtid set into table.

    @param gtid_set  contains a set of gtid, which holds
                     the sidno and the gno.

    @retval
      0    OK
    @retval
      -1   Error
  */
  int save(const Gtid_set *gtid_set);
  /**
    Save the set of gtids logged in the last binlog into gtid_executed table.

    @param on_rotation  true if it is on binlog rotation.

    @retval
      0    OK
    @retval
      -1   Error
  */
  int save_gtids_of_last_binlog_into_table(bool on_rotation);
  /**
    Fetch gtids from gtid_executed table and store them into
    gtid_executed set.

    @retval
      0    OK
    @retval
      1    The table was not found.
    @retval
      -1   Error
  */
  int read_gtid_executed_from_table();
  /**
    Compress the gtid_executed table, read each row by the PK(sid, gno_start)
    in increasing order, compress the first consecutive gtids range
    (delete consecutive gtids from the second consecutive gtid, then
    update the first gtid) within a single transaction.

    @param  thd Thread requesting to compress the table

    @retval
      0    OK
    @retval
      1    The table was not found.
    @retval
      -1   Error
  */
  int compress(THD *thd);
#ifdef MYSQL_SERVER
  /**
    Push a warning to client if user is modifying the gtid_executed
    table explicitly by a non-XA transaction. Push an error to client
    if user is modifying it explicitly by a XA transaction.

    @param thd Thread requesting to access the table
    @param table The table is being accessed.

    @retval 0 No warning or error was pushed to the client.
    @retval 1 Push a warning to client.
    @retval 2 Push an error to client.
  */
  int warn_or_err_on_modify_gtid_table(THD *thd, TABLE_LIST *table);
#endif

private:
  /**
    Remove the GTID owned by thread from owned GTIDs.

    This will:

    - Clean up the thread state if the thread owned GTIDs is empty.
    - Release ownership of all GTIDs owned by the THD. This removes
      the GTID from Owned_gtids and clears the ownership status in the
      THD object.
    - Add the owned GTID to executed_gtids if the is_commit flag is
      set.
    - Decrease counters of GTID-violating transactions.
    - Send a broadcast on the condition variable for every sidno for
      which we released ownership.

    @param[in] thd Thread for which owned groups are updated.
    @param[in] is_commit If true, the update is for a commit (not a rollback).
  */
  void update_gtids_impl(THD *thd, bool is_commit);
#ifdef HAVE_GTID_NEXT_LIST
  /// Lock all SIDNOs owned by the given THD.
  void lock_owned_sidnos(const THD *thd);
#endif
  /// Unlock all SIDNOs owned by the given THD.
  void unlock_owned_sidnos(const THD *thd);
  /// Broadcast the condition for all SIDNOs owned by the given THD.
  void broadcast_owned_sidnos(const THD *thd);
  /// Read-write lock that protects updates to the number of SIDs.
  mutable Checkable_rwlock *sid_lock;
  /// The Sid_map used by this Gtid_state.
  mutable Sid_map *sid_map;
  /// Contains one mutex/cond pair for every SIDNO.
  Mutex_cond_array sid_locks;
  /**
    The set of GTIDs that existed in some previously purged binary log.
    This is always a subset of executed_gtids.
  */
  Gtid_set lost_gtids;
  /*
    The set of GTIDs that has been executed and
    stored into gtid_executed table.
  */
  Gtid_set executed_gtids;
  /*
    The set of GTIDs that exists only in gtid_executed table, not in
    binlog files.
  */
  Gtid_set gtids_only_in_table;
  /* The previous GTIDs in the last binlog. */
  Gtid_set previous_gtids_logged;
  /// The set of GTIDs that are owned by some thread.
  Owned_gtids owned_gtids;
  /// The SIDNO for this server.
  rpl_sidno server_sidno;

  /// The number of anonymous transactions owned by any client.
  std::atomic<int32> atomic_anonymous_gtid_count{0};
  /// The number of GTID-violating transactions that use GTID_NEXT=AUTOMATIC.
  std::atomic<int32> atomic_automatic_gtid_violation_count{0};
  /// The number of GTID-violating transactions that use GTID_NEXT=AUTOMATIC.
  std::atomic<int32> atomic_anonymous_gtid_violation_count{0};
  /// The number of clients that are executing
  /// WAIT_FOR_EXECUTED_GTID_SET or WAIT_UNTIL_SQL_THREAD_AFTER_GTIDS.
  std::atomic<int32> atomic_gtid_wait_count{0};

  /// Used by unit tests that need to access private members.
#ifdef FRIEND_OF_GTID_STATE
  friend FRIEND_OF_GTID_STATE;
#endif

  /**
    This is a sub task of update_on_rollback responsible only to handle
    the case of a thread that needs to skip GTID operations when it has
    "failed to commit".

    Administrative commands [CHECK|REPAIR|OPTIMIZE|ANALYZE] TABLE
    are written to the binary log even when they fail.  When the
    commands fail, they will call update_on_rollback; later they will
    write the binary log.  But we must not do any of the things in
    update_gtids_impl if we are going to write the binary log.  So
    these statements set the skip_gtid_rollback flag, which tells
    update_on_rollback to return early.  When the statements are
    written to the binary log they will call update_on_commit as
    usual.

    @param[in] thd - Thread to be evaluated.

    @retval true The transaction should skip the rollback, false otherwise.
  */
  bool update_gtids_impl_check_skip_gtid_rollback(THD *thd);
  /**
    This is a sub task of update_gtids_impl responsible only to handle
    the case of a thread that owns nothing and does not violate GTID
    consistency.

    If the THD does not own anything, there is nothing to do, so we can do an
    early return of the update process. Except if there is a GTID consistency
    violation; then we need to decrease the counter, so then we can continue
    executing inside update_gtids_impl.

    @param[in] thd - Thread to be evaluated.
    @retval true The transaction can be skipped because it owns nothing and
                 does not violate GTID consistency, false otherwise.
  */
  bool update_gtids_impl_do_nothing(THD *thd);
  /**
    This is a sub task of update_gtids_impl responsible only to evaluate
    if the thread is committing in the middle of a statement by checking
    THD's is_commit_in_middle_of_statement flag.

    This flag is true for anonymous transactions, when the
    'transaction' has been split into multiple transactions in the
    binlog, and the present transaction is not the last one.

    This means two things:

    - We should not release anonymous ownership in case
      gtid_next=anonymous.  If we did, it would be possible for user
      to set GTID_MODE=ON from a concurrent transaction, making it
      impossible to commit the current transaction.

    - We should not decrease the counters for GTID-violating
      statements.  If we did, it would be possible for a concurrent
      client to set ENFORCE_GTID_CONSISTENCY=ON despite there is an
      ongoing transaction that violates GTID consistency.

    The flag is set in two cases:

     1. We are committing the statement cache when there are more
        changes in the transaction cache.

        This happens either because a single statement in the
        beginning of a transaction updates both transactional and
        non-transactional tables, or because we are committing a
        non-transactional update in the middle of a transaction when
        binlog_direct_non_transactional_updates=1.

        In this case, the flag is set further down in this function.

     2. The statement is one of the special statements that may
        generate multiple transactions: CREATE...SELECT, DROP TABLE,
        DROP DATABASE. See comment for THD::owned_gtid in
        sql/sql_class.h.

        In this case, the THD::is_commit_in_middle_of_statement flag
        is set by the caller and the flag becomes true here.

    @param[in] thd - Thread to be evaluated.
    @return The value of thread's is_commit_in_middle_of_statement flag.
  */
  bool update_gtids_impl_begin(THD *thd);
  /**
    Handle the case that the thread own a set of GTIDs.

    This is a sub task of update_gtids_impl responsible only to handle
    the case of a thread with a set of GTIDs being updated.

    - Release ownership of the GTIDs owned by the THD. This removes
      the GTID from Owned_gtids and clears the ownership status in the
      THD object.
    - Add the owned GTIDs to executed_gtids if the is_commit flag is set.
    - Send a broadcast on the condition variable for the sidno which we
      released ownership.

    @param[in] thd - Thread for which owned GTID set should be updated.
    @param[in] is_commit - If the thread is being updated by a commit.
  */
  void update_gtids_impl_own_gtid_set(THD *thd, bool is_commit);
  /**
    Lock a given sidno of a transaction being updated.

    This is a sub task of update_gtids_impl responsible only to lock the
    sidno of the GTID being updated.

    @param[in] sidno - The sidno to be locked.
  */
  void update_gtids_impl_lock_sidno(rpl_sidno sidno);
  /**

    Locks the sidnos of all the GTIDs of the commit group starting on the
    transaction passed as parameter.

    This is a sub task of update_commit_group responsible only to lock the
    sidno(s) of the GTID(s) being updated.

    The function should follow thd->next_to_commit to lock all sidnos of all
    transactions being updated in a group.

    @param[in] thd - Thread that owns the GTID(s) to be updated or leader
                     of the commit group in the case of a commit group
                     update.
  */
  void update_gtids_impl_lock_sidnos(THD *thd);
  /**
    Handle the case that the thread own a single non-anonymous GTID.

    This is a sub task of update_gtids_impl responsible only to handle
    the case of a thread with a single non-anonymous GTID being updated
    either for commit or rollback.

    - Release ownership of the GTID owned by the THD. This removes
      the GTID from Owned_gtids and clears the ownership status in the
      THD object.
    - Add the owned GTID to executed_gtids if the is_commit flag is set.
    - Send a broadcast on the condition variable for the sidno which we
      released ownership.

    @param[in] thd - Thread to be updated that owns single non-anonymous GTID.
    @param[in] is_commit - If the thread is being updated by a commit.
  */
  void update_gtids_impl_own_gtid(THD *thd, bool is_commit);
  /**
    Unlock a given sidno after broadcasting its changes.

    This is a sub task of update_gtids_impl responsible only to
    unlock the sidno of the GTID being updated after broadcasting
    its changes.

    @param[in] sidno - The sidno to be broadcasted and unlocked.
  */
  void update_gtids_impl_broadcast_and_unlock_sidno(rpl_sidno sidno);
  /**
    Unlocks all locked sidnos after broadcasting their changes.

    This is a sub task of update_commit_group responsible only to
    unlock the sidno(s) of the GTID(s) being updated after broadcasting
    their changes.
  */
  void update_gtids_impl_broadcast_and_unlock_sidnos();
  /**
    Handle the case that the thread owns ANONYMOUS GTID.

    This is a sub task of update_gtids_impl responsible only to handle
    the case of a thread with an ANONYMOUS GTID being updated.

    - Release ownership of the anonymous GTID owned by the THD and clears
      the ownership status in the THD object.
    - Decrease counters of GTID-violating transactions.

    @param[in] thd - Thread to be updated that owns anonymous GTID.
    @param[in,out] more_trx - If the 'transaction' has been split into
                              multiple transactions in the binlog.
                              This is firstly assigned with the return of
                              Gtid_state::update_gtids_impl_begin function, and
                              its value can be set to true when
                              Gtid_state::update_gtids_impl_anonymous_gtid
                              detects more content on the transaction cache.
  */
  void update_gtids_impl_own_anonymous(THD* thd, bool *more_trx);
  /**
    Handle the case that the thread owns nothing.

    This is a sub task of update_gtids_impl responsible only to handle
    the case of a thread that owns nothing being updated.

    There are two cases when this happens:
    - Normally, it is a rollback of an automatic transaction, so
      the is_commit is false and gtid_next=automatic.
    - There is also a corner case. This case may happen for a transaction
      that uses GTID_NEXT=AUTOMATIC, and violates GTID_CONSISTENCY, and
      commits changes to the database, but does not write to the binary log,
      so that no GTID is generated. An example is CREATE TEMPORARY TABLE
      inside a transaction when binlog_format=row. Despite the thread does
      not own anything, the GTID consistency violation makes it necessary to
      call end_gtid_violating_transaction. Therefore
      MYSQL_BIN_LOG::gtid_end_transaction will call
      gtid_state->update_on_commit in this case, and subsequently we will
      reach this case.

    @param[in] thd - Thread to be updated that owns anonymous GTID.
  */
  void update_gtids_impl_own_nothing(THD *thd);
  /**
    Handle the final part of update_gtids_impl.

    This is a sub task of update_gtids_impl responsible only to handle
    the call to end_gtid_violating_transaction function when there is no
    more transactions split after the current transaction.

    @param[in] thd - Thread for which owned group is updated.
    @param[in] more_trx - This is the value returned from
                          Gtid_state::update_gtids_impl_begin and can be
                          changed for transactions owning anonymous GTID at
                          Gtid_state::update_gtids_impl_own_anonymous.
  */
  void update_gtids_impl_end(THD *thd, bool more_trx);
  /**
    This array is used by Gtid_state_update_gtids_impl* functions.

    The array items (one per sidno of the sid_map) will be set as true for
    each sidno that requires to be locked when updating a set of GTIDs
    (at Gtid_set::update_gtids_impl_lock_sidnos).

    The array items will be set false at
    Gtid_set::update_gtids_impl_broadcast_and_unlock_sidnos.

    It is used to so that lock, unlock, and broadcast operations are only
    called once per sidno per commit group, instead of once per transaction.

    Its access is protected by:
    - global_sid_lock->wrlock when growing and cleaning up;
    - MYSQL_BIN_LOG::LOCK_commit when setting true/false on array items.
  */
  Prealloced_array<bool, 8> commit_group_sidnos;
  /**
    Ensure that commit_group_sidnos have room for the SIDNO passed as
    parameter.

    This function must only be called in one place:
    Gtid_state::ensure_sidno().

    @param sidno The SIDNO.
    @return RETURN_STATUS_OK or RETURN_STATUS_REPORTED_ERROR.
  */
  enum_return_status ensure_commit_group_sidnos(rpl_sidno sidno);
};


/**
  Enumeration of group types formed inside a transactions.
  The structure of a group is as follows:
  @verbatim
  Group {
        SID (16 byte UUID):         The source identifier for the group
        GNO (8 byte unsigned int):  The group number for the group
        COMMIT_FLAG (boolean):      True if this is the last group of the
                                    transaction
        }
  @endverbatim
*/
enum enum_group_type
{
  /**
    Specifies that the GTID has not been generated yet; it will be
    generated on commit.  It will depend on the GTID_MODE: if
    GTID_MODE<=OFF_PERMISSIVE, then the transaction will be anonymous;
    if GTID_MODE>=ON_PERMISSIVE, then the transaction will be assigned
    a new GTID.

    This is the default value: thd->variables.gtid_next has this state
    when GTID_NEXT="AUTOMATIC".

    It is important that AUTOMATIC_GROUP==0 so that the default value
    for thd->variables->gtid_next.type is AUTOMATIC_GROUP.
  */
  AUTOMATIC_GROUP= 0,
  /**
    Specifies that the transaction has been assigned a GTID (UUID:NUMBER).

    thd->variables.gtid_next has this state when GTID_NEXT="UUID:NUMBER".

    This is the state of GTID-transactions replicated to the slave.
  */
  GTID_GROUP,
  /**
    Specifies that the transaction is anonymous, i.e., it does not
    have a GTID and will never be assigned one.

    thd->variables.gtid_next has this state when GTID_NEXT="ANONYMOUS".

    This is the state of any transaction generated on a pre-GTID
    server, or on a server with GTID_MODE==OFF.
  */
ANONYMOUS_GROUP,
  /**
    GTID_NEXT is set to this state after a transaction with
    GTID_NEXT=='UUID:NUMBER' is committed.

    This is used to protect against a special case of unsafe
    non-transactional updates.

    Background: Non-transactional updates are allowed as long as they
    are sane.  Non-transactional updates must be single-statement
    transactions; they must not be mixed with transactional updates in
    the same statement or in the same transaction.  Since
    non-transactional updates must be logged separately from
    transactional updates, a single mixed statement would generate two
    different transactions.

    Problematic case: Consider a transaction, Tx1, that updates two
    transactional tables on the master, t1 and t2. Then slave (s1) later
    replays Tx1. However, t2 is a non-transactional table at s1. As such, s1
    will report an error because it cannot split Tx1 into two different
    transactions. Had no error been reported, then Tx1 would be split into Tx1
    and Tx2, potentially causing severe harm in case some form of fail-over
    procedure is later engaged by s1.

    To detect this case on the slave and generate an appropriate error
    message rather than causing an inconsistency in the GTID state, we
    do as follows.  When committing a transaction that has
    GTID_NEXT==UUID:NUMBER, we set GTID_NEXT to UNDEFINED_GROUP.  When
    the next part of the transaction is being processed, an error is
    generated, because it is not allowed to execute a transaction when
    GTID_NEXT==UNDEFINED.  In the normal case, the error is not
    generated, because there will always be a Gtid_log_event after the
    next transaction.
  */
  UNDEFINED_GROUP,
  /*
    GTID_NEXT is set to this state by the slave applier thread when it
    reads a Format_description_log_event that does not originate from
    this server.

    Background: when the slave applier thread reads a relay log that
    comes from a pre-GTID master, it must preserve the transactions as
    anonymous transactions, even if GTID_MODE>=ON_PERMISSIVE.  This
    may happen, e.g., if the relay log was received when master and
    slave had GTID_MODE=OFF or when master and slave were old, and the
    relay log is applied when slave has GTID_MODE>=ON_PERMISSIVE.

    So the slave thread should set GTID_NEXT=ANONYMOUS for the next
    transaction when it starts to process an old binary log.  However,
    there is no way for the slave to tell if the binary log is old,
    until it sees the first transaction.  If the first transaction
    begins with a Gtid_log_event, we have the GTID there; if it begins
    with query_log_event, row events, etc, then this is an old binary
log.  So at the time the binary log begins, we just set
    GTID_NEXT=NOT_YET_DETERMINED_GROUP.  If it remains
    NOT_YET_DETERMINED when the next transaction begins,
    gtid_pre_statement_checks will automatically turn it into an
    anonymous transaction.  If a Gtid_log_event comes across before
    the next transaction starts, then the Gtid_log_event will just set
    GTID_NEXT='UUID:NUMBER' accordingly.
  */
  NOT_YET_DETERMINED_GROUP
};
/// Global state of GTIDs.
extern Gtid_state *gtid_state;


/**
  This struct represents a specification of a GTID for a statement to
  be executed: either "AUTOMATIC", "ANONYMOUS", or "SID:GNO".

  This is a POD. It has to be a POD because it is used in THD::variables.
*/
struct Gtid_specification
{
  /// The type of this GTID
  enum_group_type type;
  /**
    The GTID:
    { SIDNO, GNO } if type == GTID;
    { 0, 0 } if type == AUTOMATIC or ANONYMOUS.
  */
  Gtid gtid;
  /// Set the type to GTID_GROUP and SID, GNO to the given values.
  void set(rpl_sidno sidno, rpl_gno gno)
  {
    gtid.set(sidno, gno);
    type= GTID_GROUP;
  }
  /// Set the type to GTID_GROUP and SID, GNO to the given Gtid.
  void set(const Gtid &gtid_param) { set(gtid_param.sidno, gtid_param.gno); }
  /// Set the type to AUTOMATIC_GROUP.
  void set_automatic()
  {
    type= AUTOMATIC_GROUP;
  }
  /// Set the type to ANONYMOUS_GROUP.
  void set_anonymous()
  {
    type= ANONYMOUS_GROUP;
  }
  /// Set the type to NOT_YET_DETERMINED_GROUP.
  void set_not_yet_determined()
  {
    type= NOT_YET_DETERMINED_GROUP;
  }
  /// Set to undefined. Must only be called if the type is GTID_GROUP.
  void set_undefined()
  {
    DBUG_ASSERT(type == GTID_GROUP);
    type= UNDEFINED_GROUP;
  }
  /// Return true if this Gtid_specification is equal to 'other'.
  bool equals(const Gtid_specification &other) const
  {
    return (type == other.type &&
            (type != GTID_GROUP || gtid.equals(other.gtid)));
  }
  /**
    Return true if this Gtid_specification is a GTID_GROUP with the
    same SID, GNO as 'other_gtid'.
  */
  bool equals(const Gtid &other_gtid) const
  { return type == GTID_GROUP && gtid.equals(other_gtid); }
#ifdef MYSQL_SERVER
  /**
    Parses the given string and stores in this Gtid_specification.

    @param sid_map sid_map to use when converting SID to a sidno.
    @param text The text to parse
    @return RETURN_STATUS_OK or RETURN_STATUS_REPORTED_ERROR.
  */
  enum_return_status parse(Sid_map *sid_map, const char *text);
  /// Returns true if the given string is a valid Gtid_specification.
  static bool is_valid(const char *text);
#endif
  static const int MAX_TEXT_LENGTH= Gtid::MAX_TEXT_LENGTH;
  /**
    Writes this Gtid_specification to the given string buffer.

    @param sid_map Sid_map to use if the type of this
    Gtid_specification is GTID_GROUP.
    @param [out] buf The buffer
    @param need_lock If true, this function acquires global_sid_lock
    before looking up the sidno in sid_map, and then releases it. If
    false, this function asserts that the lock is held by the caller.
    @retval The number of characters written.
  */
  int to_string(const Sid_map *sid_map, char *buf, bool need_lock= false) const;
  /**
    Writes this Gtid_specification to the given string buffer.

    @param sid SID to use if the type of this Gtid_specification is
    GTID_GROUP.  Can be NULL if this Gtid_specification is
    ANONYMOUS_GROUP or AUTOMATIC_GROUP.
    @param[out] buf The buffer
    @retval The number of characters written.
  */
  int to_string(const rpl_sid *sid, char *buf) const;
#ifndef DBUG_OFF
  /// Debug only: print this Gtid_specification to stdout.
  void print() const
  {
    char buf[MAX_TEXT_LENGTH + 1];
    to_string(global_sid_map, buf);
    printf("%s\n", buf);
  }
#endif
  /**
    Print this Gtid_specificatoin to the trace file if debug is
    enabled; no-op otherwise.
  */
  void dbug_print(const char *text MY_ATTRIBUTE((unused))= "",
                  bool need_lock MY_ATTRIBUTE((unused))= false) const
  {
#ifndef DBUG_OFF
    char buf[MAX_TEXT_LENGTH + 1];
    to_string(global_sid_map, buf, need_lock);
    DBUG_PRINT("info", ("%s%s%s", text, *text ? ": " : "", buf));
#endif
  }
};


/**
  Represents a group in the group cache.

  Groups in the group cache are slightly different from other groups,
  because not all information about them is known.

  Automatic groups are marked as such by setting gno<=0.
*/
struct Cached_group
{
  /// The gtid for this group.
  Gtid_specification spec;
  /**
    The position of this GTID in the cache, i.e., the total size of
    all previous groups.
  */
  rpl_binlog_pos binlog_offset;
};


/**
  Indicates if a statement should be skipped or not. Used as return
  value from gtid_before_statement.
*/
enum enum_gtid_statement_status
{
  /// Statement can execute.
  GTID_STATEMENT_EXECUTE,
  /// Statement should be cancelled.
  GTID_STATEMENT_CANCEL,
  /**
    Statement should be skipped, but there may be an implicit commit
    after the statement if gtid_commit is set.
  */
  GTID_STATEMENT_SKIP
};


#ifdef MYSQL_SERVER
/**
  Perform GTID-related checks before executing a statement:

  - Check that the current statement does not contradict
    enforce_gtid_consistency.

  - Check that there is no implicit commit in a transaction when
    GTID_NEXT==UUID:NUMBER.

  - Change thd->variables.gtid_next.type to ANONYMOUS_GROUP if it is
    currently NOT_YET_DETERMINED_GROUP.

  - Check whether the statement should be cancelled.

  @param thd THD object for the session.

  @retval GTID_STATEMENT_EXECUTE The normal case: the checks
  succeeded, and statement can execute.

  @retval GTID_STATEMENT_CANCEL The checks failed; an
  error has be generated and the statement must stop.

  @retval GTID_STATEMENT_SKIP The checks succeeded, but the GTID has
  already been executed (exists in GTID_EXECUTED). So the statement
  must not execute; however, if there are implicit commits, then the
  implicit commits must execute.
*/
enum_gtid_statement_status gtid_pre_statement_checks(THD *thd);

/**
  Perform GTID-related checks before executing a statement, but after
  executing an implicit commit before the statement, if any:

  If gtid_next=anonymous, but the thread does not hold anonymous
  ownership, then acquire anonymous ownership. (Do this only if this
  is not an 'innocent' statement, i.e., SET/SHOW/DO/SELECT that does
  not invoke a stored function.)

  It is important that this is done after the implicit commit, because
  the implicit commit may release anonymous ownership.

  @param thd THD object for the session

  @retval false Success.

  @retval true Error. Error can happen if GTID_MODE=ON.  The error has
  been reported by (a function called by) this function.
*/
bool gtid_pre_statement_post_implicit_commit_checks(THD *thd);

/**
  Acquire ownership of the given Gtid_specification.

  The Gtid_specification must be of type GTID_GROUP or ANONYMOUS_GROUP.

  The caller must hold global_sid_lock (normally the rdlock).  The
  lock may be temporarily released and acquired again. In the end,
  the lock will be released, so the caller should *not* release the
  lock.

  The function will try to acquire ownership of the GTID and update
  both THD::gtid_next, Gtid_state::owned_gtids, and
  THD::owned_gtid / THD::owned_sid.

  @param thd The thread that acquires ownership.

  @param spec The Gtid_specification.

  @retval false Success: either we have acquired ownership of the
  GTID, or it is already included in GTID_EXECUTED and will be
  skipped.

  @retval true Failure; the thread was killed or an error occurred.
  The error has been reported using my_error.
*/
bool set_gtid_next(THD *thd, const Gtid_specification &spec);
#ifdef HAVE_GTID_NEXT_LIST
int gtid_acquire_ownership_multiple(THD *thd);
#endif

/**
  Return sidno for a given sid, see Sid_map::add_sid() for details.
*/
rpl_sidno get_sidno_from_global_sid_map(rpl_sid sid);

/**
  Return last gno for a given sidno, see
  Gtid_state::get_last_executed_gno() for details.
*/
rpl_gno get_last_executed_gno(rpl_sidno sidno);

void gtid_set_performance_schema_values(const THD *thd);

/**
  If gtid_next=ANONYMOUS or NOT_YET_DETERMINED, but the thread does
  not hold anonymous ownership, acquire anonymous ownership.

  @param thd Thread.

  @retval true Error (can happen if gtid_mode=ON and
  gtid_next=anonymous). The error has already been reported using
  my_error.

  @retval false Success.
*/
bool gtid_reacquire_ownership_if_anonymous(THD *thd);


/**
  The function commits or rolls back the gtid state if it needs to.
  It's supposed to be invoked at the end of transaction commit or
  rollback, as well as as at the end of XA prepare.

  @param thd       Thread context
  @param needs_to  The actual work will be done when the parameter is true
  @param do_commit When true the gtid state changes are committed, otherwise
                   they are rolled back.
*/

inline void gtid_state_commit_or_rollback(THD *thd, bool needs_to,
                                          bool do_commit)
{
  if (needs_to)
  {
    if (do_commit)
      gtid_state->update_on_commit(thd);
    else
      gtid_state->update_on_rollback(thd);
  }
}

#endif // ifdef MYSQL_SERVER

/**
  An optimized way of checking GTID_MODE without acquiring locks every time.

  GTID_MODE is a global variable that should not be changed often, but the
  access to it is protected by any of the four locks described at
  enum_gtid_mode_lock.

  Every time a channel receiver thread connects to a master, and every time
  a Gtid_log_event or an Anonymous_gtid_log_event is queued by a receiver
  thread, there must be checked if the current GTID_MODE is compatible with
  the operation.

  There are some places where the verification is performed while already
  holding one of the above mentioned locks, but there are other places that
  rely on no lock and will rely on the global_sid_lock, blocking any other
  GTID operation relying on the global_sid_map.

  In order to avoid acquiring lock to check a variable that is not changed
  often, there is a global (atomic) counter of how many times the GTID_MODE
  was changed since the server startup.

  This class holds a copy of the last GTID_MODE to be returned without the
  need of acquiring locks if the local GTID mode counter has the same value
  as the global atomic counter.
*/
class Gtid_mode_copy
{
public:
  /**
    Return the current server GTID_MODE without acquiring locks if possible.

    @param have_lock The lock type held by the caller.
  */
  enum_gtid_mode get_gtid_mode_from_copy(enum_gtid_mode_lock have_lock)
  {
    ulong current_gtid_mode_counter= gtid_mode_counter;
    // Update out copy of GTID_MODE if needed
    if (m_gtid_mode_counter != current_gtid_mode_counter)
    {
      m_gtid_mode= get_gtid_mode(have_lock);
      m_gtid_mode_counter= current_gtid_mode_counter;
    }
    return m_gtid_mode;
  }

private:
  /// The copy of the atomic counter of the last time we copied the GTID_MODE
  ulong m_gtid_mode_counter= 0;
  /// Local copy of the GTID_MODE
  enum_gtid_mode m_gtid_mode= DEFAULT_GTID_MODE;
};

#endif /* RPL_GTID_H_INCLUDED */<|MERGE_RESOLUTION|>--- conflicted
+++ resolved
@@ -2262,17 +2262,6 @@
     @return RETURN_STATUS_OK or RETURN_STATUS_REPORTED_ERROR.
   */
   enum_return_status add_gtid_owner(const Gtid &gtid, my_thread_id owner);
-<<<<<<< HEAD
-  /**
-    Returns the owner of the given GTID, or 0 if the GTID is not owned.
-
-    @param gtid The Gtid to query.
-    @return my_thread_id of the thread that owns the group, or
-    0 if the group is not owned.
-  */
-  my_thread_id get_owner(const Gtid &gtid) const;
-=======
->>>>>>> 1dfd030e
 
   /*
     Fill all gtids into the given Gtid_set object. It doesn't clear the given
@@ -2634,15 +2623,9 @@
     @return true if some thread owns the group, false if the group is
     not owned
   */
-<<<<<<< HEAD
-  my_thread_id get_owner(const Gtid &gtid) const
-  { return owned_gtids.get_owner(gtid); }
-#ifdef MYSQL_SERVER
-=======
   bool is_owned(const Gtid &gtid) const
   { return !owned_gtids.is_owned_by(gtid, 0); }
-#ifndef MYSQL_CLIENT
->>>>>>> 1dfd030e
+#ifdef MYSQL_SERVER
   /**
     Acquires ownership of the given GTID, on behalf of the given thread.
 
