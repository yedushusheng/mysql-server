/* Copyright (c) 2010, 2015, Oracle and/or its affiliates. All rights reserved.

   This program is free software; you can redistribute it and/or modify
   it under the terms of the GNU General Public License as published by
   the Free Software Foundation; version 2 of the License.

   This program is distributed in the hope that it will be useful,
   but WITHOUT ANY WARRANTY; without even the implied warranty of
   MERCHANTABILITY or FITNESS FOR A PARTICULAR PURPOSE.  See the
   GNU General Public License for more details.

   You should have received a copy of the GNU General Public License
   along with this program; if not, write to the Free Software
   Foundation, Inc., 51 Franklin St, Fifth Floor, Boston, MA 02110-1301  USA */

#include "sql_truncate.h"

<<<<<<< HEAD
#include "auth_common.h"    // DROP_ACL
#include "debug_sync.h"     // DEBUG_SYNC
#include "lock.h"           // MYSQL_OPEN_* flags
#include "sql_base.h"       // open_and_lock_tables
#include "sql_cache.h"      // query_cache
#include "sql_class.h"      // THD
#include "sql_parse.h"      // check_one_table_access()
#include "sql_show.h"       // append_identifier()
#include "sql_table.h"      // write_bin_log
#include "table.h"          // TABLE, FOREIGN_KEY_INFO

#include "dd/dd_table.h"    // dd::recreate_table
=======
#include "debug_sync.h"  // DEBUG_SYNC
#include "table.h"       // TABLE, FOREIGN_KEY_INFO
#include "sql_class.h"   // THD
#include "sql_base.h"    // open_and_lock_tables
#include "sql_table.h"   // write_bin_log
#include "datadict.h"    // dd_recreate_table()
#include "lock.h"        // MYSQL_OPEN_* flags
#include "auth_common.h" // DROP_ACL
#include "sql_parse.h"   // check_one_table_access()
#include "sql_show.h"    //append_identifier()
#include "sql_audit.h"
>>>>>>> 4359db86


/**
  Append a list of field names to a string.

  @param  str     The string.
  @param  fields  The list of field names.

  @return TRUE on failure, FALSE otherwise.
*/

static bool fk_info_append_fields(String *str, List<LEX_STRING> *fields)
{
  bool res= FALSE;
  LEX_STRING *field;
  List_iterator_fast<LEX_STRING> it(*fields);

  while ((field= it++))
  {
    append_identifier(NULL, str, field->str, field->length);
    res|= str->append(", ");
  }

  str->chop();
  str->chop();

  return res;
}


/**
  Generate a foreign key description suitable for a error message.

  @param thd          Thread context.
  @param fk_info   The foreign key information.

  @return A human-readable string describing the foreign key.
*/

static const char *fk_info_str(THD *thd, FOREIGN_KEY_INFO *fk_info)
{
  bool res= FALSE;
  char buffer[STRING_BUFFER_USUAL_SIZE*2];
  String str(buffer, sizeof(buffer), system_charset_info);

  str.length(0);

  /*
    `db`.`tbl`, CONSTRAINT `id` FOREIGN KEY (`fk`) REFERENCES `db`.`tbl` (`fk`)
  */

  append_identifier(NULL, &str, fk_info->foreign_db->str,
                    fk_info->foreign_db->length);
  res|= str.append(".");
  append_identifier(NULL, &str, fk_info->foreign_table->str,
                    fk_info->foreign_table->length);
  res|= str.append(", CONSTRAINT ");
  append_identifier(NULL, &str, fk_info->foreign_id->str,
                    fk_info->foreign_id->length);
  res|= str.append(" FOREIGN KEY (");
  res|= fk_info_append_fields(&str, &fk_info->foreign_fields);
  res|= str.append(") REFERENCES ");
  append_identifier(NULL, &str, fk_info->referenced_db->str,
                    fk_info->referenced_db->length);
  res|= str.append(".");
  append_identifier(NULL, &str, fk_info->referenced_table->str,
                    fk_info->referenced_table->length);
  res|= str.append(" (");
  res|= fk_info_append_fields(&str, &fk_info->referenced_fields);
  res|= str.append(')');

  return res ? NULL : thd->strmake(str.ptr(), str.length());
}


/**
  Check and emit a fatal error if the table which is going to be
  affected by TRUNCATE TABLE is a parent table in some non-self-
  referencing foreign key.

  @remark The intention is to allow truncate only for tables that
          are not dependent on other tables.

  @param  thd    Thread context.
  @param  table  Table handle.

  @retval FALSE  This table is not parent in a non-self-referencing foreign
                 key. Statement can proceed.
  @retval TRUE   This table is parent in a non-self-referencing foreign key,
                 error was emitted.
*/

static bool
fk_truncate_illegal_if_parent(THD *thd, TABLE *table)
{
  FOREIGN_KEY_INFO *fk_info;
  List<FOREIGN_KEY_INFO> fk_list;
  List_iterator_fast<FOREIGN_KEY_INFO> it;

  /*
    Bail out early if the table is not referenced by a foreign key.
    In this case, the table could only be, if at all, a child table.
  */
  if (! table->file->referenced_by_foreign_key())
    return FALSE;

  /*
    This table _is_ referenced by a foreign key. At this point, only
    self-referencing keys are acceptable. For this reason, get the list
    of foreign keys referencing this table in order to check the name
    of the child (dependent) tables.
  */
  table->file->get_parent_foreign_key_list(thd, &fk_list);

  /* Out of memory when building list. */
  if (thd->is_error())
    return TRUE;

  it.init(fk_list);

  /* Loop over the set of foreign keys for which this table is a parent. */
  while ((fk_info= it++))
  {
    DBUG_ASSERT(!my_strcasecmp(system_charset_info,
                               fk_info->referenced_db->str,
                               table->s->db.str));

    DBUG_ASSERT(!my_strcasecmp(system_charset_info,
                               fk_info->referenced_table->str,
                               table->s->table_name.str));

    if (my_strcasecmp(system_charset_info, fk_info->foreign_db->str,
                      table->s->db.str) ||
        my_strcasecmp(system_charset_info, fk_info->foreign_table->str,
                      table->s->table_name.str))
      break;
  }

  /* Table is parent in a non-self-referencing foreign key. */
  if (fk_info)
  {
    my_error(ER_TRUNCATE_ILLEGAL_FK, MYF(0), fk_info_str(thd, fk_info));
    return TRUE;
  }

  return FALSE;
}


/*
  Open and truncate a locked table.

  @param  thd           Thread context.
  @param  table_ref     Table list element for the table to be truncated.
  @param  is_tmp_table  True if element refers to a temp table.

  @retval TRUNCATE_OK   Truncate was successful and statement can be safely
                        binlogged.
  @retval TRUNCATE_FAILED_BUT_BINLOG Truncate failed but still go ahead with
                        binlogging as in case of non transactional tables
                        partial truncation is possible.

  @retval TRUNCATE_FAILED_SKIP_BINLOG Truncate was not successful hence donot
                        binlong the statement.
*/

enum Sql_cmd_truncate_table::truncate_result
Sql_cmd_truncate_table::handler_truncate(THD *thd, TABLE_LIST *table_ref,
                                             bool is_tmp_table)
{
  int error= 0;
  uint flags= 0;
  DBUG_ENTER("Sql_cmd_truncate_table::handler_truncate");

  /*
    Can't recreate, the engine must mechanically delete all rows
    in the table. Use open_and_lock_tables() to open a write cursor.
  */

  /* If it is a temporary table, no need to take locks. */
  if (!is_tmp_table)
  {
    /* We don't need to load triggers. */
    DBUG_ASSERT(table_ref->trg_event_map == 0);
    /*
      Our metadata lock guarantees that no transaction is reading
      or writing into the table. Yet, to open a write cursor we need
      a thr_lock lock. Allow to open base tables only.
    */
    table_ref->required_type= dd::Abstract_table::TT_BASE_TABLE;
    /*
      Ignore pending FLUSH TABLES since we don't want to release
      the MDL lock taken above and otherwise there is no way to
      wait for FLUSH TABLES in deadlock-free fashion.
    */
    flags= MYSQL_OPEN_IGNORE_FLUSH;
    /*
      Even though we have an MDL lock on the table here, we don't
      pass MYSQL_OPEN_HAS_MDL_LOCK to open_and_lock_tables
      since to truncate a MERGE table, we must open and lock
      merge children, and on those we don't have an MDL lock.
      Thus clear the ticket to satisfy MDL asserts.
    */
    table_ref->mdl_request.ticket= NULL;
  }

  /* Open the table as it will handle some required preparations. */
  if (open_and_lock_tables(thd, table_ref, flags))
    DBUG_RETURN(TRUNCATE_FAILED_SKIP_BINLOG);

  /* Whether to truncate regardless of foreign keys. */
  if (! (thd->variables.option_bits & OPTION_NO_FOREIGN_KEY_CHECKS))
    if (fk_truncate_illegal_if_parent(thd, table_ref->table))
      DBUG_RETURN(TRUNCATE_FAILED_SKIP_BINLOG);

  error= table_ref->table->file->ha_truncate();
  if (error)
  {
    table_ref->table->file->print_error(error, MYF(0));
    /*
      If truncate method is not implemented then we don't binlog the
      statement. If truncation has failed in a transactional engine then also we
      donot binlog the statment. Only in non transactional engine we binlog
      inspite of errors.
     */
    if (error == HA_ERR_WRONG_COMMAND ||
        table_ref->table->file->has_transactions())
      DBUG_RETURN(TRUNCATE_FAILED_SKIP_BINLOG);
    else
      DBUG_RETURN(TRUNCATE_FAILED_BUT_BINLOG);
  }
  DBUG_RETURN(TRUNCATE_OK);
}


/*
  Close and recreate a temporary table. In case of success,
  write truncate statement into the binary log if in statement
  mode.

  @param  thd     Thread context.
  @param  table   The temporary table.

  @retval  FALSE  Success.
  @retval  TRUE   Error.
*/

static bool recreate_temporary_table(THD *thd, TABLE *table)
{
  bool error= TRUE;
  TABLE_SHARE *share= table->s;
  TABLE *new_table;
  HA_CREATE_INFO create_info;
  handlerton *table_type= table->s->db_type();
  DBUG_ENTER("recreate_temporary_table");

  memset(&create_info, 0, sizeof(create_info));

  table->file->info(HA_STATUS_AUTO | HA_STATUS_NO_LOCK);

  /*
    If LOCK TABLES list is not empty and contains this table
    then unlock the table and remove it from this list.
  */
  mysql_lock_remove(thd, thd->lock, table);

  /* Don't free share. */
  close_temporary_table(thd, table, FALSE, FALSE);

  /*
    We must use share->normalized_path.str since for temporary tables it
    differs from what dd_recreate_table() would generate based
    on table and schema names.
  */
  ha_create_table(thd, share->normalized_path.str, share->db.str,
                  share->table_name.str, &create_info, true, true,
                  share->tmp_table_def);

  if ((new_table= open_table_uncached(thd, share->path.str, share->db.str,
                                      share->table_name.str, true, true,
                                      share->tmp_table_def)))
  {
    /* Transfer ownership of dd::Table object to the new TABLE_SHARE. */
    new_table->s->tmp_table_def= share->tmp_table_def;
    share->tmp_table_def= NULL;
    error= FALSE;
    thd->thread_specific_used= TRUE;
  }
  else
    rm_temporary_table(thd, table_type, share->path.str);

  free_table_share(share);
  my_free(table);

  DBUG_RETURN(error);
}


/*
  Handle locking a base table for truncate.

  @param[in]  thd               Thread context.
  @param[in]  table_ref         Table list element for the table to
                                be truncated.
  @param[out] hton_can_recreate Set to TRUE if table can be dropped
                                and recreated.

  @retval  FALSE  Success.
  @retval  TRUE   Error.
*/

bool Sql_cmd_truncate_table::lock_table(THD *thd, TABLE_LIST *table_ref,
                                        bool *hton_can_recreate)
{
  TABLE *table= NULL;
  DBUG_ENTER("Sql_cmd_truncate_table::lock_table");

  /* Lock types are set in the parser. */
  DBUG_ASSERT(table_ref->lock_type == TL_WRITE);
  /* The handler truncate protocol dictates a exclusive lock. */
  DBUG_ASSERT(table_ref->mdl_request.type == MDL_EXCLUSIVE);

  /*
    Before doing anything else, acquire a metadata lock on the table,
    or ensure we have one.  We don't use open_and_lock_tables()
    right away because we want to be able to truncate (and recreate)
    corrupted tables, those that we can't fully open.

    MySQL manual documents that TRUNCATE can be used to repair a
    damaged table, i.e. a table that can not be fully "opened".
    In particular MySQL manual says: As long as the table format
    file tbl_name.frm is valid, the table can be re-created as
    an empty table with TRUNCATE TABLE, even if the data or index
    files have become corrupted.
  */
  if (thd->locked_tables_mode)
  {
    if (!(table= find_table_for_mdl_upgrade(thd, table_ref->db,
                                            table_ref->table_name, FALSE)))
      DBUG_RETURN(TRUE);

    *hton_can_recreate= ha_check_storage_engine_flag(table->s->db_type(),
                                                     HTON_CAN_RECREATE);
    table_ref->mdl_request.ticket= table->mdl_ticket;
  }
  else
  {
    /* Acquire an exclusive lock. */
    DBUG_ASSERT(table_ref->next_global == NULL);
    if (lock_table_names(thd, table_ref, NULL,
                         thd->variables.lock_wait_timeout, 0))
      DBUG_RETURN(TRUE);

    if (dd::check_storage_engine_flag(thd, table_ref,
                                      HTON_CAN_RECREATE, hton_can_recreate))
      DBUG_RETURN(TRUE);
  }

  /*
    A storage engine can recreate or truncate the table only if there
    are no references to it from anywhere, i.e. no cached TABLE in the
    table cache.
  */
  if (thd->locked_tables_mode)
  {
    DEBUG_SYNC(thd, "upgrade_lock_for_truncate");
    /* To remove the table from the cache we need an exclusive lock. */
    if (wait_while_table_is_used(thd, table, HA_EXTRA_FORCE_REOPEN))
      DBUG_RETURN(TRUE);
    m_ticket_downgrade= table->mdl_ticket;
    /* Close if table is going to be recreated. */
    if (*hton_can_recreate)
      close_all_tables_for_name(thd, table->s, false, NULL);
  }
  else
  {
    /* Table is already locked exclusively. Remove cached instances. */
    tdc_remove_table(thd, TDC_RT_REMOVE_ALL, table_ref->db,
                     table_ref->table_name, FALSE);
  }

  DBUG_RETURN(FALSE);
}


/*
  Optimized delete of all rows by doing a full generate of the table.

  @remark Will work even if the .MYI and .MYD files are destroyed.
          In other words, it works as long as the .FRM is intact and
          the engine supports re-create.

  @param  thd         Thread context.
  @param  table_ref   Table list element for the table to be truncated.

  @retval  FALSE  Success.
  @retval  TRUE   Error.
*/

bool Sql_cmd_truncate_table::truncate_table(THD *thd, TABLE_LIST *table_ref)
{
  int error;
  bool binlog_stmt;
  DBUG_ENTER("Sql_cmd_truncate_table::truncate_table");

  DBUG_ASSERT((!table_ref->table) ||
              (table_ref->table && table_ref->table->s));

  /* Initialize, or reinitialize in case of reexecution (SP). */
  m_ticket_downgrade= NULL;

  /* If it is a temporary table, no need to take locks. */
  if (is_temporary_table(table_ref))
  {
    TABLE *tmp_table= table_ref->table;

    /* In RBR, the statement is not binlogged if the table is temporary. */
    binlog_stmt= !thd->is_current_stmt_binlog_format_row();

    /* Note that a temporary table cannot be partitioned. */
    if (ha_check_storage_engine_flag(tmp_table->s->db_type(), HTON_CAN_RECREATE))
    {
      if ((error= recreate_temporary_table(thd, tmp_table)))
        binlog_stmt= FALSE; /* No need to binlog failed truncate-by-recreate. */

      DBUG_ASSERT(! thd->get_transaction()->cannot_safely_rollback(
        Transaction_ctx::STMT));
    }
    else
    {
      /*
        The engine does not support truncate-by-recreate. Open the
        table and invoke the handler truncate. In such a manner this
        can in fact open several tables if it's a temporary MyISAMMRG
        table.
      */
      error= handler_truncate(thd, table_ref, TRUE);
    }

    /*
      No need to invalidate the query cache, queries with temporary
      tables are not in the cache. No need to write to the binary
      log a failed row-by-row delete even if under RBR as the table
      might not exist on the slave.
    */
  }
  else /* It's not a temporary table. */
  {
    bool hton_can_recreate;

    if (lock_table(thd, table_ref, &hton_can_recreate))
      DBUG_RETURN(TRUE);

    if (hton_can_recreate)
    {
#ifndef EMBEDDED_LIBRARY
      if (mysql_audit_table_access_notify(thd, table_ref))
      {
        DBUG_RETURN(true);
      }
#endif /* !EMBEDDED_LIBRARY */
     /*
        The storage engine can truncate the table by creating an
        empty table with the same structure.
      */
      error= dd::recreate_table(thd, table_ref->db, table_ref->table_name);

      if (thd->locked_tables_mode && thd->locked_tables_list.reopen_tables(thd))
          thd->locked_tables_list.unlink_all_closed_tables(thd, NULL, 0);

      /* No need to binlog a failed truncate-by-recreate. */
      binlog_stmt= !error;
    }
    else
    {
      /*
        The engine does not support truncate-by-recreate.
        Attempt to use the handler truncate method.
        MYSQL_AUDIT_TABLE_ACCESS_READ audit event is generated when opening
        tables using open_tables function.
      */
      error= handler_truncate(thd, table_ref, FALSE);

      /*
        All effects of a TRUNCATE TABLE operation are committed even if
        truncation fails in the case of non transactional tables. Thus, the
        query must be written to the binary log. The only exception is a
        unimplemented truncate method.
      */
      if (error == TRUNCATE_OK || error == TRUNCATE_FAILED_BUT_BINLOG)
        binlog_stmt= true;
      else
        binlog_stmt= false;
    }

    /*
      If we tried to open a MERGE table and failed due to problems with the
      children tables, the table will have been closed and table_ref->table
      will be invalid. Reset the pointer here in any case as
      query_cache_invalidate does not need a valid TABLE object.
    */
    table_ref->table= NULL;
    query_cache.invalidate(thd, table_ref, FALSE);
  }

  /* DDL is logged in statement format, regardless of binlog format. */
  if (binlog_stmt)
    error|= write_bin_log(thd, !error, thd->query().str, thd->query().length);

  /*
    A locked table ticket was upgraded to a exclusive lock. After the
    the query has been written to the binary log, downgrade the lock
    to a shared one.
  */
  if (m_ticket_downgrade)
    m_ticket_downgrade->downgrade_lock(MDL_SHARED_NO_READ_WRITE);

  DBUG_RETURN(error);
}


/**
  Execute a TRUNCATE statement at runtime.

  @param  thd   The current thread.

  @return FALSE on success.
*/
bool Sql_cmd_truncate_table::execute(THD *thd)
{
  bool res= TRUE;
  TABLE_LIST *first_table= thd->lex->select_lex->table_list.first;
  DBUG_ENTER("Sql_cmd_truncate_table::execute");

  if (check_one_table_access(thd, DROP_ACL, first_table))
    DBUG_RETURN(res);

  if (! (res= truncate_table(thd, first_table)))
    my_ok(thd);

  DBUG_RETURN(res);
}
<|MERGE_RESOLUTION|>--- conflicted
+++ resolved
@@ -15,7 +15,6 @@
 
 #include "sql_truncate.h"
 
-<<<<<<< HEAD
 #include "auth_common.h"    // DROP_ACL
 #include "debug_sync.h"     // DEBUG_SYNC
 #include "lock.h"           // MYSQL_OPEN_* flags
@@ -26,21 +25,9 @@
 #include "sql_show.h"       // append_identifier()
 #include "sql_table.h"      // write_bin_log
 #include "table.h"          // TABLE, FOREIGN_KEY_INFO
+#include "sql_audit.h"      // mysql_audit_table_access_notify
 
 #include "dd/dd_table.h"    // dd::recreate_table
-=======
-#include "debug_sync.h"  // DEBUG_SYNC
-#include "table.h"       // TABLE, FOREIGN_KEY_INFO
-#include "sql_class.h"   // THD
-#include "sql_base.h"    // open_and_lock_tables
-#include "sql_table.h"   // write_bin_log
-#include "datadict.h"    // dd_recreate_table()
-#include "lock.h"        // MYSQL_OPEN_* flags
-#include "auth_common.h" // DROP_ACL
-#include "sql_parse.h"   // check_one_table_access()
-#include "sql_show.h"    //append_identifier()
-#include "sql_audit.h"
->>>>>>> 4359db86
 
 
 /**
