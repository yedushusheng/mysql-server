/*
   Copyright (c) 2011, 2015, Oracle and/or its affiliates. All rights reserved.

   This program is free software; you can redistribute it and/or modify
   it under the terms of the GNU General Public License as published by
   the Free Software Foundation; version 2 of the License.

   This program is distributed in the hope that it will be useful,
   but WITHOUT ANY WARRANTY; without even the implied warranty of
   MERCHANTABILITY or FITNESS FOR A PARTICULAR PURPOSE.  See the
   GNU General Public License for more details.

   You should have received a copy of the GNU General Public License
   along with this program; if not, write to the Free Software
   Foundation, Inc., 51 Franklin St, Fifth Floor, Boston, MA 02110-1301  USA
*/

#include "ha_ndbcluster_glue.h"
#include "ha_ndbcluster.h"
#include "ha_ndb_index_stat.h"
#include <mysql/plugin.h>
#include <ctype.h>

/* from other files */
extern struct st_ndb_status g_ndb_status;
extern pthread_mutex_t ndbcluster_mutex;

// Implementation still uses its own instance
extern Ndb_index_stat_thread ndb_index_stat_thread;

/* Implemented in ha_ndbcluster.cc */
extern bool ndb_index_stat_get_enable(THD *thd);
extern const char* g_ndb_status_index_stat_status;
extern long g_ndb_status_index_stat_cache_query;
extern long g_ndb_status_index_stat_cache_clean;        

// Typedefs for long names 
typedef NdbDictionary::Table NDBTAB;
typedef NdbDictionary::Index NDBINDEX;

/** ndb_index_stat_thread */
Ndb_index_stat_thread::Ndb_index_stat_thread()
  : Ndb_component("Index Stat"),
    client_waiting(false)
{
  pthread_mutex_init(&LOCK, MY_MUTEX_INIT_FAST);
  pthread_cond_init(&COND, NULL);

  pthread_mutex_init(&stat_mutex, MY_MUTEX_INIT_FAST);
  pthread_cond_init(&stat_cond, NULL);
}

Ndb_index_stat_thread::~Ndb_index_stat_thread()
{
  pthread_mutex_destroy(&LOCK);
  pthread_cond_destroy(&COND);

  pthread_mutex_destroy(&stat_mutex);
  pthread_cond_destroy(&stat_cond);
}

void Ndb_index_stat_thread::do_wakeup()
{
  // Wakeup from potential wait
  log_info("Wakeup");

  wakeup();
}

void Ndb_index_stat_thread::wakeup()
{
  pthread_mutex_lock(&LOCK);
  client_waiting= true;
  pthread_cond_signal(&COND);
  pthread_mutex_unlock(&LOCK);
}

struct Ndb_index_stat {
  enum {
    LT_Undef= 0,
    LT_New= 1,          /* new entry added by a table handler */
    LT_Update = 2,      /* force kernel update from analyze table */
    LT_Read= 3,         /* read or reread stats into new query cache */
    LT_Idle= 4,         /* stats exist */
    LT_Check= 5,        /* check for new stats */
    LT_Delete= 6,       /* delete the entry */
    LT_Error= 7,        /* error, on hold for a while */
    LT_Count= 8
  };
  NdbIndexStat* is;
  int index_id;
  int index_version;
#ifndef DBUG_OFF
  char id[32];
#endif
  time_t access_time;   /* by any table handler */
  time_t update_time;   /* latest successful update by us */
  time_t load_time;     /* when stats were created by kernel */
  time_t read_time;     /* when stats were read by us (>= load_time) */
  uint sample_version;  /* goes with read_time */
  time_t check_time;    /* when checked for updated stats (>= read_time) */
  uint query_bytes;     /* cache query bytes in use */
  uint clean_bytes;     /* cache clean bytes waiting to be deleted */
  uint drop_bytes;      /* cache bytes waiting for drop */
  uint evict_bytes;     /* cache bytes waiting for evict */
  bool force_update;    /* one-time force update from analyze table */
  bool no_stats;        /* have detected that no stats exist */
  NdbIndexStat::Error error;
  NdbIndexStat::Error client_error;
  time_t error_time;
  uint error_count;     /* forever increasing */
  struct Ndb_index_stat *share_next; /* per-share list */
  int lt;
  int lt_old;     /* for info only */
  struct Ndb_index_stat *list_next;
  struct Ndb_index_stat *list_prev;
  struct NDB_SHARE *share;
  uint ref_count;       /* from client requests */
  bool to_delete;       /* detached from share and marked for delete */
  bool abort_request;   /* abort all requests and allow no more */
  Ndb_index_stat();
};

struct Ndb_index_stat_list {
  const char *name;
  int lt;
  struct Ndb_index_stat *head;
  struct Ndb_index_stat *tail;
  uint count;
  Ndb_index_stat_list(int the_lt, const char* the_name);
};

extern Ndb_index_stat_list ndb_index_stat_list[];

static time_t ndb_index_stat_time_now= 0;

static time_t
ndb_index_stat_time()
{
  time_t now= time(0);

  if (unlikely(ndb_index_stat_time_now == 0))
    ndb_index_stat_time_now= now;

  if (unlikely(now < ndb_index_stat_time_now))
  {
    DBUG_PRINT("index_stat", ("time moved backwards %d seconds",
                              int(ndb_index_stat_time_now - now)));
    now= ndb_index_stat_time_now;
  }

  ndb_index_stat_time_now= now;
  return now;
}

/* Options */

/* Options in string format buffer size */
static const uint ndb_index_stat_option_sz= 512;
static void ndb_index_stat_opt2str(const struct Ndb_index_stat_opt&, char*);

struct Ndb_index_stat_opt {
  enum Unit {
    Ubool = 1,
    Usize = 2,
    Utime = 3,
    Umsec = 4
  };
  enum Flag {
    Freadonly = (1 << 0),
    Fcontrol = (1 << 1)
  };
  struct Val {
    const char* name;
    uint val;
    uint minval;
    uint maxval;
    Unit unit;
    uint flag;
  };
  enum Idx {
    Iloop_enable = 0,
    Iloop_idle = 1,
    Iloop_busy = 2,
    Iupdate_batch = 3,
    Iread_batch = 4,
    Iidle_batch = 5,
    Icheck_batch = 6,
    Icheck_delay = 7,
    Idelete_batch = 8,
    Iclean_delay = 9,
    Ierror_batch = 10,
    Ierror_delay = 11,
    Ievict_batch = 12,
    Ievict_delay = 13,
    Icache_limit = 14,
    Icache_lowpct = 15,
    Izero_total = 16,
    Imax = 17
  };
  Val val[Imax];
  /* Options in string format (SYSVAR ndb_index_stat_option) */
  char *option;
  Ndb_index_stat_opt(char* buf);
  uint get(Idx i) const {
    assert(i < Imax);
    return val[i].val;
  }
  void set(Idx i, uint the_val) {
    assert(i < Imax);
    val[i].val = the_val;
  }
};

Ndb_index_stat_opt::Ndb_index_stat_opt(char* buf) :
  option(buf)
{
#define ival(aname, aval, aminval, amaxval, aunit, aflag) \
  val[I##aname].name = #aname; \
  val[I##aname].val = aval; \
  val[I##aname].minval = aminval; \
  val[I##aname].maxval = amaxval; \
  val[I##aname].unit = aunit; \
  val[I##aname].flag = aflag
  ival(loop_enable, 1000, 0, ~(uint)0, Umsec, 0);
  ival(loop_idle, 1000, 0, ~(uint)0, Umsec, 0);
  ival(loop_busy, 100, 0, ~(uint)0, Umsec, 0);
  ival(update_batch, 1, 1, ~(uint)0, Usize, 0);
  ival(read_batch, 4, 1, ~(uint)0, Usize, 0);
  ival(idle_batch, 32, 1, ~(uint)0, Usize, 0);
  ival(check_batch, 8, 1, ~(uint)0, Usize, 0);
  ival(check_delay, 600, 0, ~(uint)0, Utime, 0);
  ival(clean_delay, 60, 0, ~(uint)0, Utime, 0);
  ival(delete_batch, 8, 1, ~(uint)0, Usize, 0);
  ival(error_batch, 4, 1, ~(uint)0, Usize, 0);
  ival(error_delay, 60, 0, ~(uint)0, Utime, 0);
  ival(evict_batch, 8, 1, ~(uint)0, Usize, 0);
  ival(evict_delay, 60, 0, ~(uint)0, Utime, 0);
  ival(cache_limit, 32*1024*1024, 0, ~(uint)0, Usize, 0);
  ival(cache_lowpct, 90, 0, 100, Usize, 0);
  ival(zero_total, 0, 0, 1, Ubool, Fcontrol);
#undef ival

  ndb_index_stat_opt2str(*this, option);
}

/* Hard limits */
static const uint ndb_index_stat_max_evict_batch = 32;

char ndb_index_stat_option_buf[ndb_index_stat_option_sz];
static Ndb_index_stat_opt ndb_index_stat_opt(ndb_index_stat_option_buf);

/* Copy option struct to string buffer */
static void
ndb_index_stat_opt2str(const Ndb_index_stat_opt& opt, char* str)
{
  DBUG_ENTER("ndb_index_stat_opt2str");

  char buf[ndb_index_stat_option_sz];
  char *const end= &buf[sizeof(buf)];
  char* ptr= buf;
  *ptr= 0;

  const uint imax= Ndb_index_stat_opt::Imax;
  for (uint i= 0; i < imax; i++)
  {
    const Ndb_index_stat_opt::Val& v= opt.val[i];
    ptr+= strlen(ptr);
    const char* sep= (ptr == buf ? "" : ",");
    const uint sz= ptr < end ? (uint)(end - ptr) : 0;

    switch (v.unit) {
    case Ndb_index_stat_opt::Ubool:
      {
        DBUG_ASSERT(v.val == 0 || v.val == 1);
        if (v.val == 0)
          my_snprintf(ptr, sz, "%s%s=0", sep, v.name);
        else
          my_snprintf(ptr, sz, "%s%s=1", sep, v.name);
      }
      break;

    case Ndb_index_stat_opt::Usize:
      {
        uint m;
        if (v.val == 0)
          my_snprintf(ptr, sz, "%s%s=0", sep, v.name);
        else if (v.val % (m= 1024*1024*1024) == 0)
          my_snprintf(ptr, sz, "%s%s=%uG", sep, v.name, v.val / m);
        else if (v.val % (m= 1024*1024) == 0)
          my_snprintf(ptr, sz, "%s%s=%uM", sep, v.name, v.val / m);
        else if (v.val % (m= 1024) == 0)
          my_snprintf(ptr, sz, "%s%s=%uK", sep, v.name, v.val / m);
        else
          my_snprintf(ptr, sz, "%s%s=%u", sep, v.name, v.val);
      }
      break;

    case Ndb_index_stat_opt::Utime:
      {
        uint m;
        if (v.val == 0)
          my_snprintf(ptr, sz, "%s%s=0", sep, v.name);
        else if (v.val % (m= 60*60*24) == 0)
          my_snprintf(ptr, sz, "%s%s=%ud", sep, v.name, v.val / m);
        else if (v.val % (m= 60*60) == 0)
          my_snprintf(ptr, sz, "%s%s=%uh", sep, v.name, v.val / m);
        else if (v.val % (m= 60) == 0)
          my_snprintf(ptr, sz, "%s%s=%um", sep, v.name, v.val / m);
        else
          my_snprintf(ptr, sz, "%s%s=%us", sep, v.name, v.val);
      }
      break;

    case Ndb_index_stat_opt::Umsec:
      {
        if (v.val == 0)
          my_snprintf(ptr, sz, "%s%s=0", sep, v.name);
        else
          my_snprintf(ptr, sz, "%s%s=%ums", sep, v.name, v.val);
      }
      break;

    default:
      DBUG_ASSERT(false);
      break;
    }
  }

  memset(str, 0, ndb_index_stat_option_sz);
  strcpy(str, buf);
  DBUG_PRINT("index_stat", ("str: \"%s\"", str));
  DBUG_VOID_RETURN;
}

static int
ndb_index_stat_option_parse(char* p, Ndb_index_stat_opt& opt)
{
  DBUG_ENTER("ndb_index_stat_option_parse");

  char *r= strchr(p, '=');
  if (r == 0)
    DBUG_RETURN(-1);
  *r++= 0;

  while (isspace(*r))
    *r++= 0;
  if (*r == 0)
    DBUG_RETURN(-1);

  bool found= false;
  const uint imax= Ndb_index_stat_opt::Imax;
  for (uint i= 0; i < imax; i++)
  {
    Ndb_index_stat_opt::Val& v= opt.val[i];
    if (strcmp(p, v.name) != 0)
      continue;
    found= true;

    char *s;
    for (s= r; *s != 0; s++)
      *s= tolower(*s);
    ulonglong val= strtoull(r, &s, 10);

    switch (v.unit) {
    case Ndb_index_stat_opt::Ubool:
      {
        if ((s > r && *s == 0 && val == 0) ||
            strcmp(r, "off") == 0 ||
            strcmp(r, "false") == 0)
          val= 0;
        else if ((s > r && *s == 0 && val == 1) ||
            strcmp(r, "on") == 0 ||
            strcmp(r, "true") == 0)
          val= 1;
        else
          DBUG_RETURN(-1);
        v.val= (uint)val;
      }
      break;

    case Ndb_index_stat_opt::Usize:
      {
        if (s == r)
          DBUG_RETURN(-1);
        if (strcmp(s, "") == 0)
          ;
        else if (strcmp(s, "k") == 0)
          val*= 1024;
        else if (strcmp(s, "m") == 0)
          val*= 1024*1024;
        else if (strcmp(s, "g") == 0)
          val*= 1024*1024*1024;
        else
          DBUG_RETURN(-1);
        if (val < v.minval || val > v.maxval)
          DBUG_RETURN(-1);
        v.val= (uint)val;
      }
      break;

    case Ndb_index_stat_opt::Utime:
      {
        if (s == r)
          DBUG_RETURN(-1);
        if (strcmp(s, "") == 0)
          ;
        else if (strcmp(s, "s") == 0)
          ;
        else if (strcmp(s, "m") == 0)
          val*= 60;
        else if (strcmp(s, "h") == 0)
          val*= 60*60;
        else if (strcmp(s, "d") == 0)
          val*= 24*60*60;
        else
          DBUG_RETURN(-1);
        if (val < v.minval || val > v.maxval)
          DBUG_RETURN(-1);
        v.val= (uint)val;
      }
      break;

    case Ndb_index_stat_opt::Umsec:
      {
        if (s == r)
          DBUG_RETURN(-1);
        if (strcmp(s, "") == 0)
          ;
        else if (strcmp(s, "ms") == 0)
          ;
        else
          DBUG_RETURN(-1);
        if (val < v.minval || val > v.maxval)
          DBUG_RETURN(-1);
        v.val= (uint)val;
      }
      break;

    default:
      DBUG_ASSERT(false);
      break;
    }
  }

  if (!found)
    DBUG_RETURN(-1);
  DBUG_RETURN(0);
}

/* Copy option string to option struct */
static int
ndb_index_stat_str2opt(const char *str, Ndb_index_stat_opt& opt)
{
  DBUG_ENTER("ndb_index_stat_str2opt");
  DBUG_PRINT("index_stat", ("str: \"%s\"", str));

  char buf[ndb_index_stat_option_sz];

  assert(str != 0);
  if (strlen(str) >= sizeof(buf))
    DBUG_RETURN(-1);
  strcpy(buf, str);

  char *p= buf;
  while (1)
  {
    while (isspace(*p))
      p++;
    if (*p == 0)
      break;

    char *q= strchr(p, ',');
    if (q == p)
      DBUG_RETURN(-1);
    if (q != 0)
      *q= 0;

    DBUG_PRINT("index_stat", ("parse: %s", p));
    if (ndb_index_stat_option_parse(p, opt) == -1)
      DBUG_RETURN(-1);

    if (q == 0)
      break;
    p= q + 1;
  }

  ndb_index_stat_opt2str(opt, opt.option);
  DBUG_RETURN(0);
}

/* Thanks to ha_innodb.cc */

/* Need storage between check and update (assume locked) */
static char ndb_index_stat_option_tmp[ndb_index_stat_option_sz];
 
int
ndb_index_stat_option_check(MYSQL_THD,
                            struct st_mysql_sys_var *var,
                            void *save,
                            struct st_mysql_value *value)
{
  DBUG_ENTER("ndb_index_stat_option_check");
  char buf[ndb_index_stat_option_sz];
  int len= sizeof(buf);
  const char *str= value->val_str(value, buf, &len);
  if (str != 0)
  {
    /* Seems to be nothing in buf */
    DBUG_PRINT("index_stat", ("str: %s len: %d", str, len));
    char buf2[ndb_index_stat_option_sz];
    Ndb_index_stat_opt opt(buf2);
    if (ndb_index_stat_str2opt(str, opt) == 0)
    {
      /* Passed to update */
      strcpy(ndb_index_stat_option_tmp, str);
      *(const char**)save= ndb_index_stat_option_tmp;
      DBUG_RETURN(0);
    }
  }
  DBUG_RETURN(1);
}

void
ndb_index_stat_option_update(MYSQL_THD,
                             struct st_mysql_sys_var *var,
                             void *var_ptr,
                             const void *save)
{
  DBUG_ENTER("ndb_index_stat_option_update");
  const char *str= *(const char**)save;
  DBUG_PRINT("index_stat", ("str: %s", str));
  Ndb_index_stat_opt& opt= ndb_index_stat_opt;
  int ret= ndb_index_stat_str2opt(str, opt);
  assert(ret == 0); NDB_IGNORE_VALUE(ret);
  *(const char**)var_ptr= ndb_index_stat_opt.option;
  DBUG_VOID_RETURN;
}

/* Global stuff */

struct Ndb_index_stat_glob {
  bool th_allow;          /* Queries allowed */
  bool th_enable;         /* Stats thread idea of ndb_index_stat_enable */
  bool th_busy;           /* Stats thread is busy-looping */
  uint th_loop;           /* Stats thread current loop wait in ms */
  uint force_update;
  uint wait_update;
  uint no_stats;
  uint wait_stats;
  /* Accumulating counters */
  uint analyze_count;     /* Client counters */
  uint analyze_error;
  uint query_count;
  uint query_no_stats;
  uint query_error;
  uint event_act;         /* Events acted on */
  uint event_skip;        /* Events skipped (likely event-to-self) */
  uint event_miss;        /* Events received for unknown index */
  uint refresh_count;     /* Successful cache refreshes */
  uint clean_count;       /* Times old caches (1 or more) cleaned */
  uint pinned_count;      /* Times not cleaned due to old cache ref count */
  uint drop_count;        /* From index drop */
  uint evict_count;       /* From LRU cleanup */
  /* Cache */
  uint cache_query_bytes; /* In use */
  uint cache_clean_bytes; /* Obsolete versions not yet removed */
  uint cache_high_bytes;  /* Max ever of above */
  uint cache_drop_bytes;  /* Part of above waiting to be evicted */
  uint cache_evict_bytes; /* Part of above waiting to be evicted */
  char status[2][1024];
  uint status_i;

  Ndb_index_stat_glob();
  void set_status();
  void zero_total();
};

Ndb_index_stat_glob::Ndb_index_stat_glob()
{
  th_allow= false;
  th_enable= false;
  th_busy= false;
  th_loop= 0;
  force_update= 0;
  wait_update= 0;
  no_stats= 0;
  wait_stats= 0;
  analyze_count= 0;
  analyze_error= 0;
  query_count= 0;
  query_no_stats= 0;
  query_error= 0;
  event_act= 0;
  event_skip= 0;
  event_miss= 0;
  refresh_count= 0;
  clean_count= 0;
  pinned_count= 0;
  drop_count= 0;
  evict_count= 0;
  cache_query_bytes= 0;
  cache_clean_bytes= 0;
  cache_high_bytes= 0;
  cache_drop_bytes= 0;
  cache_evict_bytes= 0;
  memset(status, 0, sizeof(status));
  status_i= 0;
}

static Ndb_index_stat_glob ndb_index_stat_glob;

/*
  Check if stats thread is running and has initialized required
  objects.  Sync the value with global status ("allow" field).
*/

static bool ndb_index_stat_allow_flag= false;

static bool
ndb_index_stat_get_allow()
{
  return ndb_index_stat_allow_flag;
}

static bool
ndb_index_stat_set_allow(bool flag)
{
  if (ndb_index_stat_allow_flag != flag)
  {
    ndb_index_stat_allow_flag= flag;
    Ndb_index_stat_glob &glob= ndb_index_stat_glob;
    pthread_mutex_lock(&ndb_index_stat_thread.stat_mutex);
    glob.set_status();
    pthread_mutex_unlock(&ndb_index_stat_thread.stat_mutex);
  }
  return ndb_index_stat_allow_flag;
}

/* Update status variable (must hold stat_mutex) */
void
Ndb_index_stat_glob::set_status()
{
  const Ndb_index_stat_opt &opt= ndb_index_stat_opt;
  char* p= status[status_i];

  // stats thread
  th_allow= ndb_index_stat_get_allow();
  sprintf(p, "allow:%d,enable:%d,busy:%d,loop:%u",
             th_allow, th_enable, th_busy, th_loop);
  p+= strlen(p);

  // entry lists
  strcpy(p, ",list:(");
  p+= strlen(p);
  uint list_count= 0;
  for (int lt= 1; lt < Ndb_index_stat::LT_Count; lt++)
  {
    const Ndb_index_stat_list &list= ndb_index_stat_list[lt];
    sprintf(p, "%s:%u,", list.name, list.count);
    p+= strlen(p);
    list_count+= list.count;
  }
  sprintf(p, "%s:%u)", "total", list_count);
  p+= strlen(p);

  // special counters
  sprintf(p, ",analyze:(queue:%u,wait:%u)", force_update, wait_update);
  p+= strlen(p);
  sprintf(p, ",stats:(nostats:%u,wait:%u)", no_stats, wait_stats);
  p+= strlen(p);

  // accumulating counters
  sprintf(p, ",total:(");
  p+= strlen(p);
  sprintf(p, "analyze:(all:%u,error:%u)", analyze_count, analyze_error);
  p+= strlen(p);
  sprintf(p, ",query:(all:%u,nostats:%u,error:%u)",
             query_count, query_no_stats, query_error);
  p+= strlen(p);
  sprintf(p, ",event:(act:%u,skip:%u,miss:%u)",
             event_act, event_skip, event_miss);
  p+= strlen(p);
  sprintf(p, ",cache:(refresh:%u,clean:%u,pinned:%u,drop:%u,evict:%u)",
             refresh_count, clean_count, pinned_count, drop_count, evict_count);
  p+= strlen(p);
  sprintf(p, ")");
  p+= strlen(p);

  // cache size
  const uint cache_limit= opt.get(Ndb_index_stat_opt::Icache_limit);
  const uint cache_total= cache_query_bytes + cache_clean_bytes;
  double cache_pct= (double)0.0;
  double cache_high_pct= (double)0.0;
  if (cache_limit != 0)
  {
    cache_pct= (double)100.0 * (double)cache_total / (double)cache_limit;
    cache_high_pct= (double)100.0 * (double)cache_high_bytes / (double)cache_limit;
  }
  sprintf(p, ",cache:(query:%u,clean:%u"
             ",drop:%u,evict:%u"
             ",usedpct:%.2f,highpct:%.2f)",
             cache_query_bytes, cache_clean_bytes,
             cache_drop_bytes, cache_evict_bytes,
             cache_pct, cache_high_pct);
  p+= strlen(p);

  // alternating status buffers to keep this lock short
  mysql_mutex_lock(&LOCK_global_system_variables);
  g_ndb_status_index_stat_status= status[status_i];
  status_i= (status_i + 1) % 2;
  g_ndb_status_index_stat_cache_query= cache_query_bytes;
  g_ndb_status_index_stat_cache_clean= cache_clean_bytes;
  mysql_mutex_unlock(&LOCK_global_system_variables);
}

/* Zero accumulating counters */
void
Ndb_index_stat_glob::zero_total()
{
  analyze_count= 0;
  analyze_error= 0;
  query_count= 0;
  query_no_stats= 0;
  query_error= 0;
  event_act= 0;
  event_skip= 0;
  event_miss= 0;
  refresh_count= 0;
  clean_count= 0;
  pinned_count= 0;
  drop_count= 0;
  evict_count= 0;
  /* Reset highest use seen to current */
  cache_high_bytes= cache_query_bytes + cache_clean_bytes;
}

/* Shared index entries */

Ndb_index_stat::Ndb_index_stat()
{
  is= 0;
  index_id= 0;
  index_version= 0;
#ifndef DBUG_OFF
  memset(id, 0, sizeof(id));
#endif
  access_time= 0;
  update_time= 0;
  load_time= 0;
  read_time= 0;
  sample_version= 0;
  check_time= 0;
  query_bytes= 0;
  clean_bytes= 0;
  drop_bytes= 0;
  evict_bytes= 0;
  force_update= false;
  no_stats= false;
  error_time= 0;
  error_count= 0;
  share_next= 0;
  lt= 0;
  lt_old= 0;
  list_next= 0;
  list_prev= 0;
  share= 0;
  ref_count= 0;
  to_delete= false;
  abort_request= false;
}

/*
  Called by stats thread and (rarely) by client.  Caller must hold
  stat_mutex.  Client errors currently have no effect on execution
  since they are probably local e.g. bad range (internal error).
  Argument "from" is 0=stats thread 1=client.
*/
static void
ndb_index_stat_error(Ndb_index_stat *st,
                     int from, const char* place, int line)
{
  time_t now= ndb_index_stat_time();
  NdbIndexStat::Error error= st->is->getNdbError();
  if (error.code == 0)
  {
    /* Make sure code is not 0 */
    NdbIndexStat::Error error2;
    error= error2;
    error.code= NdbIndexStat::InternalError;
    error.status= NdbError::TemporaryError;
  }
  if (from == 0)
  {
    st->error= error;
    st->error_time= now; /* Controls proc_error */
  }
  else
    st->client_error= error;
  st->error_count++;

  DBUG_PRINT("index_stat", ("%s line %d: error %d line %d extra %d",
                            place, line, error.code, error.line, error.extra));
}

static void
ndb_index_stat_clear_error(Ndb_index_stat *st)
{
  st->error.code= 0;
  st->error.status= NdbError::Success;
}

/* Lists across shares */

Ndb_index_stat_list::Ndb_index_stat_list(int the_lt, const char* the_name)
{
  lt= the_lt;
  name= the_name;
  head= 0;
  tail= 0;
  count= 0;
}

Ndb_index_stat_list ndb_index_stat_list[Ndb_index_stat::LT_Count] = {
  Ndb_index_stat_list(0, 0),
  Ndb_index_stat_list(Ndb_index_stat::LT_New,    "new"),
  Ndb_index_stat_list(Ndb_index_stat::LT_Update, "update"),
  Ndb_index_stat_list(Ndb_index_stat::LT_Read,   "read"),
  Ndb_index_stat_list(Ndb_index_stat::LT_Idle,   "idle"),
  Ndb_index_stat_list(Ndb_index_stat::LT_Check,  "check"),
  Ndb_index_stat_list(Ndb_index_stat::LT_Delete, "delete"),
  Ndb_index_stat_list(Ndb_index_stat::LT_Error,  "error")
};

static void
ndb_index_stat_list_add(Ndb_index_stat* st, int lt)
{
  assert(st != 0 && st->lt == 0);
  assert(st->list_next == 0 && st->list_prev == 0);
  assert(1 <= lt && lt < Ndb_index_stat::LT_Count);
  Ndb_index_stat_list &list= ndb_index_stat_list[lt];

  DBUG_PRINT("index_stat", ("st %s -> %s", st->id, list.name));

  if (list.count == 0)
  {
    assert(list.head == 0 && list.tail == 0);
    list.head= st;
    list.tail= st;
  }
  else
  {
    assert(list.tail != 0 && list.tail->list_next == 0);
    st->list_prev= list.tail;
    list.tail->list_next= st;
    list.tail= st;
  }
  list.count++;

  st->lt= lt;
}

static void
ndb_index_stat_list_remove(Ndb_index_stat* st)
{
  assert(st != 0);
  int lt= st->lt;
  assert(1 <= lt && lt < Ndb_index_stat::LT_Count);
  Ndb_index_stat_list &list= ndb_index_stat_list[lt];

  DBUG_PRINT("index_stat", ("st %s <- %s", st->id, list.name));

  Ndb_index_stat* next= st->list_next;
  Ndb_index_stat* prev= st->list_prev;

  if (list.head == st)
    list.head= next;
  if (list.tail == st)
    list.tail= prev;
  assert(list.count != 0);
  list.count--;

  if (next != 0)
    next->list_prev= prev;
  if (prev != 0)
    prev->list_next= next;

  st->lt= 0;
  st->lt_old= 0;
  st->list_next= 0;
  st->list_prev= 0;
}

static void
ndb_index_stat_list_move(Ndb_index_stat *st, int lt)
{
  assert(st != 0);
  ndb_index_stat_list_remove(st);
  ndb_index_stat_list_add(st, lt);
}

/* Stats entry changes (must hold stat_mutex) */

static void
ndb_index_stat_force_update(Ndb_index_stat *st, bool onoff)
{
  Ndb_index_stat_glob &glob= ndb_index_stat_glob;
  if (onoff)
  {
    if (!st->force_update)
    {
      glob.force_update++;
      st->force_update= true;
      glob.set_status();
    }
  }
  else
  {
    if (st->force_update)
    {
      assert(glob.force_update != 0);
      glob.force_update--;
      st->force_update= false;
      glob.set_status();
    }
  }
}

static void
ndb_index_stat_no_stats(Ndb_index_stat *st, bool flag)
{
  Ndb_index_stat_glob &glob= ndb_index_stat_glob;
  if (st->no_stats != flag)
  {
    if (flag)
    {
      glob.no_stats++;
      st->no_stats= true;
    }
    else
    {
      assert(glob.no_stats >= 1);
      glob.no_stats-= 1;
      st->no_stats= false;
    }
    glob.set_status();
  }
}

static void
ndb_index_stat_ref_count(Ndb_index_stat *st, bool flag)
{
  uint old_count= st->ref_count;
  (void)old_count; // USED
  if (flag)
  {
    st->ref_count++;
  }
  else
  {
    assert(st->ref_count != 0);
    st->ref_count--;
  }
  DBUG_PRINT("index_stat", ("st %s ref_count:%u->%u",
                            st->id, old_count, st->ref_count));
}

/* Find or add entry under the share */

/* Saved in get_share() under stat_mutex */
struct Ndb_index_stat_snap {
  time_t load_time;
  uint sample_version;
  uint error_count;
  Ndb_index_stat_snap() { load_time= 0; sample_version= 0; error_count= 0; }
};

/* Subroutine, have lock */
static Ndb_index_stat*
ndb_index_stat_alloc(const NDBINDEX *index,
                     const NDBTAB *table,
                     int &err_out)
{
  err_out= 0;
  Ndb_index_stat *st= new Ndb_index_stat;
  NdbIndexStat *is= new NdbIndexStat;
  if (st != 0 && is != 0)
  {
    st->is= is;
    st->index_id= index->getObjectId();
    st->index_version= index->getObjectVersion();
#ifndef DBUG_OFF
    my_snprintf(st->id, sizeof(st->id), "%d.%d", st->index_id, st->index_version);
#endif
    if (is->set_index(*index, *table) == 0)
      return st;
    ndb_index_stat_error(st, 1, "set_index", __LINE__);
    err_out= st->client_error.code;
  }
  else
  {
    err_out= NdbIndexStat::NoMemError;
  }
  if (is != 0)
    delete is;
  if (st != 0)
    delete st;
  return 0;
}

/* Subroutine, have lock */
static Ndb_index_stat*
ndb_index_stat_find_share(NDB_SHARE *share,
                          const NDBINDEX *index,
                          Ndb_index_stat *&st_last)
{
  struct Ndb_index_stat *st= share->index_stat_list;
  st_last= 0;
  while (st != 0)
  {
    assert(st->share == share);
    assert(st->is != 0);
    NdbIndexStat::Head head;
    st->is->get_head(head);
    if (head.m_indexId == (uint)index->getObjectId() &&
        head.m_indexVersion == (uint)index->getObjectVersion())
      break;
    st_last= st;
    st= st->share_next;
  }
  return st;
}

/* Subroutine, have lock */
static void
ndb_index_stat_add_share(NDB_SHARE *share,
                         Ndb_index_stat *st,
                         Ndb_index_stat *st_last)
{
  st->share= share;
  if (st_last == 0)
    share->index_stat_list= st;
  else
    st_last->share_next= st;
}

static Ndb_index_stat*
ndb_index_stat_get_share(NDB_SHARE *share,
                         const NDBINDEX *index,
                         const NDBTAB *table,
                         Ndb_index_stat_snap &snap,
                         int &err_out,
                         bool allow_add,
                         bool force_update)
{
  Ndb_index_stat_glob &glob= ndb_index_stat_glob;

  pthread_mutex_lock(&share->mutex);
  pthread_mutex_lock(&ndb_index_stat_thread.stat_mutex);
  time_t now= ndb_index_stat_time();
  err_out= 0;

  struct Ndb_index_stat *st= 0;
  struct Ndb_index_stat *st_last= 0;
  do
  {
    if (unlikely(!ndb_index_stat_get_allow()))
    {
      err_out= NdbIndexStat::MyNotAllow;
      break;
    }
    st= ndb_index_stat_find_share(share, index, st_last);
    if (st == 0)
    {
      if (!allow_add)
      {
        err_out= NdbIndexStat::MyNotFound;
        break;
      }
      st= ndb_index_stat_alloc(index, table, err_out);
      if (st == 0)
      {
        assert(err_out != 0);
        break;
      }
      ndb_index_stat_add_share(share, st, st_last);
      ndb_index_stat_list_add(st, Ndb_index_stat::LT_New);
      glob.set_status();
    }
    else if (unlikely(st->abort_request))
    {
      err_out= NdbIndexStat::MyAbortReq;
      break;
    }
    if (force_update)
      ndb_index_stat_force_update(st, true);
    snap.load_time= st->load_time;
    snap.sample_version= st->sample_version;
    snap.error_count= st->error_count;
    st->access_time= now;
  }
  while (0);
 
  if (err_out == 0)
  {
    assert(st != 0);
    ndb_index_stat_ref_count(st, true);
  }
  else
    st= 0;

  pthread_mutex_unlock(&ndb_index_stat_thread.stat_mutex);
  pthread_mutex_unlock(&share->mutex);
  return st;
}

/*
  Prepare to delete index stat entry.  Remove it from per-share
  list and set "to_delete" flag.  Stats thread does real delete.
*/

/* caller must hold stat_mutex */
static void
ndb_index_stat_free(Ndb_index_stat *st)
{
  DBUG_ENTER("ndb_index_stat_free");
  Ndb_index_stat_glob &glob= ndb_index_stat_glob;
  NDB_SHARE *share= st->share;
  assert(share != 0);

  Ndb_index_stat *st_head= 0;
  Ndb_index_stat *st_tail= 0;
  Ndb_index_stat *st_loop= share->index_stat_list;
  uint found= 0;
  while (st_loop != 0)
  {
    if (st == st_loop)
    {
      DBUG_PRINT("index_stat", ("st %s stat free one", st->id));
      st_loop= st_loop->share_next;
      st->share_next= 0;
      st->share= 0;
      assert(st->lt != 0);
      assert(st->lt != Ndb_index_stat::LT_Delete);
      assert(!st->to_delete);
      st->to_delete= true;
      st->abort_request= true;
      found++;
    }
    else
    {
      if (st_head == 0)
        st_head= st_loop;
      else
        st_tail->share_next= st_loop;
      st_tail= st_loop;
      st_loop= st_loop->share_next;
      st_tail->share_next= 0;
    }
  }
  assert(found == 1);
  share->index_stat_list= st_head;

  glob.set_status();
  DBUG_VOID_RETURN;
}

/* Interface to online drop index */
void
ndb_index_stat_free(NDB_SHARE *share, int index_id, int index_version)
{
  DBUG_ENTER("ndb_index_stat_free");
  DBUG_PRINT("index_stat", ("(index_id:%d index_version:%d",
                            index_id, index_version));
  Ndb_index_stat_glob &glob= ndb_index_stat_glob;
  pthread_mutex_lock(&ndb_index_stat_thread.stat_mutex);

  uint found= 0;
  Ndb_index_stat *st= share->index_stat_list;
  while (st != 0)
  {
    if (st->index_id == index_id &&
        st->index_version == index_version)
    {
      ndb_index_stat_free(st);
      found++;
      glob.drop_count++;
      assert(st->drop_bytes == 0);
      st->drop_bytes= st->query_bytes + st->clean_bytes;
      glob.cache_drop_bytes+= st->drop_bytes;
      break;
    }
    st= st->share_next;
  }

  glob.set_status();
  pthread_mutex_unlock(&ndb_index_stat_thread.stat_mutex);
  DBUG_VOID_RETURN;
}

void
ndb_index_stat_free(NDB_SHARE *share)
{
  DBUG_ENTER("ndb_index_stat_free");
  Ndb_index_stat_glob &glob= ndb_index_stat_glob;
  pthread_mutex_lock(&ndb_index_stat_thread.stat_mutex);

  uint found= 0;
  Ndb_index_stat *st;
  while ((st= share->index_stat_list) != 0)
  {
    DBUG_PRINT("index_stat", ("st %s stat free all", st->id));
    share->index_stat_list= st->share_next;
    st->share_next= 0;
    st->share= 0;
    assert(st->lt != 0);
    assert(st->lt != Ndb_index_stat::LT_Delete);
    assert(!st->to_delete);
    st->to_delete= true;
    st->abort_request= true;
    found++;
    glob.drop_count++;
    assert(st->drop_bytes == 0);
    st->drop_bytes+= st->query_bytes + st->clean_bytes;
    glob.cache_drop_bytes+= st->drop_bytes;
  }

  glob.set_status();
  pthread_mutex_unlock(&ndb_index_stat_thread.stat_mutex);
  DBUG_VOID_RETURN;
}

/* Find entry across shares */
/* wl4124_todo mutex overkill, hash table, can we find table share */
static Ndb_index_stat*
ndb_index_stat_find_entry(int index_id, int index_version, int table_id)
{
  DBUG_ENTER("ndb_index_stat_find_entry");
  pthread_mutex_lock(&ndbcluster_mutex);
  pthread_mutex_lock(&ndb_index_stat_thread.stat_mutex);
  DBUG_PRINT("index_stat", ("find index:%d version:%d table:%d",
                            index_id, index_version, table_id));

  int lt;
  for (lt=1; lt < Ndb_index_stat::LT_Count; lt++)
  {
    Ndb_index_stat *st=ndb_index_stat_list[lt].head;
    while (st != 0)
    {
      if (st->index_id == index_id &&
          st->index_version == index_version)
      {
        pthread_mutex_unlock(&ndb_index_stat_thread.stat_mutex);
        pthread_mutex_unlock(&ndbcluster_mutex);
        DBUG_RETURN(st);
      }
      st= st->list_next;
    }
  }

  pthread_mutex_unlock(&ndb_index_stat_thread.stat_mutex);
  pthread_mutex_unlock(&ndbcluster_mutex);
  DBUG_RETURN(0);
}

/* Statistics thread sub-routines */

static void
ndb_index_stat_cache_move(Ndb_index_stat *st)
{
  Ndb_index_stat_glob &glob= ndb_index_stat_glob;
  NdbIndexStat::CacheInfo infoBuild;
  NdbIndexStat::CacheInfo infoQuery;

  st->is->get_cache_info(infoBuild, NdbIndexStat::CacheBuild);
  st->is->get_cache_info(infoQuery, NdbIndexStat::CacheQuery);
  const uint new_query_bytes= infoBuild.m_totalBytes;
  const uint old_query_bytes= infoQuery.m_totalBytes;
  DBUG_PRINT("index_stat", ("st %s cache move: query:%u clean:%u",
                            st->id, new_query_bytes, old_query_bytes));
  st->is->move_cache();
  st->query_bytes= new_query_bytes;
  st->clean_bytes+= old_query_bytes;
  assert(glob.cache_query_bytes >= old_query_bytes);
  glob.cache_query_bytes-= old_query_bytes;
  glob.cache_query_bytes+= new_query_bytes;
  glob.cache_clean_bytes+= old_query_bytes;
  const uint cache_total= glob.cache_query_bytes + glob.cache_clean_bytes;
  if (glob.cache_high_bytes < cache_total)
    glob.cache_high_bytes= cache_total;
}

static bool
ndb_index_stat_cache_clean(Ndb_index_stat *st)
{
  Ndb_index_stat_glob &glob= ndb_index_stat_glob;
  NdbIndexStat::CacheInfo infoClean;

  st->is->get_cache_info(infoClean, NdbIndexStat::CacheClean);
  const uint old_clean_bytes= infoClean.m_totalBytes;
  const uint ref_count= infoClean.m_ref_count;
  DBUG_PRINT("index_stat", ("st %s cache clean: clean:%u ref_count:%u",
                            st->id, old_clean_bytes, ref_count));
  if (ref_count != 0)
    return false;
  st->is->clean_cache();
  st->clean_bytes= 0;
  assert(glob.cache_clean_bytes >= old_clean_bytes);
  glob.cache_clean_bytes-= old_clean_bytes;
  return true;
}

static void
ndb_index_stat_cache_evict(Ndb_index_stat *st)
{
  NdbIndexStat::Head head;
  NdbIndexStat::CacheInfo infoBuild;
  NdbIndexStat::CacheInfo infoQuery;
  NdbIndexStat::CacheInfo infoClean;
  st->is->get_head(head);
  st->is->get_cache_info(infoBuild, NdbIndexStat::CacheBuild);
  st->is->get_cache_info(infoQuery, NdbIndexStat::CacheQuery);
  st->is->get_cache_info(infoClean, NdbIndexStat::CacheClean);

  DBUG_PRINT("index_stat",
             ("evict table: %u index: %u version: %u"
              " sample version: %u"
              " cache bytes build:%u query:%u clean:%u",
              head.m_tableId, head.m_indexId, head.m_indexVersion,
              head.m_sampleVersion,
              infoBuild.m_totalBytes, infoQuery.m_totalBytes, infoClean.m_totalBytes));

  /* Twice to move all caches to clean */
  ndb_index_stat_cache_move(st);
  ndb_index_stat_cache_move(st);
  /* Unused variable release vs debug nonsense */
  bool ok= false;
  (void)ok; // USED
  ok= ndb_index_stat_cache_clean(st);
  assert(ok);
}

/* Misc in/out parameters for process steps */
struct Ndb_index_stat_proc {
  NdbIndexStat* is_util; // For metadata and polling
  Ndb *ndb;
  time_t start; // start of current processing slice
  time_t now;
  int lt;
  bool busy;
  bool end;
#ifndef DBUG_OFF
  uint cache_query_bytes;
  uint cache_clean_bytes;
#endif
  Ndb_index_stat_proc() :
    is_util(0),
    ndb(0),
    now(0),
    lt(0),
    busy(false),
    end(false)
  {}

  ~Ndb_index_stat_proc()
  {
    assert(ndb == NULL);
  }
};

static void
ndb_index_stat_proc_new(Ndb_index_stat_proc &pr, Ndb_index_stat *st)
{
  assert(st->error.code == 0);
  if (st->force_update)
    pr.lt= Ndb_index_stat::LT_Update;
  else
    pr.lt= Ndb_index_stat::LT_Read;
}

static void
ndb_index_stat_proc_new(Ndb_index_stat_proc &pr)
{
  Ndb_index_stat_glob &glob= ndb_index_stat_glob;
  pthread_mutex_lock(&ndb_index_stat_thread.stat_mutex);
  const int lt= Ndb_index_stat::LT_New;
  Ndb_index_stat_list &list= ndb_index_stat_list[lt];

  Ndb_index_stat *st_loop= list.head;
  while (st_loop != 0)
  {
    Ndb_index_stat *st= st_loop;
    st_loop= st_loop->list_next;
    DBUG_PRINT("index_stat", ("st %s proc %s", st->id, list.name));
    ndb_index_stat_proc_new(pr, st);
    assert(pr.lt != lt);
    ndb_index_stat_list_move(st, pr.lt);
  }
  glob.set_status();
  pthread_mutex_unlock(&ndb_index_stat_thread.stat_mutex);
}

static void
ndb_index_stat_proc_update(Ndb_index_stat_proc &pr, Ndb_index_stat *st)
{
  if (st->is->update_stat(pr.ndb) == -1)
  {
    pthread_mutex_lock(&ndb_index_stat_thread.stat_mutex);
    ndb_index_stat_error(st, 0, "update_stat", __LINE__);

    /*
      Turn off force update or else proc_error() thinks
      it is a new analyze request.
    */
    ndb_index_stat_force_update(st, false);

    pthread_cond_broadcast(&ndb_index_stat_thread.stat_cond);
    pthread_mutex_unlock(&ndb_index_stat_thread.stat_mutex);

    pr.lt= Ndb_index_stat::LT_Error;
    return;
  }

  pr.now= ndb_index_stat_time();
  st->update_time= pr.now;
  pr.lt= Ndb_index_stat::LT_Read;
}

static void
ndb_index_stat_proc_update(Ndb_index_stat_proc &pr)
{
  Ndb_index_stat_glob &glob= ndb_index_stat_glob;
  const int lt= Ndb_index_stat::LT_Update;
  Ndb_index_stat_list &list= ndb_index_stat_list[lt];
  const Ndb_index_stat_opt &opt= ndb_index_stat_opt;
  const uint batch= opt.get(Ndb_index_stat_opt::Iupdate_batch);

  Ndb_index_stat *st_loop= list.head;
  uint cnt= 0;
  while (st_loop != 0 && cnt < batch)
  {
    Ndb_index_stat *st= st_loop;
    st_loop= st_loop->list_next;
    DBUG_PRINT("index_stat", ("st %s proc %s", st->id, list.name));
    ndb_index_stat_proc_update(pr, st);
    assert(pr.lt != lt);
    ndb_index_stat_list_move(st, pr.lt);
    // db op so update status after each
    pthread_mutex_lock(&ndb_index_stat_thread.stat_mutex);
    glob.set_status();
    pthread_mutex_unlock(&ndb_index_stat_thread.stat_mutex);
    cnt++;
  }
  if (cnt == batch)
    pr.busy= true;
}

static void
ndb_index_stat_proc_read(Ndb_index_stat_proc &pr, Ndb_index_stat *st)
{
  Ndb_index_stat_glob &glob= ndb_index_stat_glob;
  NdbIndexStat::Head head;
  if (st->is->read_stat(pr.ndb) == -1)
  {
    pthread_mutex_lock(&ndb_index_stat_thread.stat_mutex);
    ndb_index_stat_error(st, 0, "read_stat", __LINE__);
    const bool force_update= st->force_update;
    ndb_index_stat_force_update(st, false);

    /* no stats is not unexpected error, unless analyze was done */
    if (st->is->getNdbError().code == NdbIndexStat::NoIndexStats &&
        !force_update)
    {
      ndb_index_stat_no_stats(st, true);
      pr.lt= Ndb_index_stat::LT_Idle;
    }
    else
    {
      pr.lt= Ndb_index_stat::LT_Error;
    }

    pthread_cond_broadcast(&ndb_index_stat_thread.stat_cond);
    pr.now= ndb_index_stat_time();
    st->check_time= pr.now;
    pthread_mutex_unlock(&ndb_index_stat_thread.stat_mutex);
    return;
  }

  pthread_mutex_lock(&ndb_index_stat_thread.stat_mutex);
  pr.now= ndb_index_stat_time();
  st->is->get_head(head);
  st->load_time= (time_t)head.m_loadTime;
  st->read_time= pr.now;
  st->sample_version= head.m_sampleVersion;
  st->check_time= pr.now;

  ndb_index_stat_force_update(st, false);
  ndb_index_stat_no_stats(st, false);

  ndb_index_stat_cache_move(st);
  pr.lt= Ndb_index_stat::LT_Idle;
  glob.refresh_count++;
  pthread_cond_broadcast(&ndb_index_stat_thread.stat_cond);
  pthread_mutex_unlock(&ndb_index_stat_thread.stat_mutex);
}

static void
ndb_index_stat_proc_read(Ndb_index_stat_proc &pr)
{
  Ndb_index_stat_glob &glob= ndb_index_stat_glob;
  const int lt= Ndb_index_stat::LT_Read;
  Ndb_index_stat_list &list= ndb_index_stat_list[lt];
  const Ndb_index_stat_opt &opt= ndb_index_stat_opt;
  const uint batch= opt.get(Ndb_index_stat_opt::Iread_batch);

  Ndb_index_stat *st_loop= list.head;
  uint cnt= 0;
  while (st_loop != 0 && cnt < batch)
  {
    Ndb_index_stat *st= st_loop;
    st_loop= st_loop->list_next;
    DBUG_PRINT("index_stat", ("st %s proc %s", st->id, list.name));
    ndb_index_stat_proc_read(pr, st);
    assert(pr.lt != lt);
    ndb_index_stat_list_move(st, pr.lt);
    // db op so update status after each
    pthread_mutex_lock(&ndb_index_stat_thread.stat_mutex);
    glob.set_status();
    pthread_mutex_unlock(&ndb_index_stat_thread.stat_mutex);
    cnt++;
  }
  if (cnt == batch)
    pr.busy= true;
}

static void
ndb_index_stat_proc_idle(Ndb_index_stat_proc &pr, Ndb_index_stat *st)
{
  Ndb_index_stat_glob &glob= ndb_index_stat_glob;
  const Ndb_index_stat_opt &opt= ndb_index_stat_opt;
  const longlong clean_delay= opt.get(Ndb_index_stat_opt::Iclean_delay);
  const longlong check_delay= opt.get(Ndb_index_stat_opt::Icheck_delay);

  const longlong pr_now= (longlong)pr.now;
  const longlong st_read_time= (longlong)st->read_time;
  const longlong st_check_time= (longlong)st->check_time;

  const longlong clean_wait= st_read_time + clean_delay - pr_now;
  const longlong check_wait= st_check_time + check_delay - pr_now;

  DBUG_PRINT("index_stat", ("st %s clean_wait:%lld check_wait:%lld"
                            " force_update:%d to_delete:%d",
                            st->id, clean_wait, check_wait,
                            st->force_update, st->to_delete));

  if (st->to_delete)
  {
    pr.lt= Ndb_index_stat::LT_Delete;
    return;
  }

  if (st->clean_bytes != 0 && clean_wait <= 0)
  {
    if (ndb_index_stat_cache_clean(st))
      glob.clean_count++;
    else
      glob.pinned_count++;
  }
  if (st->force_update)
  {
    pr.lt= Ndb_index_stat::LT_Update;
    pr.busy= true;
    return;
  }
  if (check_wait <= 0)
  {
    // avoid creating "idle" entries on Check list
    const int lt_check= Ndb_index_stat::LT_Check;
    const Ndb_index_stat_list &list_check= ndb_index_stat_list[lt_check];
    const uint check_batch= opt.get(Ndb_index_stat_opt::Icheck_batch);
    if (list_check.count < check_batch)
    {
      pr.lt= Ndb_index_stat::LT_Check;
      return;
    }
  }
  pr.lt= Ndb_index_stat::LT_Idle;
}

static void
ndb_index_stat_proc_idle(Ndb_index_stat_proc &pr)
{
  Ndb_index_stat_glob &glob= ndb_index_stat_glob;
  const int lt= Ndb_index_stat::LT_Idle;
  Ndb_index_stat_list &list= ndb_index_stat_list[lt];
  const Ndb_index_stat_opt &opt= ndb_index_stat_opt;
  uint batch= opt.get(Ndb_index_stat_opt::Iidle_batch);
  {
    pthread_mutex_lock(&ndb_index_stat_thread.stat_mutex);
    const Ndb_index_stat_glob &glob= ndb_index_stat_glob;
    const int lt_update= Ndb_index_stat::LT_Update;
    const Ndb_index_stat_list &list_update= ndb_index_stat_list[lt_update];
    if (glob.force_update > list_update.count)
    {
      // probably there is a force update waiting on Idle list
      batch= ~(uint)0;
    }
    pthread_mutex_unlock(&ndb_index_stat_thread.stat_mutex);
  }
  // entry may be moved to end of this list
  if (batch > list.count)
    batch= list.count;
  pr.now= ndb_index_stat_time();

  Ndb_index_stat *st_loop= list.head;
  uint cnt= 0;
  while (st_loop != 0 && cnt < batch)
  {
    Ndb_index_stat *st= st_loop;
    st_loop= st_loop->list_next;
    DBUG_PRINT("index_stat", ("st %s proc %s", st->id, list.name));
    ndb_index_stat_proc_idle(pr, st);
    // rotates list if entry remains LT_Idle
    ndb_index_stat_list_move(st, pr.lt);
    cnt++;
  }
  // full batch does not set pr.busy
  pthread_mutex_lock(&ndb_index_stat_thread.stat_mutex);
  glob.set_status();
  pthread_mutex_unlock(&ndb_index_stat_thread.stat_mutex);
}

static void
ndb_index_stat_proc_check(Ndb_index_stat_proc &pr, Ndb_index_stat *st)
{
  pr.now= ndb_index_stat_time();
  st->check_time= pr.now;
  NdbIndexStat::Head head;
  if (st->is->read_head(pr.ndb) == -1)
  {
    pthread_mutex_lock(&ndb_index_stat_thread.stat_mutex);
    ndb_index_stat_error(st, 0, "read_head", __LINE__);
    /* no stats is not unexpected error */
    if (st->is->getNdbError().code == NdbIndexStat::NoIndexStats)
    {
      ndb_index_stat_no_stats(st, true);
      pr.lt= Ndb_index_stat::LT_Idle;
    }
    else
    {
      pr.lt= Ndb_index_stat::LT_Error;
    }
    pthread_cond_broadcast(&ndb_index_stat_thread.stat_cond);
    pthread_mutex_unlock(&ndb_index_stat_thread.stat_mutex);
    return;
  }
  st->is->get_head(head);
  const uint version_old= st->sample_version;
  const uint version_new= head.m_sampleVersion;
  if (version_old != version_new)
  {
    DBUG_PRINT("index_stat", ("st %s sample version old:%u new:%u",
                              st->id, version_old, version_new));
    pr.lt= Ndb_index_stat::LT_Read;
    return;
  }
  pr.lt= Ndb_index_stat::LT_Idle;
}

static void
ndb_index_stat_proc_check(Ndb_index_stat_proc &pr)
{
  Ndb_index_stat_glob &glob= ndb_index_stat_glob;
  const int lt= Ndb_index_stat::LT_Check;
  Ndb_index_stat_list &list= ndb_index_stat_list[lt];
  const Ndb_index_stat_opt &opt= ndb_index_stat_opt;
  const uint batch= opt.get(Ndb_index_stat_opt::Icheck_batch);

  Ndb_index_stat *st_loop= list.head;
  uint cnt= 0;
  while (st_loop != 0 && cnt < batch)
  {
    Ndb_index_stat *st= st_loop;
    st_loop= st_loop->list_next;
    DBUG_PRINT("index_stat", ("st %s proc %s", st->id, list.name));
    ndb_index_stat_proc_check(pr, st);
    assert(pr.lt != lt);
    ndb_index_stat_list_move(st, pr.lt);
    // db op so update status after each
    pthread_mutex_lock(&ndb_index_stat_thread.stat_mutex);
    glob.set_status();
    pthread_mutex_unlock(&ndb_index_stat_thread.stat_mutex);
    cnt++;
  }
  if (cnt == batch)
    pr.busy= true;
}

/* Check if need to evict more */
static bool
ndb_index_stat_proc_evict()
{
  const Ndb_index_stat_opt &opt= ndb_index_stat_opt;
  Ndb_index_stat_glob &glob= ndb_index_stat_glob;
  uint curr_size= glob.cache_query_bytes + glob.cache_clean_bytes;

  /* Subtract bytes already scheduled for evict */
  assert(curr_size >= glob.cache_evict_bytes);
  curr_size-= glob.cache_evict_bytes;

  const uint cache_lowpct= opt.get(Ndb_index_stat_opt::Icache_lowpct);
  const uint cache_limit= opt.get(Ndb_index_stat_opt::Icache_limit);
  if (100 * curr_size <= cache_lowpct * cache_limit)
    return false;
  return true;
}

/* Check if st1 is better or as good to evict than st2 */
static bool
ndb_index_stat_evict(const Ndb_index_stat *st1,
                     const Ndb_index_stat *st2)
{
  if (st1->access_time < st2->access_time)
    return true;
  if (st1->access_time == st2->access_time &&
      st1->query_bytes + st1->clean_bytes >=
      st2->query_bytes + st2->clean_bytes)
    return true;
  return false;
}

static void
ndb_index_stat_proc_evict(Ndb_index_stat_proc &pr, int lt)
{
  Ndb_index_stat_glob &glob= ndb_index_stat_glob;
  Ndb_index_stat_list &list= ndb_index_stat_list[lt];
  const Ndb_index_stat_opt &opt= ndb_index_stat_opt;
  const uint batch= opt.get(Ndb_index_stat_opt::Ievict_batch);
  const longlong evict_delay= opt.get(Ndb_index_stat_opt::Ievict_delay);
  pr.now= ndb_index_stat_time();
  const longlong pr_now= (longlong)pr.now;

  if (!ndb_index_stat_proc_evict())
    return;

  /* Mutex entire routine (protect access_time) */
  pthread_mutex_lock(&ndb_index_stat_thread.stat_mutex);

  /* Create a LRU batch */
  Ndb_index_stat* st_lru_arr[ndb_index_stat_max_evict_batch + 1];
  uint st_lru_cnt= 0;
  Ndb_index_stat *st_loop= list.head;
  while (st_loop != 0 && st_lru_cnt < batch)
  {
    Ndb_index_stat *st= st_loop;
    st_loop= st_loop->list_next;
    const longlong st_read_time= (longlong)st->read_time;
    if (st_read_time + evict_delay <= pr_now &&
        st->query_bytes + st->clean_bytes != 0 &&
        !st->to_delete)
    {
      /* Insertion sort into the batch from the end */
      if (st_lru_cnt == 0)
        st_lru_arr[st_lru_cnt++]= st;
      else
      {
        uint i= st_lru_cnt;
        while (i != 0)
        {
          const Ndb_index_stat *st1= st_lru_arr[i-1];
          if (ndb_index_stat_evict(st1, st))
          {
            /*
              The old entry at i-1 is preferred over st.
              Stop at first such entry.  Therefore entries
              after it (>= i) are less preferred than st.
            */
            break;
          }
          i--;
        }
        if (i < st_lru_cnt)
        {
          /*
            Some old entry is less preferred than st.  If this is
            true for all then i is 0 and st becomes new first entry.
            Otherwise st is inserted after i-1.  In both case entries
            >= i are shifted up.  The extra position at the end of
            st_lru_arr avoids a special case when the array is full.
          */
          uint j= st_lru_cnt;
          while (j > i)
          {
            st_lru_arr[j]= st_lru_arr[j-1];
            j--;
          }
          st_lru_arr[i]= st;
          if (st_lru_cnt < batch)
            st_lru_cnt++;
        }
      }
    }
  }
 
#ifndef DBUG_OFF
  for (uint i=0; i < st_lru_cnt; i++)
  {
    Ndb_index_stat* st1= st_lru_arr[i];
    assert(!st1->to_delete && st1->share != 0);
    if (i + 1 < st_lru_cnt)
    {
      Ndb_index_stat* st2= st_lru_arr[i+1];
      assert(ndb_index_stat_evict(st1, st2));
    }
  }
#endif

  /* Process the LRU batch */
  uint cnt= 0;
  while (cnt < st_lru_cnt)
  {
    if (!ndb_index_stat_proc_evict())
      break;

    Ndb_index_stat *st= st_lru_arr[cnt];
    DBUG_PRINT("index_stat", ("st %s proc evict %s", st->id, list.name));

    /* Entry may have requests.  Cache is evicted at delete. */
    ndb_index_stat_free(st);
    assert(st->evict_bytes == 0);
    st->evict_bytes= st->query_bytes + st->clean_bytes;
    glob.cache_evict_bytes+= st->evict_bytes;
    cnt++;
  }
  if (cnt == batch)
    pr.busy= true;

  glob.evict_count+= cnt;
  pthread_mutex_unlock(&ndb_index_stat_thread.stat_mutex);
}

static void
ndb_index_stat_proc_evict(Ndb_index_stat_proc &pr)
{
  ndb_index_stat_proc_evict(pr, Ndb_index_stat::LT_Error);
  ndb_index_stat_proc_evict(pr, Ndb_index_stat::LT_Idle);
}

static void
ndb_index_stat_proc_delete(Ndb_index_stat_proc &pr)
{
  Ndb_index_stat_glob &glob= ndb_index_stat_glob;
  const int lt= Ndb_index_stat::LT_Delete;
  Ndb_index_stat_list &list= ndb_index_stat_list[lt];
  const Ndb_index_stat_opt &opt= ndb_index_stat_opt;
  const uint delete_batch= opt.get(Ndb_index_stat_opt::Idelete_batch);
  const uint batch= !pr.end ? delete_batch : ~(uint)0;

  /* Mutex entire routine */
  pthread_mutex_lock(&ndb_index_stat_thread.stat_mutex);

  Ndb_index_stat *st_loop= list.head;
  uint cnt= 0;
  while (st_loop != 0 && cnt < batch)
  {
    Ndb_index_stat *st= st_loop;
    st_loop= st_loop->list_next;
    DBUG_PRINT("index_stat", ("st %s proc %s", st->id, list.name));

    // adjust global counters at drop
    ndb_index_stat_force_update(st, false);
    ndb_index_stat_no_stats(st, false);

    /*
      Do not wait for requests to terminate since this could
      risk stats thread hanging.  Instead try again next time.
      Presumably clients will eventually notice abort_request.
    */
    if (st->ref_count != 0)
    {
      DBUG_PRINT("index_stat", ("st %s proc %s: ref_count:%u",
                 st->id, list.name, st->ref_count));
      continue;
    }

    ndb_index_stat_cache_evict(st);
    assert(glob.cache_drop_bytes >= st->drop_bytes);
    glob.cache_drop_bytes-= st->drop_bytes;
    assert(glob.cache_evict_bytes >= st->evict_bytes);
    glob.cache_evict_bytes-= st->evict_bytes;
    ndb_index_stat_list_remove(st);
    delete st->is;
    delete st;
    cnt++;
  }
  if (cnt == batch)
    pr.busy= true;

  glob.set_status();
  pthread_mutex_unlock(&ndb_index_stat_thread.stat_mutex);
}

static void
ndb_index_stat_proc_error(Ndb_index_stat_proc &pr, Ndb_index_stat *st)
{
  const Ndb_index_stat_opt &opt= ndb_index_stat_opt;
  const longlong error_delay= opt.get(Ndb_index_stat_opt::Ierror_delay);

  const longlong pr_now= (longlong)pr.now;
  const longlong st_error_time= (longlong)st->error_time;
  const longlong error_wait= st_error_time + error_delay - pr_now;

  DBUG_PRINT("index_stat", ("st %s error_wait:%lld error_count:%u"
                            " force_update:%d to_delete:%d",
                            st->id, error_wait, st->error_count,
                            st->force_update, st->to_delete));

  if (st->to_delete)
  {
    pr.lt= Ndb_index_stat::LT_Delete;
    return;
  }

  if (error_wait <= 0 ||
      /* Analyze issued after previous error */
      st->force_update)
  {
    ndb_index_stat_clear_error(st);
    if (st->force_update)
      pr.lt= Ndb_index_stat::LT_Update;
    else
      pr.lt= Ndb_index_stat::LT_Read;
    return;
  }
  pr.lt= Ndb_index_stat::LT_Error;
}

static void
ndb_index_stat_proc_error(Ndb_index_stat_proc &pr)
{
  Ndb_index_stat_glob &glob= ndb_index_stat_glob;
  const int lt= Ndb_index_stat::LT_Error;
  Ndb_index_stat_list &list= ndb_index_stat_list[lt];
  const Ndb_index_stat_opt &opt= ndb_index_stat_opt;
  uint batch= opt.get(Ndb_index_stat_opt::Ierror_batch);
  // entry may be moved to end of this list
  if (batch > list.count)
    batch= list.count;
  pr.now= ndb_index_stat_time();

  Ndb_index_stat *st_loop= list.head;
  uint cnt= 0;
  while (st_loop != 0 && cnt < batch)
  {
    Ndb_index_stat *st= st_loop;
    st_loop= st_loop->list_next;
    DBUG_PRINT("index_stat", ("st %s proc %s", st->id, list.name));
    ndb_index_stat_proc_error(pr, st);
    // rotates list if entry remains LT_Error
    ndb_index_stat_list_move(st, pr.lt);
    cnt++;
  }
  // full batch does not set pr.busy
  pthread_mutex_lock(&ndb_index_stat_thread.stat_mutex);
  glob.set_status();
  pthread_mutex_unlock(&ndb_index_stat_thread.stat_mutex);
}

static void
ndb_index_stat_proc_event(Ndb_index_stat_proc &pr, Ndb_index_stat *st)
{
  /*
    Put on Check list if idle.
    We get event also for our own analyze but this should not matter.

    bug#13524696
    The useless event-to-self makes an immediate second analyze wait
    for loop_idle time since the entry moves to LT_Check temporarily.
    Ignore the event if an update was done near this processing slice.
   */
  pr.lt= st->lt;
  if (st->lt == Ndb_index_stat::LT_Idle ||
      st->lt == Ndb_index_stat::LT_Error)
  {
    if (st->update_time < pr.start)
    {
      DBUG_PRINT("index_stat", ("st %s accept event for check", st->id));
      pr.lt= Ndb_index_stat::LT_Check;
    }
    else
    {
      DBUG_PRINT("index_stat", ("st %s ignore likely event to self", st->id));
    }
  }
  else
  {
    DBUG_PRINT("index_stat", ("st %s ignore event on lt=%d", st->id, st->lt));
  }
}

static void
ndb_index_stat_proc_event(Ndb_index_stat_proc &pr)
{
  Ndb_index_stat_glob &glob= ndb_index_stat_glob;
  NdbIndexStat *is= pr.is_util;
  Ndb *ndb= pr.ndb;
  int ret;
  ret= is->poll_listener(ndb, 0);
  DBUG_PRINT("index_stat", ("poll_listener ret: %d", ret));
  if (ret == -1)
  {
    // wl4124_todo report error
    DBUG_ASSERT(false);
    return;
  }
  if (ret == 0)
    return;

  while (1)
  {
    ret= is->next_listener(ndb);
    DBUG_PRINT("index_stat", ("next_listener ret: %d", ret));
    if (ret == -1)
    {
      // wl4124_todo report error
      DBUG_ASSERT(false);
      return;
    }
    if (ret == 0)
      break;

    NdbIndexStat::Head head;
    is->get_head(head);
    DBUG_PRINT("index_stat", ("next_listener eventType: %d indexId: %u",
                              head.m_eventType, head.m_indexId));

    Ndb_index_stat *st= ndb_index_stat_find_entry(head.m_indexId,
                                                  head.m_indexVersion,
                                                  head.m_tableId);
    /*
      Another process can update stats for an index which is not found
      in this mysqld.  Ignore it.
     */
    if (st != 0)
    {
      DBUG_PRINT("index_stat", ("st %s proc %s", st->id, "event"));
      ndb_index_stat_proc_event(pr, st);
      if (pr.lt != st->lt)
      {
        ndb_index_stat_list_move(st, pr.lt);
        glob.event_act++;
      }
      else
        glob.event_skip++;
    }
    else
    {
      DBUG_PRINT("index_stat", ("entry not found in this mysqld"));
      glob.event_miss++;
    }
  }
  pthread_mutex_lock(&ndb_index_stat_thread.stat_mutex);
  glob.set_status();
  pthread_mutex_unlock(&ndb_index_stat_thread.stat_mutex);
}

/* Control options */

static void
ndb_index_stat_proc_control(Ndb_index_stat_proc &pr)
{
  Ndb_index_stat_glob &glob= ndb_index_stat_glob;
  Ndb_index_stat_opt &opt= ndb_index_stat_opt;

  /* Request to zero accumulating counters */
  if (opt.get(Ndb_index_stat_opt::Izero_total) == true)
  {
    pthread_mutex_lock(&ndb_index_stat_thread.stat_mutex);
    glob.zero_total();
    glob.set_status();
    opt.set(Ndb_index_stat_opt::Izero_total, false);
    pthread_mutex_unlock(&ndb_index_stat_thread.stat_mutex);
  }
}

#ifndef DBUG_OFF
static void
ndb_index_stat_entry_verify(Ndb_index_stat_proc &pr, const Ndb_index_stat *st)
{
  const NDB_SHARE *share= st->share;
  if (st->to_delete)
  {
    assert(st->share_next == 0);
    assert(share == 0);
  }
  else
  {
    assert(share != 0);
    const Ndb_index_stat *st2= share->index_stat_list;
    assert(st2 != 0);
    uint found= 0;
    while (st2 != 0)
    {
      assert(st2->share == share);
      const Ndb_index_stat *st3= st2->share_next;
      uint guard= 0;
      while (st3 != 0)
      {
        assert(st2 != st3);
        guard++;
        assert(guard <= 1000); // MAX_INDEXES
        st3= st3->share_next;
      }
      if (st == st2)
        found++;
      st2= st2->share_next;
    }
    assert(found == 1);
  }
  assert(st->read_time <= st->check_time);
  pr.cache_query_bytes+= st->query_bytes;
  pr.cache_clean_bytes+= st->clean_bytes;
}

static void
ndb_index_stat_list_verify(Ndb_index_stat_proc &pr, int lt)
{
  const Ndb_index_stat_list &list= ndb_index_stat_list[lt];
  const Ndb_index_stat *st= list.head;
  uint count= 0;
  while (st != 0)
  {
    count++;
    assert(count <= list.count);
    if (st->list_prev != 0)
    {
      assert(st->list_prev->list_next == st);
    }
    if (st->list_next != 0)
    {
      assert(st->list_next->list_prev == st);
    }
    if (count == 1)
    {
      assert(st == list.head);
    }
    if (count == list.count)
    {
      assert(st == list.tail);
    }
    if (st == list.head)
    {
      assert(count == 1);
      assert(st->list_prev == 0);
    }
    if (st == list.tail)
    {
      assert(count == list.count);
      assert(st->list_next == 0);
    }
    const Ndb_index_stat *st2= st->list_next;
    uint guard= 0;
    while (st2 != 0)
    {
      assert(st != st2);
      guard++;
      assert(guard <= list.count);
      st2= st2->list_next;
    }
    ndb_index_stat_entry_verify(pr, st);
    st= st->list_next;
  }
  assert(count == list.count);
}

static void
ndb_index_stat_list_verify(Ndb_index_stat_proc &pr)
{
  const Ndb_index_stat_glob &glob= ndb_index_stat_glob;
  pthread_mutex_lock(&ndb_index_stat_thread.stat_mutex);
  pr.cache_query_bytes= 0;
  pr.cache_clean_bytes= 0;

  for (int lt= 1; lt < Ndb_index_stat::LT_Count; lt++)
    ndb_index_stat_list_verify(pr, lt);

  assert(glob.cache_query_bytes == pr.cache_query_bytes);
  assert(glob.cache_clean_bytes == pr.cache_clean_bytes);
  pthread_mutex_unlock(&ndb_index_stat_thread.stat_mutex);
}

static void
ndb_index_stat_report(const Ndb_index_stat_glob& old_glob)
{
  const Ndb_index_stat_glob &new_glob= ndb_index_stat_glob;
  const char *old_status= old_glob.status[old_glob.status_i];
  const char *new_status= new_glob.status[new_glob.status_i];

  if (strcmp(old_status, new_status) != 0)
  {
    DBUG_PRINT("index_stat", ("old_status: %s", old_status));
    DBUG_PRINT("index_stat", ("new_status: %s", new_status));
  }
}
#endif

static void
ndb_index_stat_proc(Ndb_index_stat_proc &pr)
{
  DBUG_ENTER("ndb_index_stat_proc");

  ndb_index_stat_proc_control(pr);

#ifndef DBUG_OFF
  ndb_index_stat_list_verify(pr);
  Ndb_index_stat_glob old_glob= ndb_index_stat_glob;
#endif

  pr.start= pr.now= ndb_index_stat_time();

  ndb_index_stat_proc_new(pr);
  ndb_index_stat_proc_update(pr);
  ndb_index_stat_proc_read(pr);
  ndb_index_stat_proc_idle(pr);
  ndb_index_stat_proc_check(pr);
  ndb_index_stat_proc_evict(pr);
  ndb_index_stat_proc_delete(pr);
  ndb_index_stat_proc_error(pr);
  ndb_index_stat_proc_event(pr);

#ifndef DBUG_OFF
  ndb_index_stat_list_verify(pr);
  ndb_index_stat_report(old_glob);
#endif
  DBUG_VOID_RETURN;
}

/*
  Runs after stats thread exits and needs no locks.
*/
void
ndb_index_stat_end()
{
  DBUG_ENTER("ndb_index_stat_end");
  Ndb_index_stat_proc pr;
  pr.end= true;

  /*
   * Shares have been freed so any index stat entries left should be
   * in LT_Delete.  The first two steps here should be unnecessary.
   */

  int lt;
  for (lt= 1; lt < Ndb_index_stat::LT_Count; lt++)
  {
    if (lt == (int)Ndb_index_stat::LT_Delete)
      continue;
    Ndb_index_stat_list &list= ndb_index_stat_list[lt];
    Ndb_index_stat *st_loop= list.head;
    while (st_loop != 0)
    {
      Ndb_index_stat *st= st_loop;
      st_loop= st_loop->list_next;
      DBUG_PRINT("index_stat", ("st %s end %s", st->id, list.name));
      pr.lt= Ndb_index_stat::LT_Delete;
      ndb_index_stat_list_move(st, pr.lt);
    }
  }

  /* Real free */
  ndb_index_stat_proc_delete(pr);
  DBUG_VOID_RETURN;
}

/* Index stats thread */

static int
ndb_index_stat_check_or_create_systables(Ndb_index_stat_proc &pr)
{
  DBUG_ENTER("ndb_index_stat_check_or_create_systables");

  NdbIndexStat *is= pr.is_util;
  Ndb *ndb= pr.ndb;

  if (is->check_systables(ndb) == 0)
  {
    DBUG_PRINT("index_stat", ("using existing index stats tables"));
    DBUG_RETURN(0);
  }

  if (is->create_systables(ndb) == 0)
  {
    DBUG_PRINT("index_stat", ("created index stats tables"));
    DBUG_RETURN(0);
  }

  if (is->getNdbError().code == 721 ||
      is->getNdbError().code == 4244 ||
      is->getNdbError().code == 4009) // no connection
  {
    // race between mysqlds, maybe
    DBUG_PRINT("index_stat", ("create index stats tables failed: error %d line %d",
                              is->getNdbError().code, is->getNdbError().line));
    DBUG_RETURN(-1);
  }

  sql_print_information("create index stats tables failed: error %d line %d",
                        is->getNdbError().code, is->getNdbError().line);
  DBUG_RETURN(-1);
}

static int
ndb_index_stat_check_or_create_sysevents(Ndb_index_stat_proc &pr)
{
  DBUG_ENTER("ndb_index_stat_check_or_create_sysevents");

  NdbIndexStat *is= pr.is_util;
  Ndb *ndb= pr.ndb;

  if (is->check_sysevents(ndb) == 0)
  {
    DBUG_PRINT("index_stat", ("using existing index stats events"));
    DBUG_RETURN(0);
  }

  if (is->create_sysevents(ndb) == 0)
  {
    DBUG_PRINT("index_stat", ("created index stats events"));
    DBUG_RETURN(0);
  }

  if (is->getNdbError().code == 746)
  {
    // race between mysqlds, maybe
    DBUG_PRINT("index_stat", ("create index stats events failed: error %d line %d",
                              is->getNdbError().code, is->getNdbError().line));
    DBUG_RETURN(-1);
  }

  sql_print_information("create index stats events failed: error %d line %d",
                        is->getNdbError().code, is->getNdbError().line);
  DBUG_RETURN(-1);
}

static int
ndb_index_stat_create_ndb(Ndb_index_stat_proc &pr,
                          Ndb_cluster_connection* connection)
{
  DBUG_ENTER("ndb_index_stat_create_ndb");
  assert(pr.ndb == NULL);
  assert(connection != NULL);

  Ndb* ndb= NULL;
  do
  {
    ndb= new Ndb(connection, "");
    if (ndb == NULL)
    {
      sql_print_error("create index stats Ndb failed: error %d %s",
                      connection->get_latest_error(),
                      connection->get_latest_error_msg());
      break;
    }

    if (ndb->setNdbObjectName("Ndb Index Statistics monitoring"))
    {
      sql_print_error("set index stats Ndb object name failed: error code %d",
                      ndb->getNdbError().code);
      break;
    }

    if (ndb->init() != 0)
    {
      sql_print_error("init index stat Ndb failed: error code %d",
                      ndb->getNdbError().code);
      break;
    }

    if (ndb->setDatabaseName(NDB_INDEX_STAT_DB) != 0)
    {
      sql_print_error("set index stats Ndb database %s failed: error code %d",
                      NDB_INDEX_STAT_DB, ndb->getNdbError().code);
      break;
    }

    sql_print_information("created index stats Ndb object:"
                          " reference 0x%x, name: '%s'",
                          ndb->getReference(), ndb->getNdbObjectName());
    pr.ndb= ndb;
    DBUG_RETURN(0);
  } while (0);

  if (ndb != NULL)
    delete ndb;
  DBUG_RETURN(-1);
}

static void ndb_index_stat_stop_listener(Ndb_index_stat_proc &pr);

static void
ndb_index_stat_drop_ndb(Ndb_index_stat_proc &pr)
{
  DBUG_ENTER("ndb_index_stat_drop_ndb");

  if (pr.is_util->has_listener())
  {
    ndb_index_stat_stop_listener(pr);
  }
  if (pr.ndb != NULL)
  {
    delete pr.ndb;
    pr.ndb= NULL;
  }
  DBUG_VOID_RETURN;
}

static int
ndb_index_stat_start_listener(Ndb_index_stat_proc &pr)
{
  DBUG_ENTER("ndb_index_stat_start_listener");

  NdbIndexStat *is= pr.is_util;
  Ndb *ndb= pr.ndb;

  if (is->create_listener(ndb) == -1)
  {
    sql_print_information("create index stats listener failed: error %d line %d",
                          is->getNdbError().code, is->getNdbError().line);
    DBUG_RETURN(-1);
  }

  if (is->execute_listener(ndb) == -1)
  {
    sql_print_information("execute index stats listener failed: error %d line %d",
                          is->getNdbError().code, is->getNdbError().line);
    // Drop the created listener
    (void)is->drop_listener(ndb);
    DBUG_RETURN(-1);
  }

  DBUG_RETURN(0);
}

static void
ndb_index_stat_stop_listener(Ndb_index_stat_proc &pr)
{
  DBUG_ENTER("ndb_index_stat_stop_listener");

  NdbIndexStat *is= pr.is_util;
  Ndb *ndb= pr.ndb;

<<<<<<< HEAD
  (void)is->drop_listener(ndb);
=======
  if (is->drop_listener(ndb) == -1)
  {
    sql_print_information("drop index stats listener failed: error %d line %d",
                          is->getNdbError().code, is->getNdbError().line);
    DBUG_RETURN(-1);
  }
>>>>>>> 5f3c585b

  DBUG_VOID_RETURN;
}

/* Restart things after system restart */

static bool ndb_index_stat_restart_flag= false;

void
ndb_index_stat_restart()
{
  DBUG_ENTER("ndb_index_stat_restart");
  ndb_index_stat_restart_flag= true;
  ndb_index_stat_set_allow(false);
  DBUG_VOID_RETURN;
}

bool
Ndb_index_stat_thread::is_setup_complete()
{
  if (ndb_index_stat_get_enable(NULL))
  {
    return ndb_index_stat_get_allow();
  }
  return true;
}

extern Ndb_cluster_connection* g_ndb_cluster_connection;
extern handlerton *ndbcluster_hton;

void
Ndb_index_stat_thread::do_run()
{
  struct timespec abstime;
  DBUG_ENTER("ndb_index_stat_thread_func");

  Ndb_index_stat_glob &glob= ndb_index_stat_glob;
  Ndb_index_stat_proc pr;

  log_info("Starting...");

  log_verbose(1, "Wait for server start completed");
  /*
    wait for mysql server to start
  */
  mysql_mutex_lock(&LOCK_server_started);
  while (!mysqld_server_started)
  {
    set_timespec(abstime, 1);
    mysql_cond_timedwait(&COND_server_started, &LOCK_server_started,
	                 &abstime);
    if (is_stop_requested())
    {
      mysql_mutex_unlock(&LOCK_server_started);
      pthread_mutex_lock(&LOCK);
      goto ndb_index_stat_thread_end;
    }
  }
  mysql_mutex_unlock(&LOCK_server_started);

  log_verbose(1, "Wait for cluster to start");
  /*
    Wait for cluster to start
  */
  pthread_mutex_lock(&ndb_util_thread.LOCK);
  while (!is_stop_requested() && !g_ndb_status.cluster_node_id &&
         (ndbcluster_hton->slot != ~(uint)0))
  {
    /* ndb not connected yet */
    pthread_cond_wait(&ndb_util_thread.COND, &ndb_util_thread.LOCK);
  }
  pthread_mutex_unlock(&ndb_util_thread.LOCK);

  if (is_stop_requested())
  {
    pthread_mutex_lock(&LOCK);
    goto ndb_index_stat_thread_end;
  }

  /* Get instance used for sys objects check and create */
  if (!(pr.is_util= new NdbIndexStat))
  {
    sql_print_error("Could not allocate NdbIndexStat is_util object");
    pthread_mutex_lock(&LOCK);
    goto ndb_index_stat_thread_end;
  }

  /* Fill in initial status variable */
  pthread_mutex_lock(&stat_mutex);
  glob.set_status();
  pthread_mutex_unlock(&stat_mutex);

  log_info("Started");

  bool enable_ok;
  enable_ok= false;

  // do we need to check or re-check sys objects (expensive)
  bool check_sys;
  check_sys= true;

  set_timespec(abstime, 0);
  for (;;)
  {
    pthread_mutex_lock(&LOCK);
    if (!is_stop_requested() && client_waiting == false) {
      int ret= pthread_cond_timedwait(&COND,
                                      &LOCK,
                                      &abstime);
      const char* reason= ret == ETIMEDOUT ? "timed out" : "wake up";
      (void)reason; // USED
      DBUG_PRINT("index_stat", ("loop: %s", reason));
    }
    if (is_stop_requested()) /* Shutting down server */
      goto ndb_index_stat_thread_end;
    client_waiting= false;
    pthread_mutex_unlock(&LOCK);

    /*
     * Next processing slice.  Each time we check that global enable
     * flag is on and that required objects have been found or can be
     * created.  If not, drop out and try again next time.
     *
     * It is allowed to do initial restart of cluster while we are
     * running.  In such case the Ndb object must be recycled to avoid
     * some event-related asserts (bug#20888668),
     */
    do
    {
      // initial restart was done while this mysqld was left running
      if (ndb_index_stat_restart_flag)
      {
        ndb_index_stat_restart_flag= false;
        ndb_index_stat_set_allow(false);
        ndb_index_stat_drop_ndb(pr);
        check_sys= true; // sys objects are gone
      }

      // check enable flag
      {
        /* const bool enable_ok_new= THDVAR(NULL, index_stat_enable); */
        const bool enable_ok_new= ndb_index_stat_get_enable(NULL);

        if (enable_ok != enable_ok_new)
        {
          DBUG_PRINT("index_stat", ("global enable: %d -> %d",
                                    enable_ok, enable_ok_new));
          enable_ok= enable_ok_new;
          check_sys= enable_ok; // check sys objects if enabling
        }
      }

      if (!enable_ok)
      {
        DBUG_PRINT("index_stat", ("Index stats is not enabled"));
        ndb_index_stat_set_allow(false);
        ndb_index_stat_drop_ndb(pr);
        break;
      }

      // the Ndb object is needed first
      if (pr.ndb == NULL)
      {
        if (ndb_index_stat_create_ndb(pr, g_ndb_cluster_connection) == -1)
          break;
      }

      // sys objects
      if (check_sys)
      {
        // at enable check or create stats tables and events
        if (ndb_index_stat_check_or_create_systables(pr) == -1 ||
            ndb_index_stat_check_or_create_sysevents(pr) == -1)
          break;
      }

      // listener is not critical but error means something is wrong
      if (!pr.is_util->has_listener())
      {
        if (ndb_index_stat_start_listener(pr) == -1)
          break;
      }

      // normal processing
      check_sys= false;
      ndb_index_stat_set_allow(true);
      pr.busy= false;
      ndb_index_stat_proc(pr);
    } while (0);

    /* Calculate new time to wake up */

    const Ndb_index_stat_opt &opt= ndb_index_stat_opt;
    uint msecs= 0;
    if (!enable_ok)
      msecs= opt.get(Ndb_index_stat_opt::Iloop_enable);
    else if (!pr.busy)
      msecs= opt.get(Ndb_index_stat_opt::Iloop_idle);
    else
      msecs= opt.get(Ndb_index_stat_opt::Iloop_busy);
    DBUG_PRINT("index_stat", ("sleep %dms", msecs));

    set_timespec_nsec(abstime, msecs * 1000000ULL);

    /* Update status variable */
    glob.th_enable= enable_ok;
    glob.th_busy= pr.busy;
    glob.th_loop= msecs;
    pthread_mutex_lock(&stat_mutex);
    glob.set_status();
    pthread_mutex_unlock(&stat_mutex);
  }

ndb_index_stat_thread_end:
  log_info("Stopping...");

  /* Prevent clients */
  ndb_index_stat_set_allow(false);

  if (pr.is_util)
  {
    ndb_index_stat_drop_ndb(pr);
    delete pr.is_util;
    pr.is_util= 0;
  }

  pthread_mutex_unlock(&LOCK);
  DBUG_PRINT("exit", ("ndb_index_stat_thread"));

  log_info("Stopped");

  DBUG_VOID_RETURN;
}

/* Optimizer queries */

static ulonglong
ndb_index_stat_round(double x)
{
  char buf[100];
  if (x < 0.0)
    x= 0.0;
  // my_snprintf has no float and windows has no snprintf
  sprintf(buf, "%.0f", x);
  /* mysql provides strtoull */
  ulonglong n= strtoull(buf, 0, 10);
  return n;
}

/*
  Client waits for query or analyze.  The routines are
  similar but separated for clarity.
*/

static int
ndb_index_stat_wait_query(Ndb_index_stat *st,
                          const Ndb_index_stat_snap &snap)
{
  DBUG_ENTER("ndb_index_stat_wait_query");

  Ndb_index_stat_glob &glob= ndb_index_stat_glob;
  pthread_mutex_lock(&ndb_index_stat_thread.stat_mutex);
  int err= 0;
  uint count= 0;
  struct timespec abstime;
  glob.wait_stats++;
  glob.query_count++;
  while (true)
  {
    int ret= 0;
    /* Query waits for any samples */
    if (st->sample_version > 0)
      break;
    if (st->no_stats)
    {
      /* Have detected no stats now or before */
      err= NdbIndexStat::NoIndexStats;
      glob.query_no_stats++;
      break;
    }
    if (st->error.code != 0)
    {
      /* An error has accured now or before */
      err= NdbIndexStat::MyHasError;
      glob.query_error++;
      break;
    }
    /*
      Try to detect changes behind our backs.  Should really not
      happen but make sure.
    */
    if (st->load_time != snap.load_time ||
        st->sample_version != snap.sample_version)
    {
      DBUG_ASSERT(false);
      err= NdbIndexStat::NoIndexStats;
      break;
    }
    if (st->abort_request)
    {
      err= NdbIndexStat::MyAbortReq;
      break;
    }
    count++;
    DBUG_PRINT("index_stat", ("st %s wait_query count:%u",
                              st->id, count));
    ndb_index_stat_thread.wakeup();

    set_timespec(abstime, 1);
    ret= pthread_cond_timedwait(&ndb_index_stat_thread.stat_cond,
                                &ndb_index_stat_thread.stat_mutex,
                                &abstime);
    if (ret != 0 && ret != ETIMEDOUT)
    {
      err= ret;
      break;
    }
  }
  assert(glob.wait_stats != 0);
  glob.wait_stats--;
  pthread_mutex_unlock(&ndb_index_stat_thread.stat_mutex);
  if (err != 0)
  {
    DBUG_PRINT("index_stat", ("st %s wait_query error: %d",
                               st->id, err));
    DBUG_RETURN(err);
  }
  DBUG_PRINT("index_stat", ("st %s wait_query ok: sample_version %u -> %u",
                            st->id, snap.sample_version, st->sample_version));
  DBUG_RETURN(0);
}

static int
ndb_index_stat_wait_analyze(Ndb_index_stat *st,
                            const Ndb_index_stat_snap &snap)
{
  DBUG_ENTER("ndb_index_stat_wait_analyze");

  Ndb_index_stat_glob &glob= ndb_index_stat_glob;
  pthread_mutex_lock(&ndb_index_stat_thread.stat_mutex);
  int err= 0;
  uint count= 0;
  struct timespec abstime;
  glob.wait_update++;
  glob.analyze_count++;
  while (true)
  {
    int ret= 0;
    /* Analyze waits for newer samples */
    if (st->sample_version > snap.sample_version)
      break;
    if (st->error_count != snap.error_count)
    {
      /* A new error has occured */
      DBUG_ASSERT(st->error_count > snap.error_count);
      err= st->error.code;
      glob.analyze_error++;
      break;
    }
    /*
      Try to detect changes behind our backs.  If another process
      deleted stats, an analyze here could wait forever.
    */
    if (st->load_time != snap.load_time ||
        st->sample_version != snap.sample_version)
    {
      DBUG_ASSERT(false);
      err= NdbIndexStat::AlienUpdate;
      break;
    }
    if (st->abort_request)
    {
      err= NdbIndexStat::MyAbortReq;
      break;
    }
    count++;
    DBUG_PRINT("index_stat", ("st %s wait_analyze count:%u",
                              st->id, count));
    ndb_index_stat_thread.wakeup();

    set_timespec(abstime, 1);
    ret= pthread_cond_timedwait(&ndb_index_stat_thread.stat_cond,
                                &ndb_index_stat_thread.stat_mutex,
                                &abstime);
    if (ret != 0 && ret != ETIMEDOUT)
    {
      err= ret;
      break;
    }
  }
  assert(glob.wait_update != 0);
  glob.wait_update--;
  pthread_mutex_unlock(&ndb_index_stat_thread.stat_mutex);
  if (err != 0)
  {
    DBUG_PRINT("index_stat", ("st %s wait_analyze error: %d",
                               st->id, err));
    DBUG_RETURN(err);
  }
  DBUG_PRINT("index_stat", ("st %s wait_analyze ok: sample_version %u -> %u",
                            st->id, snap.sample_version, st->sample_version));
  DBUG_RETURN(0);
}

int
ha_ndbcluster::ndb_index_stat_query(uint inx,
                                    const key_range *min_key,
                                    const key_range *max_key,
                                    NdbIndexStat::Stat& stat,
                                    int from)
{
  DBUG_ENTER("ha_ndbcluster::ndb_index_stat_query");

  const KEY *key_info= table->key_info + inx;
  const NDB_INDEX_DATA &data= m_index[inx];
  const NDBINDEX *index= data.index;
  DBUG_PRINT("index_stat", ("index: %u name: %s", inx, index->getName()));

  int err= 0;

  /* Create an IndexBound struct for the keys */
  NdbIndexScanOperation::IndexBound ib;
  compute_index_bounds(ib, key_info, min_key, max_key, from);
  ib.range_no= 0;

  Ndb_index_stat_snap snap;
  Ndb_index_stat *st=
    ndb_index_stat_get_share(m_share, index, m_table, snap, err, true, false);
  if (st == 0)
    DBUG_RETURN(err);
  /* Now holding reference to st */

  do
  {
    err= ndb_index_stat_wait_query(st, snap);
    if (err != 0)
      break;
    assert(st->sample_version != 0);
    uint8 bound_lo_buffer[NdbIndexStat::BoundBufferBytes];
    uint8 bound_hi_buffer[NdbIndexStat::BoundBufferBytes];
    NdbIndexStat::Bound bound_lo(st->is, bound_lo_buffer);
    NdbIndexStat::Bound bound_hi(st->is, bound_hi_buffer);
    NdbIndexStat::Range range(bound_lo, bound_hi);

    const NdbRecord* key_record= data.ndb_record_key;
    if (st->is->convert_range(range, key_record, &ib) == -1)
    {
      pthread_mutex_lock(&ndb_index_stat_thread.stat_mutex);
      ndb_index_stat_error(st, 1, "convert_range", __LINE__);
      err= st->client_error.code;
      pthread_mutex_unlock(&ndb_index_stat_thread.stat_mutex);
      break;
    }
    if (st->is->query_stat(range, stat) == -1)
    {
      /* Invalid cache - should remove the entry */
      pthread_mutex_lock(&ndb_index_stat_thread.stat_mutex);
      ndb_index_stat_error(st, 1, "query_stat", __LINE__);
      err= st->client_error.code;
      pthread_mutex_unlock(&ndb_index_stat_thread.stat_mutex);
      break;
    }
  }
  while (0);

  /* Release reference to st */
  pthread_mutex_lock(&ndb_index_stat_thread.stat_mutex);
  ndb_index_stat_ref_count(st, false);
  pthread_mutex_unlock(&ndb_index_stat_thread.stat_mutex);
  DBUG_RETURN(err);
}

int
ha_ndbcluster::ndb_index_stat_get_rir(uint inx,
                                      key_range *min_key,
                                      key_range *max_key,
                                      ha_rows *rows_out)
{
  DBUG_ENTER("ha_ndbcluster::ndb_index_stat_get_rir");
  uint8 stat_buffer[NdbIndexStat::StatBufferBytes];
  NdbIndexStat::Stat stat(stat_buffer);
  int err= ndb_index_stat_query(inx, min_key, max_key, stat, 1);
  if (err == 0)
  {
    double rir= -1.0;
    NdbIndexStat::get_rir(stat, &rir);
    ha_rows rows= ndb_index_stat_round(rir);
    /* Estimate only so cannot return exact zero */
    if (rows == 0)
      rows= 1;
    *rows_out= rows;
#ifndef DBUG_OFF
    char rule[NdbIndexStat::RuleBufferBytes];
    NdbIndexStat::get_rule(stat, rule);
#endif
    DBUG_PRINT("index_stat", ("rir: %u rule: %s", (uint)rows, rule));
    DBUG_RETURN(0);
  }
  DBUG_RETURN(err);
}

int
ha_ndbcluster::ndb_index_stat_set_rpk(uint inx)
{
  DBUG_ENTER("ha_ndbcluster::ndb_index_stat_set_rpk");

  KEY *key_info= table->key_info + inx;
  int err= 0;

  uint8 stat_buffer[NdbIndexStat::StatBufferBytes];
  NdbIndexStat::Stat stat(stat_buffer);
  const key_range *min_key= 0;
  const key_range *max_key= 0;
  err= ndb_index_stat_query(inx, min_key, max_key, stat, 2);
  if (err == 0)
  {
    uint k;
    for (k= 0; k < key_info->user_defined_key_parts; k++)
    {
      double rpk= -1.0;
      NdbIndexStat::get_rpk(stat, k, &rpk);
      ulonglong recs= ndb_index_stat_round(rpk);
      key_info->rec_per_key[k]= (ulong)recs;
#ifndef DBUG_OFF
      char rule[NdbIndexStat::RuleBufferBytes];
      NdbIndexStat::get_rule(stat, rule);
#endif
      DBUG_PRINT("index_stat", ("rpk[%u]: %u rule: %s", k, (uint)recs, rule));
    }
    DBUG_RETURN(0);
  }
  DBUG_RETURN(err);
}

int
ha_ndbcluster::ndb_index_stat_analyze(Ndb *ndb,
                                      uint *inx_list,
                                      uint inx_count)
{
  DBUG_ENTER("ha_ndbcluster::ndb_index_stat_analyze");

  struct Req {
    Ndb_index_stat *st;
    Ndb_index_stat_snap snap;
    int err;
    Req() { st= 0; err= 0; }
  };
  Req req[MAX_INDEXES];

  /* Force stats update on each index */
  for (uint i= 0; i < inx_count; i++)
  {
    Req &r= req[i];
    uint inx= inx_list[i];
    const NDB_INDEX_DATA &data= m_index[inx];
    const NDBINDEX *index= data.index;
    DBUG_PRINT("index_stat", ("force update: %s", index->getName()));

    r.st=
      ndb_index_stat_get_share(m_share, index, m_table, r.snap, r.err, true, true);
    assert((r.st != 0) == (r.err == 0));
    /* Now holding reference to r.st if r.err == 0 */
  }

  /* Wait for each update */
  for (uint i = 0; i < inx_count; i++)
  {
    Req &r= req[i];
    uint inx= inx_list[i];
    const NDB_INDEX_DATA &data= m_index[inx];
    const NDBINDEX *index= data.index;
    (void)index; // USED

    if (r.err == 0)
    {
      DBUG_PRINT("index_stat", ("wait for update: %s", index->getName()));
      r.err=ndb_index_stat_wait_analyze(r.st, r.snap);
      /* Release reference to r.st */
      pthread_mutex_lock(&ndb_index_stat_thread.stat_mutex);
      ndb_index_stat_ref_count(r.st, false);
      pthread_mutex_unlock(&ndb_index_stat_thread.stat_mutex);
    }
  }

  /* Return first error if any */
  int err= 0;
  for (uint i= 0; i < inx_count; i++)
  {
    Req &r= req[i];
    if (r.err != 0)
    {
      err= r.err;
      break;
    }
  }

  DBUG_RETURN(err);
}<|MERGE_RESOLUTION|>--- conflicted
+++ resolved
@@ -2449,16 +2449,7 @@
   NdbIndexStat *is= pr.is_util;
   Ndb *ndb= pr.ndb;
 
-<<<<<<< HEAD
   (void)is->drop_listener(ndb);
-=======
-  if (is->drop_listener(ndb) == -1)
-  {
-    sql_print_information("drop index stats listener failed: error %d line %d",
-                          is->getNdbError().code, is->getNdbError().line);
-    DBUG_RETURN(-1);
-  }
->>>>>>> 5f3c585b
 
   DBUG_VOID_RETURN;
 }
