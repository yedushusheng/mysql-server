<<<<<<< HEAD
#ifndef HA_NDBCLUSTER_COND_INCLUDED
#define HA_NDBCLUSTER_COND_INCLUDED

/* Copyright (C) 2000-2007 MySQL AB
=======
/*
   Copyright (C) 2000-2007 MySQL AB
    All rights reserved. Use is subject to license terms.
>>>>>>> f83397ce

   This program is free software; you can redistribute it and/or modify
   it under the terms of the GNU General Public License as published by
   the Free Software Foundation; version 2 of the License.

   This program is distributed in the hope that it will be useful,
   but WITHOUT ANY WARRANTY; without even the implied warranty of
   MERCHANTABILITY or FITNESS FOR A PARTICULAR PURPOSE.  See the
   GNU General Public License for more details.

   You should have received a copy of the GNU General Public License
   along with this program; if not, write to the Free Software
   Foundation, Inc., 51 Franklin St, Fifth Floor, Boston, MA 02110-1301  USA
*/

/*
  This file defines the data structures used by engine condition pushdown in
  the NDB Cluster handler
*/

#ifdef USE_PRAGMA_INTERFACE
#pragma interface                       /* gcc class implementation */
#endif

<<<<<<< HEAD
/*
  It is necessary to include set_var.h instead of item.h because there
  are dependencies on include order for set_var.h and item.h. This
  will be resolved later.
*/
#include "set_var.h"                            /* Item, Item_field */
=======
#define round_up_byte(size) ((size + 7) >> 3) << 3
>>>>>>> f83397ce

typedef enum ndb_item_type {
  NDB_VALUE = 0,   // Qualified more with Item::Type
  NDB_FIELD = 1,   // Qualified from table definition
  NDB_FUNCTION = 2,// Qualified from Item_func::Functype
  NDB_END_COND = 3 // End marker for condition group
} NDB_ITEM_TYPE;

typedef enum ndb_func_type {
  NDB_EQ_FUNC = 0,
  NDB_NE_FUNC = 1,
  NDB_LT_FUNC = 2,
  NDB_LE_FUNC = 3,
  NDB_GT_FUNC = 4,
  NDB_GE_FUNC = 5,
  NDB_ISNULL_FUNC = 6,
  NDB_ISNOTNULL_FUNC = 7,
  NDB_LIKE_FUNC = 8,
  NDB_NOTLIKE_FUNC = 9,
  NDB_NOT_FUNC = 10,
  NDB_UNKNOWN_FUNC = 11,
  NDB_COND_AND_FUNC = 12,
  NDB_COND_OR_FUNC = 13,
  NDB_UNSUPPORTED_FUNC = 14
} NDB_FUNC_TYPE;

typedef union ndb_item_qualification {
  Item::Type value_type; 
  enum_field_types field_type; // Instead of Item::FIELD_ITEM
  NDB_FUNC_TYPE function_type; // Instead of Item::FUNC_ITEM
} NDB_ITEM_QUALIFICATION;

typedef struct ndb_item_field_value {
  Field* field;
  int column_no;
} NDB_ITEM_FIELD_VALUE;

typedef union ndb_item_value {
  const Item *item;
  NDB_ITEM_FIELD_VALUE *field_value;
  uint arg_count;
} NDB_ITEM_VALUE;

struct negated_function_mapping
{
  NDB_FUNC_TYPE pos_fun;
  NDB_FUNC_TYPE neg_fun;
};

/*
  Define what functions can be negated in condition pushdown.
  Note, these HAVE to be in the same order as in definition enum
*/
static const negated_function_mapping neg_map[]= 
{
  {NDB_EQ_FUNC, NDB_NE_FUNC},
  {NDB_NE_FUNC, NDB_EQ_FUNC},
  {NDB_LT_FUNC, NDB_GE_FUNC},
  {NDB_LE_FUNC, NDB_GT_FUNC},
  {NDB_GT_FUNC, NDB_LE_FUNC},
  {NDB_GE_FUNC, NDB_LT_FUNC},
  {NDB_ISNULL_FUNC, NDB_ISNOTNULL_FUNC},
  {NDB_ISNOTNULL_FUNC, NDB_ISNULL_FUNC},
  {NDB_LIKE_FUNC, NDB_NOTLIKE_FUNC},
  {NDB_NOTLIKE_FUNC, NDB_LIKE_FUNC},
  {NDB_NOT_FUNC, NDB_UNSUPPORTED_FUNC},
  {NDB_UNKNOWN_FUNC, NDB_UNSUPPORTED_FUNC},
  {NDB_COND_AND_FUNC, NDB_UNSUPPORTED_FUNC},
  {NDB_COND_OR_FUNC, NDB_UNSUPPORTED_FUNC},
  {NDB_UNSUPPORTED_FUNC, NDB_UNSUPPORTED_FUNC}
};
  
/*
  This class is the construction element for serialization of Item tree 
  in condition pushdown.
  An instance of Ndb_Item represents a constant, table field reference,
  unary or binary comparison predicate, and start/end of AND/OR.
  Instances of Ndb_Item are stored in a linked list implemented by Ndb_cond
  class.
  The order of elements produced by Ndb_cond::next corresponds to
  breadth-first traversal of the Item (i.e. expression) tree in prefix order.
  AND and OR have arbitrary arity, so the end of AND/OR group is marked with  
  Ndb_item with type == NDB_END_COND.
  NOT items represent negated conditions and generate NAND/NOR groups.
*/
class Ndb_item : public Sql_alloc
{
public:
  Ndb_item(NDB_ITEM_TYPE item_type) : type(item_type) {};
  Ndb_item(NDB_ITEM_TYPE item_type, 
           NDB_ITEM_QUALIFICATION item_qualification,
           const Item *item_value)
    : type(item_type), qualification(item_qualification)
  { 
    switch(item_type) {
    case(NDB_VALUE):
      value.item= item_value;
      break;
    case(NDB_FIELD): {
      NDB_ITEM_FIELD_VALUE *field_value= new NDB_ITEM_FIELD_VALUE();
      Item_field *field_item= (Item_field *) item_value;
      field_value->field= field_item->field;
      field_value->column_no= -1; // Will be fetched at scan filter generation
      value.field_value= field_value;
      break;
    }
    case(NDB_FUNCTION):
      value.item= item_value;
      value.arg_count= ((Item_func *) item_value)->argument_count();
      break;
    case(NDB_END_COND):
      break;
    }
  };
  Ndb_item(Field *field, int column_no) : type(NDB_FIELD)
  {
    NDB_ITEM_FIELD_VALUE *field_value= new NDB_ITEM_FIELD_VALUE();
    qualification.field_type= field->type();
    field_value->field= field;
    field_value->column_no= column_no;
    value.field_value= field_value;
  };
  Ndb_item(Item_func::Functype func_type, const Item *item_value) 
    : type(NDB_FUNCTION)
  {
    qualification.function_type= item_func_to_ndb_func(func_type);
    value.item= item_value;
    value.arg_count= ((Item_func *) item_value)->argument_count();
  };
  Ndb_item(Item_func::Functype func_type, uint no_args) 
    : type(NDB_FUNCTION)
  {
    qualification.function_type= item_func_to_ndb_func(func_type);
    value.arg_count= no_args;
  };
  ~Ndb_item()
  { 
    if (type == NDB_FIELD)
      {
        delete value.field_value;
        value.field_value= NULL;
      }
  };

  uint32 pack_length() 
  { 
    switch(type) {
    case(NDB_VALUE):
      if(qualification.value_type == Item::STRING_ITEM)
        return value.item->str_value.length();
      break;
    case(NDB_FIELD):
      return value.field_value->field->pack_length(); 
    default:
      break;
    }
    
    return 0;
  };

  Field * get_field() { return value.field_value->field; };

  int get_field_no() { return value.field_value->column_no; };

  int argument_count() 
  { 
    return value.arg_count;
  };

  const char* get_val() 
  {  
    switch(type) {
    case(NDB_VALUE):
      if(qualification.value_type == Item::STRING_ITEM)
        return value.item->str_value.ptr();
      break;
    case(NDB_FIELD):
      return (char*) value.field_value->field->ptr; 
    default:
      break;
    }
    
    return NULL;
  };

  void save_in_field(Ndb_item *field_item)
  {
    DBUG_ENTER("save_in_field");
    Field *field = field_item->value.field_value->field;
    const Item *item= value.item;
    if (item && field)
    {
      DBUG_PRINT("info", ("item length %u, field length %u",
                          item->max_length, field->field_length));
      if (item->max_length > field->field_length)
      {
        DBUG_PRINT("info", ("Comparing field with longer value"));
        DBUG_PRINT("info", ("Field can store %u", field->field_length));
      }
      my_bitmap_map *old_map=
        dbug_tmp_use_all_columns(field->table, field->table->write_set);
      ((Item *)item)->save_in_field(field, FALSE);
      dbug_tmp_restore_column_map(field->table->write_set, old_map);
    }
    DBUG_VOID_RETURN;
  };

  static NDB_FUNC_TYPE item_func_to_ndb_func(Item_func::Functype fun)
  {
    switch (fun) {
    case (Item_func::EQ_FUNC): { return NDB_EQ_FUNC; }
    case (Item_func::NE_FUNC): { return NDB_NE_FUNC; }
    case (Item_func::LT_FUNC): { return NDB_LT_FUNC; }
    case (Item_func::LE_FUNC): { return NDB_LE_FUNC; }
    case (Item_func::GT_FUNC): { return NDB_GT_FUNC; }
    case (Item_func::GE_FUNC): { return NDB_GE_FUNC; }
    case (Item_func::ISNULL_FUNC): { return NDB_ISNULL_FUNC; }
    case (Item_func::ISNOTNULL_FUNC): { return NDB_ISNOTNULL_FUNC; }
    case (Item_func::LIKE_FUNC): { return NDB_LIKE_FUNC; }
    case (Item_func::NOT_FUNC): { return NDB_NOT_FUNC; }
    case (Item_func::NEG_FUNC): { return NDB_UNKNOWN_FUNC; }
    case (Item_func::UNKNOWN_FUNC): { return NDB_UNKNOWN_FUNC; }
    case (Item_func::COND_AND_FUNC): { return NDB_COND_AND_FUNC; }
    case (Item_func::COND_OR_FUNC): { return NDB_COND_OR_FUNC; }
    default: { return NDB_UNSUPPORTED_FUNC; }
    }
  };

  static NDB_FUNC_TYPE negate(NDB_FUNC_TYPE fun)
  {
    uint i= (uint) fun;
    DBUG_ASSERT(fun == neg_map[i].pos_fun);
    return  neg_map[i].neg_fun;
  };

  NDB_ITEM_TYPE type;
  NDB_ITEM_QUALIFICATION qualification;
 private:
  NDB_ITEM_VALUE value;
};

/*
  This class implements a linked list used for storing a
  serialization of the Item tree for condition pushdown.
 */
class Ndb_cond : public Sql_alloc
{
 public:
  Ndb_cond() : ndb_item(NULL), next(NULL), prev(NULL) {};
  ~Ndb_cond() 
  { 
    if (ndb_item) delete ndb_item; 
    ndb_item= NULL;
    /*
      First item in the linked list deletes all in a loop
      Note - doing it recursively causes stack issues for
      big IN clauses
    */
    Ndb_cond *n= next;
    while (n)
    {
      Ndb_cond *tmp= n;
      n= n->next;
      tmp->next= NULL;
      delete tmp;
    }
    next= prev= NULL; 
  };
  Ndb_item *ndb_item;
  Ndb_cond *next;
  Ndb_cond *prev;
};

/*
  This class implements a stack for storing several conditions
  for pushdown (represented as serialized Item trees using Ndb_cond).
  The current implementation only pushes one condition, but is
  prepared for handling several (C1 AND C2 ...) if the logic for 
  pushing conditions is extended in sql_select.
*/
class Ndb_cond_stack : public Sql_alloc
{
 public:
  Ndb_cond_stack() : ndb_cond(NULL), next(NULL) {};
  ~Ndb_cond_stack() 
  { 
    if (ndb_cond) delete ndb_cond; 
    ndb_cond= NULL; 
    if (next) delete next;
    next= NULL; 
  };
  Ndb_cond *ndb_cond;
  Ndb_cond_stack *next;
};

/*
  This class implements look-ahead during the parsing
  of the item tree. It contains bit masks for expected
  items, field types and field results. It also contains
  expected collation. The parse context (Ndb_cond_traverse_context)
  always contains one expect_stack instance (top of the stack).
  More expects (deeper look-ahead) can be pushed to the expect_stack
  to check specific order (currently used for detecting support for
  <field> LIKE <string>|<func>, but not <string>|<func> LIKE <field>).
 */
class Ndb_expect_stack : public Sql_alloc
{
 public:
Ndb_expect_stack(): collation(NULL), length(0), max_length(0), next(NULL) 
  {
    // Allocate type checking bitmaps   
    bitmap_init(&expect_mask,
                0, round_up_byte(Item::MAX_NO_ITEMS), FALSE);
    bitmap_init(&expect_field_type_mask,
                0, round_up_byte(MAX_NO_FIELD_TYPES), FALSE);
    bitmap_init(&expect_field_result_mask,
                0, round_up_byte(MAX_NO_ITEM_RESULTS), FALSE);
  };
  ~Ndb_expect_stack()
  {
    bitmap_free(&expect_mask);
    bitmap_free(&expect_field_type_mask);
    bitmap_free(&expect_field_result_mask);
    if (next)
      delete next;
    next= NULL;
  }
  void push(Ndb_expect_stack* expect_next)
  {
    next= expect_next;
  }
  void pop()
  {
    if (next)
    {
      Ndb_expect_stack* expect_next= next;
      bitmap_clear_all(&expect_mask);
      bitmap_union(&expect_mask, &next->expect_mask);
      bitmap_clear_all(&expect_field_type_mask);
      bitmap_union(&expect_field_type_mask, &next->expect_field_type_mask);
      bitmap_clear_all(&expect_field_result_mask);
      bitmap_union(&expect_field_result_mask, &next->expect_field_result_mask);
      collation= next->collation;
      next= next->next;
      delete expect_next;
    }
  }
  void expect(Item::Type type)
  {
    bitmap_set_bit(&expect_mask, (uint) type);
    if (type == Item::FIELD_ITEM)
      expect_all_field_types();
  }
  void dont_expect(Item::Type type)
  {
    bitmap_clear_bit(&expect_mask, (uint) type);
  }
  bool expecting(Item::Type type)
  {
    return bitmap_is_set(&expect_mask, (uint) type);
  }
  void expect_nothing()
  {
    bitmap_clear_all(&expect_mask);
  }
  bool expecting_nothing()
  {
    return bitmap_is_clear_all(&expect_mask);
  }
  void expect_only(Item::Type type)
  {
    expect_nothing();
    expect(type);
  }

  void expect_field_type(enum_field_types type)
  {
    bitmap_set_bit(&expect_field_type_mask, (uint) type);
  }
  void expect_all_field_types()
  {
    bitmap_set_all(&expect_field_type_mask);
  }
  bool expecting_field_type(enum_field_types type)
  {
    return bitmap_is_set(&expect_field_type_mask, (uint) type);
  }
  void expect_no_field_type()
  {
    bitmap_clear_all(&expect_field_type_mask);
  }
  bool expecting_no_field_type()
  {
    return bitmap_is_clear_all(&expect_field_type_mask);
  }
  void expect_only_field_type(enum_field_types result)
  {
    expect_no_field_type();
    expect_field_type(result);
  }

  void expect_field_result(Item_result result)
  {
    bitmap_set_bit(&expect_field_result_mask, (uint) result);
  }
  bool expecting_field_result(Item_result result)
  {
    return bitmap_is_set(&expect_field_result_mask,
                         (uint) result);
  }
  void expect_no_field_result()
  {
    bitmap_clear_all(&expect_field_result_mask);
  }
  bool expecting_no_field_result()
  {
    return bitmap_is_clear_all(&expect_field_result_mask);
  }
  void expect_only_field_result(Item_result result)
  {
    expect_no_field_result();
    expect_field_result(result);
  }
  void expect_collation(CHARSET_INFO* col)
  {
    collation= col;
  }
  bool expecting_collation(CHARSET_INFO* col)
  {
    bool matching= (!collation)
      ? true
      : (collation == col);
    collation= NULL;

    return matching;
  }
  void expect_length(Uint32 len)
  {
    length= len;
  }
  void expect_max_length(Uint32 max)
  {
    max_length= max;
  }
  bool expecting_length(Uint32 len)
  {
    return max_length == 0 || len <= max_length;
  }
  bool expecting_max_length(Uint32 max)
  {
    return max >= length;
  }
  void expect_no_length()
  {
    length= max_length= 0;
  }

private:
  MY_BITMAP expect_mask;
  MY_BITMAP expect_field_type_mask;
  MY_BITMAP expect_field_result_mask;
  CHARSET_INFO* collation;
  Uint32 length;
  Uint32 max_length;
  Ndb_expect_stack* next;
};

class Ndb_rewrite_context : public Sql_alloc
{
public:
  Ndb_rewrite_context(Item_func *func) 
    : func_item(func), left_hand_item(NULL), count(0) {};
  ~Ndb_rewrite_context()
  {
    if (next) delete next;
  }
  const Item_func *func_item;
  const Item *left_hand_item;
  uint count;
  Ndb_rewrite_context *next;
};

/*
  This class is used for storing the context when traversing
  the Item tree. It stores a reference to the table the condition
  is defined on, the serialized representation being generated, 
  if the condition found is supported, and information what is
  expected next in the tree inorder for the condition to be supported.
*/
class Ndb_cond_traverse_context : public Sql_alloc
{
 public:
   Ndb_cond_traverse_context(TABLE *tab, const NdbDictionary::Table *ndb_tab,
			     Ndb_cond_stack* stack)
    : table(tab), ndb_table(ndb_tab), 
    supported(TRUE), cond_stack(stack), cond_ptr(NULL),
    skip(0), rewrite_stack(NULL)
  { 
   if (stack)
      cond_ptr= stack->ndb_cond;
  }
  ~Ndb_cond_traverse_context()
  {
    if (rewrite_stack) delete rewrite_stack;
  }
  inline void expect(Item::Type type)
  {
    expect_stack.expect(type);
  }
  inline void dont_expect(Item::Type type)
  {
    expect_stack.dont_expect(type);
  }
  inline bool expecting(Item::Type type)
  {
    return expect_stack.expecting(type);
  }
  inline void expect_nothing()
  {
    expect_stack.expect_nothing();
  }
  inline bool expecting_nothing()
  {
    return expect_stack.expecting_nothing();
  }
  inline void expect_only(Item::Type type)
  {
    expect_stack.expect_only(type);
  }

  inline void expect_field_type(enum_field_types type)
  {
    expect_stack.expect_field_type(type);
  }
  inline void expect_all_field_types()
  {
    expect_stack.expect_all_field_types();
  }
  inline bool expecting_field_type(enum_field_types type)
  {
    return expect_stack.expecting_field_type(type);
  }
  inline void expect_no_field_type()
  {
    expect_stack.expect_no_field_type();
  }
  inline bool expecting_no_field_type()
  {
    return expect_stack.expecting_no_field_type();
  }
  inline void expect_only_field_type(enum_field_types result)
  {
    expect_stack.expect_only_field_type(result);
  }

  inline void expect_field_result(Item_result result)
  {
    expect_stack.expect_field_result(result);
  }
  inline bool expecting_field_result(Item_result result)
  {
    return expect_stack.expecting_field_result(result);
  }
  inline void expect_no_field_result()
  {
    expect_stack.expect_no_field_result();
  }
  inline bool expecting_no_field_result()
  {
    return expect_stack.expecting_no_field_result();
  }
  inline void expect_only_field_result(Item_result result)
  {
    expect_stack.expect_only_field_result(result);
  }
  inline void expect_collation(CHARSET_INFO* col)
  {
    expect_stack.expect_collation(col);
  }
  inline bool expecting_collation(CHARSET_INFO* col)
  {
    return expect_stack.expecting_collation(col);
  }
  inline void expect_length(Uint32 length)
  {
    expect_stack.expect_length(length);
  }
  inline void expect_max_length(Uint32 max)
  {
    expect_stack.expect_max_length(max);
  }
  inline bool expecting_length(Uint32 length)
  {
    return expect_stack.expecting_length(length);
  }
  inline bool expecting_max_length(Uint32 max)
  {
    return expect_stack.expecting_max_length(max);
  }
  inline void expect_no_length()
  {
    expect_stack.expect_no_length();
  }
  

  TABLE* table;
  const NdbDictionary::Table *ndb_table;
  bool supported;
  Ndb_cond_stack* cond_stack;
  Ndb_cond* cond_ptr;
  Ndb_expect_stack expect_stack;
  uint skip;
  Ndb_rewrite_context *rewrite_stack;
};

class ha_ndbcluster;

class ha_ndbcluster_cond
{
public:
  ha_ndbcluster_cond() 
  : m_cond_stack(NULL)
  {}
  ~ha_ndbcluster_cond() 
  { if (m_cond_stack) delete m_cond_stack; }
  const COND *cond_push(const COND *cond, 
                        TABLE *table, const NdbDictionary::Table *ndb_table);
  void cond_pop();
  void cond_clear();
  int generate_scan_filter(NdbInterpretedCode* code, 
                           NdbScanOperation::ScanOptions* options);
  int generate_scan_filter_from_cond(NdbScanFilter& filter);
  int generate_scan_filter_from_key(NdbInterpretedCode* code,
                                    NdbScanOperation::ScanOptions* options,
                                    const KEY* key_info, 
                                    const uchar *key, 
                                    uint key_len,
                                    uchar *buf);
private:
  bool serialize_cond(const COND *cond, Ndb_cond_stack *ndb_cond,
		      TABLE *table, const NdbDictionary::Table *ndb_table);
  int build_scan_filter_predicate(Ndb_cond* &cond, 
                                  NdbScanFilter* filter,
                                  bool negated= false);
  int build_scan_filter_group(Ndb_cond* &cond, 
                              NdbScanFilter* filter);
  int build_scan_filter(Ndb_cond* &cond, NdbScanFilter* filter);

  Ndb_cond_stack *m_cond_stack;
};

#endif /* HA_NDBCLUSTER_COND_INCLUDED */<|MERGE_RESOLUTION|>--- conflicted
+++ resolved
@@ -1,13 +1,6 @@
-<<<<<<< HEAD
-#ifndef HA_NDBCLUSTER_COND_INCLUDED
-#define HA_NDBCLUSTER_COND_INCLUDED
-
-/* Copyright (C) 2000-2007 MySQL AB
-=======
 /*
    Copyright (C) 2000-2007 MySQL AB
     All rights reserved. Use is subject to license terms.
->>>>>>> f83397ce
 
    This program is free software; you can redistribute it and/or modify
    it under the terms of the GNU General Public License as published by
@@ -32,16 +25,7 @@
 #pragma interface                       /* gcc class implementation */
 #endif
 
-<<<<<<< HEAD
-/*
-  It is necessary to include set_var.h instead of item.h because there
-  are dependencies on include order for set_var.h and item.h. This
-  will be resolved later.
-*/
-#include "set_var.h"                            /* Item, Item_field */
-=======
 #define round_up_byte(size) ((size + 7) >> 3) << 3
->>>>>>> f83397ce
 
 typedef enum ndb_item_type {
   NDB_VALUE = 0,   // Qualified more with Item::Type
@@ -691,6 +675,4 @@
   int build_scan_filter(Ndb_cond* &cond, NdbScanFilter* filter);
 
   Ndb_cond_stack *m_cond_stack;
-};
-
-#endif /* HA_NDBCLUSTER_COND_INCLUDED */+};