/* Copyright (c) 2009, 2015, Oracle and/or its affiliates. All rights reserved.

   This program is free software; you can redistribute it and/or modify
   it under the terms of the GNU General Public License as published by
   the Free Software Foundation; version 2 of the License.

   This program is distributed in the hope that it will be useful,
   but WITHOUT ANY WARRANTY; without even the implied warranty of
   MERCHANTABILITY or FITNESS FOR A PARTICULAR PURPOSE.  See the
   GNU General Public License for more details.

   You should have received a copy of the GNU General Public License
   along with this program; if not, write to the Free Software Foundation,
   51 Franklin Street, Suite 500, Boston, MA 02110-1335 USA */

#include "binlog.h"

#include "my_stacktrace.h"                  // my_safe_print_system_time
#include "debug_sync.h"                     // DEBUG_SYNC
#include "log.h"                            // sql_print_warning
#include "log_event.h"                      // Rows_log_event
#include "mysqld_thd_manager.h"             // Global_THD_manager
#include "rpl_handler.h"                    // RUN_HOOK
#include "rpl_mi.h"                         // Master_info
#include "rpl_rli.h"                        // Relay_log_info
#include "rpl_rli_pdb.h"                    // Slave_worker
#include "rpl_slave_commit_order_manager.h" // Commit_order_manager
#include "rpl_trx_boundary_parser.h"        // Transaction_boundary_parser
#include "sql_class.h"                      // THD
#include "sql_parse.h"                      // sqlcom_can_generate_row_events
#include "sql_show.h"                       // append_identifier

#include "pfs_file_provider.h"
#include "mysql/psi/mysql_file.h"

#include <pfs_transaction_provider.h>
#include <mysql/psi/mysql_transaction.h>
#include "xa.h"

#include <list>
#include <string>

using std::max;
using std::min;
using std::string;
using std::list;
using binary_log::checksum_crc32;
#define FLAGSTR(V,F) ((V)&(F)?#F" ":"")

#define LOG_PREFIX	"ML"

/**
  @defgroup Binary_Log Binary Log
  @{
 */

#define MY_OFF_T_UNDEF (~(my_off_t)0UL)

/*
  Constants required for the limit unsafe warnings suppression
 */
//seconds after which the limit unsafe warnings suppression will be activated
#define LIMIT_UNSAFE_WARNING_ACTIVATION_TIMEOUT 50
//number of limit unsafe warnings after which the suppression will be activated
#define LIMIT_UNSAFE_WARNING_ACTIVATION_THRESHOLD_COUNT 50
#define MAX_SESSION_ATTACH_TRIES 10

static ulonglong limit_unsafe_suppression_start_time= 0;
static bool unsafe_warning_suppression_is_activated= false;
static int limit_unsafe_warning_count= 0;

static handlerton *binlog_hton;
bool opt_binlog_order_commits= true;

const char *log_bin_index= 0;
const char *log_bin_basename= 0;

MYSQL_BIN_LOG mysql_bin_log(&sync_binlog_period, WRITE_CACHE);

static int binlog_init(void *p);
static int binlog_start_trans_and_stmt(THD *thd, Log_event *start_event);
static int binlog_close_connection(handlerton *hton, THD *thd);
static int binlog_savepoint_set(handlerton *hton, THD *thd, void *sv);
static int binlog_savepoint_rollback(handlerton *hton, THD *thd, void *sv);
static bool binlog_savepoint_rollback_can_release_mdl(handlerton *hton,
                                                      THD *thd);
static int binlog_commit(handlerton *hton, THD *thd, bool all);
static int binlog_rollback(handlerton *hton, THD *thd, bool all);
static int binlog_prepare(handlerton *hton, THD *thd, bool all);
static int binlog_xa_commit(handlerton *hton,  XID *xid);
static int binlog_xa_rollback(handlerton *hton,  XID *xid);


/**
  Helper class to hold a mutex for the duration of the
  block.

  Eliminates the need for explicit unlocking of mutexes on, e.g.,
  error returns.  On passing a null pointer, the sentry will not do
  anything.
 */
class Mutex_sentry
{
public:
  Mutex_sentry(mysql_mutex_t *mutex)
    : m_mutex(mutex)
  {
    if (m_mutex)
      mysql_mutex_lock(mutex);
  }

  ~Mutex_sentry()
  {
    if (m_mutex)
      mysql_mutex_unlock(m_mutex);
#ifndef DBUG_OFF
    m_mutex= 0;
#endif
  }

private:
  mysql_mutex_t *m_mutex;

  // It's not allowed to copy this object in any way
  Mutex_sentry(Mutex_sentry const&);
  void operator=(Mutex_sentry const&);
};


/**
  Helper class to perform a thread excursion.

  This class is used to temporarily switch to another session (THD
  structure). It will set up thread specific "globals" correctly
  so that the POSIX thread looks exactly like the session attached to.
  However, PSI_thread info is not touched as it is required to show
  the actual physial view in PFS instrumentation i.e., it should
  depict as the real thread doing the work instead of thread it switched
  to.

  On destruction, the original session (which is supplied to the
  constructor) will be re-attached automatically. For example, with
  this code, the value of @c current_thd will be the same before and
  after execution of the code.

  @code
  {
    Thread_excursion excursion(current_thd);
    for (int i = 0 ; i < count ; ++i)
      excursion.attach_to(other_thd[i]);
  }
  @endcode

  @warning The class is not designed to be inherited from.
 */

class Thread_excursion
{
public:
  Thread_excursion(THD *thd)
    : m_original_thd(thd)
  {
  }

  ~Thread_excursion() {
#ifndef EMBEDDED_LIBRARY
    if (unlikely(setup_thread_globals(m_original_thd)))
      DBUG_ASSERT(0);                           // Out of memory?!
#endif
  }

  /**
    Try to attach the POSIX thread to a session.
    - This function attaches the POSIX thread to a session
    in MAX_SESSION_ATTACH_TRIES tries when encountering
    'out of memory' error, and terminates the server after
    failed in MAX_SESSION_ATTACH_TRIES tries.

    @param[in] thd       The thd of a session
   */
  void try_to_attach_to(THD *thd)
  {
    int i= 0;
    /*
      Attach the POSIX thread to a session in MAX_SESSION_ATTACH_TRIES
      tries when encountering 'out of memory' error.
    */
    while (i < MAX_SESSION_ATTACH_TRIES)
    {
      /*
        Currently attach_to(...) returns ER_OUTOFMEMORY or 0. So
        we continue to attach the POSIX thread when encountering
        the ER_OUTOFMEMORY error. Please take care other error
        returned from attach_to(...) in future.
      */
      if (!attach_to(thd))
      {
        if (i > 0)
          sql_print_warning("Server overcomes the temporary 'out of memory' "
                            "in '%d' tries while attaching to session thread "
                            "during the group commit phase.\n", i + 1);
        break;
      }
      /* Sleep 1 microsecond per try to avoid temporary 'out of memory' */
      my_sleep(1);
      i++;
    }
    /*
      Terminate the server after failed to attach the POSIX thread
      to a session in MAX_SESSION_ATTACH_TRIES tries.
    */
    if (MAX_SESSION_ATTACH_TRIES == i)
    {
      my_safe_print_system_time();
      my_safe_printf_stderr("%s", "[Fatal] Out of memory while attaching to "
                            "session thread during the group commit phase. "
                            "Data consistency between master and slave can "
                            "be guaranteed after server restarts.\n");
      _exit(MYSQLD_FAILURE_EXIT);
    }
  }

private:

  /**
    Attach the POSIX thread to a session.
   */
  int attach_to(THD *thd)
  {
#ifndef EMBEDDED_LIBRARY
    if (DBUG_EVALUATE_IF("simulate_session_attach_error", 1, 0)
        || unlikely(setup_thread_globals(thd)))
    {
      /*
        Indirectly uses pthread_setspecific, which can only return
        ENOMEM or EINVAL. Since store_globals are using correct keys,
        the only alternative is out of memory.
      */
      return ER_OUTOFMEMORY;
    }
#endif /* EMBEDDED_LIBRARY */
    return 0;
  }

  int setup_thread_globals(THD *thd) const {
    return thd->store_globals();
  }

  THD *m_original_thd;
};


/**
  Caches for non-transactional and transactional data before writing
  it to the binary log.

  @todo All the access functions for the flags suggest that the
  encapsuling is not done correctly, so try to move any logic that
  requires access to the flags into the cache.
*/
class binlog_cache_data
{
public:

  binlog_cache_data(bool trx_cache_arg,
                    my_off_t max_binlog_cache_size_arg,
                    ulong *ptr_binlog_cache_use_arg,
                    ulong *ptr_binlog_cache_disk_use_arg)
  : m_pending(0), saved_max_binlog_cache_size(max_binlog_cache_size_arg),
    ptr_binlog_cache_use(ptr_binlog_cache_use_arg),
    ptr_binlog_cache_disk_use(ptr_binlog_cache_disk_use_arg)
  {
    reset();
    flags.transactional= trx_cache_arg;
    cache_log.end_of_file= saved_max_binlog_cache_size;
  }

  int finalize(THD *thd, Log_event *end_event);
  int finalize(THD *thd, Log_event *end_event, XID_STATE *xs);
  int flush(THD *thd, my_off_t *bytes, bool *wrote_xid);
  int write_event(THD *thd, Log_event *event);

  virtual ~binlog_cache_data()
  {
    DBUG_ASSERT(is_binlog_empty());
    close_cached_file(&cache_log);
  }

  bool is_binlog_empty() const
  {
    my_off_t pos= my_b_tell(&cache_log);
    DBUG_PRINT("debug", ("%s_cache - pending: 0x%llx, bytes: %llu",
                         (flags.transactional ? "trx" : "stmt"),
                         (ulonglong) pending(), (ulonglong) pos));
    return pending() == NULL && pos == 0;
  }

  bool is_finalized() const {
    return flags.finalized;
  }

  Rows_log_event *pending() const
  {
    return m_pending;
  }

  void set_pending(Rows_log_event *const pending)
  {
    m_pending= pending;
  }

  void set_incident(void)
  {
    flags.incident= true;
  }

  bool has_incident(void) const
  {
    return flags.incident;
  }

  bool has_xid() const {
    // There should only be an XID event if we are transactional
    DBUG_ASSERT((flags.transactional && flags.with_xid) || !flags.with_xid);
    return flags.with_xid;
  }

  bool is_trx_cache() const
  {
    return flags.transactional;
  }

  my_off_t get_byte_position() const
  {
    return my_b_tell(&cache_log);
  }

  virtual void reset()
  {
    compute_statistics();
    truncate(0);

    /*
      If IOCACHE has a file associated, change its size to 0.
      It is safer to do it here, since we are certain that one
      asked the cache to go to position 0 with truncate.
    */
    if(cache_log.file != -1)
    {
      int error= 0;
      if((error= my_chsize(cache_log.file, 0, 0, MYF(MY_WME))))
        sql_print_warning("Unable to resize binlog IOCACHE auxilary file");

      DBUG_EXECUTE_IF("show_io_cache_size",
                      {
                        my_off_t file_size= my_seek(cache_log.file,
                                                    0L,MY_SEEK_END,MYF(MY_WME+MY_FAE));
                        sql_print_error("New size:%llu",
                                        static_cast<ulonglong>(file_size));
                      });
    }

    flags.incident= false;
    flags.with_xid= false;
    flags.immediate= false;
    flags.finalized= false;
    /*
      The truncate function calls reinit_io_cache that calls my_b_flush_io_cache
      which may increase disk_writes. This breaks the disk_writes use by the
      binary log which aims to compute the ratio between in-memory cache usage
      and disk cache usage. To avoid this undesirable behavior, we reset the
      variable after truncating the cache.
    */
    cache_log.disk_writes= 0;
    DBUG_ASSERT(is_binlog_empty());
  }

  /*
    Sets the write position to point at the position given. If the
    cache has swapped to a file, it reinitializes it, so that the
    proper data is added to the IO_CACHE buffer. Otherwise, it just
    does a my_b_seek.

    my_b_seek will not work if the cache has swapped, that's why
    we do this workaround.

    @param[IN]  pos the new write position.
    @param[IN]  use_reinit if the position should be reset resorting
                to reset_io_cache (which may issue a flush_io_cache 
                inside)

    @return The previous write position.
   */
  my_off_t reset_write_pos(my_off_t pos, bool use_reinit)
  {
    DBUG_ENTER("reset_write_pos");
    DBUG_ASSERT(cache_log.type == WRITE_CACHE);

    my_off_t oldpos= get_byte_position();

    if (use_reinit)
      reinit_io_cache(&cache_log, WRITE_CACHE, pos, 0, 0);
    else
      my_b_seek(&cache_log, pos);

    DBUG_RETURN(oldpos);
  }

  /*
    Cache to store data before copying it to the binary log.
  */
  IO_CACHE cache_log;

protected:
  /*
    It truncates the cache to a certain position. This includes deleting the
    pending event.
   */
  void truncate(my_off_t pos)
  {
    DBUG_PRINT("info", ("truncating to position %lu", (ulong) pos));
    remove_pending_event();
    reinit_io_cache(&cache_log, WRITE_CACHE, pos, 0, 0);
    cache_log.end_of_file= saved_max_binlog_cache_size;
  }

  /**
     Flush pending event to the cache buffer.
   */
  int flush_pending_event(THD *thd) {
    if (m_pending)
    {
      m_pending->set_flags(Rows_log_event::STMT_END_F);
      if (int error= write_event(thd, m_pending))
        return error;
      thd->clear_binlog_table_maps();
    }
    return 0;
  }

  /**
    Remove the pending event.
   */
  int remove_pending_event() {
    delete m_pending;
    m_pending= NULL;
    return 0;
  }
  struct Flags {
    /*
      Defines if this is either a trx-cache or stmt-cache, respectively, a
      transactional or non-transactional cache.
    */
    bool transactional:1;

    /*
      This indicates that some events did not get into the cache and most likely
      it is corrupted.
    */
    bool incident:1;

    /*
      This indicates that the cache should be written without BEGIN/END.
    */
    bool immediate:1;

    /*
      This flag indicates that the buffer was finalized and has to be
      flushed to disk.
     */
    bool finalized:1;

    /*
      This indicates that the cache contain an XID event.
     */
    bool with_xid:1;
  } flags;

private:
  /*
    Pending binrows event. This event is the event where the rows are currently
    written.
   */
  Rows_log_event *m_pending;

  /**
    This function computes binlog cache and disk usage.
  */
  void compute_statistics()
  {
    if (!is_binlog_empty())
    {
      (*ptr_binlog_cache_use)++;
      if (cache_log.disk_writes != 0)
        (*ptr_binlog_cache_disk_use)++;
    }
  }

  /*
    Stores the values of maximum size of the cache allowed when this cache
    is configured. This corresponds to either
      . max_binlog_cache_size or max_binlog_stmt_cache_size.
  */
  my_off_t saved_max_binlog_cache_size;

  /*
    Stores a pointer to the status variable that keeps track of the in-memory 
    cache usage. This corresponds to either
      . binlog_cache_use or binlog_stmt_cache_use.
  */
  ulong *ptr_binlog_cache_use;

  /*
    Stores a pointer to the status variable that keeps track of the disk
    cache usage. This corresponds to either
      . binlog_cache_disk_use or binlog_stmt_cache_disk_use.
  */
  ulong *ptr_binlog_cache_disk_use;

  binlog_cache_data& operator=(const binlog_cache_data& info);
  binlog_cache_data(const binlog_cache_data& info);
};


class binlog_stmt_cache_data
  : public binlog_cache_data
{
public:
  binlog_stmt_cache_data(bool trx_cache_arg,
                        my_off_t max_binlog_cache_size_arg,
                        ulong *ptr_binlog_cache_use_arg,
                        ulong *ptr_binlog_cache_disk_use_arg)
    : binlog_cache_data(trx_cache_arg,
                        max_binlog_cache_size_arg,
                        ptr_binlog_cache_use_arg,
                        ptr_binlog_cache_disk_use_arg)
  {
  }

  using binlog_cache_data::finalize;

  int finalize(THD *thd);
};


int
binlog_stmt_cache_data::finalize(THD *thd)
{
  if (flags.immediate)
  {
    if (int error= finalize(thd, NULL))
      return error;
  }
  else
  {
    Query_log_event
      end_evt(thd, STRING_WITH_LEN("COMMIT"), false, false, true, 0, true);
    if (int error= finalize(thd, &end_evt))
      return error;
  }
  return 0;
}


class binlog_trx_cache_data : public binlog_cache_data
{
public:
  binlog_trx_cache_data(bool trx_cache_arg,
                        my_off_t max_binlog_cache_size_arg,
                        ulong *ptr_binlog_cache_use_arg,
                        ulong *ptr_binlog_cache_disk_use_arg)
  : binlog_cache_data(trx_cache_arg,
                      max_binlog_cache_size_arg,
                      ptr_binlog_cache_use_arg,
                      ptr_binlog_cache_disk_use_arg),
    m_cannot_rollback(FALSE), before_stmt_pos(MY_OFF_T_UNDEF)
  {   }

  void reset()
  {
    DBUG_ENTER("reset");
    DBUG_PRINT("enter", ("before_stmt_pos: %llu", (ulonglong) before_stmt_pos));
    m_cannot_rollback= FALSE;
    before_stmt_pos= MY_OFF_T_UNDEF;
    binlog_cache_data::reset();
    DBUG_PRINT("return", ("before_stmt_pos: %llu", (ulonglong) before_stmt_pos));
    DBUG_VOID_RETURN;
  }

  bool cannot_rollback() const
  {
    return m_cannot_rollback;
  }

  void set_cannot_rollback()
  {
    m_cannot_rollback= TRUE;
  }

  my_off_t get_prev_position() const
  {
     return before_stmt_pos;
  }

  void set_prev_position(my_off_t pos)
  {
    DBUG_ENTER("set_prev_position");
    DBUG_PRINT("enter", ("before_stmt_pos: %llu", (ulonglong) before_stmt_pos));
    before_stmt_pos= pos;
    DBUG_PRINT("return", ("before_stmt_pos: %llu", (ulonglong) before_stmt_pos));
    DBUG_VOID_RETURN;
  }

  void restore_prev_position()
  {
    DBUG_ENTER("restore_prev_position");
    DBUG_PRINT("enter", ("before_stmt_pos: %llu", (ulonglong) before_stmt_pos));
    binlog_cache_data::truncate(before_stmt_pos);
    before_stmt_pos= MY_OFF_T_UNDEF;
    DBUG_PRINT("return", ("before_stmt_pos: %llu", (ulonglong) before_stmt_pos));
    DBUG_VOID_RETURN;
  }

  void restore_savepoint(my_off_t pos)
  {
    DBUG_ENTER("restore_savepoint");
    DBUG_PRINT("enter", ("before_stmt_pos: %llu", (ulonglong) before_stmt_pos));
    binlog_cache_data::truncate(pos);
    if (pos <= before_stmt_pos)
      before_stmt_pos= MY_OFF_T_UNDEF;
    DBUG_PRINT("return", ("before_stmt_pos: %llu", (ulonglong) before_stmt_pos));
    DBUG_VOID_RETURN;
  }

  using binlog_cache_data::truncate;

  int truncate(THD *thd, bool all);

private:
  /*
    It will be set TRUE if any statement which cannot be rolled back safely
    is put in trx_cache.
  */
  bool m_cannot_rollback;

  /*
    Binlog position before the start of the current statement.
  */
  my_off_t before_stmt_pos;

  binlog_trx_cache_data& operator=(const binlog_trx_cache_data& info);
  binlog_trx_cache_data(const binlog_trx_cache_data& info);
};

class binlog_cache_mngr {
public:
  binlog_cache_mngr(my_off_t max_binlog_stmt_cache_size_arg,
                    ulong *ptr_binlog_stmt_cache_use_arg,
                    ulong *ptr_binlog_stmt_cache_disk_use_arg,
                    my_off_t max_binlog_cache_size_arg,
                    ulong *ptr_binlog_cache_use_arg,
                    ulong *ptr_binlog_cache_disk_use_arg)
  : stmt_cache(FALSE, max_binlog_stmt_cache_size_arg,
               ptr_binlog_stmt_cache_use_arg,
               ptr_binlog_stmt_cache_disk_use_arg),
    trx_cache(TRUE, max_binlog_cache_size_arg,
              ptr_binlog_cache_use_arg,
              ptr_binlog_cache_disk_use_arg),
    has_logged_xid(NULL)
  {  }

  binlog_cache_data* get_binlog_cache_data(bool is_transactional)
  {
    if (is_transactional)
      return &trx_cache;
    else
      return &stmt_cache;
  }

  IO_CACHE* get_binlog_cache_log(bool is_transactional)
  {
    return (is_transactional ? &trx_cache.cache_log : &stmt_cache.cache_log);
  }

  /**
    Convenience method to check if both caches are empty.
   */
  bool is_binlog_empty() const {
    return stmt_cache.is_binlog_empty() && trx_cache.is_binlog_empty();
  }

  /*
    clear stmt_cache and trx_cache if they are not empty
  */
  void reset()
  {
    if (!stmt_cache.is_binlog_empty())
      stmt_cache.reset();
    if (!trx_cache.is_binlog_empty())
      trx_cache.reset();
  }

#ifndef DBUG_OFF
  bool dbug_any_finalized() const {
    return stmt_cache.is_finalized() || trx_cache.is_finalized();
  }
#endif

  /*
    Convenience method to flush both caches to the binary log.

    @param bytes_written Pointer to variable that will be set to the
                         number of bytes written for the flush.
    @param wrote_xid     Pointer to variable that will be set to @c
                         true if any XID event was written to the
                         binary log. Otherwise, the variable will not
                         be touched.
    @return Error code on error, zero if no error.
   */
  int flush(THD *thd, my_off_t *bytes_written, bool *wrote_xid)
  {
    my_off_t stmt_bytes= 0;
    my_off_t trx_bytes= 0;
    DBUG_ASSERT(stmt_cache.has_xid() == 0);
    int error= stmt_cache.flush(thd, &stmt_bytes, wrote_xid);
    if (error)
      return error;
    else
    {
      /*
        If both trx_cache and stmt_cache are nonempty, and
        gtid_next='AUTOMATIC', we need to release anonymous ownership.
        (This can only happen for anonymous transactions, since GTID
        consistency forbids mixing transactional and non-transactional
        tables in the same statement.)  It is important to release
        anonymous ownership, because when the transaction cache is
        flushed, it calls Gtid_state::generate_automatic_gtid, which
        expects (and asserts) that nothing is owned.
      */
      if (trx_cache.is_finalized() &&
          thd->variables.gtid_next.type == AUTOMATIC_GROUP &&
          thd->owned_gtid.sidno == THD::OWNED_SIDNO_ANONYMOUS)
      {
        thd->clear_owned_gtids();
        global_sid_lock->rdlock();
        gtid_state->release_anonymous_ownership();
        global_sid_lock->unlock();
      }
    }
    DEBUG_SYNC(thd, "after_flush_stm_cache_before_flush_trx_cache");
    if (int error= trx_cache.flush(thd, &trx_bytes, wrote_xid))
      return error;
    *bytes_written= stmt_bytes + trx_bytes;
    return 0;
  }

  binlog_stmt_cache_data stmt_cache;
  binlog_trx_cache_data trx_cache;
  /*
    The bool flag is for preventing do_binlog_xa_commit_rollback()
    execution twice which can happen for "external" xa commit/rollback.
  */
  bool has_logged_xid;
private:

  binlog_cache_mngr& operator=(const binlog_cache_mngr& info);
  binlog_cache_mngr(const binlog_cache_mngr& info);
};


static binlog_cache_mngr *thd_get_cache_mngr(const THD *thd)
{
  /*
    If opt_bin_log is not set, binlog_hton->slot == -1 and hence
    thd_get_ha_data(thd, hton) segfaults.
  */
  DBUG_ASSERT(opt_bin_log);
  return (binlog_cache_mngr *)thd_get_ha_data(thd, binlog_hton);
}


/**
  Checks if the BINLOG_CACHE_SIZE's value is greater than MAX_BINLOG_CACHE_SIZE.
  If this happens, the BINLOG_CACHE_SIZE is set to MAX_BINLOG_CACHE_SIZE.
*/
void check_binlog_cache_size(THD *thd)
{
  if (binlog_cache_size > max_binlog_cache_size)
  {
    if (thd)
    {
      push_warning_printf(thd, Sql_condition::SL_WARNING,
                          ER_BINLOG_CACHE_SIZE_GREATER_THAN_MAX,
                          ER(ER_BINLOG_CACHE_SIZE_GREATER_THAN_MAX),
                          (ulong) binlog_cache_size,
                          (ulong) max_binlog_cache_size);
    }
    else
    {
      sql_print_warning(ER_DEFAULT(ER_BINLOG_CACHE_SIZE_GREATER_THAN_MAX),
                        binlog_cache_size,
                        (ulong) max_binlog_cache_size);
    }
    binlog_cache_size= static_cast<ulong>(max_binlog_cache_size);
  }
}

/**
  Checks if the BINLOG_STMT_CACHE_SIZE's value is greater than MAX_BINLOG_STMT_CACHE_SIZE.
  If this happens, the BINLOG_STMT_CACHE_SIZE is set to MAX_BINLOG_STMT_CACHE_SIZE.
*/
void check_binlog_stmt_cache_size(THD *thd)
{
  if (binlog_stmt_cache_size > max_binlog_stmt_cache_size)
  {
    if (thd)
    {
      push_warning_printf(thd, Sql_condition::SL_WARNING,
                          ER_BINLOG_STMT_CACHE_SIZE_GREATER_THAN_MAX,
                          ER(ER_BINLOG_STMT_CACHE_SIZE_GREATER_THAN_MAX),
                          (ulong) binlog_stmt_cache_size,
                          (ulong) max_binlog_stmt_cache_size);
    }
    else
    {
      sql_print_warning(ER_DEFAULT(ER_BINLOG_STMT_CACHE_SIZE_GREATER_THAN_MAX),
                        binlog_stmt_cache_size,
                        (ulong) max_binlog_stmt_cache_size);
    }
    binlog_stmt_cache_size= static_cast<ulong>(max_binlog_stmt_cache_size);
  }
}

/**
 Check whether binlog_hton has valid slot and enabled
*/
bool binlog_enabled()
{
	return(binlog_hton && binlog_hton->slot != HA_SLOT_UNDEF);
}

 /*
  Save position of binary log transaction cache.

  SYNPOSIS
    binlog_trans_log_savepos()

    thd      The thread to take the binlog data from
    pos      Pointer to variable where the position will be stored

  DESCRIPTION

    Save the current position in the binary log transaction cache into
    the variable pointed to by 'pos'
 */

static void
binlog_trans_log_savepos(THD *thd, my_off_t *pos)
{
  DBUG_ENTER("binlog_trans_log_savepos");
  DBUG_ASSERT(pos != NULL);
  binlog_cache_mngr *const cache_mngr= thd_get_cache_mngr(thd);
  DBUG_ASSERT(mysql_bin_log.is_open());
  *pos= cache_mngr->trx_cache.get_byte_position();
  DBUG_PRINT("return", ("position: %lu", (ulong) *pos));
  DBUG_VOID_RETURN;
}

static int binlog_dummy_recover(handlerton *hton, XID *xid, uint len)
{
  return 0;
}

/**
  Auxiliary class to copy serialized events to the binary log and
  correct some of the fields that are not known until just before
  writing the event.

  This class allows feeding events in parts, so it is practical to use
  in do_write_cache() which reads events from an IO_CACHE where events
  may span mutiple cache pages.

  The following fields are fixed before writing the event:
  - end_log_pos is set
  - the checksum is computed if checksums are enabled
  - the length is incremented by the checksum size if checksums are enabled
*/
class Binlog_event_writer
{
  IO_CACHE *output_cache;
  bool have_checksum;
  ha_checksum initial_checksum;
  ha_checksum checksum;
  uint32 end_log_pos;

public:
  /**
    Constructs a new Binlog_event_writer. Should be called once before
    starting to flush the transaction or statement cache to the
    binlog.

    @param output_cache_arg IO_CACHE to write to.
    @param have_checksum_al
  */
  Binlog_event_writer(IO_CACHE *output_cache_arg)
    : output_cache(output_cache_arg),
      have_checksum(binlog_checksum_options !=
                    binary_log::BINLOG_CHECKSUM_ALG_OFF),
      initial_checksum(my_checksum(0L, NULL, 0)),
      checksum(initial_checksum),
      end_log_pos(my_b_tell(output_cache))
  {
    // Simulate checksum error
    if (DBUG_EVALUATE_IF("fault_injection_crc_value", 1, 0))
      checksum--;
  }

  /**
    Write part of an event to disk.

    @param buf_p[IN,OUT] Points to buffer with data to write.  The
    caller must set this initially, and it will be increased by the
    number of bytes written.

    @param buf_len_p[IN,OUT] Points to the remaining length of the
    buffer, i.e., from buf_p to the end of the buffer.  The caller
    must set this initially, and it will be decreased by the number of
    written bytes.

    @param event_len_p[IN,OUT] Points to the remaining length of the
    event, i.e., the size of the event minus what was already written.
    This must be initialized to zero by the caller, must be remembered
    by the caller between calls, and is updated by this function: when
    an event begins it is set to the length of the event, and for each
    call it is decreased by the number of written bytes.

    It is allowed that buf_len_p is less than event_len_p (i.e., event
    is only partial) and that event_len_p is less than buf_len_p
    (i.e., there is more than this event in the buffer).  This
    function will write as much as is available of one event, but
    never more than one.  It is required that buf_len_p >=
    LOG_EVENT_HEADER_LEN.

    @retval true Error, i.e., my_b_write failed.
    @retval false Success.
  */
  bool write_event_part(uchar **buf_p, uint32 *buf_len_p, uint32 *event_len_p)
  {
    DBUG_ENTER("Binlog_event_writer::write_event_part");

    if (*buf_len_p == 0)
      DBUG_RETURN(false);

    // This is the beginning of an event
    if (*event_len_p == 0)
    {
      // Caller must ensure that the first part of the event contains
      // a full event header.
      DBUG_ASSERT(*buf_len_p >= LOG_EVENT_HEADER_LEN);

      // Read event length
      *event_len_p= uint4korr(*buf_p + EVENT_LEN_OFFSET);

      // Increase end_log_pos
      end_log_pos+= *event_len_p;

      // Change event length if checksum is enabled
      if (have_checksum)
      {
        int4store(*buf_p + EVENT_LEN_OFFSET,
                  *event_len_p + BINLOG_CHECKSUM_LEN);
        // end_log_pos is shifted by the checksum length
        end_log_pos+= BINLOG_CHECKSUM_LEN;
      }

      // Store end_log_pos
      int4store(*buf_p + LOG_POS_OFFSET, end_log_pos);
    }

    // write the buffer
    uint32 write_bytes= std::min<uint32>(*buf_len_p, *event_len_p);
    DBUG_ASSERT(write_bytes > 0);
    if (my_b_write(output_cache, *buf_p, write_bytes))
      DBUG_RETURN(true);

    // update the checksum
    if (have_checksum)
      checksum= my_checksum(checksum, *buf_p, write_bytes);

    // Step positions.
    *buf_p+= write_bytes;
    *buf_len_p-= write_bytes;
    *event_len_p-= write_bytes;

    if (have_checksum)
    {
      // store checksum
      if (*event_len_p == 0)
      {
        char checksum_buf[BINLOG_CHECKSUM_LEN];
        int4store(checksum_buf, checksum);
        if (my_b_write(output_cache, checksum_buf, BINLOG_CHECKSUM_LEN))
          DBUG_RETURN(true);
        checksum= initial_checksum;
      }
    }

    DBUG_RETURN(false);
  }

  /**
    Write a full event to disk.

    This is a wrapper around write_event_part, which handles the
    special case where you have a complete event in the buffer.

    @param buf Buffer to write.
    @param buf_len Number of bytes to write.

    @retval true Error, i.e., my_b_write failed.
    @retval false Success.
  */
  bool write_full_event(uchar *buf, uint32 buf_len)
  {
    uint32 event_len_unused= 0;
    bool ret= write_event_part(&buf, &buf_len, &event_len_unused);
    DBUG_ASSERT(buf_len == 0);
    DBUG_ASSERT(event_len_unused == 0);
    return ret;
  }

};


/*
  this function is mostly a placeholder.
  conceptually, binlog initialization (now mostly done in MYSQL_BIN_LOG::open)
  should be moved here.
*/

static int binlog_init(void *p)
{
  binlog_hton= (handlerton *)p;
  binlog_hton->state=opt_bin_log ? SHOW_OPTION_YES : SHOW_OPTION_NO;
  binlog_hton->db_type=DB_TYPE_BINLOG;
  binlog_hton->savepoint_offset= sizeof(my_off_t);
  binlog_hton->close_connection= binlog_close_connection;
  binlog_hton->savepoint_set= binlog_savepoint_set;
  binlog_hton->savepoint_rollback= binlog_savepoint_rollback;
  binlog_hton->savepoint_rollback_can_release_mdl=
                                     binlog_savepoint_rollback_can_release_mdl;
  binlog_hton->commit= binlog_commit;
  binlog_hton->commit_by_xid= binlog_xa_commit;
  binlog_hton->rollback= binlog_rollback;
  binlog_hton->rollback_by_xid= binlog_xa_rollback;
  binlog_hton->prepare= binlog_prepare;
  binlog_hton->recover=binlog_dummy_recover;
  binlog_hton->flags= HTON_NOT_USER_SELECTABLE | HTON_HIDDEN;
  return 0;
}


static int binlog_deinit(void *p)
{
  /* Using binlog as TC after the binlog has been unloaded, won't work */
  if (tc_log == &mysql_bin_log)
    tc_log= NULL;
  binlog_hton= NULL;
  return 0;
}


static int binlog_close_connection(handlerton *hton, THD *thd)
{
  DBUG_ENTER("binlog_close_connection");
  binlog_cache_mngr *const cache_mngr= thd_get_cache_mngr(thd);
  DBUG_ASSERT(cache_mngr->is_binlog_empty());
  DBUG_PRINT("debug", ("Set ha_data slot %d to 0x%llx", binlog_hton->slot, (ulonglong) NULL));
  thd_set_ha_data(thd, binlog_hton, NULL);
  cache_mngr->~binlog_cache_mngr();
  my_free(cache_mngr);
  DBUG_RETURN(0);
}

int binlog_cache_data::write_event(THD *thd, Log_event *ev)
{
  DBUG_ENTER("binlog_cache_data::write_event");

  if (ev != NULL)
  {
    DBUG_EXECUTE_IF("simulate_disk_full_at_flush_pending",
                  {DBUG_SET("+d,simulate_file_write_error");});
    if (ev->write(&cache_log) != 0)
    {
      DBUG_EXECUTE_IF("simulate_disk_full_at_flush_pending",
                      {
                        DBUG_SET("-d,simulate_file_write_error");
                        DBUG_SET("-d,simulate_disk_full_at_flush_pending");
                        /* 
                           after +d,simulate_file_write_error the local cache
                           is in unsane state. Since -d,simulate_file_write_error
                           revokes the first simulation do_write_cache()
                           can't be run without facing an assert.
                           So it's blocked with the following 2nd simulation:
                        */
                        DBUG_SET("+d,simulate_do_write_cache_failure");
                      });
      DBUG_RETURN(1);
    }
    if (ev->get_type_code() == binary_log::XID_EVENT)
      flags.with_xid= true;
    if (ev->is_using_immediate_logging())
      flags.immediate= true;
  }
  DBUG_RETURN(0);
}


/**
  Write the Gtid_log_event to the binary log (prior to writing the
  statement or transaction cache).

  @param thd Thread that is committing.
  @param cache_data The cache that is flushing.
  @param writer The event will be written to this Binlog_event_writer object.

  @retval false Success.
  @retval true Error.
*/
bool MYSQL_BIN_LOG::write_gtid(THD *thd, binlog_cache_data *cache_data,
                               Binlog_event_writer *writer)
{
  DBUG_ENTER("MYSQL_BIN_LOG::write_gtid");

  DBUG_ASSERT(thd->variables.gtid_next.type != UNDEFINED_GROUP);

  /* Generate GTID */
  if (thd->variables.gtid_next.type == AUTOMATIC_GROUP)
  {
    if (gtid_state->generate_automatic_gtid(thd,
            thd->get_transaction()->get_rpl_transaction_ctx()->get_sidno(),
            thd->get_transaction()->get_rpl_transaction_ctx()->get_gno())
            != RETURN_STATUS_OK)
      DBUG_RETURN(true);
  }
  else
  {
    DBUG_PRINT("info", ("thd->variables.gtid_next.type=%d "
                        "thd->owned_gtid.sidno=%d",
                        thd->variables.gtid_next.type,
                        thd->owned_gtid.sidno));
    if (thd->variables.gtid_next.type == GTID_GROUP)
      DBUG_ASSERT(thd->owned_gtid.sidno > 0);
    else
    {
      DBUG_ASSERT(thd->variables.gtid_next.type == ANONYMOUS_GROUP);
      DBUG_ASSERT(thd->owned_gtid.sidno == THD::OWNED_SIDNO_ANONYMOUS);
    }
  }

  /* Generate logical timestamps for MTS */

  /*
    Prepare sequence_number and last_committed relative to the current
    binlog.  This is done by subtracting the binlog's clock offset
    from the values.

    A transaction that commits after the binlog is rotated, can have a
    commit parent in the previous binlog. In this case, subtracting
    the offset from the sequence number results in a negative
    number. The commit parent dependency gets lost in such
    case. Therefore, we log the value SEQ_UNINIT in this case.
  */

  Transaction_ctx *trn_ctx= thd->get_transaction();
  Logical_clock& clock= mysql_bin_log.max_committed_transaction;

  DBUG_ASSERT(trn_ctx->sequence_number > clock.get_offset());

  int64 relative_sequence_number= trn_ctx->sequence_number - clock.get_offset();
  int64 relative_last_committed=
    trn_ctx->last_committed <= clock.get_offset() ?
    SEQ_UNINIT : trn_ctx->last_committed - clock.get_offset();
  /*
    In case both the transaction cache and the statement cache are
    non-empty, both will be flushed in sequence and logged as
    different transactions. Then the second transaction must only
    be executed after the first one has committed. Therefore, we
    need to set last_committed for the second transaction equal to
    last_committed for the first transaction. This is done in
    binlog_cache_data::flush. binlog_cache_data::flush uses the
    condition trn_ctx->last_committed==SEQ_UNINIT to detect this
    situation, hence the need to set it here.
  */
  trn_ctx->last_committed= SEQ_UNINIT;

  /*
    Generate and write the Gtid_log_event.
  */
  Gtid_log_event gtid_event(thd, cache_data->is_trx_cache(),
                            relative_last_committed, relative_sequence_number);
  uchar buf[Gtid_log_event::MAX_EVENT_LENGTH];
  uint32 buf_len= gtid_event.write_to_memory(buf);
  bool ret= writer->write_full_event(buf, buf_len);

  DBUG_RETURN(ret);
}


int MYSQL_BIN_LOG::gtid_end_transaction(THD *thd)
{
  DBUG_ENTER("MYSQL_BIN_LOG::gtid_end_transaction");

  DBUG_PRINT("info", ("query=%s", thd->query().str));

  if (thd->owned_gtid.sidno > 0)
  {
    DBUG_ASSERT(thd->variables.gtid_next.type == GTID_GROUP);

    if (!opt_bin_log || (thd->slave_thread && !opt_log_slave_updates))
    {
      /*
        If the binary log is disabled for this thread (either by
        log_bin=0 or sql_log_bin=0 or by log_slave_updates=0 for a
        slave thread), then the statement must not be written to the
        binary log.  In this case, we just save the GTID into the
        table directly.

        (This only happens for DDL, since DML will save the GTID into
        table and release ownership inside ha_commit_trans.)
      */
      if (gtid_state->save(thd) != 0)
      {
        gtid_state->update_on_rollback(thd);
        DBUG_RETURN(1);
      }
      else
        gtid_state->update_on_commit(thd);
    }
    else
    {
      /*
        If statement is supposed to be written to binlog, we write it
        to the binary log.  Inserting into table and releasing
        ownership will be done in the binlog commit handler.
      */

      /*
        thd->cache_mngr may be uninitialized if the first transaction
        executed by the client is empty.
      */
      if (thd->binlog_setup_trx_data())
        DBUG_RETURN(1);
      binlog_cache_data *cache_data= &thd_get_cache_mngr(thd)->trx_cache;

      // Generate BEGIN event
      Query_log_event qinfo(thd, STRING_WITH_LEN("BEGIN"), TRUE,
                            FALSE, TRUE, 0, TRUE);
      DBUG_ASSERT(!qinfo.is_using_immediate_logging());

      /*
        Write BEGIN event and then commit (which will generate commit
        event and Gtid_log_event)
      */
      DBUG_PRINT("debug", ("Writing to trx_cache"));
      if (cache_data->write_event(thd, &qinfo) ||
          mysql_bin_log.commit(thd, true))
        DBUG_RETURN(1);
    }
  }
  else if (thd->owned_gtid.sidno == THD::OWNED_SIDNO_ANONYMOUS ||
           /*
             A transaction with an empty owned gtid should call
             end_gtid_violating_transaction(...) to clear the
             flag thd->has_gtid_consistency_violatoin in case
             it is set. It missed the clear in ordered_commit,
             because its binlog transaction cache is empty.
           */
           thd->has_gtid_consistency_violation)

  {
    gtid_state->update_on_commit(thd);
  }
  else if (thd->variables.gtid_next.type == GTID_GROUP &&
           thd->owned_gtid.is_empty())
  {
    DBUG_ASSERT(thd->has_gtid_consistency_violation == false);
    gtid_state->update_gtids_impl(thd, true);
  }

  DBUG_RETURN(0);
}

/**
  This function finalizes the cache preparing for commit or rollback.

  The function just writes all the necessary events to the cache but
  does not flush the data to the binary log file. That is the role of
  the binlog_cache_data::flush function.

  @see binlog_cache_data::flush

  @param thd                The thread whose transaction should be flushed
  @param cache_data         Pointer to the cache
  @param end_ev             The end event either commit/rollback

  @return
    nonzero if an error pops up when flushing the cache.
*/
int
binlog_cache_data::finalize(THD *thd, Log_event *end_event)
{
  DBUG_ENTER("binlog_cache_data::finalize");
  if (!is_binlog_empty())
  {
    DBUG_ASSERT(!flags.finalized);
    if (int error= flush_pending_event(thd))
      DBUG_RETURN(error);
    if (int error= write_event(thd, end_event))
      DBUG_RETURN(error);
    flags.finalized= true;
    DBUG_PRINT("debug", ("flags.finalized: %s", YESNO(flags.finalized)));
  }
  DBUG_RETURN(0);
}


/**
   The method writes XA END query to XA-prepared transaction's cache
   and calls the "basic" finalize().

   @return error code, 0 success
*/

int binlog_cache_data::finalize(THD *thd, Log_event *end_event, XID_STATE *xs)
{
  int error= 0;
  char buf[XID::ser_buf_size];
  char query[sizeof("XA END") + 1 + sizeof(buf)];
  int qlen= sprintf(query, "XA END %s", xs->get_xid()->serialize(buf));
  Query_log_event qev(thd, query, qlen, true, false, true, 0);

  if ((error= write_event(thd, &qev)))
    return error;

  return finalize(thd, end_event);
}


/**
  Flush caches to the binary log.

  If the cache is finalized, the cache will be flushed to the binary
  log file. If the cache is not finalized, nothing will be done.

  If flushing fails for any reason, an error will be reported and the
  cache will be reset. Flushing can fail in two circumstances:

  - It was not possible to write the cache to the file. In this case,
    it does not make sense to keep the cache.

  - The cache was successfully written to disk but post-flush actions
    (such as binary log rotation) failed. In this case, the cache is
    already written to disk and there is no reason to keep it.

  @see binlog_cache_data::finalize
 */
int
binlog_cache_data::flush(THD *thd, my_off_t *bytes_written, bool *wrote_xid)
{
  /*
    Doing a commit or a rollback including non-transactional tables,
    i.e., ending a transaction where we might write the transaction
    cache to the binary log.

    We can always end the statement when ending a transaction since
    transactions are not allowed inside stored functions. If they
    were, we would have to ensure that we're not ending a statement
    inside a stored function.
  */
  DBUG_ENTER("binlog_cache_data::flush");
  DBUG_PRINT("debug", ("flags.finalized: %s", YESNO(flags.finalized)));
  int error= 0;
  if (flags.finalized)
  {
    my_off_t bytes_in_cache= my_b_tell(&cache_log);
    Transaction_ctx *trn_ctx= thd->get_transaction();

    DBUG_PRINT("debug", ("bytes_in_cache: %llu", bytes_in_cache));

    trn_ctx->sequence_number= mysql_bin_log.transaction_counter.step();
    /*
      In case of two caches the transaction is split into two groups.
      The 2nd group is considered to be a successor of the 1st rather
      than to have a common commit parent with it.
      Notice that due to a simple method of detection that the current is
      the 2nd cache being flushed, the very first few transactions may be logged
      sequentially (a next one is tagged as if a preceding one is its
      commit parent).
    */
    if (trn_ctx->last_committed == SEQ_UNINIT)
      trn_ctx->last_committed= trn_ctx->sequence_number - 1;

    /*
      The GTID is written prior to flushing the statement cache, if
      the transaction has written to the statement cache; and prior to
      flushing the transaction cache if the transaction has written to
      the transaction cache.  If GTIDs are enabled, then transactional
      and non-transactional updates cannot be mixed, so at most one of
      the caches can be non-empty, so just one GTID will be
      generated. If GTIDs are disabled, then no GTID is generated at
      all; if both the transactional cache and the statement cache are
      non-empty then we get two Anonymous_gtid_log_events, which is
      correct.
    */
    Binlog_event_writer writer(mysql_bin_log.get_log_file());

    DBUG_EXECUTE_IF("simulate_binlog_flush_error",
                    {
                      if (rand() % 3 == 0)
                      {
                        error= 1;
                        thd->commit_error= THD::CE_FLUSH_ERROR;
                      }
                    };);

    if (!error)
      error= mysql_bin_log.write_gtid(thd, this, &writer);
    if (!error)
      error= mysql_bin_log.write_cache(thd, this, &writer);

    if (flags.with_xid && error == 0)
      *wrote_xid= true;

    /*
      Reset have to be after the if above, since it clears the
      with_xid flag
    */
    reset();
    if (bytes_written)
      *bytes_written= bytes_in_cache;
  }
  DBUG_ASSERT(!flags.finalized);
  DBUG_RETURN(error);
}

/**
  This function truncates the transactional cache upon committing or rolling
  back either a transaction or a statement.

  @param thd        The thread whose transaction should be flushed
  @param cache_mngr Pointer to the cache data to be flushed
  @param all        @c true means truncate the transaction, otherwise the
                    statement must be truncated.

  @return
    nonzero if an error pops up when truncating the transactional cache.
*/
int
binlog_trx_cache_data::truncate(THD *thd, bool all)
{
  DBUG_ENTER("binlog_trx_cache_data::truncate");
  int error=0;

  DBUG_PRINT("info", ("thd->options={ %s %s}, transaction: %s",
                      FLAGSTR(thd->variables.option_bits, OPTION_NOT_AUTOCOMMIT),
                      FLAGSTR(thd->variables.option_bits, OPTION_BEGIN),
                      all ? "all" : "stmt"));

  remove_pending_event();

  /*
    If rolling back an entire transaction or a single statement not
    inside a transaction, we reset the transaction cache.
  */
  if (ending_trans(thd, all))
  {
    if (has_incident())
    {
      const char* err_msg= "Error happend while resetting the transaction "
                           "cache for a rolled back transaction or a single "
                           "statement not inside a transaction.";
      error= mysql_bin_log.write_incident(thd, true/*need_lock_log=true*/,
                                          err_msg);
    }
    reset();
  }
  /*
    If rolling back a statement in a transaction, we truncate the
    transaction cache to remove the statement.
  */
  else if (get_prev_position() != MY_OFF_T_UNDEF)
    restore_prev_position();

  thd->clear_binlog_table_maps();

  DBUG_RETURN(error);
}


inline enum xa_option_words get_xa_opt(THD *thd)
{
  enum xa_option_words xa_opt= XA_NONE;
  switch(thd->lex->sql_command)
  {
  case SQLCOM_XA_COMMIT:
    xa_opt= static_cast<Sql_cmd_xa_commit*>(thd->lex->m_sql_cmd)->get_xa_opt();
    break;
  default:
    break;
  }

  return xa_opt;
}


/**
   Predicate function yields true when XA transaction is
   being logged having a proper state ready for prepare or
   commit in one phase.

   @param thd    THD pointer of running transaction
   @return true  When the being prepared transaction should be binlogged,
           false otherwise.
*/

inline bool is_loggable_xa_prepare(THD *thd)
{
  /*
    simulate_commit_failure is doing a trick with XID_STATE while
    the ongoing transaction is not XA, and therefore to be errored out,
    asserted below. In that case because of the
    latter fact the function returns @c false.
  */
  DBUG_EXECUTE_IF("simulate_commit_failure",
                  {
                    XID_STATE *xs= thd->get_transaction()->xid_state();
                    DBUG_ASSERT((thd->is_error() &&
                                 xs->get_state() == XID_STATE::XA_IDLE) ||
                                xs->get_state() == XID_STATE::XA_NOTR);
                  });

  return DBUG_EVALUATE_IF("simulate_commit_failure",
                          false,
                          thd->get_transaction()->xid_state()->
                          has_state(XID_STATE::XA_IDLE));
}

static int binlog_prepare(handlerton *hton, THD *thd, bool all)
{
  DBUG_ENTER("binlog_prepare");
  if (!all)
  {
    Logical_clock& clock= mysql_bin_log.max_committed_transaction;
    thd->get_transaction()->
      store_commit_parent(clock.get_timestamp());
  }

  DBUG_RETURN(all && is_loggable_xa_prepare(thd) ?
              mysql_bin_log.commit(thd, true) : 0);
}


/**
   Logging XA commit/rollback of a prepared transaction.

   The function is called at XA-commit or XA-rollback logging via
   two paths: the recovered-or-slave-applier or immediately through
   the  XA-prepared transaction connection itself.
   It fills in appropiate event in the statement cache whenever
   xid state is marked with is_binlogged() flag that indicates
   the prepared part of the transaction must've been logged.

   About early returns from the function.
   In the recovered-or-slave-applier case the function may be called
   for the 2nd time, which has_logged_xid monitors.
   ONE_PHASE option to XA-COMMIT is handled to skip
   writing XA-commit event now.
   And the final early return check is for the read-only XA that is
   not to be logged.

   @param thd          THD handle
   @param xid          a pointer to XID object that is serialized
   @param commit       when @c true XA-COMMIT is to be logged,
                       and @c false when it's XA-ROLLBACK.
   @return error code, 0 success
*/

inline int do_binlog_xa_commit_rollback(THD *thd, XID *xid, bool commit)
{
  DBUG_ASSERT(thd->lex->sql_command == SQLCOM_XA_COMMIT ||
              thd->lex->sql_command == SQLCOM_XA_ROLLBACK);

  XID_STATE *xid_state= thd->get_transaction()->xid_state();
  binlog_cache_mngr *cache_mngr= thd_get_cache_mngr(thd);

  if (cache_mngr != NULL && cache_mngr->has_logged_xid)
    return 0;

  if (get_xa_opt(thd) == XA_ONE_PHASE)
    return 0;
  if (!xid_state->is_binlogged())
    return 0; // nothing was really logged at prepare

  DBUG_ASSERT(!xid->is_null() ||
              !(thd->variables.option_bits & OPTION_BIN_LOG));

  char buf[XID::ser_buf_size];
  char query[(sizeof("XA ROLLBACK")) + 1 + sizeof(buf)];
  int qlen= sprintf(query, "XA %s %s", commit ? "COMMIT" : "ROLLBACK",
                    xid->serialize(buf));
  Query_log_event qinfo(thd, query, qlen, false, true, true, 0, false);
  return mysql_bin_log.write_event(&qinfo);
}


/**
   Logging XA commit/rollback of a prepared transaction in the case
   it was disconnected and resumed (recovered), or executed by a slave applier.

   @param thd         THD handle
   @param xid         a pointer to XID object
   @param commit      when @c true XA-COMMIT is logged, otherwise XA-ROLLBACK

   @return error code, 0 success
*/

inline int binlog_xa_commit_or_rollback(THD *thd, XID *xid, bool commit)
{
  int error= 0;

#ifndef DBUG_OFF
  binlog_cache_mngr *cache_mngr= thd_get_cache_mngr(thd);
  DBUG_ASSERT(!cache_mngr || !cache_mngr->has_logged_xid);
#endif
  if (!(error= do_binlog_xa_commit_rollback(thd, xid, commit)))
  {
    /*
      Error can't be propagated naturally via result.
      A grand-caller has to access to it through thd's da.
      todo:
      Bug #20488921 ERROR PROPAGATION DOES FULLY WORK IN XA
      stands in the way of implementing a failure simulation
      for XA PREPARE/COMMIT/ROLLBACK.
    */
    binlog_cache_mngr *cache_mngr= thd_get_cache_mngr(thd);

    if (cache_mngr)
      cache_mngr->has_logged_xid= true;
    if (commit)
      (void) mysql_bin_log.commit(thd, true);
    else
      (void) mysql_bin_log.rollback(thd, true);
    if (cache_mngr)
      cache_mngr->has_logged_xid= false;
  }
  return error;
}


static int binlog_xa_commit(handlerton *hton,  XID *xid)
{
  (void) binlog_xa_commit_or_rollback(current_thd, xid, true);

  return 0;
}


static int binlog_xa_rollback(handlerton *hton,  XID *xid)
{
  (void) binlog_xa_commit_or_rollback(current_thd, xid, false);

  return 0;
}


/**
  This function is called once after each statement.

  @todo This function is currently not used any more and will
  eventually be eliminated. The real commit job is done in the
  MYSQL_BIN_LOG::commit function.

  @see MYSQL_BIN_LOG::commit

  @param hton  The binlog handlerton.
  @param thd   The client thread that executes the transaction.
  @param all   This is @c true if this is a real transaction commit, and
               @false otherwise.

  @see handlerton::commit
*/
static int binlog_commit(handlerton *hton, THD *thd, bool all)
{
  DBUG_ENTER("binlog_commit");
  /*
    Nothing to do (any more) on commit.
   */
  DBUG_RETURN(0);
}

/**
  This function is called when a transaction or a statement is rolled back.

  @internal It is necessary to execute a rollback here if the
  transaction was rolled back because of executing a ROLLBACK TO
  SAVEPOINT command, but it is not used for normal rollback since
  MYSQL_BIN_LOG::rollback is called in that case.

  @todo Refactor code to introduce a <code>MYSQL_BIN_LOG::rollback(THD
  *thd, SAVEPOINT *sv)</code> function in @c TC_LOG and have that
  function execute the necessary work to rollback to a savepoint.

  @param hton  The binlog handlerton.
  @param thd   The client thread that executes the transaction.
  @param all   This is @c true if this is a real transaction rollback, and
               @false otherwise.

  @see handlerton::rollback
*/
static int binlog_rollback(handlerton *hton, THD *thd, bool all)
{
  DBUG_ENTER("binlog_rollback");
  int error= 0;
  if (thd->lex->sql_command == SQLCOM_ROLLBACK_TO_SAVEPOINT)
    error= mysql_bin_log.rollback(thd, all);
  DBUG_RETURN(error);
}


bool
Stage_manager::Mutex_queue::append(THD *first)
{
  DBUG_ENTER("Stage_manager::Mutex_queue::append");
  lock();
  DBUG_PRINT("enter", ("first: 0x%llx", (ulonglong) first));
  DBUG_PRINT("info", ("m_first: 0x%llx, &m_first: 0x%llx, m_last: 0x%llx",
                       (ulonglong) m_first, (ulonglong) &m_first,
                       (ulonglong) m_last));
  int32 count= 1;
  bool empty= (m_first == NULL);
  *m_last= first;
  DBUG_PRINT("info", ("m_first: 0x%llx, &m_first: 0x%llx, m_last: 0x%llx",
                       (ulonglong) m_first, (ulonglong) &m_first,
                       (ulonglong) m_last));
  /*
    Go to the last THD instance of the list. We expect lists to be
    moderately short. If they are not, we need to track the end of
    the queue as well.
  */

  while (first->next_to_commit)
  {
    count++;
    first= first->next_to_commit;
  }
  my_atomic_add32(&m_size, count);

  m_last= &first->next_to_commit;
  DBUG_PRINT("info", ("m_first: 0x%llx, &m_first: 0x%llx, m_last: 0x%llx",
                        (ulonglong) m_first, (ulonglong) &m_first,
                        (ulonglong) m_last));
  DBUG_ASSERT(m_first || m_last == &m_first);
  DBUG_PRINT("return", ("empty: %s", YESNO(empty)));
  unlock();
  DBUG_RETURN(empty);
}


std::pair<bool, THD*>
Stage_manager::Mutex_queue::pop_front()
{
  DBUG_ENTER("Stage_manager::Mutex_queue::pop_front");
  lock();
  THD *result= m_first;
  bool more= true;
  /*
    We do not set next_to_commit to NULL here since this is only used
    in the flush stage. We will have to call fetch_queue last here,
    and will then "cut" the linked list by setting the end of that
    queue to NULL.
  */
  if (result)
    m_first= result->next_to_commit;
  if (m_first == NULL)
  {
    more= false;
    m_last = &m_first;
  }
  DBUG_ASSERT(my_atomic_load32(&m_size) > 0);
  my_atomic_add32(&m_size, -1);
  DBUG_ASSERT(m_first || m_last == &m_first);
  unlock();
  DBUG_PRINT("return", ("result: 0x%llx, more: %s",
                        (ulonglong) result, YESNO(more)));
  DBUG_RETURN(std::make_pair(more, result));
}


bool
Stage_manager::enroll_for(StageID stage, THD *thd, mysql_mutex_t *stage_mutex)
{
  // If the queue was empty: we're the leader for this batch
  DBUG_PRINT("debug", ("Enqueue 0x%llx to queue for stage %d",
                       (ulonglong) thd, stage));
  bool leader= m_queue[stage].append(thd);

#ifdef HAVE_REPLICATION
  if (stage == FLUSH_STAGE && has_commit_order_manager(thd))
  {
    Slave_worker *worker= dynamic_cast<Slave_worker *>(thd->rli_slave);
    Commit_order_manager *mngr= worker->get_commit_order_manager();

    mngr->unregister_trx(worker);
  }
#endif

  /*
    The stage mutex can be NULL if we are enrolling for the first
    stage.
  */
  if (stage_mutex)
    mysql_mutex_unlock(stage_mutex);

#ifndef DBUG_OFF
  if (stage == Stage_manager::SYNC_STAGE)
    DEBUG_SYNC(thd, "bgc_after_enrolling_for_sync_stage");
#endif

  /*
    If the queue was not empty, we're a follower and wait for the
    leader to process the queue. If we were holding a mutex, we have
    to release it before going to sleep.
  */
  if (!leader)
  {
    mysql_mutex_lock(&m_lock_done);
#ifndef DBUG_OFF
    /*
      Leader can be awaiting all-clear to preempt follower's execution.
      With setting the status the follower ensures it won't execute anything
      including thread-specific code.
    */
    thd->get_transaction()->m_flags.ready_preempt= 1;
    if (leader_await_preempt_status)
      mysql_cond_signal(&m_cond_preempt);
#endif
    while (thd->get_transaction()->m_flags.pending)
      mysql_cond_wait(&m_cond_done, &m_lock_done);
    mysql_mutex_unlock(&m_lock_done);
  }
  return leader;
}


THD *Stage_manager::Mutex_queue::fetch_and_empty()
{
  DBUG_ENTER("Stage_manager::Mutex_queue::fetch_and_empty");
  lock();
  DBUG_PRINT("enter", ("m_first: 0x%llx, &m_first: 0x%llx, m_last: 0x%llx",
                       (ulonglong) m_first, (ulonglong) &m_first,
                       (ulonglong) m_last));
  THD *result= m_first;
  m_first= NULL;
  m_last= &m_first;
  DBUG_PRINT("info", ("m_first: 0x%llx, &m_first: 0x%llx, m_last: 0x%llx",
                       (ulonglong) m_first, (ulonglong) &m_first,
                       (ulonglong) m_last));
  DBUG_ASSERT(m_first || m_last == &m_first);
  DBUG_PRINT("return", ("result: 0x%llx", (ulonglong) result));
  DBUG_ASSERT(my_atomic_load32(&m_size) >= 0);
  my_atomic_store32(&m_size, 0);
  unlock();
  DBUG_RETURN(result);
}

time_t Stage_manager::wait_count_or_timeout(ulong count, time_t usec, StageID stage)
{
  time_t to_wait=
    DBUG_EVALUATE_IF("bgc_set_infinite_delay", LONG_MAX, usec);
  /*
    For testing purposes while waiting for inifinity
    to arrive, we keep checking the queue size at regular,
    small intervals. Otherwise, waiting 0.1 * infinite
    is too long.
   */
  time_t delta=
    DBUG_EVALUATE_IF("bgc_set_infinite_delay", 100000,
                     static_cast<time_t>(to_wait * 0.1));

  while (to_wait > 0 && (count == 0 || static_cast<ulong>(m_queue[stage].get_size()) < count))
  {
#ifndef DBUG_OFF
    if (current_thd)
      DEBUG_SYNC(current_thd, "bgc_wait_count_or_timeout");
#endif
    my_sleep(delta);
    to_wait -= delta;
  }
  return to_wait;
}

void Stage_manager::signal_done(THD *queue)
{
  mysql_mutex_lock(&m_lock_done);
  for (THD *thd= queue ; thd ; thd = thd->next_to_commit)
    thd->get_transaction()->m_flags.pending= false;
  mysql_mutex_unlock(&m_lock_done);
  mysql_cond_broadcast(&m_cond_done);
}

#ifndef DBUG_OFF
void Stage_manager::clear_preempt_status(THD *head)
{
  DBUG_ASSERT(head);

  mysql_mutex_lock(&m_lock_done);
  while(!head->get_transaction()->m_flags.ready_preempt)
  {
    leader_await_preempt_status= true;
    mysql_cond_wait(&m_cond_preempt, &m_lock_done);
  }
  leader_await_preempt_status= false;
  mysql_mutex_unlock(&m_lock_done);
}
#endif

/**
  Write a rollback record of the transaction to the binary log.

  For binary log group commit, the rollback is separated into three
  parts:

  1. First part consists of filling the necessary caches and
     finalizing them (if they need to be finalized). After a cache is
     finalized, nothing can be added to the cache.

  2. Second part execute an ordered flush and commit. This will be
     done using the group commit functionality in @c ordered_commit.

     Since we roll back the transaction early, we call @c
     ordered_commit with the @c skip_commit flag set. The @c
     ha_commit_low call inside @c ordered_commit will then not be
     called.

  3. Third part checks any errors resulting from the flush and handles
     them appropriately.

  @see MYSQL_BIN_LOG::ordered_commit
  @see ha_commit_low
  @see ha_rollback_low

  @param thd Session to commit
  @param all This is @c true if this is a real transaction rollback, and
             @false otherwise.

  @return Error code, or zero if there were no error.
 */

int MYSQL_BIN_LOG::rollback(THD *thd, bool all)
{
  int error= 0;
  bool stuff_logged= false;
  binlog_cache_mngr *cache_mngr= thd_get_cache_mngr(thd);

  DBUG_ENTER("MYSQL_BIN_LOG::rollback(THD *thd, bool all)");
  DBUG_PRINT("enter", ("all: %s, cache_mngr: 0x%llx, thd->is_error: %s",
                       YESNO(all), (ulonglong) cache_mngr,
                       YESNO(thd->is_error())));
  /*
    Defer XA-transaction rollback until its XA-rollback event is recorded.
    When we are executing a ROLLBACK TO SAVEPOINT, we
    should only clear the caches since this function is called as part
    of the engine rollback.
    In other cases we roll back the transaction in the engines early
    since this will release locks and allow other transactions to
    start executing.
  */
  if (thd->lex->sql_command == SQLCOM_XA_ROLLBACK)
  {
    XID_STATE *xs= thd->get_transaction()->xid_state();

    DBUG_ASSERT(all || !xs->is_binlogged() ||
                (!xs->is_in_recovery() && thd->is_error()));
    /*
      Whenever cache_mngr is not initialized, the xa prepared
      transaction's binary logging status must not be set, unless the
      transaction is rolled back through an external connection which
      has binlogging switched off.
    */
    DBUG_ASSERT(cache_mngr || !xs->is_binlogged()
                || !(is_open() && thd->variables.option_bits & OPTION_BIN_LOG));

    if ((error= do_binlog_xa_commit_rollback(thd, xs->get_xid(), false)))
      goto end;
    cache_mngr= thd_get_cache_mngr(thd);
  }
  else if (thd->lex->sql_command != SQLCOM_ROLLBACK_TO_SAVEPOINT)
    if ((error= ha_rollback_low(thd, all)))
      goto end;

  /*
    If there is no cache manager, or if there is nothing in the
    caches, there are no caches to roll back, so we're trivially done
    unless XA-ROLLBACK that yet to run rollback_low().
  */
  if (cache_mngr == NULL || cache_mngr->is_binlog_empty())
  {
    goto end;
  }

  DBUG_PRINT("debug",
             ("all.cannot_safely_rollback(): %s, trx_cache_empty: %s",
              YESNO(thd->get_transaction()->cannot_safely_rollback(
                  Transaction_ctx::SESSION)),
              YESNO(cache_mngr->trx_cache.is_binlog_empty())));
  DBUG_PRINT("debug",
             ("stmt.cannot_safely_rollback(): %s, stmt_cache_empty: %s",
              YESNO(thd->get_transaction()->cannot_safely_rollback(
                  Transaction_ctx::STMT)),
              YESNO(cache_mngr->stmt_cache.is_binlog_empty())));

  /*
    If an incident event is set we do not flush the content of the statement
    cache because it may be corrupted.
  */
  if (cache_mngr->stmt_cache.has_incident())
  {
    const char* err_msg= "The content of the statement cache is corrupted "
                         "while writing a rollback record of the transaction "
                         "to the binary log.";
    error= write_incident(thd, true/*need_lock_log=true*/, err_msg);
    cache_mngr->stmt_cache.reset();
  }
  else if (!cache_mngr->stmt_cache.is_binlog_empty())
  {
    if (thd->lex->sql_command == SQLCOM_CREATE_TABLE &&
        thd->lex->select_lex->item_list.elements && /* With select */
        !(thd->lex->create_info.options & HA_LEX_CREATE_TMP_TABLE) &&
        thd->is_current_stmt_binlog_format_row())
    {
      /*
        In row based binlog format, we reset the binlog statement cache
        when rolling back a single statement 'CREATE...SELECT' transaction,
        since the 'CREATE TABLE' event was put in the binlog statement cache.
      */
      cache_mngr->stmt_cache.reset();
    }
    else
    {
      if ((error= cache_mngr->stmt_cache.finalize(thd)))
        goto end;
      stuff_logged= true;
    }
  }

  if (ending_trans(thd, all))
  {
    if (trans_cannot_safely_rollback(thd))
    {
      const char xa_rollback_str[]= "XA ROLLBACK";
      /*
        sizeof(xa_rollback_str) and XID::ser_buf_size both allocate `\0',
        so one of the two is used for necessary in the xa case `space' char
      */
      char query[sizeof(xa_rollback_str) + XID::ser_buf_size]= "ROLLBACK";
      XID_STATE *xs= thd->get_transaction()->xid_state();

      if (thd->lex->sql_command == SQLCOM_XA_ROLLBACK)
      {
        /* this block is relevant only for not prepared yet and "local" xa trx */
        DBUG_ASSERT(thd->get_transaction()->xid_state()->
                    has_state(XID_STATE::XA_IDLE));
        DBUG_ASSERT(!cache_mngr->has_logged_xid);

        sprintf(query, "%s ", xa_rollback_str);
        xs->get_xid()->serialize(query + sizeof(xa_rollback_str));
      }
      /*
        If the transaction is being rolled back and contains changes that
        cannot be rolled back, the trx-cache's content is flushed.
      */
      Query_log_event
        end_evt(thd, query, strlen(query), true, false, true, 0, true);
      error= thd->lex->sql_command != SQLCOM_XA_ROLLBACK ?
        cache_mngr->trx_cache.finalize(thd, &end_evt) :
        cache_mngr->trx_cache.finalize(thd, &end_evt, xs);
      stuff_logged= true;
    }
    else
    {
      /*
        If the transaction is being rolled back and its changes can be
        rolled back, the trx-cache's content is truncated.
      */
      error= cache_mngr->trx_cache.truncate(thd, all);
    }
  }
  else
  {
    /*
      If a statement is being rolled back, it is necessary to know
      exactly why a statement may not be safely rolled back as in
      some specific situations the trx-cache can be truncated.

      If a temporary table is created or dropped, the trx-cache is not
      truncated. Note that if the stmt-cache is used, there is nothing
      to truncate in the trx-cache.

      If a non-transactional table is updated and the binlog format is
      statement, the trx-cache is not truncated. The trx-cache is used
      when the direct option is off and a transactional table has been
      updated before the current statement in the context of the
      current transaction. Note that if the stmt-cache is used there is
      nothing to truncate in the trx-cache.

      If other binlog formats are used, updates to non-transactional
      tables are written to the stmt-cache and trx-cache can be safely
      truncated, if necessary.
    */
    if (thd->get_transaction()->has_dropped_temp_table(
          Transaction_ctx::STMT) ||
        thd->get_transaction()->has_created_temp_table(
          Transaction_ctx::STMT) ||
        (thd->get_transaction()->has_modified_non_trans_table(
          Transaction_ctx::STMT) &&
        thd->variables.binlog_format == BINLOG_FORMAT_STMT))
    {
      /*
        If the statement is being rolled back and dropped or created a
        temporary table or modified a non-transactional table and the
        statement-based replication is in use, the statement's changes
        in the trx-cache are preserved.
      */
      cache_mngr->trx_cache.set_prev_position(MY_OFF_T_UNDEF);
    }
    else
    {
      /*
        Otherwise, the statement's changes in the trx-cache are
        truncated.
      */
      error= cache_mngr->trx_cache.truncate(thd, all);
    }
  }
  if (stuff_logged)
  {
    Transaction_ctx *trn_ctx= thd->get_transaction();
    trn_ctx->store_commit_parent(max_committed_transaction.get_timestamp());
  }

  DBUG_PRINT("debug", ("error: %d", error));
  if (error == 0 && stuff_logged)
  {
    if (RUN_HOOK(transaction,
                 before_commit,
                 (thd, all,
                  thd_get_cache_mngr(thd)->get_binlog_cache_log(true),
                  thd_get_cache_mngr(thd)->get_binlog_cache_log(false),
                  max<my_off_t>(max_binlog_cache_size,
                                max_binlog_stmt_cache_size))))
    {
      //Reset the thread OK status before changing the outcome.
      if (thd->get_stmt_da()->is_ok())
        thd->get_stmt_da()->reset_diagnostics_area();
      my_error(ER_RUN_HOOK_ERROR, MYF(0), "before_commit");
      DBUG_RETURN(RESULT_ABORTED);
    }
#ifndef DBUG_OFF
    /*
      XA rollback is always accepted.
    */
    if (thd->get_transaction()->get_rpl_transaction_ctx()->is_transaction_rollback())
      DBUG_ASSERT(0);
#endif

    error= ordered_commit(thd, all, /* skip_commit */ true);
  }

  if (check_write_error(thd))
  {
    /*
      "all == true" means that a "rollback statement" triggered the error and
      this function was called. However, this must not happen as a rollback
      is written directly to the binary log. And in auto-commit mode, a single
      statement that is rolled back has the flag all == false.
    */
    DBUG_ASSERT(!all);
    /*
      We reach this point if the effect of a statement did not properly get into
      a cache and need to be rolled back.
    */
    error|= cache_mngr->trx_cache.truncate(thd, all);
  }

end:
  /* Deferred xa rollback to engines */
  if (!error && thd->lex->sql_command == SQLCOM_XA_ROLLBACK)
    error= ha_rollback_low(thd, all);
  /*
    When a statement errors out on auto-commit mode it is rollback
    implicitly, so the same should happen to its GTID.
  */
  if (!thd->in_active_multi_stmt_transaction())
    gtid_state->update_on_rollback(thd);

  /*
    TODO: some errors are overwritten, which may cause problem,
    fix it later.
  */
  DBUG_PRINT("return", ("error: %d", error));
  DBUG_RETURN(error);
}

/**
  @note
  How do we handle this (unlikely but legal) case:
  @verbatim
    [transaction] + [update to non-trans table] + [rollback to savepoint] ?
  @endverbatim
  The problem occurs when a savepoint is before the update to the
  non-transactional table. Then when there's a rollback to the savepoint, if we
  simply truncate the binlog cache, we lose the part of the binlog cache where
  the update is. If we want to not lose it, we need to write the SAVEPOINT
  command and the ROLLBACK TO SAVEPOINT command to the binlog cache. The latter
  is easy: it's just write at the end of the binlog cache, but the former
  should be *inserted* to the place where the user called SAVEPOINT. The
  solution is that when the user calls SAVEPOINT, we write it to the binlog
  cache (so no need to later insert it). As transactions are never intermixed
  in the binary log (i.e. they are serialized), we won't have conflicts with
  savepoint names when using mysqlbinlog or in the slave SQL thread.
  Then when ROLLBACK TO SAVEPOINT is called, if we updated some
  non-transactional table, we don't truncate the binlog cache but instead write
  ROLLBACK TO SAVEPOINT to it; otherwise we truncate the binlog cache (which
  will chop the SAVEPOINT command from the binlog cache, which is good as in
  that case there is no need to have it in the binlog).
*/

static int binlog_savepoint_set(handlerton *hton, THD *thd, void *sv)
{
  DBUG_ENTER("binlog_savepoint_set");
  int error= 1;

  String log_query;
  if (log_query.append(STRING_WITH_LEN("SAVEPOINT ")))
    DBUG_RETURN(error);
  else
    append_identifier(thd, &log_query, thd->lex->ident.str,
                      thd->lex->ident.length);

  int errcode= query_error_code(thd, thd->killed == THD::NOT_KILLED);
  Query_log_event qinfo(thd, log_query.c_ptr_safe(), log_query.length(),
                        TRUE, FALSE, TRUE, errcode);
  /* 
    We cannot record the position before writing the statement
    because a rollback to a savepoint (.e.g. consider it "S") would
    prevent the savepoint statement (i.e. "SAVEPOINT S") from being
    written to the binary log despite the fact that the server could
    still issue other rollback statements to the same savepoint (i.e. 
    "S"). 
    Given that the savepoint is valid until the server releases it,
    ie, until the transaction commits or it is released explicitly,
    we need to log it anyway so that we don't have "ROLLBACK TO S"
    or "RELEASE S" without the preceding "SAVEPOINT S" in the binary
    log.
  */
  if (!(error= mysql_bin_log.write_event(&qinfo)))
    binlog_trans_log_savepos(thd, (my_off_t*) sv);

  DBUG_RETURN(error);
}

static int binlog_savepoint_rollback(handlerton *hton, THD *thd, void *sv)
{
  DBUG_ENTER("binlog_savepoint_rollback");
  binlog_cache_mngr *const cache_mngr= thd_get_cache_mngr(thd);
  my_off_t pos= *(my_off_t*) sv;
  DBUG_ASSERT(pos != ~(my_off_t) 0);

  /*
    Write ROLLBACK TO SAVEPOINT to the binlog cache if we have updated some
    non-transactional table. Otherwise, truncate the binlog cache starting
    from the SAVEPOINT command.
  */
  if (trans_cannot_safely_rollback(thd))
  {
    String log_query;
    if (log_query.append(STRING_WITH_LEN("ROLLBACK TO ")) ||
        log_query.append("`") ||
        log_query.append(thd->lex->ident.str, thd->lex->ident.length) ||
        log_query.append("`"))
      DBUG_RETURN(1);
    int errcode= query_error_code(thd, thd->killed == THD::NOT_KILLED);
    Query_log_event qinfo(thd, log_query.c_ptr_safe(), log_query.length(),
                          TRUE, FALSE, TRUE, errcode);
    DBUG_RETURN(mysql_bin_log.write_event(&qinfo));
  }
  // Otherwise, we truncate the cache
  cache_mngr->trx_cache.restore_savepoint(pos);
  /*
    When a SAVEPOINT is executed inside a stored function/trigger we force the
    pending event to be flushed with a STMT_END_F flag and clear the table maps
    as well to ensure that following DMLs will have a clean state to start
    with. ROLLBACK inside a stored routine has to finalize possibly existing
    current row-based pending event with cleaning up table maps. That ensures
    that following DMLs will have a clean state to start with.
   */
  if (thd->in_sub_stmt)
    thd->clear_binlog_table_maps();
  DBUG_RETURN(0);
}

/**
   purge logs, master and slave sides both, related error code
   convertor.
   Called from @c purge_error_message(), @c MYSQL_BIN_LOG::reset_logs()

   @param  res  an error code as used by purging routines

   @return the user level error code ER_*
*/
static uint purge_log_get_error_code(int res)
{
  uint errcode= 0;

  switch (res)  {
  case 0: break;
  case LOG_INFO_EOF:	errcode= ER_UNKNOWN_TARGET_BINLOG; break;
  case LOG_INFO_IO:	errcode= ER_IO_ERR_LOG_INDEX_READ; break;
  case LOG_INFO_INVALID:errcode= ER_BINLOG_PURGE_PROHIBITED; break;
  case LOG_INFO_SEEK:	errcode= ER_FSEEK_FAIL; break;
  case LOG_INFO_MEM:	errcode= ER_OUT_OF_RESOURCES; break;
  case LOG_INFO_FATAL:	errcode= ER_BINLOG_PURGE_FATAL_ERR; break;
  case LOG_INFO_IN_USE: errcode= ER_LOG_IN_USE; break;
  case LOG_INFO_EMFILE: errcode= ER_BINLOG_PURGE_EMFILE; break;
  default:		errcode= ER_LOG_PURGE_UNKNOWN_ERR; break;
  }

  return errcode;
}

/**
  Check whether binlog state allows to safely release MDL locks after
  rollback to savepoint.

  @param hton  The binlog handlerton.
  @param thd   The client thread that executes the transaction.

  @return true  - It is safe to release MDL locks.
          false - If it is not.
*/
static bool binlog_savepoint_rollback_can_release_mdl(handlerton *hton,
                                                      THD *thd)
{
  DBUG_ENTER("binlog_savepoint_rollback_can_release_mdl");
  /**
    If we have not updated any non-transactional tables rollback
    to savepoint will simply truncate binlog cache starting from
    SAVEPOINT command. So it should be safe to release MDL acquired
    after SAVEPOINT command in this case.
  */
  DBUG_RETURN(!trans_cannot_safely_rollback(thd));
}

#ifdef HAVE_REPLICATION
/**
  Adjust log offset in the binary log file for all running slaves
  This class implements call back function for do_for_all_thd().
  It is called for each thd in thd list to adjust offset.
*/
class Adjust_offset : public Do_THD_Impl
{
public:
  Adjust_offset(my_off_t value) : m_purge_offset(value) {}
  virtual void operator()(THD *thd)
  {
    LOG_INFO* linfo;
    mysql_mutex_lock(&thd->LOCK_thd_data);
    if ((linfo= thd->current_linfo))
    {
      /*
        Index file offset can be less that purge offset only if
        we just started reading the index file. In that case
        we have nothing to adjust.
      */
      if (linfo->index_file_offset < m_purge_offset)
        linfo->fatal = (linfo->index_file_offset != 0);
      else
        linfo->index_file_offset -= m_purge_offset;
    }
    mysql_mutex_unlock(&thd->LOCK_thd_data);
  }
private:
  my_off_t m_purge_offset;
};

/*
  Adjust the position pointer in the binary log file for all running slaves.

  SYNOPSIS
    adjust_linfo_offsets()
    purge_offset	Number of bytes removed from start of log index file

  NOTES
    - This is called when doing a PURGE when we delete lines from the
      index log file.

  REQUIREMENTS
    - Before calling this function, we have to ensure that no threads are
      using any binary log file before purge_offset.

  TODO
    - Inform the slave threads that they should sync the position
      in the binary log file with flush_relay_log_info.
      Now they sync is done for next read.
*/
static void adjust_linfo_offsets(my_off_t purge_offset)
{
  Adjust_offset adjust_offset(purge_offset);
  Global_THD_manager::get_instance()->do_for_all_thd(&adjust_offset);
}

/**
  This class implements Call back function for do_for_all_thd().
  It is called for each thd in thd list to count
  threads using bin log file
*/

class Log_in_use : public Do_THD_Impl
{
public:
  Log_in_use(const char* value) : m_log_name(value), m_count(0)
  {
    m_log_name_len = strlen(m_log_name) + 1;
  }
  virtual void operator()(THD *thd)
  {
    LOG_INFO* linfo;
    mysql_mutex_lock(&thd->LOCK_thd_data);
    if ((linfo = thd->current_linfo))
    {
      if(!memcmp(m_log_name, linfo->log_file_name, m_log_name_len))
      {
        sql_print_warning("file %s was not purged because it was being read"
                          "by thread number %u", m_log_name, thd->thread_id());
        m_count++;
      }
    }
    mysql_mutex_unlock(&thd->LOCK_thd_data);
  }
  int get_count() { return m_count; }
private:
  const char* m_log_name;
  size_t m_log_name_len;
  int m_count;
};

static int log_in_use(const char* log_name)
{
  Log_in_use log_in_use(log_name);
#ifndef DBUG_OFF
  if (current_thd)
    DEBUG_SYNC(current_thd,"purge_logs_after_lock_index_before_thread_count");
#endif
  Global_THD_manager::get_instance()->do_for_all_thd(&log_in_use);
  return log_in_use.get_count();
}

static bool purge_error_message(THD* thd, int res)
{
  uint errcode;

  if ((errcode= purge_log_get_error_code(res)) != 0)
  {
    my_message(errcode, ER(errcode), MYF(0));
    return TRUE;
  }
  my_ok(thd);
  return FALSE;
}

#endif /* HAVE_REPLICATION */

int check_binlog_magic(IO_CACHE* log, const char** errmsg)
{
  char magic[4];
  DBUG_ASSERT(my_b_tell(log) == 0);

  if (my_b_read(log, (uchar*) magic, sizeof(magic)))
  {
    *errmsg = "I/O error reading the header from the binary log";
    sql_print_error("%s, errno=%d, io cache code=%d", *errmsg, my_errno(),
		    log->error);
    return 1;
  }
  if (memcmp(magic, BINLOG_MAGIC, sizeof(magic)))
  {
    *errmsg = "Binlog has bad magic number;  It's not a binary log file that can be used by this version of MySQL";
    return 1;
  }
  return 0;
}


File open_binlog_file(IO_CACHE *log, const char *log_file_name, const char **errmsg)
{
  File file;
  DBUG_ENTER("open_binlog_file");

  if ((file= mysql_file_open(key_file_binlog,
                             log_file_name, O_RDONLY | O_BINARY | O_SHARE,
                             MYF(MY_WME))) < 0)
  {
    sql_print_error("Failed to open log (file '%s', errno %d)",
                    log_file_name, my_errno());
    *errmsg = "Could not open log file";
    goto err;
  }
  if (init_io_cache_ext(log, file, IO_SIZE*2, READ_CACHE, 0, 0,
                        MYF(MY_WME|MY_DONT_CHECK_FILESIZE), key_file_binlog_cache))
  {
    sql_print_error("Failed to create a cache on log (file '%s')",
                    log_file_name);
    *errmsg = "Could not open log file";
    goto err;
  }
  if (check_binlog_magic(log,errmsg))
    goto err;
  DBUG_RETURN(file);

err:
  if (file >= 0)
  {
    mysql_file_close(file, MYF(0));
    end_io_cache(log);
  }
  DBUG_RETURN(-1);
}

/** 
  This function checks if a transactional table was updated by the
  current transaction.

  @param thd The client thread that executed the current statement.
  @return
    @c true if a transactional table was updated, @c false otherwise.
*/
bool
trans_has_updated_trans_table(const THD* thd)
{
  binlog_cache_mngr *const cache_mngr= thd_get_cache_mngr(thd);

  return (cache_mngr ? !cache_mngr->trx_cache.is_binlog_empty() : 0);
}

/** 
  This function checks if a transactional table was updated by the
  current statement.

  @param thd The client thread that executed the current statement.
  @return
    @c true if a transactional table was updated, @c false otherwise.
*/
bool
stmt_has_updated_trans_table(const THD *thd)
{
  const Ha_trx_info *ha_info;
  for (ha_info= thd->get_transaction()->ha_trx_info(Transaction_ctx::STMT);
       ha_info; ha_info= ha_info->next())
  {
    if (ha_info->is_trx_read_write() && ha_info->ht() != binlog_hton)
      return (TRUE);
  }
  return (FALSE);
}

/**
  This function checks if a transaction, either a multi-statement
  or a single statement transaction is about to commit or not.

  @param thd The client thread that executed the current statement.
  @param all Committing a transaction (i.e. TRUE) or a statement
             (i.e. FALSE).
  @return
    @c true if committing a transaction, otherwise @c false.
*/
bool ending_trans(THD* thd, const bool all)
{
  return (all || ending_single_stmt_trans(thd, all));
}

/**
  This function checks if a single statement transaction is about
  to commit or not.

  @param thd The client thread that executed the current statement.
  @param all Committing a transaction (i.e. TRUE) or a statement
             (i.e. FALSE).
  @return
    @c true if committing a single statement transaction, otherwise
    @c false.
*/
bool ending_single_stmt_trans(THD* thd, const bool all)
{
  return (!all && !thd->in_multi_stmt_transaction_mode());
}

/**
  This function checks if a transaction cannot be rolled back safely.

  @param thd The client thread that executed the current statement.
  @return
    @c true if cannot be safely rolled back, @c false otherwise.
*/
bool trans_cannot_safely_rollback(const THD* thd)
{
  binlog_cache_mngr *const cache_mngr= thd_get_cache_mngr(thd);

  return cache_mngr->trx_cache.cannot_rollback();
}

/**
  This function checks if current statement cannot be rollded back safely.

  @param thd The client thread that executed the current statement.
  @return
    @c true if cannot be safely rolled back, @c false otherwise.
*/
bool stmt_cannot_safely_rollback(const THD* thd)
{
  return thd->get_transaction()->cannot_safely_rollback(Transaction_ctx::STMT);
}

#ifndef EMBEDDED_LIBRARY
/**
  Execute a PURGE BINARY LOGS TO <log> command.

  @param thd Pointer to THD object for the client thread executing the
  statement.

  @param to_log Name of the last log to purge.

  @retval FALSE success
  @retval TRUE failure
*/
bool purge_master_logs(THD* thd, const char* to_log)
{
  char search_file_name[FN_REFLEN];
  if (!mysql_bin_log.is_open())
  {
    my_ok(thd);
    return FALSE;
  }

  mysql_bin_log.make_log_name(search_file_name, to_log);
  return purge_error_message(thd,
                             mysql_bin_log.purge_logs(search_file_name, false,
                                                      true/*need_lock_index=true*/,
                                                      true/*need_update_threads=true*/,
                                                      NULL, false));
}


/**
  Execute a PURGE BINARY LOGS BEFORE <date> command.

  @param thd Pointer to THD object for the client thread executing the
  statement.

  @param purge_time Date before which logs should be purged.

  @retval FALSE success
  @retval TRUE failure
*/
bool purge_master_logs_before_date(THD* thd, time_t purge_time)
{
  if (!mysql_bin_log.is_open())
  {
    my_ok(thd);
    return 0;
  }
  return purge_error_message(thd,
                             mysql_bin_log.purge_logs_before_date(purge_time,
                                                                  false));
}
#endif /* EMBEDDED_LIBRARY */

/*
  Helper function to get the error code of the query to be binlogged.
 */
int query_error_code(THD *thd, bool not_killed)
{
  int error;
  
  if (not_killed || (thd->killed == THD::KILL_BAD_DATA))
  {
    error= thd->is_error() ? thd->get_stmt_da()->mysql_errno() : 0;

    /* thd->get_stmt_da()->sql_errno() might be ER_SERVER_SHUTDOWN or
       ER_QUERY_INTERRUPTED, So here we need to make sure that error
       is not set to these errors when specified not_killed by the
       caller.
    */
    if (error == ER_SERVER_SHUTDOWN || error == ER_QUERY_INTERRUPTED)
      error= 0;
  }
  else
    error= thd->killed_errno();

  return error;
}


/**
  Copy content of 'from' file from offset to 'to' file.

  - We do the copy outside of the IO_CACHE as the cache
  buffers would just make things slower and more complicated.
  In most cases the copy loop should only do one read.

  @param from          File to copy.
  @param to            File to copy to.
  @param offset        Offset in 'from' file.


  @retval
    0    ok
  @retval
    -1    error
*/
static bool copy_file(IO_CACHE *from, IO_CACHE *to, my_off_t offset)
{
  int bytes_read;
  uchar io_buf[IO_SIZE*2];
  DBUG_ENTER("copy_file");

  mysql_file_seek(from->file, offset, MY_SEEK_SET, MYF(0));
  while(TRUE)
  {
    if ((bytes_read= (int) mysql_file_read(from->file, io_buf, sizeof(io_buf),
                                           MYF(MY_WME)))
        < 0)
      goto err;
    if (DBUG_EVALUATE_IF("fault_injection_copy_part_file", 1, 0))
      bytes_read= bytes_read/2;
    if (!bytes_read)
      break;                                    // end of file
    if (mysql_file_write(to->file, io_buf, bytes_read, MYF(MY_WME | MY_NABP)))
      goto err;
  }

  DBUG_RETURN(0);

err:
  DBUG_RETURN(1);
}


#ifdef HAVE_REPLICATION
/**
   Load data's io cache specific hook to be executed
   before a chunk of data is being read into the cache's buffer
   The fuction instantianates and writes into the binlog
   replication events along LOAD DATA processing.
   
   @param file  pointer to io-cache
   @retval 0 success
   @retval 1 failure
*/
int log_loaded_block(IO_CACHE* file)
{
  DBUG_ENTER("log_loaded_block");
  LOAD_FILE_INFO *lf_info;
  uint block_len;
  /* buffer contains position where we started last read */
  uchar* buffer= (uchar*) my_b_get_buffer_start(file);
  uint max_event_size= current_thd->variables.max_allowed_packet;
  lf_info= (LOAD_FILE_INFO*) file->arg;
  if (lf_info->thd->is_current_stmt_binlog_format_row())
    DBUG_RETURN(0);
  if (lf_info->last_pos_in_file != HA_POS_ERROR &&
      lf_info->last_pos_in_file >= my_b_get_pos_in_file(file))
    DBUG_RETURN(0);
  
  for (block_len= (uint) (my_b_get_bytes_in_buffer(file)); block_len > 0;
       buffer += min(block_len, max_event_size),
       block_len -= min(block_len, max_event_size))
  {
    lf_info->last_pos_in_file= my_b_get_pos_in_file(file);
    if (lf_info->wrote_create_file)
    {
      Append_block_log_event a(lf_info->thd, lf_info->thd->db().str, buffer,
                               min(block_len, max_event_size),
                               lf_info->log_delayed);
      if (mysql_bin_log.write_event(&a))
        DBUG_RETURN(1);
    }
    else
    {
      Begin_load_query_log_event b(lf_info->thd, lf_info->thd->db().str,
                                   buffer,
                                   min(block_len, max_event_size),
                                   lf_info->log_delayed);
      if (mysql_bin_log.write_event(&b))
        DBUG_RETURN(1);
      lf_info->wrote_create_file= 1;
    }
  }
  DBUG_RETURN(0);
}

/* Helper function for SHOW BINLOG/RELAYLOG EVENTS */
bool show_binlog_events(THD *thd, MYSQL_BIN_LOG *binary_log)
{
  Protocol *protocol= thd->get_protocol();
  List<Item> field_list;
  const char *errmsg = 0;
  bool ret = TRUE;
  IO_CACHE log;
  File file = -1;
  int old_max_allowed_packet= thd->variables.max_allowed_packet;
  LOG_INFO linfo;

  DBUG_ENTER("show_binlog_events");

  DBUG_ASSERT(thd->lex->sql_command == SQLCOM_SHOW_BINLOG_EVENTS ||
              thd->lex->sql_command == SQLCOM_SHOW_RELAYLOG_EVENTS);

  Format_description_log_event *description_event= new
    Format_description_log_event(3); /* MySQL 4.0 by default */

  if (binary_log->is_open())
  {
    LEX_MASTER_INFO *lex_mi= &thd->lex->mi;
    SELECT_LEX_UNIT *unit= thd->lex->unit;
    ha_rows event_count, limit_start, limit_end;
    my_off_t pos = max<my_off_t>(BIN_LOG_HEADER_SIZE, lex_mi->pos); // user-friendly
    char search_file_name[FN_REFLEN], *name;
    const char *log_file_name = lex_mi->log_file_name;
    mysql_mutex_t *log_lock = binary_log->get_log_lock();
    Log_event* ev;

    unit->set_limit(thd->lex->current_select());
    limit_start= unit->offset_limit_cnt;
    limit_end= unit->select_limit_cnt;

    name= search_file_name;
    if (log_file_name)
      binary_log->make_log_name(search_file_name, log_file_name);
    else
      name=0;					// Find first log

    linfo.index_file_offset = 0;

    if (binary_log->find_log_pos(&linfo, name, true/*need_lock_index=true*/))
    {
      errmsg = "Could not find target log";
      goto err;
    }

    mysql_mutex_lock(&thd->LOCK_thd_data);
    thd->current_linfo = &linfo;
    mysql_mutex_unlock(&thd->LOCK_thd_data);

    if ((file=open_binlog_file(&log, linfo.log_file_name, &errmsg)) < 0)
      goto err;

    my_off_t end_pos;
    /*
      Acquire LOCK_log only for the duration to calculate the
      log's end position. LOCK_log should be acquired even while
      we are checking whether the log is active log or not.
    */
    mysql_mutex_lock(log_lock);
    if (binary_log->is_active(linfo.log_file_name))
    {
      LOG_INFO li;
      binary_log->get_current_log(&li, false /*LOCK_log is already acquired*/);
      end_pos= li.pos;
    }
    else
    {
      end_pos= my_b_filelength(&log);
    }
    mysql_mutex_unlock(log_lock);

    /*
      to account binlog event header size
    */
    thd->variables.max_allowed_packet += MAX_LOG_EVENT_HEADER;

    DEBUG_SYNC(thd, "after_show_binlog_event_found_file");

    /*
      open_binlog_file() sought to position 4.
      Read the first event in case it's a Format_description_log_event, to
      know the format. If there's no such event, we are 3.23 or 4.x. This
      code, like before, can't read 3.23 binlogs.
      This code will fail on a mixed relay log (one which has Format_desc then
      Rotate then Format_desc).
    */
    ev= Log_event::read_log_event(&log, (mysql_mutex_t*)0, description_event,
                                   opt_master_verify_checksum);
    if (ev)
    {
      if (ev->get_type_code() == binary_log::FORMAT_DESCRIPTION_EVENT)
      {
        delete description_event;
        description_event= (Format_description_log_event*) ev;
      }
      else
        delete ev;
    }

    my_b_seek(&log, pos);

    if (!description_event->is_valid())
    {
      errmsg="Invalid Format_description event; could be out of memory";
      goto err;
    }

    for (event_count = 0;
         (ev = Log_event::read_log_event(&log, (mysql_mutex_t*) 0,
                                         description_event,
                                         opt_master_verify_checksum)); )
    {
      DEBUG_SYNC(thd, "wait_in_show_binlog_events_loop");
      if (ev->get_type_code() == binary_log::FORMAT_DESCRIPTION_EVENT)
        description_event->common_footer->checksum_alg=
                           ev->common_footer->checksum_alg;
      if (event_count >= limit_start &&
	  ev->net_send(protocol, linfo.log_file_name, pos))
      {
	errmsg = "Net error";
	delete ev;
	goto err;
      }

      pos = my_b_tell(&log);
      delete ev;

      if (++event_count >= limit_end || pos >= end_pos)
	break;
    }

    if (event_count < limit_end && log.error)
    {
      errmsg = "Wrong offset or I/O error";
      goto err;
    }

  }
  // Check that linfo is still on the function scope.
  DEBUG_SYNC(thd, "after_show_binlog_events");

  ret= FALSE;

err:
  delete description_event;
  if (file >= 0)
  {
    end_io_cache(&log);
    mysql_file_close(file, MYF(MY_WME));
  }

  if (errmsg)
  {
    if(thd->lex->sql_command == SQLCOM_SHOW_RELAYLOG_EVENTS)
      my_error(ER_ERROR_WHEN_EXECUTING_COMMAND, MYF(0),
             "SHOW RELAYLOG EVENTS", errmsg);
    else
      my_error(ER_ERROR_WHEN_EXECUTING_COMMAND, MYF(0),
             "SHOW BINLOG EVENTS", errmsg);
  }
  else
    my_eof(thd);

  mysql_mutex_lock(&thd->LOCK_thd_data);
  thd->current_linfo = 0;
  mysql_mutex_unlock(&thd->LOCK_thd_data);
  thd->variables.max_allowed_packet= old_max_allowed_packet;
  DBUG_RETURN(ret);
}

/**
  Execute a SHOW BINLOG EVENTS statement.

  @param thd Pointer to THD object for the client thread executing the
  statement.

  @retval FALSE success
  @retval TRUE failure
*/
bool mysql_show_binlog_events(THD* thd)
{
  List<Item> field_list;
  DBUG_ENTER("mysql_show_binlog_events");

  DBUG_ASSERT(thd->lex->sql_command == SQLCOM_SHOW_BINLOG_EVENTS);

  Log_event::init_show_field_list(&field_list);
  if (thd->send_result_metadata(&field_list,
                                Protocol::SEND_NUM_ROWS | Protocol::SEND_EOF))
    DBUG_RETURN(TRUE);

  /*
    Wait for handlers to insert any pending information
    into the binlog.  For e.g. ndb which updates the binlog asynchronously
    this is needed so that the uses sees all its own commands in the binlog
  */
  ha_binlog_wait(thd);
  
  DBUG_RETURN(show_binlog_events(thd, &mysql_bin_log));
}

#endif /* HAVE_REPLICATION */


MYSQL_BIN_LOG::MYSQL_BIN_LOG(uint *sync_period,
                             enum cache_type io_cache_type_arg)
  :name(NULL), write_error(false), inited(false),
   io_cache_type(io_cache_type_arg),
#ifdef HAVE_PSI_INTERFACE
   m_key_LOCK_log(key_LOG_LOCK_log),
#endif
   bytes_written(0), file_id(1), open_count(1),
   sync_period_ptr(sync_period), sync_counter(0),
   is_relay_log(0), signal_cnt(0),
   checksum_alg_reset(binary_log::BINLOG_CHECKSUM_ALG_UNDEF),
   relay_log_checksum_alg(binary_log::BINLOG_CHECKSUM_ALG_UNDEF),
   previous_gtid_set_relaylog(0)
{
  log_state.atomic_set(LOG_CLOSED);
  /*
    We don't want to initialize locks here as such initialization depends on
    safe_mutex (when using safe_mutex) which depends on MY_INIT(), which is
    called only in main(). Doing initialization here would make it happen
    before main().
  */
  m_prep_xids.atomic_set(0);
  memset(&log_file, 0, sizeof(log_file));
  index_file_name[0] = 0;
  memset(&index_file, 0, sizeof(index_file));
  memset(&purge_index_file, 0, sizeof(purge_index_file));
  memset(&crash_safe_index_file, 0, sizeof(crash_safe_index_file));
}


/* this is called only once */

void MYSQL_BIN_LOG::cleanup()
{
  DBUG_ENTER("cleanup");
  if (inited)
  {
    inited= 0;
    close(LOG_CLOSE_INDEX|LOG_CLOSE_STOP_EVENT);
    mysql_mutex_destroy(&LOCK_log);
    mysql_mutex_destroy(&LOCK_index);
    mysql_mutex_destroy(&LOCK_commit);
    mysql_mutex_destroy(&LOCK_sync);
    mysql_mutex_destroy(&LOCK_binlog_end_pos);
    mysql_mutex_destroy(&LOCK_xids);
    mysql_cond_destroy(&update_cond);
    mysql_cond_destroy(&m_prep_xids_cond);
    stage_manager.deinit();
  }
  DBUG_VOID_RETURN;
}


void MYSQL_BIN_LOG::init_pthread_objects()
{
  DBUG_ASSERT(inited == 0);
  inited= 1;
  mysql_mutex_init(m_key_LOCK_log, &LOCK_log, MY_MUTEX_INIT_SLOW);
  mysql_mutex_init(m_key_LOCK_index, &LOCK_index, MY_MUTEX_INIT_SLOW);
  mysql_mutex_init(m_key_LOCK_commit, &LOCK_commit, MY_MUTEX_INIT_FAST);
  mysql_mutex_init(m_key_LOCK_sync, &LOCK_sync, MY_MUTEX_INIT_FAST);
  mysql_mutex_init(m_key_LOCK_binlog_end_pos, &LOCK_binlog_end_pos,
                   MY_MUTEX_INIT_FAST);
  mysql_mutex_init(m_key_LOCK_xids, &LOCK_xids, MY_MUTEX_INIT_FAST);
  mysql_cond_init(m_key_update_cond, &update_cond);
  mysql_cond_init(m_key_prep_xids_cond, &m_prep_xids_cond);
  stage_manager.init(
#ifdef HAVE_PSI_INTERFACE
                   m_key_LOCK_flush_queue,
                   m_key_LOCK_sync_queue,
                   m_key_LOCK_commit_queue,
                   m_key_LOCK_done, m_key_COND_done
#endif
                   );
}


/**
  Check if a string is a valid number.

  @param str			String to test
  @param res			Store value here
  @param allow_wildcards	Set to 1 if we should ignore '%' and '_'

  @note
    For the moment the allow_wildcards argument is not used
    Should be moved to some other file.

  @retval
    1	String is a number
  @retval
    0	String is not a number
*/

static bool is_number(const char *str,
                      ulong *res, bool allow_wildcards)
{
  int flag;
  const char *start;
  DBUG_ENTER("is_number");

  flag=0; start=str;
  while (*str++ == ' ') ;
  if (*--str == '-' || *str == '+')
    str++;
  while (my_isdigit(files_charset_info,*str) ||
	 (allow_wildcards && (*str == wild_many || *str == wild_one)))
  {
    flag=1;
    str++;
  }
  if (*str == '.')
  {
    for (str++ ;
	 my_isdigit(files_charset_info,*str) ||
	   (allow_wildcards && (*str == wild_many || *str == wild_one)) ;
	 str++, flag=1) ;
  }
  if (*str != 0 || flag == 0)
    DBUG_RETURN(0);
  if (res)
    *res=atol(start);
  DBUG_RETURN(1);			/* Number ok */
} /* is_number */


/*
  Maximum unique log filename extension.
  Note: setting to 0x7FFFFFFF due to atol windows
        overflow/truncate.
 */
#define MAX_LOG_UNIQUE_FN_EXT 0x7FFFFFFF

/*
   Number of warnings that will be printed to error log
   before extension number is exhausted.
*/
#define LOG_WARN_UNIQUE_FN_EXT_LEFT 1000

/**
  Find a unique filename for 'filename.#'.

  Set '#' to the highest existing log file extension plus one.

  This function will return nonzero if: (i) the generated name
  exceeds FN_REFLEN; (ii) if the number of extensions is exhausted;
  or (iii) some other error happened while examining the filesystem.

  @return
    nonzero if not possible to get unique filename.
*/

static int find_uniq_filename(char *name)
{
  uint                  i;
  char                  buff[FN_REFLEN], ext_buf[FN_REFLEN];
  struct st_my_dir     *dir_info;
  struct fileinfo *file_info;
  ulong                 max_found= 0, next= 0, number= 0;
  size_t		buf_length, length;
  char			*start, *end;
  int                   error= 0;
  DBUG_ENTER("find_uniq_filename");

  length= dirname_part(buff, name, &buf_length);
  start=  name + length;
  end=    strend(start);

  *end='.';
  length= (size_t) (end - start + 1);

  if ((DBUG_EVALUATE_IF("error_unique_log_filename", 1, 
      !(dir_info= my_dir(buff,MYF(MY_DONT_SORT))))))
  {						// This shouldn't happen
    my_stpcpy(end,".1");				// use name+1
    DBUG_RETURN(1);
  }
  file_info= dir_info->dir_entry;
  for (i= dir_info->number_off_files ; i-- ; file_info++)
  {
    if (strncmp(file_info->name, start, length) == 0 &&
	is_number(file_info->name+length, &number,0))
    {
      set_if_bigger(max_found, number);
    }
  }
  my_dirend(dir_info);

  /* check if reached the maximum possible extension number */
  if (max_found == MAX_LOG_UNIQUE_FN_EXT)
  {
    sql_print_error("Log filename extension number exhausted: %06lu. \
Please fix this by archiving old logs and \
updating the index files.", max_found);
    error= 1;
    goto end;
  }

  next= max_found + 1;
  if (sprintf(ext_buf, "%06lu", next)<0)
  {
    error= 1;
    goto end;
  }
  *end++='.';

  /* 
    Check if the generated extension size + the file name exceeds the
    buffer size used. If one did not check this, then the filename might be
    truncated, resulting in error.
   */
  if (((strlen(ext_buf) + (end - name)) >= FN_REFLEN))
  {
    sql_print_error("Log filename too large: %s%s (%zu). \
Please fix this by archiving old logs and updating the \
index files.", name, ext_buf, (strlen(ext_buf) + (end - name)));
    error= 1;
    goto end;
  }

  if (sprintf(end, "%06lu", next)<0)
  {
    error= 1;
    goto end;
  }

  /* print warning if reaching the end of available extensions. */
  if ((next > (MAX_LOG_UNIQUE_FN_EXT - LOG_WARN_UNIQUE_FN_EXT_LEFT)))
    sql_print_warning("Next log extension: %lu. \
Remaining log filename extensions: %lu. \
Please consider archiving some logs.", next, (MAX_LOG_UNIQUE_FN_EXT - next));

end:
  DBUG_RETURN(error);
}


int MYSQL_BIN_LOG::generate_new_name(char *new_name, const char *log_name)
{
  fn_format(new_name, log_name, mysql_data_home, "", 4);
  if (!fn_ext(log_name)[0])
  {
    if (find_uniq_filename(new_name))
    {
      my_printf_error(ER_NO_UNIQUE_LOGFILE, ER(ER_NO_UNIQUE_LOGFILE),
                      MYF(ME_FATALERROR), log_name);
      sql_print_error(ER(ER_NO_UNIQUE_LOGFILE), log_name);
      return 1;
    }
  }
  return 0;
}


/**
  @todo
  The following should be using fn_format();  We just need to
  first change fn_format() to cut the file name if it's too long.
*/
const char *MYSQL_BIN_LOG::generate_name(const char *log_name,
                                         const char *suffix,
                                         char *buff)
{
  if (!log_name || !log_name[0])
  {
    strmake(buff, default_logfile_name, FN_REFLEN - strlen(suffix) - 1);
    return (const char *)
      fn_format(buff, buff, "", suffix, MYF(MY_REPLACE_EXT|MY_REPLACE_DIR));
  }
  // get rid of extension to avoid problems

  char *p= fn_ext(log_name);
  uint length= (uint) (p - log_name);
  strmake(buff, log_name, min<size_t>(length, FN_REFLEN-1));
  return (const char*)buff;
}


bool MYSQL_BIN_LOG::init_and_set_log_file_name(const char *log_name,
                                               const char *new_name)
{
  if (new_name && !my_stpcpy(log_file_name, new_name))
    return TRUE;
  else if (!new_name && generate_new_name(log_file_name, log_name))
    return TRUE;

  return FALSE;
}


/**
  Open the logfile and init IO_CACHE.

  @param log_name            The name of the log to open
  @param new_name            The new name for the logfile.
                             NULL forces generate_new_name() to be called.

  @return true if error, false otherwise.
*/

bool MYSQL_BIN_LOG::open(
#ifdef HAVE_PSI_INTERFACE
                     PSI_file_key log_file_key,
#endif
                     const char *log_name,
                     const char *new_name)
{
  File file= -1;
  my_off_t pos= 0;
  int open_flags= O_CREAT | O_BINARY;
  DBUG_ENTER("MYSQL_BIN_LOG::open");

  write_error= 0;

  if (!(name= my_strdup(key_memory_MYSQL_LOG_name,
                        log_name, MYF(MY_WME))))
  {
    name= (char *)log_name; // for the error message
    goto err;
  }

  if (init_and_set_log_file_name(name, new_name) ||
      DBUG_EVALUATE_IF("fault_injection_init_name", 1, 0))
    goto err;

  if (io_cache_type == SEQ_READ_APPEND)
    open_flags |= O_RDWR | O_APPEND;
  else
    open_flags |= O_WRONLY;

  db[0]= 0;

#ifdef HAVE_PSI_INTERFACE
  /* Keep the key for reopen */
  m_log_file_key= log_file_key;
#endif

  if ((file= mysql_file_open(log_file_key,
                             log_file_name, open_flags,
                             MYF(MY_WME))) < 0)
    goto err;

  if ((pos= mysql_file_tell(file, MYF(MY_WME))) == MY_FILEPOS_ERROR)
  {
    if (my_errno() == ESPIPE)
      pos= 0;
    else
      goto err;
  }

  if (init_io_cache(&log_file, file, IO_SIZE, io_cache_type, pos, 0,
                    MYF(MY_WME | MY_NABP | MY_WAIT_IF_FULL)))
    goto err;

  log_state.atomic_set(LOG_OPENED);
  DBUG_RETURN(0);

err:
  if (binlog_error_action == ABORT_SERVER)
  {
    THD *thd= current_thd;
    /*
      On fatal error when code enters here we should forcefully clear the
      previous errors so that a new critical error message can be pushed
      to the client side.
     */
    thd->clear_error();
    my_error(ER_BINLOG_LOGGING_IMPOSSIBLE, MYF(0), "Either disk is full or "
             "file system is read only while opening the binlog. Aborting the "
             "server");
    sql_print_error("Either disk is full or file system is read only while "
                    "opening the binlog. Aborting the server");
    thd->send_statement_status();
    _exit(MYSQLD_FAILURE_EXIT);
  }
  else
    sql_print_error("Could not open %s for logging (error %d). "
                    "Turning logging off for the whole duration "
                    "of the MySQL server process. To turn it on "
                    "again: fix the cause, shutdown the MySQL "
                    "server and restart it.",
                    name, errno);
  if (file >= 0)
    mysql_file_close(file, MYF(0));
  end_io_cache(&log_file);
  my_free(name);
  name= NULL;
  log_state.atomic_set(LOG_CLOSED);
  DBUG_RETURN(1);
}


bool MYSQL_BIN_LOG::open_index_file(const char *index_file_name_arg,
                                    const char *log_name, bool need_lock_index)
{
  File index_file_nr= -1;
  DBUG_ASSERT(!my_b_inited(&index_file));

  /*
    First open of this class instance
    Create an index file that will hold all file names uses for logging.
    Add new entries to the end of it.
  */
  myf opt= MY_UNPACK_FILENAME;
  if (!index_file_name_arg)
  {
    index_file_name_arg= log_name;    // Use same basename for index file
    opt= MY_UNPACK_FILENAME | MY_REPLACE_EXT;
  }
  fn_format(index_file_name, index_file_name_arg, mysql_data_home,
            ".index", opt);

  if (set_crash_safe_index_file_name(index_file_name_arg))
  {
    sql_print_error("MYSQL_BIN_LOG::set_crash_safe_index_file_name failed.");
    return TRUE;
  }

  /*
    We need move crash_safe_index_file to index_file if the index_file
    does not exist and crash_safe_index_file exists when mysqld server
    restarts.
  */
  if (my_access(index_file_name, F_OK) &&
      !my_access(crash_safe_index_file_name, F_OK) &&
      my_rename(crash_safe_index_file_name, index_file_name, MYF(MY_WME)))
  {
    sql_print_error("MYSQL_BIN_LOG::open_index_file failed to "
                    "move crash_safe_index_file to index file.");
    return TRUE;
  }

  if ((index_file_nr= mysql_file_open(m_key_file_log_index,
                                      index_file_name,
                                      O_RDWR | O_CREAT | O_BINARY,
                                      MYF(MY_WME))) < 0 ||
       mysql_file_sync(index_file_nr, MYF(MY_WME)) ||
       init_io_cache_ext(&index_file, index_file_nr,
                         IO_SIZE, READ_CACHE,
                         mysql_file_seek(index_file_nr, 0L, MY_SEEK_END, MYF(0)),
                                         0, MYF(MY_WME | MY_WAIT_IF_FULL),
                         m_key_file_log_index_cache) ||
      DBUG_EVALUATE_IF("fault_injection_openning_index", 1, 0))
  {
    /*
      TODO: all operations creating/deleting the index file or a log, should
      call my_sync_dir() or my_sync_dir_by_file() to be durable.
      TODO: file creation should be done with mysql_file_create()
      not mysql_file_open().
    */
    if (index_file_nr >= 0)
      mysql_file_close(index_file_nr, MYF(0));
    return TRUE;
  }

#ifdef HAVE_REPLICATION
  /*
    Sync the index by purging any binary log file that is not registered.
    In other words, either purge binary log files that were removed from
    the index but not purged from the file system due to a crash or purge
    any binary log file that was created but not register in the index
    due to a crash.
  */

  if (set_purge_index_file_name(index_file_name_arg) ||
      open_purge_index_file(FALSE) ||
      purge_index_entry(NULL, NULL, need_lock_index) ||
      close_purge_index_file() ||
      DBUG_EVALUATE_IF("fault_injection_recovering_index", 1, 0))
  {
    sql_print_error("MYSQL_BIN_LOG::open_index_file failed to sync the index "
                    "file.");
    return TRUE;
  }
#endif

  return FALSE;
}

/**
  Add the GTIDs from the given relaylog file and also
  update the IO thread transaction parser.

  @param filename Relaylog file to read from.
  @param retrieved_set Gtid_set to store the GTIDs found on the relaylog file.
  @param verify_checksum Set to true to verify event checksums.
  @param trx_parser The transaction boundary parser to be used in order to
  only add a GTID to the gtid_set after ensuring the transaction is fully
  stored on the relay log.
  @param gtid_partial_trx The gtid of the last incomplete transaction
  found in the relay log.

  @retval false The file was successfully read and all GTIDs from
  Previous_gtids and Gtid_log_event from complete transactions were added to
  the retrieved_set.
  @retval true There was an error during the procedure.
*/
static bool
read_gtids_and_update_trx_parser_from_relaylog(
  const char *filename,
  Gtid_set *retrieved_gtids,
  bool verify_checksum,
  Transaction_boundary_parser *trx_parser,
  Gtid *gtid_partial_trx)
{
  DBUG_ENTER("read_gtids_and_update_trx_parser_from_relaylog");
  DBUG_PRINT("info", ("Opening file %s", filename));

  DBUG_ASSERT(retrieved_gtids != NULL);
  DBUG_ASSERT(trx_parser != NULL);
#ifndef DBUG_OFF
  unsigned long event_counter= 0;
#endif

  /*
    Create a Format_description_log_event that is used to read the
    first event of the log.
  */
  Format_description_log_event fd_ev(BINLOG_VERSION), *fd_ev_p= &fd_ev;
  if (!fd_ev.is_valid())
    DBUG_RETURN(true);

  File file;
  IO_CACHE log;

  const char *errmsg= NULL;
  if ((file= open_binlog_file(&log, filename, &errmsg)) < 0)
  {
    sql_print_error("%s", errmsg);
    /*
      As read_gtids_from_binlog() will not throw error on truncated
      relaylog files, we should do the same here in order to keep the
      current behavior.
    */
    DBUG_RETURN(false);
  }

  /*
    Seek for Previous_gtids_log_event and Gtid_log_event events to
    gather information what has been processed so far.
  */
  my_b_seek(&log, BIN_LOG_HEADER_SIZE);
  Log_event *ev= NULL;
  bool error= false;
  bool seen_prev_gtids= false;
  ulong data_len= 0;

  while (!error &&
         (ev= Log_event::read_log_event(&log, 0, fd_ev_p, verify_checksum)) !=
         NULL)
  {
    DBUG_PRINT("info", ("Read event of type %s", ev->get_type_str()));
#ifndef DBUG_OFF
    event_counter++;
#endif

    data_len= uint4korr(ev->temp_buf + EVENT_LEN_OFFSET);
    if (trx_parser->feed_event(ev->temp_buf, data_len, fd_ev_p, false))
    {
      /*
        The transaction boundary parser found an error while parsing a
        sequence of events from the relaylog. As we don't know if the
        parsing has started from a reliable point (it might started in
        a relay log file that begins with the rest of a transaction
        that started in a previous relay log file), it is better to do
        nothing in this case. The boundary parser will fix itself once
        finding an event that represent a transaction boundary.

        Suppose the following relaylog:

         rl-bin.000011 | rl-bin.000012 | rl-bin.000013 | rl-bin-000014
        ---------------+---------------+---------------+---------------
         PREV_GTIDS    | PREV_GTIDS    | PREV_GTIDS    | PREV_GTIDS
         (empty)       | (UUID:1-2)    | (UUID:1-2)    | (UUID:1-2)
        ---------------+---------------+---------------+---------------
         XID           | QUERY(INSERT) | QUERY(INSERT) | XID
        ---------------+---------------+---------------+---------------
         GTID(UUID:2)  |
        ---------------+
         QUERY(CREATE  |
         TABLE t1 ...) |
        ---------------+
         GTID(UUID:3)  |
        ---------------+
         QUERY(BEGIN)  |
        ---------------+

        As it is impossible to determine the current Retrieved_Gtid_Set by only
        looking to the PREVIOUS_GTIDS on the last relay log file, and scanning
        events on it, we tried to find a relay log file that contains at least
        one GTID event during the backwards search.

        In the example, we will find a GTID only in rl-bin.000011, as the
        UUID:3 transaction was spanned across 4 relay log files.

        The transaction spanning can be caused by "FLUSH RELAY LOGS" commands
        on slave while it is queuing the transaction.

        So, in order to correctly add UUID:3 into Retrieved_Gtid_Set, we need
        to parse the relay log starting on the file we found the last GTID
        queued to know if the transaction was fully retrieved or not.

        Start scanning rl-bin.000011 after resetting the transaction parser
        will generate an error, as XID event is only expected inside a DML,
        but in this case, we can ignore this error and reset the parser.
      */
      trx_parser->reset();
      /*
        We also have to discard the GTID of the partial transaction that was
        not finished if there is one. This is needed supposing that an
        incomplete transaction was replicated with a GTID.

        GTID(1), QUERY(BEGIN), QUERY(INSERT), ANONYMOUS_GTID, QUERY(DROP ...)

        In the example above, without cleaning the gtid_partial_trx,
        the GTID(1) would be added to the Retrieved_Gtid_Set after the
        QUERY(DROP ...) event.

        GTID(1), QUERY(BEGIN), QUERY(INSERT), GTID(2), QUERY(DROP ...)

        In the example above the GTID(1) will also be discarded as the
        GTID(1) transaction is not complete.
      */
      if (!gtid_partial_trx->is_empty())
      {
        DBUG_PRINT("info", ("Discarding Gtid(%d, %lld) as the transaction "
                            "wasn't complete and we found an error in the"
                            "transaction boundary parser.",
                            gtid_partial_trx->sidno,
                            gtid_partial_trx->gno));
        gtid_partial_trx->clear();
      }
    }

    switch (ev->get_type_code())
    {
    case binary_log::FORMAT_DESCRIPTION_EVENT:
      if (fd_ev_p != &fd_ev)
        delete fd_ev_p;
      fd_ev_p= (Format_description_log_event *)ev;
      break;
    case binary_log::ROTATE_EVENT:
      // do nothing; just accept this event and go to next
      break;
    case binary_log::PREVIOUS_GTIDS_LOG_EVENT:
    {
      seen_prev_gtids= true;
      // add events to sets
      Previous_gtids_log_event *prev_gtids_ev= (Previous_gtids_log_event *)ev;
      if (prev_gtids_ev->add_to_set(retrieved_gtids) != 0)
      {
        error= true;
        break;
      }
#ifndef DBUG_OFF
      char* prev_buffer= prev_gtids_ev->get_str(NULL, NULL);
      DBUG_PRINT("info", ("Got Previous_gtids from file '%s': Gtid_set='%s'.",
                          filename, prev_buffer));
      my_free(prev_buffer);
#endif
      break;
    }
    case binary_log::GTID_LOG_EVENT:
    {
      /* If we didn't find any PREVIOUS_GTIDS in this file */
      if (!seen_prev_gtids)
      {
        my_error(ER_BINLOG_LOGICAL_CORRUPTION, MYF(0), filename,
                 "The first global transaction identifier was read, but "
                 "no other information regarding identifiers existing "
                 "on the previous log files was found.");
        error= true;
        break;
      }

      Gtid_log_event *gtid_ev= (Gtid_log_event *)ev;
      rpl_sidno sidno= gtid_ev->get_sidno(retrieved_gtids->get_sid_map());
      if (sidno < 0)
      {
        error= true;
        break;
      }
      else
      {
        if (retrieved_gtids->ensure_sidno(sidno) != RETURN_STATUS_OK)
        {
          error= true;
          break;
        }
        else
        {
          /*
            As are updating the transaction boundary parser while reading
            GTIDs from relay log files to fill the Retrieved_Gtid_Set, we
            should not add the GTID here as we don't know if the transaction
            is complete on the relay log yet.
          */
          gtid_partial_trx->set(sidno, gtid_ev->get_gno());
        }
        DBUG_PRINT("info", ("Found Gtid in relaylog file '%s': Gtid(%d, %lld).",
                            filename, sidno, gtid_ev->get_gno()));
      }
      break;
    }
    case binary_log::ANONYMOUS_GTID_LOG_EVENT:
    default:
      /*
        If we reached the end of a transaction after storing it's GTID
        in gtid_partial_trx variable, it is time to add this GTID to the
        retrieved_gtids set because the transaction is complete and there is no
        need for asking this transaction again.
      */
      if (trx_parser->is_not_inside_transaction())
      {
        if (!gtid_partial_trx->is_empty())
        {
          DBUG_PRINT("info", ("Adding Gtid to Retrieved_Gtid_Set as the "
                              "transaction was completed at "
                              "relaylog file '%s': Gtid(%d, %lld).",
                              filename, gtid_partial_trx->sidno,
                              gtid_partial_trx->gno));
          retrieved_gtids->_add_gtid(gtid_partial_trx->sidno,
                                     gtid_partial_trx->gno);
          gtid_partial_trx->clear();
        }
      }
      break;
    }
    if (ev != fd_ev_p)
      delete ev;
  }

  if (log.error < 0)
  {
    // This is not a fatal error; the log may just be truncated.
    // @todo but what other errors could happen? IO error?
    sql_print_warning("Error reading GTIDs from relaylog: %d", log.error);
  }

  if (fd_ev_p != &fd_ev)
  {
    delete fd_ev_p;
    fd_ev_p= &fd_ev;
  }

  mysql_file_close(file, MYF(MY_WME));
  end_io_cache(&log);

#ifndef DBUG_OFF
  sql_print_information("%lu events read in relaylog file '%s' for updating "
                        "Retrieved_Gtid_Set and/or IO thread transaction "
                        "parser state.",
                        event_counter, filename);
#endif

  DBUG_RETURN(error);
}

/**
  Reads GTIDs from the given binlog file.

  @param filename File to read from.
  @param all_gtids If not NULL, then the GTIDs from the
  Previous_gtids_log_event and from all Gtid_log_events are stored in
  this object.
  @param prev_gtids If not NULL, then the GTIDs from the
  Previous_gtids_log_events are stored in this object.
  @param first_gtid If not NULL, then the first GTID information from the
  file will be stored in this object.
  @param sid_map The sid_map object to use in the rpl_sidno generation
  of the Gtid_log_event. If lock is needed in the sid_map, the caller
  must hold it.
  @param verify_checksum Set to true to verify event checksums.

  @retval GOT_GTIDS The file was successfully read and it contains
  both Gtid_log_events and Previous_gtids_log_events.
  @retval GOT_PREVIOUS_GTIDS The file was successfully read and it
  contains Previous_gtids_log_events but no Gtid_log_events.
  @retval NO_GTIDS The file was successfully read and it does not
  contain GTID events.
  @retval ERROR Out of memory, or IO error, or malformed event
  structure, or the file is malformed (e.g., contains Gtid_log_events
  but no Previous_gtids_log_event).
  @retval TRUNCATED The file was truncated before the end of the
  first Previous_gtids_log_event.
*/
enum enum_read_gtids_from_binlog_status
{ GOT_GTIDS, GOT_PREVIOUS_GTIDS, NO_GTIDS, ERROR, TRUNCATED };
static enum_read_gtids_from_binlog_status
read_gtids_from_binlog(const char *filename, Gtid_set *all_gtids,
                       Gtid_set *prev_gtids, Gtid *first_gtid,
                       Sid_map* sid_map,
                       bool verify_checksum, bool is_relay_log)
{
  DBUG_ENTER("read_gtids_from_binlog");
  DBUG_PRINT("info", ("Opening file %s", filename));

  /*
    Create a Format_description_log_event that is used to read the
    first event of the log.
  */
  Format_description_log_event fd_ev(BINLOG_VERSION), *fd_ev_p= &fd_ev;
  if (!fd_ev.is_valid())
    DBUG_RETURN(ERROR);

  File file;
  IO_CACHE log;

  /*
    We assert here that both all_gtids and prev_gtids, if specified,
    uses the same sid_map as the one passed as a parameter. This is just
    to ensure that, if the sid_map needed some lock and was locked by
    the caller, the lock applies to all the GTID sets this function is
    dealing with.
  */
#ifndef DBUG_OFF
  if (all_gtids)
    DBUG_ASSERT(all_gtids->get_sid_map() == sid_map);
  if (prev_gtids)
    DBUG_ASSERT(prev_gtids->get_sid_map() == sid_map);
#endif

  const char *errmsg= NULL;
  if ((file= open_binlog_file(&log, filename, &errmsg)) < 0)
  {
    sql_print_error("%s", errmsg);
    /*
      We need to revisit the recovery procedure for relay log
      files. Currently, it is called after this routine.
      /Alfranio
    */
    DBUG_RETURN(TRUNCATED);
  }

  /*
    Seek for Previous_gtids_log_event and Gtid_log_event events to
    gather information what has been processed so far.
  */
  my_b_seek(&log, BIN_LOG_HEADER_SIZE);
  Log_event *ev= NULL;
  enum_read_gtids_from_binlog_status ret= NO_GTIDS;
  bool done= false;
  bool seen_first_gtid= false;
  while (!done &&
         (ev= Log_event::read_log_event(&log, 0, fd_ev_p, verify_checksum)) !=
         NULL)
  {
    DBUG_PRINT("info", ("Read event of type %s", ev->get_type_str()));
    switch (ev->get_type_code())
    {
    case binary_log::FORMAT_DESCRIPTION_EVENT:
      if (fd_ev_p != &fd_ev)
        delete fd_ev_p;
      fd_ev_p= (Format_description_log_event *)ev;
      break;
    case binary_log::ROTATE_EVENT:
      // do nothing; just accept this event and go to next
      break;
    case binary_log::PREVIOUS_GTIDS_LOG_EVENT:
    {
      ret= GOT_PREVIOUS_GTIDS;
      // add events to sets
      Previous_gtids_log_event *prev_gtids_ev=
        (Previous_gtids_log_event *)ev;
      if (all_gtids != NULL && prev_gtids_ev->add_to_set(all_gtids) != 0)
        ret= ERROR, done= true;
      else if (prev_gtids != NULL && prev_gtids_ev->add_to_set(prev_gtids) != 0)
        ret= ERROR, done= true;
#ifndef DBUG_OFF
      char* prev_buffer= prev_gtids_ev->get_str(NULL, NULL);
      DBUG_PRINT("info", ("Got Previous_gtids from file '%s': Gtid_set='%s'.",
                          filename, prev_buffer));
      my_free(prev_buffer);
#endif
      break;
    }
    case binary_log::GTID_LOG_EVENT:
    {
      DBUG_EXECUTE_IF("inject_fault_bug16502579", {
                      DBUG_PRINT("debug", ("GTID_LOG_EVENT found. Injected ret=NO_GTIDS."));
                      ret=NO_GTIDS;
                      });
      if (ret != GOT_GTIDS)
      {
        if (ret != GOT_PREVIOUS_GTIDS)
        {
          /*
            Since this routine is run on startup, there may not be a
            THD instance. Therefore, ER(X) cannot be used.
           */
          const char* msg_fmt= (current_thd != NULL) ?
                               ER(ER_BINLOG_LOGICAL_CORRUPTION) :
                               ER_DEFAULT(ER_BINLOG_LOGICAL_CORRUPTION);
          my_printf_error(ER_BINLOG_LOGICAL_CORRUPTION,
                          msg_fmt, MYF(0),
                          filename,
                          "The first global transaction identifier was read, but "
                          "no other information regarding identifiers existing "
                          "on the previous log files was found.");
          ret= ERROR, done= true;
          break;
        }
        else
          ret= GOT_GTIDS;
      }
      /*
        When all_gtids and first_gtid are all NULL, or when this is a relaylog,
        we just check if the binary/relay log contains at least one
        Gtid_log_event, so that we can distinguish the return values GOT_GTID
        and GOT_PREVIOUS_GTIDS. We don't need to read anything else from the
        binary/relay log.
        If all_gtids is requested (i.e., NOT NULL), we should
        continue to read all gtids.
        If just first_gtid was requested, we will be done after storing this
        Gtid_log_event info on it.
      */
      if (is_relay_log || (all_gtids == NULL && first_gtid == NULL))
      {
        ret= GOT_GTIDS, done= true;
      }
      else
      {
        Gtid_log_event *gtid_ev= (Gtid_log_event *)ev;
        rpl_sidno sidno= gtid_ev->get_sidno(sid_map);
        if (sidno < 0)
          ret= ERROR, done= true;
        else
        {
          if (all_gtids)
          {
            if (all_gtids->ensure_sidno(sidno) != RETURN_STATUS_OK)
              ret= ERROR, done= true;
            all_gtids->_add_gtid(sidno, gtid_ev->get_gno());
            DBUG_PRINT("info", ("Got Gtid from file '%s': Gtid(%d, %lld).",
                                filename, sidno, gtid_ev->get_gno()));
          }

          /* If the first GTID was requested, stores it */
          if (first_gtid && !seen_first_gtid)
          {
            first_gtid->set(sidno, gtid_ev->get_gno());
            seen_first_gtid= true;
            /* If the first_gtid was the only thing requested, we are done */
            if (all_gtids == NULL)
              ret= GOT_GTIDS, done= true;
          }
        }
      }
      break;
    }
    case binary_log::ANONYMOUS_GTID_LOG_EVENT:
    {
      /*
        When this is a relaylog, we just check if it contains
        at least one Anonymous_gtid_log_event after initialization
        (FDs, Rotates and PREVIOUS_GTIDS), so that we can distinguish the
        return values GOT_GTID and GOT_PREVIOUS_GTIDS.
        We don't need to read anything else from the relay log.
      */
      if (is_relay_log)
      {
        ret= GOT_GTIDS;
        done= true;
        break;
      }
    }
    default:
      // if we found any other event type without finding a
      // previous_gtids_log_event, then the rest of this binlog
      // cannot contain gtids
      if (ret != GOT_GTIDS && ret != GOT_PREVIOUS_GTIDS)
        done= true;
      /*
        The GTIDs of the relaylog files will be handled later
        because of the possibility of transactions be spanned
        along distinct relaylog files.
        So, if we found an ordinary event without finding the
        GTID but we already found the PREVIOUS_GTIDS, this probably
        means that the event is from a transaction that started on
        previous relaylog file.
      */
      if (ret == GOT_PREVIOUS_GTIDS && is_relay_log)
        done= true;
      break;
    }
    if (ev != fd_ev_p)
      delete ev;
    DBUG_PRINT("info", ("done=%d", done));
  }

  if (log.error < 0)
  {
    // This is not a fatal error; the log may just be truncated.

    // @todo but what other errors could happen? IO error?
    sql_print_warning("Error reading GTIDs from binary log: %d", log.error);
  }

  if (fd_ev_p != &fd_ev)
  {
    delete fd_ev_p;
    fd_ev_p= &fd_ev;
  }

  mysql_file_close(file, MYF(MY_WME));
  end_io_cache(&log);

  if (all_gtids)
    all_gtids->dbug_print("all_gtids");
  else
    DBUG_PRINT("info", ("all_gtids==NULL"));
  if (prev_gtids)
    prev_gtids->dbug_print("prev_gtids");
  else
    DBUG_PRINT("info", ("prev_gtids==NULL"));
  if (first_gtid == NULL)
    DBUG_PRINT("info", ("first_gtid==NULL"));
  else if (first_gtid->sidno == 0)
    DBUG_PRINT("info", ("first_gtid.sidno==0"));
  else
    first_gtid->dbug_print(sid_map, "first_gtid");

  DBUG_PRINT("info", ("returning %d", ret));
  DBUG_RETURN(ret);
}

bool MYSQL_BIN_LOG::find_first_log_not_in_gtid_set(char *binlog_file_name,
                                                   const Gtid_set *gtid_set,
                                                   Gtid *first_gtid,
                                                   const char **errmsg)
{
  DBUG_ENTER("MYSQL_BIN_LOG::gtid_read_start_binlog");
  /*
    Gather the set of files to be accessed.
  */
  list<string> filename_list;
  LOG_INFO linfo;
  int error;

  list<string>::reverse_iterator rit;
  Gtid_set binlog_previous_gtid_set(gtid_set->get_sid_map());

  mysql_mutex_lock(&LOCK_index);
  for (error= find_log_pos(&linfo, NULL, false/*need_lock_index=false*/);
       !error; error= find_next_log(&linfo, false/*need_lock_index=false*/))
  {
    DBUG_PRINT("info", ("read log filename '%s'", linfo.log_file_name));
    filename_list.push_back(string(linfo.log_file_name));
  }
  mysql_mutex_unlock(&LOCK_index);
  if (error != LOG_INFO_EOF)
  {
    *errmsg= "Failed to read the binary log index file while "
      "looking for the oldest binary log that contains any GTID "
      "that is not in the given gtid set";
    error= -1;
    goto end;
  }

  if (filename_list.empty())
  {
    *errmsg= "Could not find first log file name in binary log index file "
      "while looking for the oldest binary log that contains any GTID "
      "that is not in the given gtid set";
    error= -2;
    goto end;
  }

  /*
    Iterate over all the binary logs in reverse order, and read only
    the Previous_gtids_log_event, to find the first one, that is the
    subset of the given gtid set. Since every binary log begins with
    a Previous_gtids_log_event, that contains all GTIDs in all
    previous binary logs.
    We also ask for the first GTID in the binary log to know if we
    should send the FD event with the "created" field cleared or not.
  */
  DBUG_PRINT("info", ("Iterating backwards through binary logs, and reading "
                      "only the Previous_gtids_log_event, to find the first "
                      "one, that is the subset of the given gtid set."));
  rit= filename_list.rbegin();
  error= 0;
  while (rit != filename_list.rend())
  {
    const char *filename= rit->c_str();
    DBUG_PRINT("info", ("Read Previous_gtids_log_event from filename='%s'",
                        filename));
    switch (read_gtids_from_binlog(filename, NULL, &binlog_previous_gtid_set,
                                   first_gtid,
                                   binlog_previous_gtid_set.get_sid_map(),
                                   opt_master_verify_checksum, is_relay_log))
    {
    case ERROR:
      *errmsg= "Error reading header of binary log while looking for "
        "the oldest binary log that contains any GTID that is not in "
        "the given gtid set";
      error= -3;
      goto end;
    case NO_GTIDS:
      *errmsg= "Found old binary log without GTIDs while looking for "
        "the oldest binary log that contains any GTID that is not in "
        "the given gtid set";
      error= -4;
      goto end;
    case GOT_GTIDS:
    case GOT_PREVIOUS_GTIDS:
      if (binlog_previous_gtid_set.is_subset(gtid_set))
      {
        strcpy(binlog_file_name, filename);
        /*
          Verify that the selected binlog is not the first binlog,
        */
        DBUG_EXECUTE_IF("slave_reconnect_with_gtid_set_executed",
                        DBUG_ASSERT(strcmp(filename_list.begin()->c_str(),
                                           binlog_file_name) != 0););
        goto end;
      }
    case TRUNCATED:
      break;
    }
    binlog_previous_gtid_set.clear();

    rit++;
  }

  if (rit == filename_list.rend())
  {
    *errmsg= ER(ER_MASTER_HAS_PURGED_REQUIRED_GTIDS);
    error= -5;
  }

end:
  if (error)
    DBUG_PRINT("error", ("'%s'", *errmsg));
  filename_list.clear();
  DBUG_PRINT("info", ("returning %d", error));
  DBUG_RETURN(error != 0 ? true : false);
}

bool MYSQL_BIN_LOG::init_gtid_sets(Gtid_set *all_gtids, Gtid_set *lost_gtids,
                                   bool verify_checksum, bool need_lock,
                                   Transaction_boundary_parser *trx_parser,
                                   Gtid *gtid_partial_trx,
                                   bool is_server_starting)
{
  DBUG_ENTER("MYSQL_BIN_LOG::init_gtid_sets");
  DBUG_PRINT("info", ("lost_gtids=%p; so we are recovering a %s log; is_relay_log=%d",
                      lost_gtids, lost_gtids == NULL ? "relay" : "binary",
                      is_relay_log));

  /*
    If this is a relay log, we must have the IO thread Master_info trx_parser
    in order to correctly feed it with relay log events.
  */
#ifndef DBUG_OFF
  if (is_relay_log)
  {
    DBUG_ASSERT(trx_parser != NULL);
    DBUG_ASSERT(lost_gtids == NULL);
  }
#endif

  /*
    Acquires the necessary locks to ensure that logs are not either
    removed or updated when we are reading from it.
  */
  if (need_lock)
  {
    // We don't need LOCK_log if we are only going to read the initial
    // Prevoius_gtids_log_event and ignore the Gtid_log_events.
    if (all_gtids != NULL)
      mysql_mutex_lock(&LOCK_log);
    mysql_mutex_lock(&LOCK_index);
    global_sid_lock->wrlock();
  }
  else
  {
    if (all_gtids != NULL)
      mysql_mutex_assert_owner(&LOCK_log);
    mysql_mutex_assert_owner(&LOCK_index);
    global_sid_lock->assert_some_wrlock();
  }

  // Gather the set of files to be accessed.
  list<string> filename_list;
  LOG_INFO linfo;
  int error;

  list<string>::iterator it;
  list<string>::reverse_iterator rit;
  bool reached_first_file= false;

  /* Initialize the sid_map to be used in read_gtids_from_binlog */
  Sid_map *sid_map= NULL;
  if (all_gtids)
    sid_map= all_gtids->get_sid_map();
  else if (lost_gtids)
    sid_map= lost_gtids->get_sid_map();

  for (error= find_log_pos(&linfo, NULL, false/*need_lock_index=false*/); !error;
       error= find_next_log(&linfo, false/*need_lock_index=false*/))
  {
    DBUG_PRINT("info", ("read log filename '%s'", linfo.log_file_name));
    filename_list.push_back(string(linfo.log_file_name));
  }
  if (error != LOG_INFO_EOF)
  {
    DBUG_PRINT("error", ("Error reading %s index",
                         is_relay_log ? "relaylog" : "binlog"));
    goto end;
  }
  /*
    On server starting, one new empty binlog file is created and
    its file name is put into index file before initializing
    GLOBAL.GTID_EXECUTED AND GLOBAL.GTID_PURGED, it is not the
    last binlog file before the server restarts, so we remove
    its file name from filename_list.
  */
  if (is_server_starting && !is_relay_log && !filename_list.empty())
    filename_list.pop_back();

  error= 0;

  if (all_gtids != NULL)
  {
    DBUG_PRINT("info", ("Iterating backwards through %s logs, "
                        "looking for the last %s log that contains "
                        "a Previous_gtids_log_event.",
                        is_relay_log ? "relay" : "binary",
                        is_relay_log ? "relay" : "binary"));
    // Iterate over all files in reverse order until we find one that
    // contains a Previous_gtids_log_event.
    rit= filename_list.rbegin();
    bool can_stop_reading= false;
    reached_first_file= (rit == filename_list.rend());
    DBUG_PRINT("info", ("filename='%s' reached_first_file=%d",
                        reached_first_file ? "" : rit->c_str(),
                        reached_first_file));
    while (!can_stop_reading && !reached_first_file)
    {
      const char *filename= rit->c_str();
      rit++;
      reached_first_file= (rit == filename_list.rend());
      DBUG_PRINT("info", ("filename='%s' can_stop_reading=%d "
                          "reached_first_file=%d, ",
                          filename, can_stop_reading, reached_first_file));
      switch (read_gtids_from_binlog(filename, all_gtids,
                                     reached_first_file ? lost_gtids : NULL,
                                     NULL/* first_gtid */,
                                     sid_map, verify_checksum, is_relay_log))
      {
        case ERROR:
        {
          error= 1;
          goto end;
        }
        case GOT_GTIDS:
        {
          can_stop_reading= true;
          break;
        }
        case GOT_PREVIOUS_GTIDS:
        {
          /*
            If this is a binlog file, it is enough to have GOT_PREVIOUS_GTIDS.
            If this is a relaylog file, we need to find at least one GTID to
            start parsing the relay log to add GTID of transactions that might
            have spanned in distinct relaylog files.
          */
          if (!is_relay_log)
            can_stop_reading= true;
          break;
        }
        case NO_GTIDS:
        {
          /*
            Mysql server iterates backwards through binary logs, looking for
            the last binary log that contains a Previous_gtids_log_event for
            gathering the set of gtid_executed on server start. This may take
            very long time if it has many binary logs and almost all of them
            are out of filesystem cache. So if the binlog_gtid_simple_recovery
            is enabled, and the last binary log does not contain any GTID
            event, do not read any more binary logs, GLOBAL.GTID_EXECUTED and
            GLOBAL.GTID_PURGED should be empty in the case.
          */
          if (binlog_gtid_simple_recovery && is_server_starting &&
              !is_relay_log)
          {
            DBUG_ASSERT(all_gtids->is_empty());
            DBUG_ASSERT(lost_gtids->is_empty());
            goto end;
          }
          /*FALLTHROUGH*/
        }
        case TRUNCATED:
        {
          break;
        }
      }
    }

    /*
      If we use GTIDs and have partial transactions on the relay log,
      must check if it ends on next relay log files.
      We also need to feed the boundary parser with the rest of the
      relay log to put it in the correct state before receiving new
      events from the master in the case of GTID auto positioning be
      disabled.
    */
    if (is_relay_log)
    {
      /*
        Suppose the following relaylog:

         rl-bin.000001 | rl-bin.000002 | rl-bin.000003 | rl-bin-000004
        ---------------+---------------+---------------+---------------
         PREV_GTIDS    | PREV_GTIDS    | PREV_GTIDS    | PREV_GTIDS
         (empty)       | (UUID:1)      | (UUID:1)      | (UUID:1)
        ---------------+---------------+---------------+---------------
         GTID(UUID:1)  | QUERY(INSERT) | QUERY(INSERT) | XID
        ---------------+---------------+---------------+---------------
         QUERY(CREATE  |
         TABLE t1 ...) |
        ---------------+
         GTID(UUID:2)  |
        ---------------+
         QUERY(BEGIN)  |
        ---------------+

        As it is impossible to determine the current Retrieved_Gtid_Set by only
        looking to the PREVIOUS_GTIDS on the last relay log file, and scanning
        events on it, we tried to find a relay log file that contains at least
        one GTID event during the backwards search.

        In the example, we will find a GTID only in rl-bin.000001, as the
        UUID:2 transaction was spanned across 4 relay log files.

        The transaction spanning can be caused by "FLUSH RELAY LOGS" commands
        on slave while it is queuing the transaction.

        So, in order to correctly add UUID:2 into Retrieved_Gtid_Set, we need
        to parse the relay log starting on the file we found the last GTID
        queued to know if the transaction was fully retrieved or not.
      */

      /*
        Adjust the reverse iterator to point to the relaylog file we
        need to start parsing, as it was incremented after generating
        the relay log file name.
      */
      rit--;
      /* Reset the transaction parser before feeding it with events */
      trx_parser->reset();
      gtid_partial_trx->clear();

      DBUG_PRINT("info", ("Iterating forwards through relay logs, "
                          "updating the Retrieved_Gtid_Set and updating "
                          "IO thread trx parser before start."));
      for (it= find(filename_list.begin(), filename_list.end(), *rit);
           it != filename_list.end(); it++)
      {
        const char *filename= it->c_str();
        DBUG_PRINT("info", ("filename='%s'", filename));
        if (read_gtids_and_update_trx_parser_from_relaylog(filename, all_gtids,
                                                           true, trx_parser,
                                                           gtid_partial_trx))
        {
          error= 1;
          goto end;
        }
      }
    }
  }
  if (lost_gtids != NULL && !reached_first_file)
  {
    DBUG_PRINT("info", ("Iterating forwards through binary logs, looking for the first binary log that contains both a Previous_gtids_log_event and a Gtid_log_event."));
    for (it= filename_list.begin(); it != filename_list.end(); it++)
    {
      const char *filename= it->c_str();
      DBUG_PRINT("info", ("filename='%s'", filename));
      switch (read_gtids_from_binlog(filename, NULL, lost_gtids,
                                     NULL/* first_gtid */,
                                     sid_map, verify_checksum, is_relay_log))
      {
        case ERROR:
        {
          error= 1;
          /*FALLTHROUGH*/
        }
        case GOT_GTIDS:
        {
          goto end;
        }
        case NO_GTIDS:
        case GOT_PREVIOUS_GTIDS:
        {
          /*
            Mysql server iterates forwards through binary logs, looking for
            the first binary log that contains both Previous_gtids_log_event
            and gtid_log_event for gathering the set of gtid_purged on server
            start. It also iterates forwards through binary logs, looking for
            the first binary log that contains both Previous_gtids_log_event
            and gtid_log_event for gathering the set of gtid_purged when
            purging binary logs. This may take very long time if it has many
            binary logs and almost all of them are out of filesystem cache.
            So if the binlog_gtid_simple_recovery is enabled, we just
            initialize GLOBAL.GTID_PURGED from the first binary log, do not
            read any more binary logs.
          */
          if (binlog_gtid_simple_recovery && !is_relay_log)
            goto end;
          /*FALLTHROUGH*/
        }
        case TRUNCATED:
        {
          break;
        }
      }
    }
  }
end:
  if (all_gtids)
    all_gtids->dbug_print("all_gtids");
  if (lost_gtids)
    lost_gtids->dbug_print("lost_gtids");
  if (need_lock)
  {
    global_sid_lock->unlock();
    mysql_mutex_unlock(&LOCK_index);
    if (all_gtids != NULL)
      mysql_mutex_unlock(&LOCK_log);
  }
  filename_list.clear();
  DBUG_PRINT("info", ("returning %d", error));
  DBUG_RETURN(error != 0 ? true : false);
}


/**
  Open a (new) binlog file.

  - Open the log file and the index file. Register the new
  file name in it
  - When calling this when the file is in use, you must have a locks
  on LOCK_log and LOCK_index.

  @retval
    0	ok
  @retval
    1	error
*/

bool MYSQL_BIN_LOG::open_binlog(const char *log_name,
                                const char *new_name,
                                ulong max_size_arg,
                                bool null_created_arg,
                                bool need_lock_index,
                                bool need_sid_lock,
                                Format_description_log_event *extra_description_event)
{
  // lock_index must be acquired *before* sid_lock.
  DBUG_ASSERT(need_sid_lock || !need_lock_index);
  DBUG_ENTER("MYSQL_BIN_LOG::open_binlog(const char *, ...)");
  DBUG_PRINT("enter",("base filename: %s", log_name));

  mysql_mutex_assert_owner(get_log_lock());

  if (init_and_set_log_file_name(log_name, new_name))
  {
    sql_print_error("MYSQL_BIN_LOG::open failed to generate new file name.");
    DBUG_RETURN(1);
  }

  DBUG_PRINT("info", ("generated filename: %s", log_file_name));

  DEBUG_SYNC(current_thd, "after_log_file_name_initialized");

#ifdef HAVE_REPLICATION
  if (open_purge_index_file(TRUE) ||
      register_create_index_entry(log_file_name) ||
      sync_purge_index_file() ||
      DBUG_EVALUATE_IF("fault_injection_registering_index", 1, 0))
  {
    /**
      @todo: although this was introduced to appease valgrind
      when injecting emulated faults using fault_injection_registering_index
      it may be good to consider what actually happens when
      open_purge_index_file succeeds but register or sync fails.

      Perhaps we might need the code below in MYSQL_BIN_LOG::cleanup
      for "real life" purposes as well? 
    */
    DBUG_EXECUTE_IF("fault_injection_registering_index", {
      if (my_b_inited(&purge_index_file))
      {
        end_io_cache(&purge_index_file);
        my_close(purge_index_file.file, MYF(0));
      }
    });

    sql_print_error("MYSQL_BIN_LOG::open failed to sync the index file.");
    DBUG_RETURN(1);
  }
  DBUG_EXECUTE_IF("crash_create_non_critical_before_update_index", DBUG_SUICIDE(););
#endif

  write_error= 0;

  /* open the main log file */
  if (open(
#ifdef HAVE_PSI_INTERFACE
                      m_key_file_log,
#endif
                      log_name, new_name))
  {
#ifdef HAVE_REPLICATION
    close_purge_index_file();
#endif
    DBUG_RETURN(1);                            /* all warnings issued */
  }

  max_size= max_size_arg;

  open_count++;

  bool write_file_name_to_index_file=0;

  /* This must be before goto err. */
#ifndef DBUG_OFF
  binary_log_debug::debug_pretend_version_50034_in_binlog=
    DBUG_EVALUATE_IF("pretend_version_50034_in_binlog", true, false);
#endif
  Format_description_log_event s(BINLOG_VERSION);

  if (!my_b_filelength(&log_file))
  {
    /*
      The binary log file was empty (probably newly created)
      This is the normal case and happens when the user doesn't specify
      an extension for the binary log files.
      In this case we write a standard header to it.
    */
    if (my_b_safe_write(&log_file, (uchar*) BINLOG_MAGIC,
                        BIN_LOG_HEADER_SIZE))
      goto err;
    bytes_written+= BIN_LOG_HEADER_SIZE;
    write_file_name_to_index_file= 1;
  }

  /*
    don't set LOG_EVENT_BINLOG_IN_USE_F for SEQ_READ_APPEND io_cache
    as we won't be able to reset it later
  */
  if (io_cache_type == WRITE_CACHE)
  {
    s.common_header->flags|= LOG_EVENT_BINLOG_IN_USE_F;
  }

  if (is_relay_log)
  {
    /* relay-log */
    if (relay_log_checksum_alg == binary_log::BINLOG_CHECKSUM_ALG_UNDEF)
    {
      /* inherit master's A descriptor if one has been received */
      if (opt_slave_sql_verify_checksum == 0)
        /* otherwise use slave's local preference of RL events verification */
        relay_log_checksum_alg= binary_log::BINLOG_CHECKSUM_ALG_OFF;
      else
        relay_log_checksum_alg= static_cast<enum_binlog_checksum_alg>
                                (binlog_checksum_options);
    }
    s.common_footer->checksum_alg= relay_log_checksum_alg;
  }
  else
    /* binlog */
    s.common_footer->checksum_alg= static_cast<enum_binlog_checksum_alg>
                                     (binlog_checksum_options);

  DBUG_ASSERT((s.common_footer)->checksum_alg !=
               binary_log::BINLOG_CHECKSUM_ALG_UNDEF);
  if (!s.is_valid())
    goto err;
  s.dont_set_created= null_created_arg;
  /* Set LOG_EVENT_RELAY_LOG_F flag for relay log's FD */
  if (is_relay_log)
    s.set_relay_log_event();
  if (s.write(&log_file))
    goto err;
  bytes_written+= s.common_header->data_written;
  /*
    We need to revisit this code and improve it.
    See further comments in the mysqld.
    /Alfranio
  */
  if (current_thd)
  {
    Gtid_set logged_gtids_binlog(global_sid_map, global_sid_lock);
    Gtid_set* previous_logged_gtids;

    if (is_relay_log)
      previous_logged_gtids= previous_gtid_set_relaylog;
    else
      previous_logged_gtids= &logged_gtids_binlog;

    if (need_sid_lock)
      global_sid_lock->wrlock();
    else
      global_sid_lock->assert_some_wrlock();

    if (!is_relay_log)
    {
      const Gtid_set *executed_gtids= gtid_state->get_executed_gtids();
      const Gtid_set *gtids_only_in_table=
        gtid_state->get_gtids_only_in_table();
      /* logged_gtids_binlog= executed_gtids - gtids_only_in_table */
      if (logged_gtids_binlog.add_gtid_set(executed_gtids) !=
          RETURN_STATUS_OK)
      {
        if (need_sid_lock)
          global_sid_lock->unlock();
        goto err;
      }
      logged_gtids_binlog.remove_gtid_set(gtids_only_in_table);
    }
    DBUG_PRINT("info",("Generating PREVIOUS_GTIDS for %s file.",
                       is_relay_log ? "relaylog" : "binlog"));
    Previous_gtids_log_event prev_gtids_ev(previous_logged_gtids);
    if (is_relay_log)
      prev_gtids_ev.set_relay_log_event();
    if (need_sid_lock)
      global_sid_lock->unlock();
    prev_gtids_ev.common_footer->checksum_alg=
                                   (s.common_footer)->checksum_alg;
    if (prev_gtids_ev.write(&log_file))
      goto err;
    bytes_written+= prev_gtids_ev.common_header->data_written;
  }
  else // !(current_thd)
  {
    /*
      If the slave was configured before server restart, the server will
      generate a new relay log file without having current_thd, but this
      new relay log file must have a PREVIOUS_GTIDS event as we now
      generate the PREVIOUS_GTIDS event always.

      This is only needed for relay log files because the server will add
      the PREVIOUS_GTIDS of binary logs (when current_thd==NULL) after
      server's GTID initialization.

      During server's startup at mysqld_main(), from the binary/relay log
      initialization point of view, it will:
      1) Call init_server_components() that will generate a new binary log
         file but won't write the PREVIOUS_GTIDS event yet;
      2) Initialize server's GTIDs;
      3) Write the binary log PREVIOUS_GTIDS;
      4) Call init_slave() in where the new relay log file will be created
         after initializing relay log's Retrieved_Gtid_Set;
    */
    if (is_relay_log)
    {
      if (need_sid_lock)
        global_sid_lock->wrlock();
      else
        global_sid_lock->assert_some_wrlock();

      DBUG_PRINT("info",("Generating PREVIOUS_GTIDS for relaylog file."));
      Previous_gtids_log_event prev_gtids_ev(previous_gtid_set_relaylog);
      prev_gtids_ev.set_relay_log_event();

      if (need_sid_lock)
        global_sid_lock->unlock();

      prev_gtids_ev.common_footer->checksum_alg=
                                   (s.common_footer)->checksum_alg;
      if (prev_gtids_ev.write(&log_file))
        goto err;
      bytes_written+= prev_gtids_ev.common_header->data_written;
    }
  }
  if (extra_description_event &&
      extra_description_event->binlog_version>=4)
  {
    /*
      This is a relay log written to by the I/O slave thread.
      Write the event so that others can later know the format of this relay
      log.
      Note that this event is very close to the original event from the
      master (it has binlog version of the master, event types of the
      master), so this is suitable to parse the next relay log's event. It
      has been produced by
      Format_description_log_event::Format_description_log_event(char* buf,).
      Why don't we want to write the mi_description_event if this
      event is for format<4 (3.23 or 4.x): this is because in that case, the
      mi_description_event describes the data received from the
      master, but not the data written to the relay log (*conversion*),
      which is in format 4 (slave's).
    */
    /*
      Set 'created' to 0, so that in next relay logs this event does not
      trigger cleaning actions on the slave in
      Format_description_log_event::apply_event_impl().
    */
    extra_description_event->created= 0;
    /* Don't set log_pos in event header */
    extra_description_event->set_artificial_event();

    if (extra_description_event->write(&log_file))
      goto err;
    bytes_written+= extra_description_event->common_header->data_written;
  }
  if (flush_io_cache(&log_file) ||
      mysql_file_sync(log_file.file, MYF(MY_WME)))
    goto err;
  
  if (write_file_name_to_index_file)
  {
#ifdef HAVE_REPLICATION
    DBUG_EXECUTE_IF("crash_create_critical_before_update_index", DBUG_SUICIDE(););
#endif

    DBUG_ASSERT(my_b_inited(&index_file) != 0);

    /*
      The new log file name is appended into crash safe index file after
      all the content of index file is copyed into the crash safe index
      file. Then move the crash safe index file to index file.
    */
    DBUG_EXECUTE_IF("simulate_disk_full_on_open_binlog",
                    {DBUG_SET("+d,simulate_no_free_space_error");});
    if (DBUG_EVALUATE_IF("fault_injection_updating_index", 1, 0) ||
        add_log_to_index((uchar*) log_file_name, strlen(log_file_name),
                         need_lock_index))
    {
      DBUG_EXECUTE_IF("simulate_disk_full_on_open_binlog",
                      {
                        DBUG_SET("-d,simulate_file_write_error");
                        DBUG_SET("-d,simulate_no_free_space_error");
                        DBUG_SET("-d,simulate_disk_full_on_open_binlog");
                      });
      goto err;
    }

#ifdef HAVE_REPLICATION
    DBUG_EXECUTE_IF("crash_create_after_update_index", DBUG_SUICIDE(););
#endif
  }

  log_state.atomic_set(LOG_OPENED);
  /*
    At every rotate memorize the last transaction counter state to use it as
    offset at logging the transaction logical timestamps.
  */
  max_committed_transaction.update_offset(transaction_counter.get_timestamp());
  transaction_counter.update_offset(transaction_counter.get_timestamp());
#ifdef HAVE_REPLICATION
  close_purge_index_file();
#endif

  update_binlog_end_pos();
  DBUG_RETURN(0);

err:
#ifdef HAVE_REPLICATION
  if (is_inited_purge_index_file())
    purge_index_entry(NULL, NULL, need_lock_index);
  close_purge_index_file();
#endif
  end_io_cache(&log_file);
  end_io_cache(&index_file);
  my_free(name);
  name= NULL;
  log_state.atomic_set(LOG_CLOSED);
  if (binlog_error_action == ABORT_SERVER)
  {
    THD *thd= current_thd;
    /*
      On fatal error when code enters here we should forcefully clear the
      previous errors so that a new critical error message can be pushed
      to the client side.
     */
    thd->clear_error();
    my_error(ER_BINLOG_LOGGING_IMPOSSIBLE, MYF(0), "Either disk is full or "
             "file system is read only while opening the binlog. Aborting the "
             "server");
    sql_print_error("Either disk is full or file system is read only while "
                    "opening the binlog. Aborting the server");
    thd->send_statement_status();
    _exit(MYSQLD_FAILURE_EXIT);
  }
  else
    sql_print_error("Could not use %s for logging (error %d). "
                    "Turning logging off for the whole duration of the MySQL "
                    "server process. To turn it on again: fix the cause, "
                    "shutdown the MySQL server and restart it.", name, errno);
  DBUG_RETURN(1);
}


/**
  Move crash safe index file to index file.

  @param need_lock_index If true, LOCK_index will be acquired;
  otherwise it should already be held.

  @retval 0 ok
  @retval -1 error
*/
int MYSQL_BIN_LOG::move_crash_safe_index_file_to_index_file(bool need_lock_index)
{
  int error= 0;
  File fd= -1;
  DBUG_ENTER("MYSQL_BIN_LOG::move_crash_safe_index_file_to_index_file");

  if (need_lock_index)
    mysql_mutex_lock(&LOCK_index);
  else
    mysql_mutex_assert_owner(&LOCK_index);

  if (my_b_inited(&index_file))
  {
    end_io_cache(&index_file);
    if (mysql_file_close(index_file.file, MYF(0)) < 0)
    {
      error= -1;
      sql_print_error("MYSQL_BIN_LOG::move_crash_safe_index_file_to_index_file "
                      "failed to close the index file.");
      goto err;
    }
    mysql_file_delete(key_file_binlog_index, index_file_name, MYF(MY_WME));
  }

  DBUG_EXECUTE_IF("crash_create_before_rename_index_file", DBUG_SUICIDE(););
  if (my_rename(crash_safe_index_file_name, index_file_name, MYF(MY_WME)))
  {
    error= -1;
    sql_print_error("MYSQL_BIN_LOG::move_crash_safe_index_file_to_index_file "
                    "failed to move crash_safe_index_file to index file.");
    goto err;
  }
  DBUG_EXECUTE_IF("crash_create_after_rename_index_file", DBUG_SUICIDE(););

  if ((fd= mysql_file_open(key_file_binlog_index,
                           index_file_name,
                           O_RDWR | O_CREAT | O_BINARY,
                           MYF(MY_WME))) < 0 ||
           mysql_file_sync(fd, MYF(MY_WME)) ||
           init_io_cache_ext(&index_file, fd, IO_SIZE, READ_CACHE,
                             mysql_file_seek(fd, 0L, MY_SEEK_END, MYF(0)),
                                             0, MYF(MY_WME | MY_WAIT_IF_FULL),
                             key_file_binlog_index_cache))
  {
    error= -1;
    sql_print_error("MYSQL_BIN_LOG::move_crash_safe_index_file_to_index_file "
                    "failed to open the index file.");
    goto err;
  }

err:
  if (need_lock_index)
    mysql_mutex_unlock(&LOCK_index);
  DBUG_RETURN(error);
}


/**
  Append log file name to index file.

  - To make crash safe, we copy all the content of index file
  to crash safe index file firstly and then append the log
  file name to the crash safe index file. Finally move the
  crash safe index file to index file.

  @retval
    0   ok
  @retval
    -1   error
*/
int MYSQL_BIN_LOG::add_log_to_index(uchar* log_name,
                                    size_t log_name_len, bool need_lock_index)
{
  DBUG_ENTER("MYSQL_BIN_LOG::add_log_to_index");

  if (open_crash_safe_index_file())
  {
    sql_print_error("MYSQL_BIN_LOG::add_log_to_index failed to "
                    "open the crash safe index file.");
    goto err;
  }

  if (copy_file(&index_file, &crash_safe_index_file, 0))
  {
    sql_print_error("MYSQL_BIN_LOG::add_log_to_index failed to "
                    "copy index file to crash safe index file.");
    goto err;
  }

  if (my_b_write(&crash_safe_index_file, log_name, log_name_len) ||
      my_b_write(&crash_safe_index_file, (uchar*) "\n", 1) ||
      flush_io_cache(&crash_safe_index_file) ||
      mysql_file_sync(crash_safe_index_file.file, MYF(MY_WME)))
  {
    sql_print_error("MYSQL_BIN_LOG::add_log_to_index failed to "
                    "append log file name: %s, to crash "
                    "safe index file.", log_name);
    goto err;
  }

  if (close_crash_safe_index_file())
  {
    sql_print_error("MYSQL_BIN_LOG::add_log_to_index failed to "
                    "close the crash safe index file.");
    goto err;
  }

  if (move_crash_safe_index_file_to_index_file(need_lock_index))
  {
    sql_print_error("MYSQL_BIN_LOG::add_log_to_index failed to "
                    "move crash safe index file to index file.");
    goto err;
  }

  DBUG_RETURN(0);

err:
  DBUG_RETURN(-1);
}

int MYSQL_BIN_LOG::get_current_log(LOG_INFO* linfo, bool need_lock_log/*true*/)
{
  if (need_lock_log)
    mysql_mutex_lock(&LOCK_log);
  int ret = raw_get_current_log(linfo);
  if (need_lock_log)
    mysql_mutex_unlock(&LOCK_log);
  return ret;
}

int MYSQL_BIN_LOG::raw_get_current_log(LOG_INFO* linfo)
{
  strmake(linfo->log_file_name, log_file_name, sizeof(linfo->log_file_name)-1);
  linfo->pos = my_b_safe_tell(&log_file);
  return 0;
}

bool MYSQL_BIN_LOG::check_write_error(THD *thd)
{
  DBUG_ENTER("MYSQL_BIN_LOG::check_write_error");

  bool checked= FALSE;

  if (!thd->is_error())
    DBUG_RETURN(checked);

  switch (thd->get_stmt_da()->mysql_errno())
  {
    case ER_TRANS_CACHE_FULL:
    case ER_STMT_CACHE_FULL:
    case ER_ERROR_ON_WRITE:
    case ER_BINLOG_LOGGING_IMPOSSIBLE:
      checked= TRUE;
    break;
  }
  DBUG_PRINT("return", ("checked: %s", YESNO(checked)));
  DBUG_RETURN(checked);
}

void MYSQL_BIN_LOG::set_write_error(THD *thd, bool is_transactional)
{
  DBUG_ENTER("MYSQL_BIN_LOG::set_write_error");

  write_error= 1;

  if (check_write_error(thd))
    DBUG_VOID_RETURN;

  if (my_errno() == EFBIG)
  {
    if (is_transactional)
    {
      my_message(ER_TRANS_CACHE_FULL, ER(ER_TRANS_CACHE_FULL), MYF(MY_WME));
    }
    else
    {
      my_message(ER_STMT_CACHE_FULL, ER(ER_STMT_CACHE_FULL), MYF(MY_WME));
    }
  }
  else
  {
    char errbuf[MYSYS_STRERROR_SIZE];
    my_error(ER_ERROR_ON_WRITE, MYF(MY_WME), name,
             errno, my_strerror(errbuf, sizeof(errbuf), errno));
  }

  DBUG_VOID_RETURN;
}

/**
  Find the position in the log-index-file for the given log name.

  @param[out] linfo The found log file name will be stored here, along
  with the byte offset of the next log file name in the index file.
  @param log_name Filename to find in the index file, or NULL if we
  want to read the first entry.
  @param need_lock_index If false, this function acquires LOCK_index;
  otherwise the lock should already be held by the caller.

  @note
    On systems without the truncate function the file will end with one or
    more empty lines.  These will be ignored when reading the file.

  @retval
    0			ok
  @retval
    LOG_INFO_EOF	        End of log-index-file found
  @retval
    LOG_INFO_IO		Got IO error while reading file
*/

int MYSQL_BIN_LOG::find_log_pos(LOG_INFO *linfo, const char *log_name,
                                bool need_lock_index)
{
  int error= 0;
  char *full_fname= linfo->log_file_name;
  char full_log_name[FN_REFLEN], fname[FN_REFLEN];
  size_t log_name_len= 0, fname_len= 0;
  DBUG_ENTER("find_log_pos");
  full_log_name[0]= full_fname[0]= 0;

  /*
    Mutex needed because we need to make sure the file pointer does not
    move from under our feet
  */
  if (need_lock_index)
    mysql_mutex_lock(&LOCK_index);
  else
    mysql_mutex_assert_owner(&LOCK_index);

  // extend relative paths for log_name to be searched
  if (log_name)
  {
    if(normalize_binlog_name(full_log_name, log_name, is_relay_log))
    {
      error= LOG_INFO_EOF;
      goto end;
    }
  }

  log_name_len= log_name ? strlen(full_log_name) : 0;
  DBUG_PRINT("enter", ("log_name: %s, full_log_name: %s", 
                       log_name ? log_name : "NULL", full_log_name));

  /* As the file is flushed, we can't get an error here */
  my_b_seek(&index_file, (my_off_t) 0);

  for (;;)
  {
    size_t length;
    my_off_t offset= my_b_tell(&index_file);

    DBUG_EXECUTE_IF("simulate_find_log_pos_error",
                    error=  LOG_INFO_EOF; break;);
    /* If we get 0 or 1 characters, this is the end of the file */
    if ((length= my_b_gets(&index_file, fname, FN_REFLEN)) <= 1)
    {
      /* Did not find the given entry; Return not found or error */
      error= !index_file.error ? LOG_INFO_EOF : LOG_INFO_IO;
      break;
    }

    // extend relative paths and match against full path
    if (normalize_binlog_name(full_fname, fname, is_relay_log))
    {
      error= LOG_INFO_EOF;
      break;
    }
    fname_len= strlen(full_fname);

    // if the log entry matches, null string matching anything
    if (!log_name ||
       (log_name_len == fname_len &&
       !memcmp(full_fname, full_log_name, log_name_len)))
    {
      DBUG_PRINT("info", ("Found log file entry"));
      linfo->index_file_start_offset= offset;
      linfo->index_file_offset = my_b_tell(&index_file);
      break;
    }
    linfo->entry_index++;
  }

end:  
  if (need_lock_index)
    mysql_mutex_unlock(&LOCK_index);
  DBUG_RETURN(error);
}


/**
  Find the position in the log-index-file for the given log name.

  @param[out] linfo The filename will be stored here, along with the
  byte offset of the next filename in the index file.

  @param need_lock_index If true, LOCK_index will be acquired;
  otherwise it should already be held by the caller.

  @note
    - Before calling this function, one has to call find_log_pos()
    to set up 'linfo'
    - Mutex needed because we need to make sure the file pointer does not move
    from under our feet

  @retval 0 ok
  @retval LOG_INFO_EOF End of log-index-file found
  @retval LOG_INFO_IO Got IO error while reading file
*/
int MYSQL_BIN_LOG::find_next_log(LOG_INFO* linfo, bool need_lock_index)
{
  int error= 0;
  size_t length;
  char fname[FN_REFLEN];
  char *full_fname= linfo->log_file_name;

  if (need_lock_index)
    mysql_mutex_lock(&LOCK_index);
  else
    mysql_mutex_assert_owner(&LOCK_index);

  /* As the file is flushed, we can't get an error here */
  my_b_seek(&index_file, linfo->index_file_offset);

  linfo->index_file_start_offset= linfo->index_file_offset;
  if ((length=my_b_gets(&index_file, fname, FN_REFLEN)) <= 1)
  {
    error = !index_file.error ? LOG_INFO_EOF : LOG_INFO_IO;
    goto err;
  }

  if (fname[0] != 0)
  {
    if(normalize_binlog_name(full_fname, fname, is_relay_log))
    {
      error= LOG_INFO_EOF;
      goto err;
    }
    length= strlen(full_fname);
  }

  linfo->index_file_offset= my_b_tell(&index_file);

err:
  if (need_lock_index)
    mysql_mutex_unlock(&LOCK_index);
  return error;
}

/**
  Find the relay log name following the given name from relay log index file.

  @param[in|out] log_name  The name is full path name.

  @return return 0 if it finds next relay log. Otherwise return the error code.
*/
int MYSQL_BIN_LOG::find_next_relay_log(char log_name[FN_REFLEN+1])
{
  LOG_INFO info;
  int error;
  char relative_path_name[FN_REFLEN+1];

  if (fn_format(relative_path_name, log_name+dirname_length(log_name),
                mysql_data_home, "", 0)
      == NullS)
    return 1;

  mysql_mutex_lock(&LOCK_index);

  error= find_log_pos(&info, relative_path_name, false);
  if (error == 0)
  {
    error= find_next_log(&info, false);
    if (error == 0)
      strcpy(log_name, info.log_file_name);
  }

  mysql_mutex_unlock(&LOCK_index);
  return error;
}

/**
  Removes files, as part of a RESET MASTER or RESET SLAVE statement,
  by deleting all logs refered to in the index file. Then, it starts
  writing to a new log file.

  The new index file will only contain this file.

  @param thd Thread

  @note
    If not called from slave thread, write start event to new log

  @retval
    0	ok
  @retval
    1   error
*/
bool MYSQL_BIN_LOG::reset_logs(THD* thd, bool delete_only)
{
  LOG_INFO linfo;
  bool error=0;
  int err;
  const char* save_name;
  DBUG_ENTER("reset_logs");

  /*
    Flush logs for storage engines, so that the last transaction
    is fsynced inside storage engines.
  */
  if (ha_flush_logs(NULL))
    DBUG_RETURN(1);

  ha_reset_logs(thd);

  /*
    We need to get both locks to be sure that no one is trying to
    write to the index log file.
  */
  mysql_mutex_lock(&LOCK_log);
  mysql_mutex_lock(&LOCK_index);

  global_sid_lock->wrlock();

  /* Save variables so that we can reopen the log */
  save_name=name;
  name=0;					// Protect against free
  close(LOG_CLOSE_TO_BE_OPENED);

  /*
    First delete all old log files and then update the index file.
    As we first delete the log files and do not use sort of logging,
    a crash may lead to an inconsistent state where the index has
    references to non-existent files.

    We need to invert the steps and use the purge_index_file methods
    in order to make the operation safe.
  */

  if ((err= find_log_pos(&linfo, NullS, false/*need_lock_index=false*/)) != 0)
  {
    uint errcode= purge_log_get_error_code(err);
    sql_print_error("Failed to locate old binlog or relay log files");
    my_message(errcode, ER(errcode), MYF(0));
    error= 1;
    goto err;
  }

  for (;;)
  {
    if ((error= my_delete_allow_opened(linfo.log_file_name, MYF(0))) != 0)
    {
      if (my_errno() == ENOENT) 
      {
        push_warning_printf(current_thd, Sql_condition::SL_WARNING,
                            ER_LOG_PURGE_NO_FILE, ER(ER_LOG_PURGE_NO_FILE),
                            linfo.log_file_name);
        sql_print_information("Failed to delete file '%s'",
                              linfo.log_file_name);
        set_my_errno(0);
        error= 0;
      }
      else
      {
        push_warning_printf(current_thd, Sql_condition::SL_WARNING,
                            ER_BINLOG_PURGE_FATAL_ERR,
                            "a problem with deleting %s; "
                            "consider examining correspondence "
                            "of your binlog index file "
                            "to the actual binlog files",
                            linfo.log_file_name);
        error= 1;
        goto err;
      }
    }
    if (find_next_log(&linfo, false/*need_lock_index=false*/))
      break;
  }

  /* Start logging with a new file */
  close(LOG_CLOSE_INDEX | LOG_CLOSE_TO_BE_OPENED);
  if ((error= my_delete_allow_opened(index_file_name, MYF(0))))	// Reset (open will update)
  {
    if (my_errno() == ENOENT)
    {
      push_warning_printf(current_thd, Sql_condition::SL_WARNING,
                          ER_LOG_PURGE_NO_FILE, ER(ER_LOG_PURGE_NO_FILE),
                          index_file_name);
      sql_print_information("Failed to delete file '%s'",
                            index_file_name);
      set_my_errno(0);
      error= 0;
    }
    else
    {
      push_warning_printf(current_thd, Sql_condition::SL_WARNING,
                          ER_BINLOG_PURGE_FATAL_ERR,
                          "a problem with deleting %s; "
                          "consider examining correspondence "
                          "of your binlog index file "
                          "to the actual binlog files",
                          index_file_name);
      error= 1;
      goto err;
    }
  }

#ifdef HAVE_REPLICATION
  /*
    For relay logs we clear the gtid state associated per channel(i.e rli)
    in the purge_relay_logs()
  */
  if (!is_relay_log)
  {
    if(gtid_state->clear(thd))
    {
      error= 1;
      goto err;
    }
    // don't clear global_sid_map because it's used by the relay log too
    if (gtid_state->init() != 0)
      goto err;
  }
#endif

  if (!delete_only)
  {
    if (!open_index_file(index_file_name, 0, false/*need_lock_index=false*/))
    if ((error= open_binlog(save_name, 0,
                            max_size, false,
                            false/*need_lock_index=false*/,
                            false/*need_sid_lock=false*/,
                            NULL)))
      goto err;
  }
  my_free((void *) save_name);

err:
  if (error == 1)
    name= const_cast<char*>(save_name);
  global_sid_lock->unlock();
  mysql_mutex_unlock(&LOCK_index);
  mysql_mutex_unlock(&LOCK_log);
  DBUG_RETURN(error);
}


/**
  Set the name of crash safe index file.

  @retval
    0   ok
  @retval
    1   error
*/
int MYSQL_BIN_LOG::set_crash_safe_index_file_name(const char *base_file_name)
{
  int error= 0;
  DBUG_ENTER("MYSQL_BIN_LOG::set_crash_safe_index_file_name");
  if (fn_format(crash_safe_index_file_name, base_file_name, mysql_data_home,
                ".index_crash_safe", MYF(MY_UNPACK_FILENAME | MY_SAFE_PATH |
                                         MY_REPLACE_EXT)) == NULL)
  {
    error= 1;
    sql_print_error("MYSQL_BIN_LOG::set_crash_safe_index_file_name failed "
                    "to set file name.");
  }
  DBUG_RETURN(error);
}


/**
  Open a (new) crash safe index file.

  @note
    The crash safe index file is a special file
    used for guaranteeing index file crash safe.
  @retval
    0   ok
  @retval
    1   error
*/
int MYSQL_BIN_LOG::open_crash_safe_index_file()
{
  int error= 0;
  File file= -1;

  DBUG_ENTER("MYSQL_BIN_LOG::open_crash_safe_index_file");

  if (!my_b_inited(&crash_safe_index_file))
  {
    if ((file= my_open(crash_safe_index_file_name, O_RDWR | O_CREAT | O_BINARY,
                       MYF(MY_WME))) < 0  ||
        init_io_cache(&crash_safe_index_file, file, IO_SIZE, WRITE_CACHE,
                      0, 0, MYF(MY_WME | MY_NABP | MY_WAIT_IF_FULL)))
    {
      error= 1;
      sql_print_error("MYSQL_BIN_LOG::open_crash_safe_index_file failed "
                      "to open temporary index file.");
    }
  }
  DBUG_RETURN(error);
}


/**
  Close the crash safe index file.

  @note
    The crash safe file is just closed, is not deleted.
    Because it is moved to index file later on.
  @retval
    0   ok
  @retval
    1   error
*/
int MYSQL_BIN_LOG::close_crash_safe_index_file()
{
  int error= 0;

  DBUG_ENTER("MYSQL_BIN_LOG::close_crash_safe_index_file");

  if (my_b_inited(&crash_safe_index_file))
  {
    end_io_cache(&crash_safe_index_file);
    error= my_close(crash_safe_index_file.file, MYF(0));
  }
  memset(&crash_safe_index_file, 0, sizeof(crash_safe_index_file));

  DBUG_RETURN(error);
}


/**
  Delete relay log files prior to rli->group_relay_log_name
  (i.e. all logs which are not involved in a non-finished group
  (transaction)), remove them from the index file and start on next
  relay log.

  IMPLEMENTATION

  - You must hold rli->data_lock before calling this function, since
    it writes group_relay_log_pos and similar fields of
    Relay_log_info.
  - Protects index file with LOCK_index
  - Delete relevant relay log files
  - Copy all file names after these ones to the front of the index file
  - If the OS has truncate, truncate the file, else fill it with \n'
  - Read the next file name from the index file and store in rli->linfo

  @param rli	       Relay log information
  @param included     If false, all relay logs that are strictly before
                      rli->group_relay_log_name are deleted ; if true, the
                      latter is deleted too (i.e. all relay logs
                      read by the SQL slave thread are deleted).

  @note
    - This is only called from the slave SQL thread when it has read
    all commands from a relay log and want to switch to a new relay log.
    - When this happens, we can be in an active transaction as
    a transaction can span over two relay logs
    (although it is always written as a single block to the master's binary
    log, hence cannot span over two master's binary logs).

  @retval
    0			ok
  @retval
    LOG_INFO_EOF	        End of log-index-file found
  @retval
    LOG_INFO_SEEK	Could not allocate IO cache
  @retval
    LOG_INFO_IO		Got IO error while reading file
*/

#ifdef HAVE_REPLICATION

int MYSQL_BIN_LOG::purge_first_log(Relay_log_info* rli, bool included)
{
  int error;
  char *to_purge_if_included= NULL;
  DBUG_ENTER("purge_first_log");

  DBUG_ASSERT(current_thd->system_thread == SYSTEM_THREAD_SLAVE_SQL);
  DBUG_ASSERT(is_relay_log);
  DBUG_ASSERT(is_open());
  DBUG_ASSERT(rli->slave_running == 1);
  DBUG_ASSERT(!strcmp(rli->linfo.log_file_name,rli->get_event_relay_log_name()));

  mysql_mutex_assert_owner(&rli->data_lock);

  mysql_mutex_lock(&LOCK_index);
  to_purge_if_included= my_strdup(key_memory_Relay_log_info_group_relay_log_name,
                                  rli->get_group_relay_log_name(), MYF(0));

  /*
    Read the next log file name from the index file and pass it back to
    the caller.
  */
  if((error=find_log_pos(&rli->linfo, rli->get_event_relay_log_name(),
                         false/*need_lock_index=false*/)) ||
     (error=find_next_log(&rli->linfo, false/*need_lock_index=false*/)))
  {
    char buff[22];
    sql_print_error("next log error: %d  offset: %s  log: %s included: %d",
                    error,
                    llstr(rli->linfo.index_file_offset,buff),
                    rli->get_event_relay_log_name(),
                    included);
    goto err;
  }

  /*
    Reset rli's coordinates to the current log.
  */
  rli->set_event_relay_log_pos(BIN_LOG_HEADER_SIZE);
  rli->set_event_relay_log_name(rli->linfo.log_file_name);

  /*
    If we removed the rli->group_relay_log_name file,
    we must update the rli->group* coordinates, otherwise do not touch it as the
    group's execution is not finished (e.g. COMMIT not executed)
  */
  if (included)
  {
    rli->set_group_relay_log_pos(BIN_LOG_HEADER_SIZE);
    rli->set_group_relay_log_name(rli->linfo.log_file_name);
    rli->notify_group_relay_log_name_update();
  }
  /*
    Store where we are in the new file for the execution thread.
    If we are in the middle of a transaction, then we
    should not store the position in the repository, instead in
    that case set a flag to true which indicates that a 'forced flush'
    is postponed due to transaction split across the relaylogs.
  */
  if (!rli->is_in_group())
    rli->flush_info(TRUE);
  else
    rli->force_flush_postponed_due_to_split_trans= true;

  DBUG_EXECUTE_IF("crash_before_purge_logs", DBUG_SUICIDE(););

  mysql_mutex_lock(&rli->log_space_lock);
  rli->relay_log.purge_logs(to_purge_if_included, included,
                            false/*need_lock_index=false*/,
                            false/*need_update_threads=false*/,
                            &rli->log_space_total, true);
  // Tell the I/O thread to take the relay_log_space_limit into account
  rli->ignore_log_space_limit= 0;
  mysql_mutex_unlock(&rli->log_space_lock);

  /*
    Ok to broadcast after the critical region as there is no risk of
    the mutex being destroyed by this thread later - this helps save
    context switches
  */
  mysql_cond_broadcast(&rli->log_space_cond);

  /*
   * Need to update the log pos because purge logs has been called 
   * after fetching initially the log pos at the begining of the method.
   */
  if((error=find_log_pos(&rli->linfo, rli->get_event_relay_log_name(),
                         false/*need_lock_index=false*/)))
  {
    char buff[22];
    sql_print_error("next log error: %d  offset: %s  log: %s included: %d",
                    error,
                    llstr(rli->linfo.index_file_offset,buff),
                    rli->get_group_relay_log_name(),
                    included);
    goto err;
  }

  /* If included was passed, rli->linfo should be the first entry. */
  DBUG_ASSERT(!included || rli->linfo.index_file_start_offset == 0);

err:
  my_free(to_purge_if_included);
  mysql_mutex_unlock(&LOCK_index);
  DBUG_RETURN(error);
}


/**
  Remove logs from index file.

  - To make crash safe, we copy the content of index file
  from index_file_start_offset recored in log_info to
  crash safe index file firstly and then move the crash
  safe index file to index file.

  @param linfo                  Store here the found log file name and
                                position to the NEXT log file name in
                                the index file.

  @param need_update_threads    If we want to update the log coordinates
                                of all threads. False for relay logs,
                                true otherwise.

  @retval
    0    ok
  @retval
    LOG_INFO_IO    Got IO error while reading/writing file
*/
int MYSQL_BIN_LOG::remove_logs_from_index(LOG_INFO* log_info, bool need_update_threads)
{
  if (open_crash_safe_index_file())
  {
    sql_print_error("MYSQL_BIN_LOG::remove_logs_from_index failed to "
                    "open the crash safe index file.");
    goto err;
  }

  if (copy_file(&index_file, &crash_safe_index_file,
                log_info->index_file_start_offset))
  {
    sql_print_error("MYSQL_BIN_LOG::remove_logs_from_index failed to "
                    "copy index file to crash safe index file.");
    goto err;
  }

  if (close_crash_safe_index_file())
  {
    sql_print_error("MYSQL_BIN_LOG::remove_logs_from_index failed to "
                    "close the crash safe index file.");
    goto err;
  }
  DBUG_EXECUTE_IF("fault_injection_copy_part_file", DBUG_SUICIDE(););

  if (move_crash_safe_index_file_to_index_file(false/*need_lock_index=false*/))
  {
    sql_print_error("MYSQL_BIN_LOG::remove_logs_from_index failed to "
                    "move crash safe index file to index file.");
    goto err;
  }

  // now update offsets in index file for running threads
  if (need_update_threads)
    adjust_linfo_offsets(log_info->index_file_start_offset);
  return 0;

err:
  return LOG_INFO_IO;
}

/**
  Remove all logs before the given log from disk and from the index file.

  @param to_log	      Delete all log file name before this file.
  @param included            If true, to_log is deleted too.
  @param need_lock_index
  @param need_update_threads If we want to update the log coordinates of
                             all threads. False for relay logs, true otherwise.
  @param freed_log_space     If not null, decrement this variable of
                             the amount of log space freed
  @param auto_purge          True if this is an automatic purge.

  @note
    If any of the logs before the deleted one is in use,
    only purge logs up to this one.

  @retval
    0			ok
  @retval
    LOG_INFO_EOF		to_log not found
    LOG_INFO_EMFILE             too many files opened
    LOG_INFO_FATAL              if any other than ENOENT error from
                                mysql_file_stat() or mysql_file_delete()
*/

int MYSQL_BIN_LOG::purge_logs(const char *to_log,
                              bool included,
                              bool need_lock_index,
                              bool need_update_threads,
                              ulonglong *decrease_log_space,
                              bool auto_purge)
{
  int error= 0, no_of_log_files_to_purge= 0, no_of_log_files_purged= 0;
  int no_of_threads_locking_log= 0;
  bool exit_loop= 0;
  LOG_INFO log_info;
  THD *thd= current_thd;
  DBUG_ENTER("purge_logs");
  DBUG_PRINT("info",("to_log= %s",to_log));

  if (need_lock_index)
    mysql_mutex_lock(&LOCK_index);
  else
    mysql_mutex_assert_owner(&LOCK_index);
  if ((error=find_log_pos(&log_info, to_log, false/*need_lock_index=false*/))) 
  {
    sql_print_error("MYSQL_BIN_LOG::purge_logs was called with file %s not "
                    "listed in the index.", to_log);
    goto err;
  }

  no_of_log_files_to_purge= log_info.entry_index;

  if ((error= open_purge_index_file(TRUE)))
  {
    sql_print_error("MYSQL_BIN_LOG::purge_logs failed to sync the index file.");
    goto err;
  }

  /*
    File name exists in index file; delete until we find this file
    or a file that is used.
  */
  if ((error=find_log_pos(&log_info, NullS, false/*need_lock_index=false*/)))
    goto err;

  while ((strcmp(to_log,log_info.log_file_name) || (exit_loop=included)))
  {
    if(is_active(log_info.log_file_name))
    {
      if(!auto_purge)
        push_warning_printf(thd, Sql_condition::SL_WARNING,
                            ER_WARN_PURGE_LOG_IS_ACTIVE,
                            ER(ER_WARN_PURGE_LOG_IS_ACTIVE),
                            log_info.log_file_name);
      break;
    }

    if ((no_of_threads_locking_log= log_in_use(log_info.log_file_name)))
    {
      if(!auto_purge)
        push_warning_printf(thd, Sql_condition::SL_WARNING,
                            ER_WARN_PURGE_LOG_IN_USE,
                            ER(ER_WARN_PURGE_LOG_IN_USE),
                            log_info.log_file_name,  no_of_threads_locking_log,
                            no_of_log_files_purged, no_of_log_files_to_purge);
      break;
    }
    no_of_log_files_purged++;

    if ((error= register_purge_index_entry(log_info.log_file_name)))
    {
      sql_print_error("MYSQL_BIN_LOG::purge_logs failed to copy %s to register file.",
                      log_info.log_file_name);
      goto err;
    }

    if (find_next_log(&log_info, false/*need_lock_index=false*/) || exit_loop)
      break;
  }

  DBUG_EXECUTE_IF("crash_purge_before_update_index", DBUG_SUICIDE(););

  if ((error= sync_purge_index_file()))
  {
    sql_print_error("MYSQL_BIN_LOG::purge_logs failed to flush register file.");
    goto err;
  }

  /* We know how many files to delete. Update index file. */
  if ((error=remove_logs_from_index(&log_info, need_update_threads)))
  {
    sql_print_error("MYSQL_BIN_LOG::purge_logs failed to update the index file");
    goto err;
  }

  // Update gtid_state->lost_gtids
  if (!is_relay_log)
  {
    global_sid_lock->wrlock();
    error= init_gtid_sets(NULL,
                          const_cast<Gtid_set *>(gtid_state->get_lost_gtids()),
                          opt_master_verify_checksum,
                          false/*false=don't need lock*/,
                          NULL/*trx_parser*/, NULL/*gtid_partial_trx*/);
    global_sid_lock->unlock();
    if (error)
      goto err;
  }

  DBUG_EXECUTE_IF("crash_purge_critical_after_update_index", DBUG_SUICIDE(););

err:

  int error_index= 0, close_error_index= 0;
  /* Read each entry from purge_index_file and delete the file. */
  if (is_inited_purge_index_file() &&
      (error_index= purge_index_entry(thd, decrease_log_space, false/*need_lock_index=false*/)))
    sql_print_error("MYSQL_BIN_LOG::purge_logs failed to process registered files"
                    " that would be purged.");

  close_error_index= close_purge_index_file();

  DBUG_EXECUTE_IF("crash_purge_non_critical_after_update_index", DBUG_SUICIDE(););

  if (need_lock_index)
    mysql_mutex_unlock(&LOCK_index);

  /*
    Error codes from purge logs take precedence.
    Then error codes from purging the index entry.
    Finally, error codes from closing the purge index file.
  */
  error= error ? error : (error_index ? error_index :
                          close_error_index);

  DBUG_RETURN(error);
}

int MYSQL_BIN_LOG::set_purge_index_file_name(const char *base_file_name)
{
  int error= 0;
  DBUG_ENTER("MYSQL_BIN_LOG::set_purge_index_file_name");
  if (fn_format(purge_index_file_name, base_file_name, mysql_data_home,
                ".~rec~", MYF(MY_UNPACK_FILENAME | MY_SAFE_PATH |
                              MY_REPLACE_EXT)) == NULL)
  {
    error= 1;
    sql_print_error("MYSQL_BIN_LOG::set_purge_index_file_name failed to set "
                      "file name.");
  }
  DBUG_RETURN(error);
}

int MYSQL_BIN_LOG::open_purge_index_file(bool destroy)
{
  int error= 0;
  File file= -1;

  DBUG_ENTER("MYSQL_BIN_LOG::open_purge_index_file");

  if (destroy)
    close_purge_index_file();

  if (!my_b_inited(&purge_index_file))
  {
    if ((file= my_open(purge_index_file_name, O_RDWR | O_CREAT | O_BINARY,
                       MYF(MY_WME))) < 0  ||
        init_io_cache(&purge_index_file, file, IO_SIZE,
                      (destroy ? WRITE_CACHE : READ_CACHE),
                      0, 0, MYF(MY_WME | MY_NABP | MY_WAIT_IF_FULL)))
    {
      error= 1;
      sql_print_error("MYSQL_BIN_LOG::open_purge_index_file failed to open register "
                      " file.");
    }
  }
  DBUG_RETURN(error);
}

int MYSQL_BIN_LOG::close_purge_index_file()
{
  int error= 0;

  DBUG_ENTER("MYSQL_BIN_LOG::close_purge_index_file");

  if (my_b_inited(&purge_index_file))
  {
    end_io_cache(&purge_index_file);
    error= my_close(purge_index_file.file, MYF(0));
  }
  my_delete(purge_index_file_name, MYF(0));
  memset(&purge_index_file, 0, sizeof(purge_index_file));

  DBUG_RETURN(error);
}

bool MYSQL_BIN_LOG::is_inited_purge_index_file()
{
  DBUG_ENTER("MYSQL_BIN_LOG::is_inited_purge_index_file");
  DBUG_RETURN (my_b_inited(&purge_index_file));
}

int MYSQL_BIN_LOG::sync_purge_index_file()
{
  int error= 0;
  DBUG_ENTER("MYSQL_BIN_LOG::sync_purge_index_file");

  if ((error= flush_io_cache(&purge_index_file)) ||
      (error= my_sync(purge_index_file.file, MYF(MY_WME))))
    DBUG_RETURN(error);

  DBUG_RETURN(error);
}

int MYSQL_BIN_LOG::register_purge_index_entry(const char *entry)
{
  int error= 0;
  DBUG_ENTER("MYSQL_BIN_LOG::register_purge_index_entry");

  if ((error=my_b_write(&purge_index_file, (const uchar*)entry, strlen(entry))) ||
      (error=my_b_write(&purge_index_file, (const uchar*)"\n", 1)))
    DBUG_RETURN (error);

  DBUG_RETURN(error);
}

int MYSQL_BIN_LOG::register_create_index_entry(const char *entry)
{
  DBUG_ENTER("MYSQL_BIN_LOG::register_create_index_entry");
  DBUG_RETURN(register_purge_index_entry(entry));
}

int MYSQL_BIN_LOG::purge_index_entry(THD *thd, ulonglong *decrease_log_space,
                                     bool need_lock_index)
{
  MY_STAT s;
  int error= 0;
  LOG_INFO log_info;
  LOG_INFO check_log_info;

  DBUG_ENTER("MYSQL_BIN_LOG:purge_index_entry");

  DBUG_ASSERT(my_b_inited(&purge_index_file));

  if ((error=reinit_io_cache(&purge_index_file, READ_CACHE, 0, 0, 0)))
  {
    sql_print_error("MYSQL_BIN_LOG::purge_index_entry failed to reinit register file "
                    "for read");
    goto err;
  }

  for (;;)
  {
    size_t length;

    if ((length=my_b_gets(&purge_index_file, log_info.log_file_name,
                          FN_REFLEN)) <= 1)
    {
      if (purge_index_file.error)
      {
        error= purge_index_file.error;
        sql_print_error("MYSQL_BIN_LOG::purge_index_entry error %d reading from "
                        "register file.", error);
        goto err;
      }

      /* Reached EOF */
      break;
    }

    /* Get rid of the trailing '\n' */
    log_info.log_file_name[length-1]= 0;

    if (!mysql_file_stat(m_key_file_log, log_info.log_file_name, &s, MYF(0)))
    {
      if (my_errno() == ENOENT) 
      {
        /*
          It's not fatal if we can't stat a log file that does not exist;
          If we could not stat, we won't delete.
        */
        if (thd)
        {
          push_warning_printf(thd, Sql_condition::SL_WARNING,
                              ER_LOG_PURGE_NO_FILE, ER(ER_LOG_PURGE_NO_FILE),
                              log_info.log_file_name);
        }
        sql_print_information("Failed to execute mysql_file_stat on file '%s'",
			      log_info.log_file_name);
        set_my_errno(0);
      }
      else
      {
        /*
          Other than ENOENT are fatal
        */
        if (thd)
        {
          push_warning_printf(thd, Sql_condition::SL_WARNING,
                              ER_BINLOG_PURGE_FATAL_ERR,
                              "a problem with getting info on being purged %s; "
                              "consider examining correspondence "
                              "of your binlog index file "
                              "to the actual binlog files",
                              log_info.log_file_name);
        }
        else
        {
          sql_print_information("Failed to delete log file '%s'; "
                                "consider examining correspondence "
                                "of your binlog index file "
                                "to the actual binlog files",
                                log_info.log_file_name);
        }
        error= LOG_INFO_FATAL;
        goto err;
      }
    }
    else
    {
      if ((error= find_log_pos(&check_log_info, log_info.log_file_name,
                               need_lock_index)))
      {
        if (error != LOG_INFO_EOF)
        {
          if (thd)
          {
            push_warning_printf(thd, Sql_condition::SL_WARNING,
                                ER_BINLOG_PURGE_FATAL_ERR,
                                "a problem with deleting %s and "
                                "reading the binlog index file",
                                log_info.log_file_name);
          }
          else
          {
            sql_print_information("Failed to delete file '%s' and "
                                  "read the binlog index file",
                                  log_info.log_file_name);
          }
          goto err;
        }
           
        error= 0;
        if (!need_lock_index)
        {
          /*
            This is to avoid triggering an error in NDB.

            @todo: This is weird, what does NDB errors have to do with
            need_lock_index? Explain better or refactor /Sven
          */
          ha_binlog_index_purge_file(current_thd, log_info.log_file_name);
        }

        DBUG_PRINT("info",("purging %s",log_info.log_file_name));
        if (!mysql_file_delete(key_file_binlog, log_info.log_file_name, MYF(0)))
        {
          if (decrease_log_space)
            *decrease_log_space-= s.st_size;
        }
        else
        {
          if (my_errno() == ENOENT)
          {
            if (thd)
            {
              push_warning_printf(thd, Sql_condition::SL_WARNING,
                                  ER_LOG_PURGE_NO_FILE, ER(ER_LOG_PURGE_NO_FILE),
                                  log_info.log_file_name);
            }
            sql_print_information("Failed to delete file '%s'",
                                  log_info.log_file_name);
            set_my_errno(0);
          }
          else
          {
            if (thd)
            {
              push_warning_printf(thd, Sql_condition::SL_WARNING,
                                  ER_BINLOG_PURGE_FATAL_ERR,
                                  "a problem with deleting %s; "
                                  "consider examining correspondence "
                                  "of your binlog index file "
                                  "to the actual binlog files",
                                  log_info.log_file_name);
            }
            else
            {
              sql_print_information("Failed to delete file '%s'; "
                                    "consider examining correspondence "
                                    "of your binlog index file "
                                    "to the actual binlog files",
                                    log_info.log_file_name);
            }
            if (my_errno() == EMFILE)
            {
              DBUG_PRINT("info",
                         ("my_errno: %d, set ret = LOG_INFO_EMFILE", my_errno()));
              error= LOG_INFO_EMFILE;
              goto err;
            }
            error= LOG_INFO_FATAL;
            goto err;
          }
        }
      }
    }
  }

err:
  DBUG_RETURN(error);
}

/**
  Remove all logs before the given file date from disk and from the
  index file.

  @param thd		Thread pointer
  @param purge_time	Delete all log files before given date.
  @param auto_purge     True if this is an automatic purge.

  @note
    If any of the logs before the deleted one is in use,
    only purge logs up to this one.

  @retval
    0				ok
  @retval
    LOG_INFO_PURGE_NO_ROTATE	Binary file that can't be rotated
    LOG_INFO_FATAL              if any other than ENOENT error from
                                mysql_file_stat() or mysql_file_delete()
*/

int MYSQL_BIN_LOG::purge_logs_before_date(time_t purge_time, bool auto_purge)
{
  int error;
  int no_of_threads_locking_log= 0, no_of_log_files_purged= 0;
  bool log_is_active= false, log_is_in_use= false;
  char to_log[FN_REFLEN], copy_log_in_use[FN_REFLEN];
  LOG_INFO log_info;
  MY_STAT stat_area;
  THD *thd= current_thd;

  DBUG_ENTER("purge_logs_before_date");

  mysql_mutex_lock(&LOCK_index);
  to_log[0]= 0;

  if ((error=find_log_pos(&log_info, NullS, false/*need_lock_index=false*/)))
    goto err;

  while (!(log_is_active= is_active(log_info.log_file_name)))
  {
    if ((no_of_threads_locking_log= log_in_use(log_info.log_file_name)))
    {
      if (!auto_purge)
      {
        log_is_in_use= true;
        strcpy(copy_log_in_use, log_info.log_file_name);
      }
      break;
    }
    no_of_log_files_purged++;

    if (!mysql_file_stat(m_key_file_log,
                         log_info.log_file_name, &stat_area, MYF(0)))
    {
      if (my_errno() == ENOENT)
      {
        /*
          It's not fatal if we can't stat a log file that does not exist.
        */
        set_my_errno(0);
      }
      else
      {
        /*
          Other than ENOENT are fatal
        */
        if (thd)
        {
          push_warning_printf(thd, Sql_condition::SL_WARNING,
                              ER_BINLOG_PURGE_FATAL_ERR,
                              "a problem with getting info on being purged %s; "
                              "consider examining correspondence "
                              "of your binlog index file "
                              "to the actual binlog files",
                              log_info.log_file_name);
        }
        else
        {
          sql_print_information("Failed to delete log file '%s'",
                                log_info.log_file_name);
        }
        error= LOG_INFO_FATAL;
        goto err;
      }
    }
    else
    {
      if (stat_area.st_mtime < purge_time) 
        strmake(to_log, 
                log_info.log_file_name, 
                sizeof(log_info.log_file_name) - 1);
      else
        break;
    }
    if (find_next_log(&log_info, false/*need_lock_index=false*/))
      break;
  }

  if (log_is_active)
  {
    if(!auto_purge)
      push_warning_printf(thd, Sql_condition::SL_WARNING,
                          ER_WARN_PURGE_LOG_IS_ACTIVE,
                          ER(ER_WARN_PURGE_LOG_IS_ACTIVE),
                          log_info.log_file_name);

  }

  if (log_is_in_use)
  {
    int no_of_log_files_to_purge= no_of_log_files_purged+1;
    while (strcmp(log_file_name, log_info.log_file_name))
    {
      if (mysql_file_stat(m_key_file_log, log_info.log_file_name,
                          &stat_area, MYF(0)))
      {
        if (stat_area.st_mtime < purge_time)
          no_of_log_files_to_purge++;
        else
          break;
      }
      if (find_next_log(&log_info, false/*need_lock_index=false*/))
      {
        no_of_log_files_to_purge++;
        break;
      }
    }

    push_warning_printf(thd, Sql_condition::SL_WARNING,
                        ER_WARN_PURGE_LOG_IN_USE,
                        ER(ER_WARN_PURGE_LOG_IN_USE),
                        copy_log_in_use, no_of_threads_locking_log,
                        no_of_log_files_purged, no_of_log_files_to_purge);
  }

  error= (to_log[0] ? purge_logs(to_log, true,
                                 false/*need_lock_index=false*/,
                                 true/*need_update_threads=true*/,
                                 (ulonglong *) 0, auto_purge) : 0);

err:
  mysql_mutex_unlock(&LOCK_index);
  DBUG_RETURN(error);
}
#endif /* HAVE_REPLICATION */


/**
  Create a new log file name.

  @param buf		buf of at least FN_REFLEN where new name is stored

  @note
    If file name will be longer then FN_REFLEN it will be truncated
*/

void MYSQL_BIN_LOG::make_log_name(char* buf, const char* log_ident)
{
  size_t dir_len = dirname_length(log_file_name); 
  if (dir_len >= FN_REFLEN)
    dir_len=FN_REFLEN-1;
  my_stpnmov(buf, log_file_name, dir_len);
  strmake(buf+dir_len, log_ident, FN_REFLEN - dir_len -1);
}


/**
  Check if we are writing/reading to the given log file.
*/

bool MYSQL_BIN_LOG::is_active(const char *log_file_name_arg)
{
  return !strcmp(log_file_name, log_file_name_arg);
}


void MYSQL_BIN_LOG::inc_prep_xids(THD *thd)
{
  DBUG_ENTER("MYSQL_BIN_LOG::inc_prep_xids");
#ifndef DBUG_OFF
  int result= m_prep_xids.atomic_add(1);
  DBUG_PRINT("debug", ("m_prep_xids: %d", result + 1));
#else
  (void) m_prep_xids.atomic_add(1);
#endif
  thd->get_transaction()->m_flags.xid_written= true;
  DBUG_VOID_RETURN;
}


void MYSQL_BIN_LOG::dec_prep_xids(THD *thd)
{
  DBUG_ENTER("MYSQL_BIN_LOG::dec_prep_xids");
  int32 result= m_prep_xids.atomic_add(-1);
  DBUG_PRINT("debug", ("m_prep_xids: %d", result - 1));
  thd->get_transaction()->m_flags.xid_written= false;
  /* If the old value was 1, it is zero now. */
  if (result == 1)
  {
    mysql_mutex_lock(&LOCK_xids);
    mysql_cond_signal(&m_prep_xids_cond);
    mysql_mutex_unlock(&LOCK_xids);
  }
  DBUG_VOID_RETURN;
}


/*
  Wrappers around new_file_impl to avoid using argument
  to control locking. The argument 1) less readable 2) breaks
  incapsulation 3) allows external access to the class without
  a lock (which is not possible with private new_file_without_locking
  method).
  
  @retval
    nonzero - error

*/

int MYSQL_BIN_LOG::new_file(Format_description_log_event *extra_description_event)
{
  return new_file_impl(true/*need_lock_log=true*/, extra_description_event);
}

/*
  @retval
    nonzero - error
*/
int MYSQL_BIN_LOG::new_file_without_locking(Format_description_log_event *extra_description_event)
{
  return new_file_impl(false/*need_lock_log=false*/, extra_description_event);
}


/**
  Start writing to a new log file or reopen the old file.

  @param need_lock_log If true, this function acquires LOCK_log;
  otherwise the caller should already have acquired it.

  @retval 0 success
  @retval nonzero - error

  @note The new file name is stored last in the index file
*/
int MYSQL_BIN_LOG::new_file_impl(bool need_lock_log, Format_description_log_event *extra_description_event)
{
  int error= 0;
  bool close_on_error= false;
  char new_name[FN_REFLEN], *new_name_ptr, *old_name, *file_to_open;

  DBUG_ENTER("MYSQL_BIN_LOG::new_file_impl");
  if (!is_open())
  {
    DBUG_PRINT("info",("log is closed"));
    DBUG_RETURN(error);
  }

  if (need_lock_log)
    mysql_mutex_lock(&LOCK_log);
  else
    mysql_mutex_assert_owner(&LOCK_log);
  DBUG_EXECUTE_IF("semi_sync_3-way_deadlock",
                  DEBUG_SYNC(current_thd, "before_rotate_binlog"););
  mysql_mutex_lock(&LOCK_xids);
  /*
    We need to ensure that the number of prepared XIDs are 0.

    If m_prep_xids is not zero:
    - We wait for storage engine commit, hence decrease m_prep_xids
    - We keep the LOCK_log to block new transactions from being
      written to the binary log.
   */
  while (get_prep_xids() > 0)
    mysql_cond_wait(&m_prep_xids_cond, &LOCK_xids);
  mysql_mutex_unlock(&LOCK_xids);

  mysql_mutex_lock(&LOCK_index);

  mysql_mutex_assert_owner(&LOCK_log);
  mysql_mutex_assert_owner(&LOCK_index);


  if (DBUG_EVALUATE_IF("expire_logs_always", 0, 1)
      && (error= ha_flush_logs(NULL)))
    goto end;

  /*
    If user hasn't specified an extension, generate a new log name
    We have to do this here and not in open as we want to store the
    new file name in the current binary log file.
  */
  new_name_ptr= new_name;
  if ((error= generate_new_name(new_name, name)))
  {
    // Use the old name if generation of new name fails.
    strcpy(new_name, name);
    close_on_error= TRUE;
    goto end;
  }
  else
  {
    /*
      We log the whole file name for log file as the user may decide
      to change base names at some point.
    */
    Rotate_log_event r(new_name+dirname_length(new_name), 0, LOG_EVENT_OFFSET,
                       is_relay_log ? Rotate_log_event::RELAY_LOG : 0);
    /* 
      The current relay-log's closing Rotate event must have checksum
      value computed with an algorithm of the last relay-logged FD event.
    */
    if (is_relay_log)
      (r.common_footer)->checksum_alg= relay_log_checksum_alg;
    DBUG_ASSERT(!is_relay_log || relay_log_checksum_alg !=
                binary_log::BINLOG_CHECKSUM_ALG_UNDEF);
    if(DBUG_EVALUATE_IF("fault_injection_new_file_rotate_event",
                        (error=1), FALSE) ||
       (error= r.write(&log_file)))
    {
      char errbuf[MYSYS_STRERROR_SIZE];
      DBUG_EXECUTE_IF("fault_injection_new_file_rotate_event", errno=2;);
      close_on_error= true;
      my_printf_error(ER_ERROR_ON_WRITE, ER(ER_CANT_OPEN_FILE),
                      MYF(ME_FATALERROR), name,
                      errno, my_strerror(errbuf, sizeof(errbuf), errno));
      goto end;
    }
    bytes_written += r.common_header->data_written;
  }

  if ((error= flush_io_cache(&log_file)))
  {
    close_on_error= true;
    goto end;
  }

  DEBUG_SYNC(current_thd, "after_rotate_event_appended");

  if (!is_relay_log)
  {
    /* Save set of GTIDs of the last binlog into table on binlog rotation */
    if ((error= gtid_state->save_gtids_of_last_binlog_into_table(true)))
    {
      close_on_error= true;
      goto end;
    }
  }

  old_name=name;
  name=0;				// Don't free name
  close(LOG_CLOSE_TO_BE_OPENED | LOG_CLOSE_INDEX);

  if (checksum_alg_reset != binary_log::BINLOG_CHECKSUM_ALG_UNDEF)
  {
    DBUG_ASSERT(!is_relay_log);
    DBUG_ASSERT(binlog_checksum_options != checksum_alg_reset);
    binlog_checksum_options= checksum_alg_reset;
  }
  /*
     Note that at this point, log_state != LOG_CLOSED (important for is_open()).
  */

  /*
     new_file() is only used for rotation (in FLUSH LOGS or because size >
     max_binlog_size or max_relay_log_size).
     If this is a binary log, the Format_description_log_event at the beginning of
     the new file should have created=0 (to distinguish with the
     Format_description_log_event written at server startup, which should
     trigger temp tables deletion on slaves.
  */

  /* reopen index binlog file, BUG#34582 */
  file_to_open= index_file_name;
  error= open_index_file(index_file_name, 0, false/*need_lock_index=false*/);
  if (!error)
  {
    /* reopen the binary log file. */
    file_to_open= new_name_ptr;
    error= open_binlog(old_name, new_name_ptr,
                       max_size, true/*null_created_arg=true*/,
                       false/*need_lock_index=false*/,
                       true/*need_sid_lock=true*/,
                       extra_description_event);
  }

  /* handle reopening errors */
  if (error)
  {
    char errbuf[MYSYS_STRERROR_SIZE];
    my_printf_error(ER_CANT_OPEN_FILE, ER(ER_CANT_OPEN_FILE), 
                    MYF(ME_FATALERROR), file_to_open,
                    error, my_strerror(errbuf, sizeof(errbuf), error));
    close_on_error= true;
  }
  my_free(old_name);

end:

  if (error && close_on_error /* rotate, flush or reopen failed */)
  {
    /* 
      Close whatever was left opened.

      We are keeping the behavior as it exists today, ie,
      we disable logging and move on (see: BUG#51014).

      TODO: as part of WL#1790 consider other approaches:
       - kill mysql (safety);
       - try multiple locations for opening a log file;
       - switch server to protected/readonly mode
       - ...
    */
    close(LOG_CLOSE_INDEX);
    if (binlog_error_action == ABORT_SERVER)
    {
      THD *thd= current_thd;
      /*
        On fatal error when code enters here we should forcefully clear the
        previous errors so that a new critical error message can be pushed
        to the client side.
       */
      thd->clear_error();
      my_error(ER_BINLOG_LOGGING_IMPOSSIBLE, MYF(0), "Either disk is full or "
               "file system is read only while rotating the binlog. Aborting "
               "the server");
      sql_print_error("Either disk is full or file system is read only while "
                      "rotating the binlog. Aborting the server");
      thd->send_statement_status();
      _exit(MYSQLD_FAILURE_EXIT);
    }
    else
      sql_print_error("Could not open %s for logging (error %d). "
                      "Turning logging off for the whole duration "
                      "of the MySQL server process. To turn it on "
                      "again: fix the cause, shutdown the MySQL "
                      "server and restart it.",
                      new_name_ptr, errno);
  }

  mysql_mutex_unlock(&LOCK_index);
  if (need_lock_log)
    mysql_mutex_unlock(&LOCK_log);

  DBUG_RETURN(error);
}


#ifdef HAVE_REPLICATION
/**
  Called after an event has been written to the relay log by the IO
  thread.  This flushes and possibly syncs the file (according to the
  sync options), rotates the file if it has grown over the limit, and
  finally calls signal_update().

  @note The caller must hold LOCK_log before invoking this function.

  @param mi Master_info for the IO thread.
  @param need_data_lock If true, mi->data_lock will be acquired if a
  rotation is needed.  Otherwise, mi->data_lock must be held by the
  caller.

  @retval false success
  @retval true error
*/
bool MYSQL_BIN_LOG::after_append_to_relay_log(Master_info *mi)
{
  DBUG_ENTER("MYSQL_BIN_LOG::after_append_to_relay_log");
  DBUG_PRINT("info",("max_size: %lu",max_size));

  // Check pre-conditions
  mysql_mutex_assert_owner(&LOCK_log);
  mysql_mutex_assert_owner(&mi->data_lock);
  DBUG_ASSERT(is_relay_log);
  DBUG_ASSERT(current_thd->system_thread == SYSTEM_THREAD_SLAVE_IO);

  /*
    We allow the relay log rotation by relay log size
    only if the trx parser is not inside a transaction.
  */
  bool can_rotate= mi->transaction_parser.is_not_inside_transaction();

#ifndef DBUG_OFF
  if ((uint) my_b_append_tell(&log_file) >
      DBUG_EVALUATE_IF("rotate_slave_debug_group", 500, max_size) &&
      !can_rotate)
  {
    DBUG_PRINT("info",("Postponing the rotation by size waiting for "
                       "the end of the current transaction."));
  }
#endif

  // Flush and sync
  bool error= false;
  if (flush_and_sync(0) == 0 && can_rotate)
  {
    /*
      If the last event of the transaction has been flushed, we can add
      the GTID (if it is not empty) to the logged set, or else it will
      not be available in the Previous GTIDs of the next relay log file
      if we are going to rotate the relay log.
    */
    Gtid *last_gtid_queued= mi->get_last_gtid_queued();
    if (!last_gtid_queued->is_empty())
    {
      global_sid_lock->rdlock();
      mi->rli->add_logged_gtid(last_gtid_queued->sidno,
                               last_gtid_queued->gno);
      global_sid_lock->unlock();
      mi->clear_last_gtid_queued();
    }

    /*
      If relay log is too big, rotate. But only if not in the middle of a
      transaction when GTIDs are enabled.
      We now try to mimic the following master binlog behavior: "A transaction
      is written in one chunk to the binary log, so it is never split between
      several binary logs. Therefore, if you have big transactions, you might
      see binary log files larger than max_binlog_size."
    */
    if ((uint) my_b_append_tell(&log_file) >
        DBUG_EVALUATE_IF("rotate_slave_debug_group", 500, max_size))
    {
      error= new_file_without_locking(mi->get_mi_description_event());
    }
  }

  signal_update();

  DBUG_RETURN(error);
}


bool MYSQL_BIN_LOG::append_event(Log_event* ev, Master_info *mi)
{
  DBUG_ENTER("MYSQL_BIN_LOG::append");

  // check preconditions
  DBUG_ASSERT(log_file.type == SEQ_READ_APPEND);
  DBUG_ASSERT(is_relay_log);

  // acquire locks
  mysql_mutex_lock(&LOCK_log);

  // write data
  bool error = false;
  if (ev->write(&log_file) == 0)
  {
    bytes_written+= ev->common_header->data_written;
    error= after_append_to_relay_log(mi);
  }
  else
    error= true;

  mysql_mutex_unlock(&LOCK_log);
  DBUG_RETURN(error);
}


bool MYSQL_BIN_LOG::append_buffer(const char* buf, uint len, Master_info *mi)
{
  DBUG_ENTER("MYSQL_BIN_LOG::append_buffer");

  // check preconditions
  DBUG_ASSERT(log_file.type == SEQ_READ_APPEND);
  DBUG_ASSERT(is_relay_log);
  mysql_mutex_assert_owner(&LOCK_log);

  // write data
  bool error= false;
  if (my_b_append(&log_file,(uchar*) buf,len) == 0)
  {
    bytes_written += len;
    error= after_append_to_relay_log(mi);
  }
  else
    error= true;

  DBUG_RETURN(error);
}
#endif // ifdef HAVE_REPLICATION

bool MYSQL_BIN_LOG::flush_and_sync(const bool force)
{
  mysql_mutex_assert_owner(&LOCK_log);

  if (flush_io_cache(&log_file))
    return 1;

  std::pair<bool, bool> result= sync_binlog_file(force);

  return result.first;
}

void MYSQL_BIN_LOG::start_union_events(THD *thd, query_id_t query_id_param)
{
  DBUG_ASSERT(!thd->binlog_evt_union.do_union);
  thd->binlog_evt_union.do_union= TRUE;
  thd->binlog_evt_union.unioned_events= FALSE;
  thd->binlog_evt_union.unioned_events_trans= FALSE;
  thd->binlog_evt_union.first_query_id= query_id_param;
}

void MYSQL_BIN_LOG::stop_union_events(THD *thd)
{
  DBUG_ASSERT(thd->binlog_evt_union.do_union);
  thd->binlog_evt_union.do_union= FALSE;
}

bool MYSQL_BIN_LOG::is_query_in_union(THD *thd, query_id_t query_id_param)
{
  return (thd->binlog_evt_union.do_union && 
          query_id_param >= thd->binlog_evt_union.first_query_id);
}

/*
  Updates thd's position-of-next-event variables
  after a *real* write a file.
 */
void MYSQL_BIN_LOG::update_thd_next_event_pos(THD* thd)
{
  if (likely(thd != NULL))
  {
    thd->set_next_event_pos(log_file_name,
                            my_b_tell(&log_file));
  }
}

/*
  Moves the last bunch of rows from the pending Rows event to a cache (either
  transactional cache if is_transaction is @c true, or the non-transactional
  cache otherwise. Sets a new pending event.

  @param thd               a pointer to the user thread.
  @param evt               a pointer to the row event.
  @param is_transactional  @c true indicates a transactional cache,
                           otherwise @c false a non-transactional.
*/
int
MYSQL_BIN_LOG::flush_and_set_pending_rows_event(THD *thd,
                                                Rows_log_event* event,
                                                bool is_transactional)
{
  DBUG_ENTER("MYSQL_BIN_LOG::flush_and_set_pending_rows_event(event)");
  DBUG_ASSERT(mysql_bin_log.is_open());
  DBUG_PRINT("enter", ("event: 0x%lx", (long) event));

  int error= 0;
  binlog_cache_mngr *const cache_mngr= thd_get_cache_mngr(thd);

  DBUG_ASSERT(cache_mngr);

  binlog_cache_data *cache_data=
    cache_mngr->get_binlog_cache_data(is_transactional);

  DBUG_PRINT("info", ("cache_mngr->pending(): 0x%lx", (long) cache_data->pending()));

  if (Rows_log_event* pending= cache_data->pending())
  {
    /*
      Write pending event to the cache.
    */
    if (cache_data->write_event(thd, pending))
    {
      set_write_error(thd, is_transactional);
      if (check_write_error(thd) && cache_data &&
          stmt_cannot_safely_rollback(thd))
        cache_data->set_incident();
      delete pending;
      cache_data->set_pending(NULL);
      DBUG_RETURN(1);
    }

    delete pending;
  }

  cache_data->set_pending(event);

  DBUG_RETURN(error);
}

/**
  Write an event to the binary log.
*/

bool MYSQL_BIN_LOG::write_event(Log_event *event_info)
{
  THD *thd= event_info->thd;
  bool error= 1;
  DBUG_ENTER("MYSQL_BIN_LOG::write_event(Log_event *)");

  if (thd->binlog_evt_union.do_union)
  {
    /*
      In Stored function; Remember that function call caused an update.
      We will log the function call to the binary log on function exit
    */
    thd->binlog_evt_union.unioned_events= TRUE;
    thd->binlog_evt_union.unioned_events_trans |=
      event_info->is_using_trans_cache();
    DBUG_RETURN(0);
  }

  /*
    We only end the statement if we are in a top-level statement.  If
    we are inside a stored function, we do not end the statement since
    this will close all tables on the slave. But there can be a special case
    where we are inside a stored function/trigger and a SAVEPOINT is being
    set in side the stored function/trigger. This SAVEPOINT execution will
    force the pending event to be flushed without an STMT_END_F flag. This
    will result in a case where following DMLs will be considered as part of
    same statement and result in data loss on slave. Hence in this case we
    force the end_stmt to be true.
  */
  bool const end_stmt= (thd->in_sub_stmt && thd->lex->sql_command ==
                        SQLCOM_SAVEPOINT)? true:
    (thd->locked_tables_mode && thd->lex->requires_prelocking());
  if (thd->binlog_flush_pending_rows_event(end_stmt,
                                           event_info->is_using_trans_cache()))
    DBUG_RETURN(error);

  /*
     In most cases this is only called if 'is_open()' is true; in fact this is
     mostly called if is_open() *was* true a few instructions before, but it
     could have changed since.
  */
  if (likely(is_open()))
  {
#ifdef HAVE_REPLICATION
    /*
      In the future we need to add to the following if tests like
      "do the involved tables match (to be implemented)
      binlog_[wild_]{do|ignore}_table?" (WL#1049)"
    */
    const char *local_db= event_info->get_db();
    if ((thd && !(thd->variables.option_bits & OPTION_BIN_LOG)) ||
	(thd->lex->sql_command != SQLCOM_ROLLBACK_TO_SAVEPOINT &&
         thd->lex->sql_command != SQLCOM_SAVEPOINT &&
         (!event_info->is_no_filter_event() && 
          !binlog_filter->db_ok(local_db))))
      DBUG_RETURN(0);
#endif /* HAVE_REPLICATION */

    DBUG_ASSERT(event_info->is_using_trans_cache() || event_info->is_using_stmt_cache());
    
    if (binlog_start_trans_and_stmt(thd, event_info))
      DBUG_RETURN(error);

    bool is_trans_cache= event_info->is_using_trans_cache();
    binlog_cache_mngr *cache_mngr= thd_get_cache_mngr(thd);
    binlog_cache_data *cache_data= cache_mngr->get_binlog_cache_data(is_trans_cache);
    
    DBUG_PRINT("info",("event type: %d",event_info->get_type_code()));

    /*
       No check for auto events flag here - this write method should
       never be called if auto-events are enabled.

       Write first log events which describe the 'run environment'
       of the SQL command. If row-based binlogging, Insert_id, Rand
       and other kind of "setting context" events are not needed.
    */
    if (thd)
    {
      if (!thd->is_current_stmt_binlog_format_row())
      {
        if (thd->stmt_depends_on_first_successful_insert_id_in_prev_stmt)
        {
          Intvar_log_event e(thd,(uchar) binary_log::Intvar_event::LAST_INSERT_ID_EVENT,
                             thd->first_successful_insert_id_in_prev_stmt_for_binlog,
                             event_info->event_cache_type, event_info->event_logging_type);
          if (cache_data->write_event(thd, &e))
            goto err;
        }
        if (thd->auto_inc_intervals_in_cur_stmt_for_binlog.nb_elements() > 0)
        {
          DBUG_PRINT("info",("number of auto_inc intervals: %u",
                             thd->auto_inc_intervals_in_cur_stmt_for_binlog.
                             nb_elements()));
          Intvar_log_event e(thd, (uchar) binary_log::Intvar_event::INSERT_ID_EVENT,
                             thd->auto_inc_intervals_in_cur_stmt_for_binlog.
                             minimum(), event_info->event_cache_type,
                             event_info->event_logging_type);
          if (cache_data->write_event(thd, &e))
            goto err;
        }
        if (thd->rand_used)
        {
          Rand_log_event e(thd,thd->rand_saved_seed1,thd->rand_saved_seed2,
                           event_info->event_cache_type,
                           event_info->event_logging_type);
          if (cache_data->write_event(thd, &e))
            goto err;
        }
        if (!thd->user_var_events.empty())
        {
          for (size_t i= 0; i < thd->user_var_events.size(); i++)
          {
            BINLOG_USER_VAR_EVENT *user_var_event= thd->user_var_events[i];

            /* setting flags for user var log event */
            uchar flags= User_var_log_event::UNDEF_F;
            if (user_var_event->unsigned_flag)
              flags|= User_var_log_event::UNSIGNED_F;

            User_var_log_event e(thd,
                                 user_var_event->user_var_event->entry_name.ptr(),
                                 user_var_event->user_var_event->entry_name.length(),
                                 user_var_event->value,
                                 user_var_event->length,
                                 user_var_event->type,
                                 user_var_event->charset_number, flags,
                                 event_info->event_cache_type,
                                 event_info->event_logging_type);
            if (cache_data->write_event(thd, &e))
              goto err;
          }
        }
      }
    }

    /*
      Write the event.
    */
    if (cache_data->write_event(thd, event_info))
      goto err;

    if (DBUG_EVALUATE_IF("injecting_fault_writing", 1, 0))
      goto err;

    /*
      After writing the event, if the trx-cache was used and any unsafe
      change was written into it, the cache is marked as cannot safely
      roll back.
    */
    if (is_trans_cache && stmt_cannot_safely_rollback(thd))
      cache_mngr->trx_cache.set_cannot_rollback();

    error= 0;

err:
    if (error)
    {
      set_write_error(thd, is_trans_cache);
      if (check_write_error(thd) && cache_data &&
          stmt_cannot_safely_rollback(thd))
        cache_data->set_incident();
    }
  }

  DBUG_RETURN(error);
}

/**
  The method executes rotation when LOCK_log is already acquired
  by the caller.

  @param force_rotate  caller can request the log rotation
  @param check_purge   is set to true if rotation took place

  @note
    If rotation fails, for instance the server was unable 
    to create a new log file, we still try to write an 
    incident event to the current log.

  @note The caller must hold LOCK_log when invoking this function.

  @retval
    nonzero - error in rotating routine.
*/
int MYSQL_BIN_LOG::rotate(bool force_rotate, bool* check_purge)
{
  int error= 0;
  DBUG_ENTER("MYSQL_BIN_LOG::rotate");

  DBUG_ASSERT(!is_relay_log);
  mysql_mutex_assert_owner(&LOCK_log);

  *check_purge= false;

  if (force_rotate || (my_b_tell(&log_file) >= (my_off_t) max_size))
  {
    error= new_file_without_locking(NULL);
    *check_purge= true;
  }
  DBUG_RETURN(error);
}

/**
  The method executes logs purging routine.

  @retval
    nonzero - error in rotating routine.
*/
void MYSQL_BIN_LOG::purge()
{
#ifdef HAVE_REPLICATION
  if (expire_logs_days)
  {
    DEBUG_SYNC(current_thd, "at_purge_logs_before_date");
    time_t purge_time= my_time(0) - expire_logs_days*24*60*60;
    DBUG_EXECUTE_IF("expire_logs_always",
                    { purge_time= my_time(0);});
    if (purge_time >= 0)
    {
      /*
        Flush logs for storage engines, so that the last transaction
        is fsynced inside storage engines.
      */
      ha_flush_logs(NULL);
      purge_logs_before_date(purge_time, true);
    }
  }
#endif
}

/**
  Execute a FLUSH LOGS statement.

  The method is a shortcut of @c rotate() and @c purge().
  LOCK_log is acquired prior to rotate and is released after it.

  @param force_rotate  caller can request the log rotation

  @retval
    nonzero - error in rotating routine.
*/
int MYSQL_BIN_LOG::rotate_and_purge(THD* thd, bool force_rotate)
{
  int error= 0;
  DBUG_ENTER("MYSQL_BIN_LOG::rotate_and_purge");
  bool check_purge= false;

  /*
    Wait for handlerton to insert any pending information into the binlog.
    For e.g. ha_ndbcluster which updates the binlog asynchronously this is
    needed so that the user see its own commands in the binlog.
  */
  ha_binlog_wait(thd);

  DBUG_ASSERT(!is_relay_log);
  mysql_mutex_lock(&LOCK_log);
  error= rotate(force_rotate, &check_purge);
  /*
    NOTE: Run purge_logs wo/ holding LOCK_log because it does not need
          the mutex. Otherwise causes various deadlocks.
  */
  mysql_mutex_unlock(&LOCK_log);

  if (!error && check_purge)
    purge();

  DBUG_RETURN(error);
}

uint MYSQL_BIN_LOG::next_file_id()
{
  uint res;
  mysql_mutex_lock(&LOCK_log);
  res = file_id++;
  mysql_mutex_unlock(&LOCK_log);
  return res;
}


/**
  Auxiliary function to read a page from the cache and set the given
  buffer pointer to point to the beginning of the page and the given
  length pointer to point to the end of it.

  @param cache IO_CACHE to read from
  @param[OUT] buf_p Will be set to point to the beginning of the page.
  @param[OUT] buf_len_p Will be set to the length of the buffer.

  @retval false Success
  @retval true Error reading from the cache.
*/
static bool read_cache_page(IO_CACHE *cache, uchar **buf_p, uint32 *buf_len_p)
{
  DBUG_ASSERT(*buf_len_p == 0);
  cache->read_pos= cache->read_end;
  *buf_len_p= my_b_fill(cache);
  *buf_p= cache->read_pos;
  return cache->error ? true : false;
}


/**
  Write the contents of the given IO_CACHE to the binary log.

  The cache will be reset as a READ_CACHE to be able to read the
  contents from it.

  The data will be post-processed: see class Binlog_event_writer for
  details.

  @param cache Events will be read from this IO_CACHE.
  @param writer Events will be written to this Binlog_event_writer.

  @retval true IO error.
  @retval false Success.

  @see MYSQL_BIN_LOG::write_cache
*/
bool MYSQL_BIN_LOG::do_write_cache(IO_CACHE *cache, Binlog_event_writer *writer)
{
  DBUG_ENTER("MYSQL_BIN_LOG::do_write_cache");

  DBUG_EXECUTE_IF("simulate_do_write_cache_failure",
                  {
                    /*
                       see binlog_cache_data::write_event() that reacts on
                       @c simulate_disk_full_at_flush_pending.
                    */
                    DBUG_SET("-d,simulate_do_write_cache_failure");
                    DBUG_RETURN(true);
                  });

#ifndef DBUG_OFF
  uint64 expected_total_len= my_b_tell(cache);
#endif

  if (reinit_io_cache(cache, READ_CACHE, 0, 0, 0))
    DBUG_RETURN(true);

  uchar *buf= cache->read_pos;
  uint32 buf_len= my_b_bytes_in_cache(cache);
  uint32 event_len= 0;
  uchar header[LOG_EVENT_HEADER_LEN];
  uint32 header_len= 0;

  /*
    Each iteration of this loop processes all or a part of
    1) an event header or 2) an event body from the IO_CACHE.
  */
  while (true)
  {
    /**
      Nothing in cache: try to refill, and if cache was ended here,
      return success.  This code is needed even on the first iteration
      of the loop, because reinit_io_cache may or may not fill the
      first page.
    */
    if (buf_len == 0)
    {
      if (read_cache_page(cache, &buf, &buf_len))
      {
        /**
          @todo: this can happen in case of disk corruption in the
          IO_CACHE.  We may have written a half transaction (even half
          event) to the binlog.  We should rollback the transaction
          and truncate the binlog.  /Sven
        */
        DBUG_ASSERT(0);
      }
      if (buf_len == 0)
      {
        /**
          @todo: this can happen in case of disk corruption in the
          IO_CACHE.  We may have written a half transaction (even half
          event) to the binlog.  We should rollback the transaction
          and truncate the binlog.  /Sven
        */
        DBUG_ASSERT(my_b_tell(cache) == expected_total_len);
        /* Arrive the end of the cache */
        DBUG_RETURN(false);
      }
    }

    /* Write event header into binlog */
    if (event_len == 0)
    {
      /* data in the buf may be smaller than header size.*/
      uint32 header_incr =
        std::min<uint32>(LOG_EVENT_HEADER_LEN - header_len, buf_len);

      memcpy(header + header_len, buf, header_incr);
      header_len += header_incr;
      buf += header_incr;
      buf_len -= header_incr;

      if (header_len == LOG_EVENT_HEADER_LEN)
      {
        // Flush event header.
        uchar *header_p= header;
        if (writer->write_event_part(&header_p, &header_len, &event_len))
          DBUG_RETURN(true);
        DBUG_ASSERT(header_len == 0);
      }
    }
    else
    {
      /* Write all or part of the event body to binlog */
      if (writer->write_event_part(&buf, &buf_len, &event_len))
        DBUG_RETURN(true);
    }
  }
}

/**
  Writes an incident event to the binary log.

  @param ev Incident event to be written
  @param need_lock_log If true, will acquire LOCK_log; otherwise the
  caller should already have acquired LOCK_log.
  @param err_msg Error message written to log file for the incident.
  @do_flush_and_sync If true, will call flush_and_sync(), rotate() and
  purge().

  @retval false error
  @retval true success
*/
bool MYSQL_BIN_LOG::write_incident(Incident_log_event *ev, bool need_lock_log,
                                   const char* err_msg, bool do_flush_and_sync)
{
  uint error= 0;
  DBUG_ENTER("MYSQL_BIN_LOG::write_incident");
  DBUG_ASSERT(err_msg);

  if (!is_open())
    DBUG_RETURN(error);

  if (need_lock_log)
    mysql_mutex_lock(&LOCK_log);
  else
    mysql_mutex_assert_owner(&LOCK_log);

  // @todo make this work with the group log. /sven

  error= ev->write(&log_file);

  /*
    Write an error to log. So that user might have a chance
    to be alerted and explore incident details.
  */
  if (!error)
    sql_print_error("%s An incident event has been written to the binary "
                    "log which will stop the slaves.", err_msg);

  if (do_flush_and_sync)
  {
    if (!error && !(error= flush_and_sync()))
    {
      bool check_purge= false;
      update_binlog_end_pos();
      error= rotate(true, &check_purge);
      if (!error && check_purge)
        purge();
    }
  }

  if (need_lock_log)
    mysql_mutex_unlock(&LOCK_log);

  DBUG_RETURN(error);
}

bool MYSQL_BIN_LOG::write_dml_directly(THD* thd, const char *stmt, size_t stmt_len)
{
  bool ret= false;
  /* backup the original command */
  enum_sql_command save_sql_command= thd->lex->sql_command;

  /* Fake it as a DELETE statement, so it can be binlogged correctly */
  thd->lex->sql_command= SQLCOM_DELETE;

  if (thd->binlog_query(THD::STMT_QUERY_TYPE, stmt, stmt_len,
                        FALSE, FALSE, FALSE, 0) ||
      commit(thd, false) != TC_LOG::RESULT_SUCCESS)
  {
    ret= true;
  }

  thd->lex->sql_command= save_sql_command;
  return ret;
}


/**
  Creates an incident event and writes it to the binary log.

  @param thd  Thread variable
  @param ev   Incident event to be written
  @param err_msg Error message written to log file for the incident.
  @param lock If the binary lock should be locked or not

  @retval
    0    error
  @retval
    1    success
*/
bool MYSQL_BIN_LOG::write_incident(THD *thd, bool need_lock_log,
                                   const char* err_msg,
                                   bool do_flush_and_sync)
{
  DBUG_ENTER("MYSQL_BIN_LOG::write_incident");

  if (!is_open())
    DBUG_RETURN(0);

  LEX_STRING write_error_msg= {(char*) err_msg, strlen(err_msg)};
  binary_log::Incident_event::enum_incident incident=
                              binary_log::Incident_event::INCIDENT_LOST_EVENTS;
  Incident_log_event ev(thd, incident, write_error_msg);

  DBUG_RETURN(write_incident(&ev, need_lock_log, err_msg, do_flush_and_sync));
}


/**
  Write the contents of the statement or transaction cache to the binary log.

  Comparison with do_write_cache:

  - do_write_cache is a lower-level function that only performs the
    actual write.

  - write_cache is a higher-level function that calls do_write_cache
    and additionally performs some maintenance tasks, including:
    - report any errors that occurred
    - write incident event if needed
    - update gtid_state
    - update thd.binlog_next_event_pos

  @param thd Thread variable

  @param cache_data Events will be read from the IO_CACHE of this
  cache_data object.

  @param writer Events will be written to this Binlog_event_writer.

  @retval true IO error.
  @retval false Success.

  @note We only come here if there is something in the cache.
  @note Whatever is in the cache is always a complete transaction.
  @note 'cache' needs to be reinitialized after this functions returns.
*/
bool MYSQL_BIN_LOG::write_cache(THD *thd, binlog_cache_data *cache_data,
                                Binlog_event_writer *writer)
{
  DBUG_ENTER("MYSQL_BIN_LOG::write_cache(THD *, binlog_cache_data *, bool)");

  IO_CACHE *cache= &cache_data->cache_log;
  bool incident= cache_data->has_incident();

<<<<<<< HEAD
=======
  DBUG_EXECUTE_IF("simulate_binlog_flush_error",
                  {
                    if (rand() % 3 == 0)
                    {
                      write_error=1;
                      thd->commit_error= THD::CE_FLUSH_ERROR;
                      DBUG_RETURN(0);
                    }
                  };);

>>>>>>> 0cd3070c
  mysql_mutex_assert_owner(&LOCK_log);

  DBUG_ASSERT(is_open());
  if (likely(is_open()))                       // Should always be true
  {
    /*
      We only bother to write to the binary log if there is anything
      to write.

      @todo Is this check redundant? Probably this is only called if
      there is anything in the cache (see @note in comment above this
      function). Check if we can replace this by an assertion. /Sven
    */
    if (my_b_tell(cache) > 0)
    {
      DBUG_EXECUTE_IF("crash_before_writing_xid",
                      {
                        if ((write_error= do_write_cache(cache, writer)))
                          DBUG_PRINT("info", ("error writing binlog cache: %d",
                                              write_error));
                        flush_and_sync(true);
                        DBUG_PRINT("info", ("crashing before writing xid"));
                        DBUG_SUICIDE();
                      });
      if ((write_error= do_write_cache(cache, writer)))
        goto err;

      const char* err_msg= "Non-transactional changes did not get into "
                           "the binlog.";
      if (incident && write_incident(thd, false/*need_lock_log=false*/,
                                     err_msg,
                                     false/*do_flush_and_sync==false*/))
        goto err;

      DBUG_EXECUTE_IF("half_binlogged_transaction", DBUG_SUICIDE(););
      if (cache->error)				// Error on read
      {
        char errbuf[MYSYS_STRERROR_SIZE];
        sql_print_error(ER(ER_ERROR_ON_READ), cache->file_name,
                        errno, my_strerror(errbuf, sizeof(errbuf), errno));
        write_error= true; // Don't give more errors
        goto err;
      }
    }
    update_thd_next_event_pos(thd);
  }

  DBUG_RETURN(false);

err:
  if (!write_error)
  {
    char errbuf[MYSYS_STRERROR_SIZE];
    write_error= true;
    sql_print_error(ER(ER_ERROR_ON_WRITE), name,
                    errno, my_strerror(errbuf, sizeof(errbuf), errno));
  }
  thd->commit_error= THD::CE_FLUSH_ERROR;

  DBUG_RETURN(true);
}


/**
  Wait until we get a signal that the relay log has been updated.

  @param[in] thd        Thread variable
  @param[in] timeout    a pointer to a timespec;
                        NULL means to wait w/o timeout.

  @retval    0          if got signalled on update
  @retval    non-0      if wait timeout elapsed

  @note
    One must have a lock on LOCK_log before calling this function.
*/

int MYSQL_BIN_LOG::wait_for_update_relay_log(THD* thd, const struct timespec *timeout)
{
  int ret= 0;
  PSI_stage_info old_stage;
  DBUG_ENTER("wait_for_update_relay_log");

  thd->ENTER_COND(&update_cond, &LOCK_log,
                  &stage_slave_has_read_all_relay_log,
                  &old_stage);

  if (!timeout)
    mysql_cond_wait(&update_cond, &LOCK_log);
  else
    ret= mysql_cond_timedwait(&update_cond, &LOCK_log,
                              const_cast<struct timespec *>(timeout));
  mysql_mutex_unlock(&LOCK_log);
  thd->EXIT_COND(&old_stage);

  DBUG_RETURN(ret);
}

/**
  Wait until we get a signal that the binary log has been updated.
  Applies to master only.
     
  NOTES
  @param[in] thd        a THD struct
  @param[in] timeout    a pointer to a timespec;
                        NULL means to wait w/o timeout.
  @retval    0          if got signalled on update
  @retval    non-0      if wait timeout elapsed
  @note
    LOCK_log must be taken before calling this function.
    LOCK_log is being released while the thread is waiting.
    LOCK_log is released by the caller.
*/

int MYSQL_BIN_LOG::wait_for_update_bin_log(THD* thd,
                                           const struct timespec *timeout)
{
  int ret= 0;
  DBUG_ENTER("wait_for_update_bin_log");

  if (!timeout)
    mysql_cond_wait(&update_cond, &LOCK_binlog_end_pos);
  else
    ret= mysql_cond_timedwait(&update_cond, &LOCK_binlog_end_pos,
                              const_cast<struct timespec *>(timeout));
  DBUG_RETURN(ret);
}


/**
  Close the log file.

  @param exiting     Bitmask for one or more of the following bits:
          - LOG_CLOSE_INDEX : if we should close the index file
          - LOG_CLOSE_TO_BE_OPENED : if we intend to call open
                                     at once after close.
          - LOG_CLOSE_STOP_EVENT : write a 'stop' event to the log

  @note
    One can do an open on the object at once after doing a close.
    The internal structures are not freed until cleanup() is called
*/

void MYSQL_BIN_LOG::close(uint exiting)
{					// One can't set log_type here!
  DBUG_ENTER("MYSQL_BIN_LOG::close");
  DBUG_PRINT("enter",("exiting: %d", (int) exiting));
  if (log_state.atomic_get() == LOG_OPENED)
  {
#ifdef HAVE_REPLICATION
    if ((exiting & LOG_CLOSE_STOP_EVENT) != 0)
    {
      /**
        TODO(WL#7546): Change the implementation to Stop_event after write() is
        moved into libbinlogevents
      */
      Stop_log_event s;
      // the checksumming rule for relay-log case is similar to Rotate
        s.common_footer->checksum_alg= is_relay_log ? relay_log_checksum_alg :
                                       static_cast<enum_binlog_checksum_alg>
                                       (binlog_checksum_options);
      DBUG_ASSERT(!is_relay_log ||
                  relay_log_checksum_alg != binary_log::BINLOG_CHECKSUM_ALG_UNDEF);
      s.write(&log_file);
      bytes_written+= s.common_header->data_written;
      flush_io_cache(&log_file);
      update_binlog_end_pos();
    }
#endif /* HAVE_REPLICATION */

    /* don't pwrite in a file opened with O_APPEND - it doesn't work */
    if (log_file.type == WRITE_CACHE)
    {
      my_off_t offset= BIN_LOG_HEADER_SIZE + FLAGS_OFFSET;
      my_off_t org_position= mysql_file_tell(log_file.file, MYF(0));
      uchar flags= 0;            // clearing LOG_EVENT_BINLOG_IN_USE_F
      mysql_file_pwrite(log_file.file, &flags, 1, offset, MYF(0));
      /*
        Restore position so that anything we have in the IO_cache is written
        to the correct position.
        We need the seek here, as mysql_file_pwrite() is not guaranteed to keep the
        original position on system that doesn't support pwrite().
      */
      mysql_file_seek(log_file.file, org_position, MY_SEEK_SET, MYF(0));
    }

    /* this will cleanup IO_CACHE, sync and close the file */
    if (log_state.atomic_get() == LOG_OPENED)
    {
      end_io_cache(&log_file);

      if (mysql_file_sync(log_file.file, MYF(MY_WME)) && ! write_error)
      {
        char errbuf[MYSYS_STRERROR_SIZE];
        write_error= 1;
        sql_print_error(ER_DEFAULT(ER_ERROR_ON_WRITE), name, errno,
                        my_strerror(errbuf, sizeof(errbuf), errno));
      }

      if (mysql_file_close(log_file.file, MYF(MY_WME)) && ! write_error)
      {
        char errbuf[MYSYS_STRERROR_SIZE];
        write_error= 1;
        sql_print_error(ER_DEFAULT(ER_ERROR_ON_WRITE), name, errno,
                        my_strerror(errbuf, sizeof(errbuf), errno));
      }
    }

    log_state.atomic_set((exiting & LOG_CLOSE_TO_BE_OPENED) ? LOG_TO_BE_OPENED : LOG_CLOSED);
    my_free(name);
    name= NULL;
  }

  /*
    The following test is needed even if is_open() is not set, as we may have
    called a not complete close earlier and the index file is still open.
  */

  if ((exiting & LOG_CLOSE_INDEX) && my_b_inited(&index_file))
  {
    end_io_cache(&index_file);
    if (mysql_file_close(index_file.file, MYF(0)) < 0 && ! write_error)
    {
      char errbuf[MYSYS_STRERROR_SIZE];
      write_error= 1;
      sql_print_error(ER(ER_ERROR_ON_WRITE), index_file_name,
                      errno, my_strerror(errbuf, sizeof(errbuf), errno));
    }
  }
  log_state.atomic_set((exiting & LOG_CLOSE_TO_BE_OPENED) ? LOG_TO_BE_OPENED : LOG_CLOSED);
  my_free(name);
  name= NULL;
  DBUG_VOID_RETURN;
}


void MYSQL_BIN_LOG::set_max_size(ulong max_size_arg)
{
  /*
    We need to take locks, otherwise this may happen:
    new_file() is called, calls open(old_max_size), then before open() starts,
    set_max_size() sets max_size to max_size_arg, then open() starts and
    uses the old_max_size argument, so max_size_arg has been overwritten and
    it's like if the SET command was never run.
  */
  DBUG_ENTER("MYSQL_BIN_LOG::set_max_size");
  mysql_mutex_lock(&LOCK_log);
  if (is_open())
    max_size= max_size_arg;
  mysql_mutex_unlock(&LOCK_log);
  DBUG_VOID_RETURN;
}

/****** transaction coordinator log for 2pc - binlog() based solution ******/

/**
  @todo
  keep in-memory list of prepared transactions
  (add to list in log(), remove on unlog())
  and copy it to the new binlog if rotated
  but let's check the behaviour of tc_log_page_waits first!
*/

int MYSQL_BIN_LOG::open_binlog(const char *opt_name)
{
  LOG_INFO log_info;
  int      error= 1;

  /*
    This function is used for 2pc transaction coordination.  Hence, it
    is never used for relay logs.
  */
  DBUG_ASSERT(!is_relay_log);
  DBUG_ASSERT(total_ha_2pc > 1 || (1 == total_ha_2pc && opt_bin_log));
  DBUG_ASSERT(opt_name && opt_name[0]);

  if (!my_b_inited(&index_file))
  {
    /* There was a failure to open the index file, can't open the binlog */
    cleanup();
    return 1;
  }

  if (using_heuristic_recover())
  {
    /* generate a new binlog to mask a corrupted one */
    mysql_mutex_lock(&LOCK_log);
    open_binlog(opt_name, 0, max_binlog_size, false,
                true/*need_lock_index=true*/,
                true/*need_sid_lock=true*/,
                NULL);
    mysql_mutex_unlock(&LOCK_log);
    cleanup();
    return 1;
  }

  if ((error= find_log_pos(&log_info, NullS, true/*need_lock_index=true*/)))
  {
    if (error != LOG_INFO_EOF)
      sql_print_error("find_log_pos() failed (error: %d)", error);
    else
      error= 0;
    goto err;
  }

  {
    const char *errmsg;
    IO_CACHE    log;
    File        file;
    Log_event  *ev=0;
    Format_description_log_event fdle(BINLOG_VERSION);
    char        log_name[FN_REFLEN];
    my_off_t    valid_pos= 0;
    my_off_t    binlog_size;
    MY_STAT     s;

    if (! fdle.is_valid())
      goto err;

    do
    {
      strmake(log_name, log_info.log_file_name, sizeof(log_name)-1);
    } while (!(error= find_next_log(&log_info, true/*need_lock_index=true*/)));

    if (error !=  LOG_INFO_EOF)
    {
      sql_print_error("find_log_pos() failed (error: %d)", error);
      goto err;
    }

    if ((file= open_binlog_file(&log, log_name, &errmsg)) < 0)
    {
      sql_print_error("%s", errmsg);
      goto err;
    }

    my_stat(log_name, &s, MYF(0));
    binlog_size= s.st_size;

    /*
      If the binary log was not properly closed it means that the server
      may have crashed. In that case, we need to call MYSQL_BIN_LOG::recover
      to:

        a) collect logged XIDs;
        b) complete the 2PC of the pending XIDs;
        c) collect the last valid position.

      Therefore, we do need to iterate over the binary log, even if
      total_ha_2pc == 1, to find the last valid group of events written.
      Later we will take this value and truncate the log if need be.
    */
    if ((ev= Log_event::read_log_event(&log, 0, &fdle,
                                       opt_master_verify_checksum)) &&
        ev->get_type_code() == binary_log::FORMAT_DESCRIPTION_EVENT &&
        (ev->common_header->flags & LOG_EVENT_BINLOG_IN_USE_F ||
         DBUG_EVALUATE_IF("eval_force_bin_log_recovery", true, false)))
    {
      sql_print_information("Recovering after a crash using %s", opt_name);
      valid_pos= my_b_tell(&log);
      error= recover(&log, (Format_description_log_event *)ev, &valid_pos);
    }
    else
      error=0;

    delete ev;
    end_io_cache(&log);
    mysql_file_close(file, MYF(MY_WME));

    if (error)
      goto err;

    /* Trim the crashed binlog file to last valid transaction
      or event (non-transaction) base on valid_pos. */
    if (valid_pos > 0)
    {
      if ((file= mysql_file_open(key_file_binlog, log_name,
                                 O_RDWR | O_BINARY, MYF(MY_WME))) < 0)
      {
        sql_print_error("Failed to open the crashed binlog file "
                        "when master server is recovering it.");
        return -1;
      }

      /* Change binlog file size to valid_pos */
      if (valid_pos < binlog_size)
      {
        if (my_chsize(file, valid_pos, 0, MYF(MY_WME)))
        {
          sql_print_error("Failed to trim the crashed binlog file "
                          "when master server is recovering it.");
          mysql_file_close(file, MYF(MY_WME));
          return -1;
        }
        else
        {
          sql_print_information("Crashed binlog file %s size is %llu, "
                                "but recovered up to %llu. Binlog trimmed to %llu bytes.",
                                log_name, binlog_size, valid_pos, valid_pos);
        }
      }

      /* Clear LOG_EVENT_BINLOG_IN_USE_F */
      my_off_t offset= BIN_LOG_HEADER_SIZE + FLAGS_OFFSET;
      uchar flags= 0;
      if (mysql_file_pwrite(file, &flags, 1, offset, MYF(0)) != 1)
      {
        sql_print_error("Failed to clear LOG_EVENT_BINLOG_IN_USE_F "
                        "for the crashed binlog file when master "
                        "server is recovering it.");
        mysql_file_close(file, MYF(MY_WME));
        return -1;
      }

      mysql_file_close(file, MYF(MY_WME));
    } //end if
  }

err:
  return error;
}

/** This is called on shutdown, after ha_panic. */
void MYSQL_BIN_LOG::close()
{
}

/*
  Prepare the transaction in the transaction coordinator.

  This function will prepare the transaction in the storage engines
  (by calling @c ha_prepare_low) what will write a prepare record
  to the log buffers.

  @retval 0    success
  @retval 1    error
*/
int MYSQL_BIN_LOG::prepare(THD *thd, bool all)
{
  DBUG_ENTER("MYSQL_BIN_LOG::prepare");

  DBUG_ASSERT(opt_bin_log);
  /*
    The applier thread explicitly overrides the value of sql_log_bin
    with the value of log_slave_updates.
  */
  DBUG_ASSERT(thd->slave_thread ?
              opt_log_slave_updates : thd->variables.sql_log_bin);

  /*
    Set HA_IGNORE_DURABILITY to not flush the prepared record of the
    transaction to the log of storage engine (for example, InnoDB
    redo log) during the prepare phase. So that we can flush prepared
    records of transactions to the log of storage engine in a group
    right before flushing them to binary log during binlog group
    commit flush stage. Reset to HA_REGULAR_DURABILITY at the
    beginning of parsing next command.
  */
  thd->durability_property= HA_IGNORE_DURABILITY;

  int error= ha_prepare_low(thd, all);

  DBUG_RETURN(error);
}

/**
  Commit the transaction in the transaction coordinator.

  This function will commit the sessions transaction in the binary log
  and in the storage engines (by calling @c ha_commit_low). If the
  transaction was successfully logged (or not successfully unlogged)
  but the commit in the engines did not succed, there is a risk of
  inconsistency between the engines and the binary log.

  For binary log group commit, the commit is separated into three
  parts:

  1. First part consists of filling the necessary caches and
     finalizing them (if they need to be finalized). After this,
     nothing is added to any of the caches.

  2. Second part execute an ordered flush and commit. This will be
     done using the group commit functionality in ordered_commit.

  3. Third part checks any errors resulting from the ordered commit
     and handles them appropriately.

  @retval RESULT_SUCCESS   success
  @retval RESULT_ABORTED   error, transaction was neither logged nor committed
  @retval RESULT_INCONSISTENT  error, transaction was logged but not committed
*/
TC_LOG::enum_result MYSQL_BIN_LOG::commit(THD *thd, bool all)
{
  DBUG_ENTER("MYSQL_BIN_LOG::commit");
  DBUG_PRINT("info", ("query='%s'",
                      thd == current_thd ? thd->query().str : NULL));
  binlog_cache_mngr *cache_mngr= thd_get_cache_mngr(thd);
  Transaction_ctx *trn_ctx= thd->get_transaction();
  my_xid xid= trn_ctx->xid_state()->get_xid()->get_my_xid();
  bool stuff_logged= false;
  bool skip_commit= is_loggable_xa_prepare(thd);

  DBUG_PRINT("enter", ("thd: 0x%llx, all: %s, xid: %llu, cache_mngr: 0x%llx",
                       (ulonglong) thd, YESNO(all), (ulonglong) xid,
                       (ulonglong) cache_mngr));

  /*
    No cache manager means nothing to log, but we still have to commit
    the transaction.
   */
  if (cache_mngr == NULL)
  {
    if (!skip_commit && ha_commit_low(thd, all))
      DBUG_RETURN(RESULT_ABORTED);
    DBUG_RETURN(RESULT_SUCCESS);
  }

  Transaction_ctx::enum_trx_scope trx_scope=  all ? Transaction_ctx::SESSION :
                                                    Transaction_ctx::STMT;

  DBUG_PRINT("debug", ("in_transaction: %s, no_2pc: %s, rw_ha_count: %d",
                       YESNO(thd->in_multi_stmt_transaction_mode()),
                       YESNO(trn_ctx->no_2pc(trx_scope)),
                       trn_ctx->rw_ha_count(trx_scope)));
  DBUG_PRINT("debug",
             ("all.cannot_safely_rollback(): %s, trx_cache_empty: %s",
              YESNO(trn_ctx->cannot_safely_rollback(Transaction_ctx::SESSION)),
              YESNO(cache_mngr->trx_cache.is_binlog_empty())));
  DBUG_PRINT("debug",
             ("stmt.cannot_safely_rollback(): %s, stmt_cache_empty: %s",
              YESNO(trn_ctx->cannot_safely_rollback(Transaction_ctx::STMT)),
              YESNO(cache_mngr->stmt_cache.is_binlog_empty())));


  /*
    If there are no handlertons registered, there is nothing to
    commit. Note that DDLs are written earlier in this case (inside
    binlog_query).

    TODO: This can be a problem in those cases that there are no
    handlertons registered. DDLs are one example, but the other case
    is MyISAM. In this case, we could register a dummy handlerton to
    trigger the commit.

    Any statement that requires logging will call binlog_query before
    trans_commit_stmt, so an alternative is to use the condition
    "binlog_query called or stmt.ha_list != 0".
   */
  if (!all && !trn_ctx->is_active(trx_scope) &&
      cache_mngr->stmt_cache.is_binlog_empty())
    DBUG_RETURN(RESULT_SUCCESS);

  if (thd->lex->sql_command == SQLCOM_XA_COMMIT)
  {
    /* The Commit phase of the XA two phase logging. */

    DBUG_ASSERT(all);
    DBUG_ASSERT(!skip_commit || get_xa_opt(thd) == XA_ONE_PHASE);

    XID_STATE *xs= thd->get_transaction()->xid_state();

    if (DBUG_EVALUATE_IF("simulate_xa_commit_log_failure", true,
                         do_binlog_xa_commit_rollback(thd, xs->get_xid(),
                                                      true)))
      DBUG_RETURN(RESULT_ABORTED);
  }

  /*
    If there is anything in the stmt cache, and GTIDs are enabled,
    then this is a single statement outside a transaction and it is
    impossible that there is anything in the trx cache.  Hence, we
    write any empty group(s) to the stmt cache.

    Otherwise, we write any empty group(s) to the trx cache at the end
    of the transaction.
  */
  if (!cache_mngr->stmt_cache.is_binlog_empty())
  {
    /*
      Commit parent identification of non-transactional query has
      been deferred until now, except for the mixed transaction case.
    */
    trn_ctx->store_commit_parent(max_committed_transaction.get_timestamp());
    if (cache_mngr->stmt_cache.finalize(thd))
      DBUG_RETURN(RESULT_ABORTED);
    stuff_logged= true;
  }

  /*
    We commit the transaction if:
     - We are not in a transaction and committing a statement, or
     - We are in a transaction and a full transaction is committed.
    Otherwise, we accumulate the changes.
  */
  if (!cache_mngr->trx_cache.is_binlog_empty() &&
      ending_trans(thd, all))
  {
    const bool real_trans=
      (all || !trn_ctx->is_active(Transaction_ctx::SESSION));

    /*
      We are committing an XA transaction if it is a "real" transaction
      and has an XID assigned (because some handlerton registered). A
      transaction is "real" if either 'all' is true or the 'all.ha_list'
      is empty.

      Note: This is kind of strange since registering the binlog
      handlerton will then make the transaction XA, which is not really
      true. This occurs for example if a MyISAM statement is executed
      with row-based replication on.
    */
    if (is_loggable_xa_prepare(thd))
    {
      /* The prepare phase of XA transaction two phase logging. */
      int err= 0;
      bool one_phase= get_xa_opt(thd) == XA_ONE_PHASE;

      DBUG_ASSERT(thd->lex->sql_command != SQLCOM_XA_COMMIT || one_phase);

      XID_STATE *xs= thd->get_transaction()->xid_state();
      XA_prepare_log_event end_evt(thd, xs->get_xid(), one_phase);

      xs->set_binlogged(); // todo: move into ha_prepare()

      DBUG_ASSERT(skip_commit);

      err= cache_mngr->trx_cache.finalize(thd, &end_evt, xs);
      if (err)
        DBUG_RETURN(RESULT_ABORTED);
    }
    else if (real_trans && xid && trn_ctx->rw_ha_count(trx_scope) > 1 &&
             !trn_ctx->no_2pc(trx_scope))
    {
      Xid_log_event end_evt(thd, xid);
      if (cache_mngr->trx_cache.finalize(thd, &end_evt))
        DBUG_RETURN(RESULT_ABORTED);
    }
    else
    {
      Query_log_event end_evt(thd, STRING_WITH_LEN("COMMIT"),
                              true, FALSE, TRUE, 0, TRUE);
      if (cache_mngr->trx_cache.finalize(thd, &end_evt))
        DBUG_RETURN(RESULT_ABORTED);
    }
    stuff_logged= true;
  }

  /*
    This is part of the stmt rollback.
  */
  if (!all)
    cache_mngr->trx_cache.set_prev_position(MY_OFF_T_UNDEF);

  /*
    Now all the events are written to the caches, so we will commit
    the transaction in the engines. This is done using the group
    commit logic in ordered_commit, which will return when the
    transaction is committed.

    If the commit in the engines fail, we still have something logged
    to the binary log so we have to report this as a "bad" failure
    (failed to commit, but logged something).
  */
  if (stuff_logged)
  {
    if (RUN_HOOK(transaction,
                 before_commit,
                 (thd, all,
                  thd_get_cache_mngr(thd)->get_binlog_cache_log(true),
                  thd_get_cache_mngr(thd)->get_binlog_cache_log(false),
                  max<my_off_t>(max_binlog_cache_size,
                                max_binlog_stmt_cache_size))))
    {
      ha_rollback_low(thd, all);
      //Reset the thread OK status before changing the outcome.
      if (thd->get_stmt_da()->is_ok())
        thd->get_stmt_da()->reset_diagnostics_area();
      my_error(ER_RUN_HOOK_ERROR, MYF(0), "before_commit");
      DBUG_RETURN(RESULT_ABORTED);
    }
    /*
      Check whether the transaction should commit or abort given the
      plugin feedback.
    */
    if (thd->get_transaction()->get_rpl_transaction_ctx()->is_transaction_rollback())
    {
      ha_rollback_low(thd, all);
      if (thd->get_stmt_da()->is_ok())
        thd->get_stmt_da()->reset_diagnostics_area();
      my_error(ER_TRANSACTION_ROLLBACK_DURING_COMMIT, MYF(0));
      DBUG_RETURN(RESULT_ABORTED);
    }

    if (ordered_commit(thd, all, skip_commit))
      DBUG_RETURN(RESULT_INCONSISTENT);
  }
  else if (!skip_commit)
  {
    if (ha_commit_low(thd, all))
      DBUG_RETURN(RESULT_INCONSISTENT);
  }

  DBUG_RETURN(RESULT_SUCCESS);
}


/**
   Flush caches for session.

   @note @c set_trans_pos is called with a pointer to the file name
   that the binary log currently use and a rotation will change the
   contents of the variable.

   The position is used when calling the after_flush, after_commit,
   and after_rollback hooks, but these have been placed so that they
   occur before a rotation is executed.

   It is the responsibility of any plugin that use this position to
   copy it if they need it after the hook has returned.

   The current "global" transaction_counter is stepped and its new value
   is assigned to the transaction.
 */
std::pair<int,my_off_t>
MYSQL_BIN_LOG::flush_thread_caches(THD *thd)
{
  binlog_cache_mngr *cache_mngr= thd_get_cache_mngr(thd);
  my_off_t bytes= 0;
  bool wrote_xid= false;
  int error= cache_mngr->flush(thd, &bytes, &wrote_xid);
  if (!error && bytes > 0)
  {
    /*
      Note that set_trans_pos does not copy the file name. See
      this function documentation for more info.
    */
    thd->set_trans_pos(log_file_name, my_b_tell(&log_file));
    if (wrote_xid)
      inc_prep_xids(thd);
  }
  DBUG_PRINT("debug", ("bytes: %llu", bytes));
  return std::make_pair(error, bytes);
}


/**
  Execute the flush stage.

  @param total_bytes_var Pointer to variable that will be set to total
  number of bytes flushed, or NULL.

  @param rotate_var Pointer to variable that will be set to true if
  binlog rotation should be performed after releasing locks. If rotate
  is not necessary, the variable will not be touched.

  @return Error code on error, zero on success
 */

int
MYSQL_BIN_LOG::process_flush_stage_queue(my_off_t *total_bytes_var,
                                         bool *rotate_var,
                                         THD **out_queue_var)
{
  DBUG_ENTER("MYSQL_BIN_LOG::process_flush_stage_queue");
  #ifndef DBUG_OFF
  // number of flushes per group.
  int no_flushes= 0;
  #endif
  DBUG_ASSERT(total_bytes_var && rotate_var && out_queue_var);
  my_off_t total_bytes= 0;
  int flush_error= 1;
  mysql_mutex_assert_owner(&LOCK_log);

  /*
    Fetch the entire flush queue and empty it, so that the next batch
    has a leader. We must do this before invoking ha_flush_logs(...)
    for guaranteeing to flush prepared records of transactions before
    flushing them to binary log, which is required by crash recovery.
  */
  THD *first_seen= stage_manager.fetch_queue_for(Stage_manager::FLUSH_STAGE);
  DBUG_ASSERT(first_seen != NULL);
  /*
    We flush prepared records of transactions to the log of storage
    engine (for example, InnoDB redo log) in a group right before
    flushing them to binary log.
  */
  ha_flush_logs(NULL, true);
  DBUG_EXECUTE_IF("crash_after_flush_engine_log", DBUG_SUICIDE(););
  /* Flush thread caches to binary log. */
  for (THD *head= first_seen ; head ; head = head->next_to_commit)
  {
    std::pair<int,my_off_t> result= flush_thread_caches(head);
    total_bytes+= result.second;
    if (flush_error == 1)
      flush_error= result.first;
#ifndef DBUG_OFF
    no_flushes++;
#endif
  }

  *out_queue_var= first_seen;
  *total_bytes_var= total_bytes;
  if (total_bytes > 0 && my_b_tell(&log_file) >= (my_off_t) max_size)
    *rotate_var= true;
#ifndef DBUG_OFF
  DBUG_PRINT("info",("no_flushes:= %d", no_flushes));
  no_flushes= 0;
#endif
  DBUG_RETURN(flush_error);
}

/**
  The method is to be executed right before committing time.
  It must be invoked even if the transaction does not commit
  to engine being merely logged into the binary log.
  max_committed_transaction is updated with a greater timestamp
  value.
  As a side effect, the transaction context's sequence_number
  is reset.

  @param THD a pointer to THD instance
*/
void MYSQL_BIN_LOG::update_max_committed(THD *thd)
{
  Transaction_ctx *trn_ctx= thd->get_transaction();
  max_committed_transaction.set_if_greater(trn_ctx->sequence_number);
  /*
    sequence_number timestamp is unneeded anymore, so it's cleared off.
  */
  trn_ctx->sequence_number= SEQ_UNINIT;

  DBUG_ASSERT(trn_ctx->last_committed == SEQ_UNINIT ||
              thd->commit_error == THD::CE_FLUSH_ERROR);
}

/**
  Commit a sequence of sessions.

  This function commit an entire queue of sessions starting with the
  session in @c first. If there were an error in the flushing part of
  the ordered commit, the error code is passed in and all the threads
  are marked accordingly (but not committed).

  It will also add the GTIDs of the transactions to gtid_executed.

  @see MYSQL_BIN_LOG::ordered_commit

  @param thd The "master" thread
  @param first First thread in the queue of threads to commit
 */

void
MYSQL_BIN_LOG::process_commit_stage_queue(THD *thd, THD *first)
{
  mysql_mutex_assert_owner(&LOCK_commit);
  Thread_excursion excursion(thd);
#ifndef DBUG_OFF
  thd->get_transaction()->m_flags.ready_preempt= 1; // formality by the leader
#endif
  for (THD *head= first ; head ; head = head->next_to_commit)
  {
    DBUG_PRINT("debug", ("Thread ID: %u, commit_error: %d, flags.pending: %s",
                         head->thread_id(), head->commit_error,
                         YESNO(head->get_transaction()->m_flags.pending)));
    /*
      If flushing failed, set commit_error for the session, skip the
      transaction and proceed with the next transaction instead. This
      will mark all threads as failed, since the flush failed.

      If flush succeeded, attach to the session and commit it in the
      engines.
    */
#ifndef DBUG_OFF
    stage_manager.clear_preempt_status(head);
#endif
<<<<<<< HEAD
    update_max_committed(head);
    if (head->commit_error == THD::CE_NONE)
    {
      excursion.try_to_attach_to(head);
      bool all= head->get_transaction()->m_flags.real_commit;
      if (head->get_transaction()->m_flags.commit_low)
      {
        /* head is parked to have exited append() */
        DBUG_ASSERT(head->get_transaction()->m_flags.ready_preempt);
        /*
          storage engine commit
        */
        if (ha_commit_low(head, all, false))
          head->commit_error= THD::CE_COMMIT_ERROR;
      }
      DBUG_PRINT("debug", ("commit_error: %d, flags.pending: %s",
                           head->commit_error,
                           YESNO(head->get_transaction()->m_flags.pending)));
    }

    /* Handle the GTID of the thread */
    if (head->commit_error == THD::CE_NONE)
      gtid_state->update_on_commit(head);
    else
      gtid_state->update_on_rollback(head);

=======
    /*
      Flush/Sync error should be ignored and continue
      to commit phase. And thd->commit_error cannot be
      COMMIT_ERROR at this moment.
    */
    DBUG_ASSERT(head->commit_error != THD::CE_COMMIT_ERROR);
    excursion.try_to_attach_to(head);
    bool all= head->transaction.flags.real_commit;
    if (head->transaction.flags.commit_low)
    {
      /* head is parked to have exited append() */
      DBUG_ASSERT(head->transaction.flags.ready_preempt);
      /*
        storage engine commit
      */
      if (ha_commit_low(head, all, false))
        head->commit_error= THD::CE_COMMIT_ERROR;
    }
    DBUG_PRINT("debug", ("commit_error: %d, flags.pending: %s",
                         head->commit_error,
                         YESNO(head->transaction.flags.pending)));
>>>>>>> 0cd3070c
    /*
      Decrement the prepared XID counter after storage engine commit.
      We also need decrement the prepared XID when encountering a
      flush error or session attach error for avoiding 3-way deadlock
      among user thread, rotate thread and dump thread.
    */
    if (head->get_transaction()->m_flags.xid_written)
      dec_prep_xids(head);
  }
}

/**
  Process after commit for a sequence of sessions.

  @param thd The "master" thread
  @param first First thread in the queue of threads to commit
 */

void
MYSQL_BIN_LOG::process_after_commit_stage_queue(THD *thd, THD *first)
{
  Thread_excursion excursion(thd);
  for (THD *head= first; head; head= head->next_to_commit)
  {
<<<<<<< HEAD
    if (head->get_transaction()->m_flags.run_hooks &&
        head->commit_error == THD::CE_NONE)
=======
    if (head->transaction.flags.run_hooks &&
        head->commit_error != THD::CE_COMMIT_ERROR)
>>>>>>> 0cd3070c
    {

      /*
        TODO: This hook here should probably move outside/below this
              if and be the only after_commit invocation left in the
              code.
      */
      excursion.try_to_attach_to(head);
      bool all= head->get_transaction()->m_flags.real_commit;
      (void) RUN_HOOK(transaction, after_commit, (head, all));
      /*
        When after_commit finished for the transaction, clear the run_hooks flag.
        This allow other parts of the system to check if after_commit was called.
      */
      head->get_transaction()->m_flags.run_hooks= false;
    }
  }
}

#ifndef DBUG_OFF
/** Names for the stages. */
static const char* g_stage_name[] = {
  "FLUSH",
  "SYNC",
  "COMMIT",
};
#endif


/**
  Enter a stage of the ordered commit procedure.

  Entering is stage is done by:

  - Atomically enqueueing a queue of processes (which is just one for
    the first phase).

  - If the queue was empty, the thread is the leader for that stage
    and it should process the entire queue for that stage.

  - If the queue was not empty, the thread is a follower and can go
    waiting for the commit to finish.

  The function will lock the stage mutex if it was designated the
  leader for the phase.

  @param thd    Session structure
  @param stage  The stage to enter
  @param queue  Queue of threads to enqueue for the stage
  @param stage_mutex Mutex for the stage

  @retval true  The thread should "bail out" and go waiting for the
                commit to finish
  @retval false The thread is the leader for the stage and should do
                the processing.
*/

bool
MYSQL_BIN_LOG::change_stage(THD *thd,
                            Stage_manager::StageID stage, THD *queue,
                            mysql_mutex_t *leave_mutex,
                            mysql_mutex_t *enter_mutex)
{
  DBUG_ENTER("MYSQL_BIN_LOG::change_stage");
  DBUG_PRINT("enter", ("thd: 0x%llx, stage: %s, queue: 0x%llx",
                       (ulonglong) thd, g_stage_name[stage], (ulonglong) queue));
  DBUG_ASSERT(0 <= stage && stage < Stage_manager::STAGE_COUNTER);
  DBUG_ASSERT(enter_mutex);
  DBUG_ASSERT(queue);
  /*
    enroll_for will release the leave_mutex once the sessions are
    queued.
  */
  if (!stage_manager.enroll_for(stage, queue, leave_mutex))
  {
    DBUG_ASSERT(!thd_get_cache_mngr(thd)->dbug_any_finalized());
    DBUG_RETURN(true);
  }
  mysql_mutex_lock(enter_mutex);
  DBUG_RETURN(false);
}



/**
  Flush the I/O cache to file.

  Flush the binary log to the binlog file if any byte where written
  and signal that the binary log file has been updated if the flush
  succeeds.
*/

int
MYSQL_BIN_LOG::flush_cache_to_file(my_off_t *end_pos_var)
{
  if (flush_io_cache(&log_file))
  {
<<<<<<< HEAD
    if (binlog_error_action == ABORT_SERVER)
    {
      THD *thd= current_thd;
      /*
        On fatal error when code enters here we should forcefully clear the
        previous errors so that a new critical error message can be pushed
        to the client side.
       */
      thd->clear_error();
      my_error(ER_BINLOG_LOGGING_IMPOSSIBLE, MYF(0), "An error occured during "
                "flushing cache to file. 'binlog_error_action' is set to "
                "'ABORT_SERVER'. Hence aborting the server");
      sql_print_error("An error occured during flushing cache to file. "
                      "'binlog_error_action' is set to 'ABORT_SERVER'. "
                      "Hence aborting the server");
      thd->send_statement_status();
      _exit(MYSQLD_FAILURE_EXIT);
    }
    else
    {
      sql_print_error("An error occured during flushing cache to file. "
                      "'binlog_error_action' is set to 'IGNORE_ERROR'. "
                      "Hence turning logging off for the whole duration "
                      "of the MySQL server process. To turn it on "
                      "again: fix the cause, shutdown the MySQL "
                      "server and restart it.");
      close(LOG_CLOSE_INDEX|LOG_CLOSE_STOP_EVENT);
      return ER_ERROR_ON_WRITE;
    }
=======
    THD *thd= current_thd;
    thd->commit_error= THD::CE_FLUSH_ERROR;
    return ER_ERROR_ON_WRITE;
>>>>>>> 0cd3070c
  }
  *end_pos_var= my_b_tell(&log_file);
  return 0;
}


/**
  Call fsync() to sync the file to disk.
*/
std::pair<bool, bool>
MYSQL_BIN_LOG::sync_binlog_file(bool force)
{
  bool synced= false;
  unsigned int sync_period= get_sync_period();
  if (force || (sync_period && ++sync_counter >= sync_period))
  {
    sync_counter= 0;
    if (DBUG_EVALUATE_IF("simulate_error_during_sync_binlog_file", 1,
                         mysql_file_sync(log_file.file, MYF(MY_WME))))
    {
      THD *thd= current_thd;
      thd->commit_error= THD::CE_SYNC_ERROR;
      return std::make_pair(true, synced);
    }
    synced= true;
  }
  return std::make_pair(false, synced);
}


/**
   Helper function executed when leaving @c ordered_commit.

   This function contain the necessary code for fetching the error
   code, doing post-commit checks, and wrapping up the commit if
   necessary.

   It is typically called when enter_stage indicates that the thread
   should bail out, and also when the ultimate leader thread finishes
   executing @c ordered_commit.

   It is typically used in this manner:
   @code
   if (enter_stage(thd, Thread_queue::FLUSH_STAGE, thd, &LOCK_log))
     return finish_commit(thd);
   @endcode

   @return Error code if the session commit failed, or zero on
   success.
 */
int
MYSQL_BIN_LOG::finish_commit(THD *thd)
{
<<<<<<< HEAD
  DBUG_ENTER("MYSQL_BIN_LOG::finish_commit");
  DEBUG_SYNC(thd, "reached_finish_commit");
  if (thd->get_transaction()->sequence_number != SEQ_UNINIT)
    update_max_committed(thd);
  if (thd->get_transaction()->m_flags.commit_low)
=======
  /*
    In some unlikely situations, it can happen that binary
    log is closed before the thread flushes it's cache.
    In that case, clear the caches before doing commit.
  */
  if (unlikely(!is_open()))
  {
    binlog_cache_mngr *cache_mngr= thd_get_cache_mngr(thd);
    if (cache_mngr)
      cache_mngr->reset();
  }
  if (thd->transaction.flags.commit_low)
>>>>>>> 0cd3070c
  {
    const bool all= thd->get_transaction()->m_flags.real_commit;
    /*
      storage engine commit
    */
    DBUG_ASSERT(thd->commit_error != THD::CE_COMMIT_ERROR);
    if (ha_commit_low(thd, all, false))
      thd->commit_error= THD::CE_COMMIT_ERROR;
    /*
      Decrement the prepared XID counter after storage engine commit
    */
    if (thd->get_transaction()->m_flags.xid_written)
      dec_prep_xids(thd);
    /*
      If commit succeeded, we call the after_commit hook

      TODO: This hook here should probably move outside/below this
            if and be the only after_commit invocation left in the
            code.
    */
<<<<<<< HEAD
    if ((thd->commit_error == THD::CE_NONE) &&
        thd->get_transaction()->m_flags.run_hooks)
=======
    if ((thd->commit_error != THD::CE_COMMIT_ERROR ) && thd->transaction.flags.run_hooks)
>>>>>>> 0cd3070c
    {
      (void) RUN_HOOK(transaction, after_commit, (thd, all));
      thd->get_transaction()->m_flags.run_hooks= false;
    }
  }
  else if (thd->get_transaction()->m_flags.xid_written)
    dec_prep_xids(thd);

  /*
    If the ordered commit didn't updated the GTIDs for this thd yet
    at process_commit_stage_queue (i.e. --binlog-order-commits=0)
    the thd still has the ownership of a GTID and we must handle it.
  */
  if (!thd->owned_gtid.is_empty())
  {
    /*
      Gtid is added to gtid_state.executed_gtids and removed from owned_gtids
      on update_on_commit().
    */
    if (thd->commit_error == THD::CE_NONE)
    {
      gtid_state->update_on_commit(thd);
    }
    else
      gtid_state->update_on_rollback(thd);
  }

  DBUG_EXECUTE_IF("leaving_finish_commit",
                  {
                    const char act[]=
                      "now SIGNAL signal_leaving_finish_commit";
                    DBUG_ASSERT(!debug_sync_set_action(current_thd,
                                                       STRING_WITH_LEN(act)));
                  };);

  DBUG_ASSERT(thd->commit_error || !thd->get_transaction()->m_flags.run_hooks);
  DBUG_ASSERT(!thd_get_cache_mngr(thd)->dbug_any_finalized());
<<<<<<< HEAD
  DBUG_PRINT("return", ("Thread ID: %u, commit_error: %d",
                        thd->thread_id(), thd->commit_error));
  DBUG_RETURN(thd->commit_error);
}

/**
   Auxiliary function used in ordered_commit.
*/
static inline int call_after_sync_hook(THD *queue_head)
{
  const char *log_file= NULL;
  my_off_t pos= 0;

  if (NO_HOOK(binlog_storage))
    return 0;

  DBUG_ASSERT(queue_head != NULL);
  for (THD *thd= queue_head; thd != NULL; thd= thd->next_to_commit)
    if (likely(thd->commit_error == THD::CE_NONE))
      thd->get_trans_fixed_pos(&log_file, &pos);

  if (DBUG_EVALUATE_IF("simulate_after_sync_hook_error", 1, 0) ||
      RUN_HOOK(binlog_storage, after_sync, (queue_head, log_file, pos)))
  {
    sql_print_error("Failed to run 'after_sync' hooks");
    return ER_ERROR_ON_WRITE;
  }
  return 0;
}

=======
  DBUG_PRINT("return", ("Thread ID: %lu, commit_error: %d",
                        thd->thread_id, thd->commit_error));
  /*
    flush or sync errors are handled by the leader of the group
    (using binlog_error_action). Hence treat only COMMIT_ERRORs as errors.
  */
  return (thd->commit_error == THD::CE_COMMIT_ERROR);
}

/**
  Helper function to handle flush or sync stage errors.
  If binlog_error_action= ABORT_SERVER, server will be aborted
  after reporting the error to the client.
  If binlog_error_action= IGNORE_ERROR, binlog will be closed
  for the life time of the server. close() call is protected
  with LOCK_log to avoid any parallel operations on binary log.

  @param thd Thread object that faced flush/sync error
  @param need_lock_log
                       > Indicates true if LOCk_log is needed before closing
                         binlog (happens when we are handling sync error)
                       > Indicates false if LOCK_log is already acquired
                         by the thread (happens when we are handling flush
                         error)

  @return void
*/
void MYSQL_BIN_LOG::handle_binlog_flush_or_sync_error(THD *thd,
                                                      bool need_lock_log)
{
  char errmsg[MYSQL_ERRMSG_SIZE];
  sprintf(errmsg, "An error occurred during %s stage of the commit. "
          "'binlog_error_action' is set to '%s'. ",
          thd->commit_error== THD::CE_FLUSH_ERROR ? "flush" : "sync",
          binlog_error_action == ABORT_SERVER ? "ABORT_SERVER" : "IGNORE_ERROR");
  if (binlog_error_action == ABORT_SERVER)
  {
    sprintf(errmsg, "%s. Hence aborting the server.", errmsg);
    /*
      On fatal error when code enters here we should forcefully clear the
      previous errors so that a new critical error message can be pushed
      to the client side.
    */
    thd->clear_error();
    my_error(ER_BINLOG_LOGGING_IMPOSSIBLE, MYF(0), errmsg);
    sql_print_error("%s", errmsg);
    thd->protocol->end_statement();
    _exit(EXIT_FAILURE);
  }
  else
  {
    DEBUG_SYNC(thd, "before_binlog_closed_due_to_error");
    if (need_lock_log)
      mysql_mutex_lock(&LOCK_log);
    else
      mysql_mutex_assert_owner(&LOCK_log);
    /*
      It can happen that other group leader encountered
      error and already closed the binary log. So print
      error only if it is in open state. But we should
      call close() always just in case if the previous
      close did not close index file.
    */
    if (is_open())
    {
      sql_print_error("%s. Hence turning logging off for the whole duration "
                      "of the MySQL server process. To turn it on again: fix "
                      "the cause, shutdown the MySQL server and restart it.",
                      errmsg);
    }
    close(LOG_CLOSE_INDEX|LOG_CLOSE_STOP_EVENT);
    if (need_lock_log)
      mysql_mutex_unlock(&LOCK_log);
    DEBUG_SYNC(thd, "after_binlog_closed_due_to_error");
  }
}
>>>>>>> 0cd3070c
/**
  Flush and commit the transaction.

  This will execute an ordered flush and commit of all outstanding
  transactions and is the main function for the binary log group
  commit logic. The function performs the ordered commit in two
  phases.

  The first phase flushes the caches to the binary log and under
  LOCK_log and marks all threads that were flushed as not pending.

  The second phase executes under LOCK_commit and commits all
  transactions in order.

  The procedure is:

  1. Queue ourselves for flushing.
  2. Grab the log lock, which might result is blocking if the mutex is
     already held by another thread.
  3. If we were not committed while waiting for the lock
     1. Fetch the queue
     2. For each thread in the queue:
        a. Attach to it
        b. Flush the caches, saving any error code
     3. Flush and sync (depending on the value of sync_binlog).
     4. Signal that the binary log was updated
  4. Release the log lock
  5. Grab the commit lock
     1. For each thread in the queue:
        a. If there were no error when flushing and the transaction shall be committed:
           - Commit the transaction, saving the result of executing the commit.
  6. Release the commit lock
  7. Call purge, if any of the committed thread requested a purge.
  8. Return with the saved error code

  @todo The use of @c skip_commit is a hack that we use since the @c
  TC_LOG Interface does not contain functions to handle
  savepoints. Once the binary log is eliminated as a handlerton and
  the @c TC_LOG interface is extended with savepoint handling, this
  parameter can be removed.

  @param thd Session to commit transaction for
  @param all   This is @c true if this is a real transaction commit, and
               @c false otherwise.
  @param skip_commit
               This is @c true if the call to @c ha_commit_low should
               be skipped (it is handled by the caller somehow) and @c
               false otherwise (the normal case).
 */
int MYSQL_BIN_LOG::ordered_commit(THD *thd, bool all, bool skip_commit)
{
  DBUG_ENTER("MYSQL_BIN_LOG::ordered_commit");
  int flush_error= 0, sync_error= 0;
  my_off_t total_bytes= 0;
  bool do_rotate= false;

  /*
    These values are used while flushing a transaction, so clear
    everything.

    Notes:

    - It would be good if we could keep transaction coordinator
      log-specific data out of the THD structure, but that is not the
      case right now.

    - Everything in the transaction structure is reset when calling
      ha_commit_low since that calls Transaction_ctx::cleanup.
  */
  thd->get_transaction()->m_flags.pending= true;
  thd->commit_error= THD::CE_NONE;
  thd->next_to_commit= NULL;
  thd->durability_property= HA_IGNORE_DURABILITY;
  thd->get_transaction()->m_flags.real_commit= all;
  thd->get_transaction()->m_flags.xid_written= false;
  thd->get_transaction()->m_flags.commit_low= !skip_commit;
  thd->get_transaction()->m_flags.run_hooks= !skip_commit;
#ifndef DBUG_OFF
  /*
     The group commit Leader may have to wait for follower whose transaction
     is not ready to be preempted. Initially the status is pessimistic.
     Preemption guarding logics is necessary only when !DBUG_OFF is set.
     It won't be required for the dbug-off case as long as the follower won't
     execute any thread-specific write access code in this method, which is
     the case as of current.
  */
  thd->get_transaction()->m_flags.ready_preempt= 0;
#endif

  DBUG_PRINT("enter", ("flags.pending: %s, commit_error: %d, thread_id: %u",
                       YESNO(thd->get_transaction()->m_flags.pending),
                       thd->commit_error, thd->thread_id()));

  DEBUG_SYNC(thd, "bgc_before_flush_stage");

  /*
    Stage #1: flushing transactions to binary log

    While flushing, we allow new threads to enter and will process
    them in due time. Once the queue was empty, we cannot reap
    anything more since it is possible that a thread entered and
    appointed itself leader for the flush phase.
  */
<<<<<<< HEAD

#ifdef HAVE_REPLICATION
  if (has_commit_order_manager(thd))
  {
    Slave_worker *worker= dynamic_cast<Slave_worker *>(thd->rli_slave);
    Commit_order_manager *mngr= worker->get_commit_order_manager();

    if (mngr->wait_for_its_turn(worker, all))
    {
      thd->commit_error= THD::CE_COMMIT_ERROR;
      DBUG_RETURN(thd->commit_error);
    }

    if (change_stage(thd, Stage_manager::FLUSH_STAGE, thd, NULL, &LOCK_log))
      DBUG_RETURN(finish_commit(thd));
  }
  else
#endif
=======
  DEBUG_SYNC(thd, "waiting_to_enter_flush_stage");
>>>>>>> 0cd3070c
  if (change_stage(thd, Stage_manager::FLUSH_STAGE, thd, NULL, &LOCK_log))
  {
    DBUG_PRINT("return", ("Thread ID: %u, commit_error: %d",
                          thd->thread_id(), thd->commit_error));
    DBUG_RETURN(finish_commit(thd));
  }

  THD *wait_queue= NULL, *final_queue= NULL;
  mysql_mutex_t *leave_mutex_before_commit_stage= NULL;
  my_off_t flush_end_pos= 0;
  bool need_LOCK_log;
  if (unlikely(!is_open()))
  {
    final_queue= stage_manager.fetch_queue_for(Stage_manager::FLUSH_STAGE);
    leave_mutex_before_commit_stage= &LOCK_log;
    /*
      binary log is closed, flush stage and sync stage should be
      ignored. Binlog cache should be cleared, but instead of doing
      it here, do that work in 'finish_commit' function so that
      leader and followers thread caches will be cleared.
    */
    goto commit_stage;
  }
  DEBUG_SYNC(thd, "waiting_in_the_middle_of_flush_stage");
  flush_error= process_flush_stage_queue(&total_bytes, &do_rotate,
                                                 &wait_queue);

  if (flush_error == 0 && total_bytes > 0)
    flush_error= flush_cache_to_file(&flush_end_pos);
  DBUG_EXECUTE_IF("crash_after_flush_binlog", DBUG_SUICIDE(););

  bool update_binlog_end_pos_after_sync= (get_sync_period() == 1);

  /*
    If the flush finished successfully, we can call the after_flush
    hook. Being invoked here, we have the guarantee that the hook is
    executed before the before/after_send_hooks on the dump thread
    preventing race conditions among these plug-ins.
  */
  if (flush_error == 0)
  {
    const char *file_name_ptr= log_file_name + dirname_length(log_file_name);
    DBUG_ASSERT(flush_end_pos != 0);
    if (RUN_HOOK(binlog_storage, after_flush,
                 (thd, file_name_ptr, flush_end_pos)))
    {
      sql_print_error("Failed to run 'after_flush' hooks");
      flush_error= ER_ERROR_ON_WRITE;
    }

    if (!update_binlog_end_pos_after_sync)
      update_binlog_end_pos();
    DBUG_EXECUTE_IF("crash_commit_after_log", DBUG_SUICIDE(););
  }

<<<<<<< HEAD
  DEBUG_SYNC(thd, "bgc_after_flush_stage_before_sync_stage");
=======
  if (flush_error)
  {
    /*
      Handle flush error (if any) after leader finishes it's flush stage.
    */
    handle_binlog_flush_or_sync_error(thd, false /* need_lock_log */);
  }
>>>>>>> 0cd3070c

  /*
    Stage #2: Syncing binary log file to disk
  */
<<<<<<< HEAD
=======
  need_LOCK_log= (get_sync_period() == 1);
>>>>>>> 0cd3070c

  if (change_stage(thd, Stage_manager::SYNC_STAGE, wait_queue, &LOCK_log, &LOCK_sync))
  {
    DBUG_PRINT("return", ("Thread ID: %u, commit_error: %d",
                          thd->thread_id(), thd->commit_error));
    DBUG_RETURN(finish_commit(thd));
  }
<<<<<<< HEAD

  /* Shall introduce a delay. */
  stage_manager.wait_count_or_timeout(opt_binlog_group_commit_sync_no_delay_count,
                                      opt_binlog_group_commit_sync_delay,
                                      Stage_manager::SYNC_STAGE);

  THD *final_queue= stage_manager.fetch_queue_for(Stage_manager::SYNC_STAGE);
=======
  final_queue= stage_manager.fetch_queue_for(Stage_manager::SYNC_STAGE);
>>>>>>> 0cd3070c
  if (flush_error == 0 && total_bytes > 0)
  {
    DEBUG_SYNC(thd, "before_sync_binlog_file");
    std::pair<bool, bool> result= sync_binlog_file(false);
    sync_error= result.first;
  }

<<<<<<< HEAD
  if (update_binlog_end_pos_after_sync)
  {
    THD *tmp_thd= final_queue;

    while (tmp_thd->next_to_commit != NULL)
      tmp_thd= tmp_thd->next_to_commit;

    update_binlog_end_pos(tmp_thd->get_trans_pos());
  }

  DEBUG_SYNC(thd, "bgc_after_sync_stage_before_commit_stage");

=======
  if (need_LOCK_log)
    mysql_mutex_unlock(&LOCK_log);
  leave_mutex_before_commit_stage= &LOCK_sync;
>>>>>>> 0cd3070c
  /*
    Stage #3: Commit all transactions in order.

    This stage is skipped if we do not need to order the commits and
    each thread have to execute the handlerton commit instead.

    Howver, since we are keeping the lock from the previous stage, we
    need to unlock it if we skip the stage.
<<<<<<< HEAD
    We must also step commit_clock before the ha_commit_low() is called
    either in ordered fashion(by the leader of this stage) or by the tread
    themselves.
  */

  if (opt_binlog_order_commits)
=======
   */
commit_stage:
  /*
    We are delaying the handling of sync error until
    all locks are released but we should not enter into
    commit stage if binlog_error_action is ABORT_SERVER.
  */
  if (opt_binlog_order_commits &&
      (sync_error == 0 || binlog_error_action != ABORT_SERVER))
>>>>>>> 0cd3070c
  {
    if (change_stage(thd, Stage_manager::COMMIT_STAGE,
                     final_queue, leave_mutex_before_commit_stage,
                     &LOCK_commit))
    {
      DBUG_PRINT("return", ("Thread ID: %u, commit_error: %d",
                            thd->thread_id(), thd->commit_error));
      DBUG_RETURN(finish_commit(thd));
    }
    THD *commit_queue= stage_manager.fetch_queue_for(Stage_manager::COMMIT_STAGE);
    DBUG_EXECUTE_IF("semi_sync_3-way_deadlock",
                    DEBUG_SYNC(thd, "before_process_commit_stage_queue"););

    if (flush_error == 0)
      flush_error= call_after_sync_hook(commit_queue);

    /*
      process_commit_stage_queue will call update_on_commit or
      update_on_rollback for the GTID owned by each thd in the queue.

      This will be done this way to guarantee that GTIDs are added to
      gtid_executed in order, to avoid creating unnecessary temporary
      gaps and keep gtid_executed as a single interval at all times.

      If we allow each thread to call update_on_commit only when they
      are at finish_commit, the GTID order cannot be guaranteed and
      temporary gaps may appear in gtid_executed. When this happen,
      the server would have to add and remove intervals from the
      Gtid_set, and adding and removing intervals requires a mutex,
      which would reduce performance.
    */
    process_commit_stage_queue(thd, commit_queue);
    mysql_mutex_unlock(&LOCK_commit);
    /*
      Process after_commit after LOCK_commit is released for avoiding
      3-way deadlock among user thread, rotate thread and dump thread.
    */
    process_after_commit_stage_queue(thd, commit_queue);
    final_queue= commit_queue;
  }
<<<<<<< HEAD
  else
  {
    mysql_mutex_unlock(&LOCK_sync);
    if (flush_error == 0)
      call_after_sync_hook(final_queue);
  }
=======
  else if (leave_mutex_before_commit_stage)
    mysql_mutex_unlock(leave_mutex_before_commit_stage);

  /*
    Handle sync error after we release all locks in order to avoid deadlocks
  */
  if (sync_error)
    handle_binlog_flush_or_sync_error(thd, true /* need_lock_log */);
>>>>>>> 0cd3070c

  /* Commit done so signal all waiting threads */
  stage_manager.signal_done(final_queue);

  /*
    Finish the commit before executing a rotate, or run the risk of a
    deadlock. We don't need the return value here since it is in
    thd->commit_error, which is returned below.
  */
  (void) finish_commit(thd);

  /*
    If we need to rotate, we do it without commit error.
    Otherwise the thd->commit_error will be possibly reset.
   */
  if (do_rotate && thd->commit_error == THD::CE_NONE)
  {
    /*
      Do not force the rotate as several consecutive groups may
      request unnecessary rotations.

      NOTE: Run purge_logs wo/ holding LOCK_log because it does not
      need the mutex. Otherwise causes various deadlocks.
    */

    DEBUG_SYNC(thd, "ready_to_do_rotation");
    bool check_purge= false;
    mysql_mutex_lock(&LOCK_log);
    /*
      If rotate fails then depends on binlog_error_action variable
      appropriate action will be taken inside rotate call.
    */
    int error= rotate(false, &check_purge);
    mysql_mutex_unlock(&LOCK_log);

    if (error)
      thd->commit_error= THD::CE_COMMIT_ERROR;
    else if (check_purge)
      purge();
  }
  /*
    flush or sync errors are handled above (using binlog_error_action).
    Hence treat only COMMIT_ERRORs as errors.
  */
  DBUG_RETURN(thd->commit_error == THD::CE_COMMIT_ERROR);
}


/**
  MYSQLD server recovers from last crashed binlog.

  @param log           IO_CACHE of the crashed binlog.
  @param fdle          Format_description_log_event of the crashed binlog.
  @param valid_pos     The position of the last valid transaction or
                       event(non-transaction) of the crashed binlog.

  @retval
    0                  ok
  @retval
    1                  error
*/
int MYSQL_BIN_LOG::recover(IO_CACHE *log, Format_description_log_event *fdle,
                            my_off_t *valid_pos)
{
  Log_event  *ev;
  HASH xids;
  MEM_ROOT mem_root;
  /*
    The flag is used for handling the case that a transaction
    is partially written to the binlog.
  */
  bool in_transaction= FALSE;

  if (! fdle->is_valid() ||
      my_hash_init(&xids, &my_charset_bin, TC_LOG_PAGE_SIZE/3, 0,
                   sizeof(my_xid), 0, 0, MYF(0),
                   key_memory_binlog_recover_exec))
    goto err1;

  init_alloc_root(key_memory_binlog_recover_exec,
                  &mem_root, TC_LOG_PAGE_SIZE, TC_LOG_PAGE_SIZE);

  while ((ev= Log_event::read_log_event(log, 0, fdle, TRUE))
         && ev->is_valid())
  {
    if (ev->get_type_code() == binary_log::QUERY_EVENT &&
        !strcmp(((Query_log_event*)ev)->query, "BEGIN"))
      in_transaction= TRUE;

    if (ev->get_type_code() == binary_log::QUERY_EVENT &&
        !strcmp(((Query_log_event*)ev)->query, "COMMIT"))
    {
      DBUG_ASSERT(in_transaction == TRUE);
      in_transaction= FALSE;
    }
    else if (ev->get_type_code() == binary_log::XID_EVENT)
    {
      DBUG_ASSERT(in_transaction == TRUE);
      in_transaction= FALSE;
      Xid_log_event *xev=(Xid_log_event *)ev;
      uchar *x= (uchar *) memdup_root(&mem_root, (uchar*) &xev->xid,
                                      sizeof(xev->xid));
      if (!x || my_hash_insert(&xids, x))
        goto err2;
    }

    /*
      Recorded valid position for the crashed binlog file
      which did not contain incorrect events. The following
      positions increase the variable valid_pos:

      1 -
        ...
        <---> HERE IS VALID <--->
        GTID 
        BEGIN
        ...
        COMMIT
        ...
         
      2 -
        ...
        <---> HERE IS VALID <--->
        GTID 
        DDL/UTILITY
        ...

      In other words, the following positions do not increase
      the variable valid_pos:

      1 -
        GTID 
        <---> HERE IS VALID <--->
        ...

      2 -
        GTID 
        BEGIN
        <---> HERE IS VALID <--->
        ...
    */
    if (!log->error && !in_transaction &&
        !is_gtid_event(ev))
      *valid_pos= my_b_tell(log);

    delete ev;
  }

  /*
    Call ha_recover if and only if there is a registered engine that
    does 2PC, otherwise in DBUG builds calling ha_recover directly
    will result in an assert. (Production builds would be safe since
    ha_recover returns right away if total_ha_2pc <= opt_log_bin.)
   */
  if (total_ha_2pc > 1 && ha_recover(&xids))
    goto err2;

  free_root(&mem_root, MYF(0));
  my_hash_free(&xids);
  return 0;

err2:
  free_root(&mem_root, MYF(0));
  my_hash_free(&xids);
err1:
  sql_print_error("Crash recovery failed. Either correct the problem "
                  "(if it's, for example, out of memory error) and restart, "
                  "or delete (or rename) binary log and start mysqld with "
                  "--tc-heuristic-recover={commit|rollback}");
  return 1;
}

bool THD::is_binlog_cache_empty(bool is_transactional)
{
  DBUG_ENTER("THD::is_binlog_cache_empty(bool)");

  // If opt_bin_log==0, it is not safe to call thd_get_cache_mngr
  // because binlog_hton has not been completely set up.
  DBUG_ASSERT(opt_bin_log);
  binlog_cache_mngr *cache_mngr= thd_get_cache_mngr(this);

  // cache_mngr is NULL until we call thd->binlog_setup_trx_data, so
  // we assert that this has been done.
  DBUG_ASSERT(cache_mngr != NULL);

  binlog_cache_data *cache_data=
    cache_mngr->get_binlog_cache_data(is_transactional);
  DBUG_ASSERT(cache_data != NULL);

  DBUG_RETURN(cache_data->is_binlog_empty());
}

/*
  These functions are placed in this file since they need access to
  binlog_hton, which has internal linkage.
*/

int THD::binlog_setup_trx_data()
{
  DBUG_ENTER("THD::binlog_setup_trx_data");
  binlog_cache_mngr *cache_mngr= thd_get_cache_mngr(this);

  if (cache_mngr)
    DBUG_RETURN(0);                             // Already set up

  cache_mngr= (binlog_cache_mngr*) my_malloc(key_memory_binlog_cache_mngr,
                                             sizeof(binlog_cache_mngr), MYF(MY_ZEROFILL));
  if (!cache_mngr ||
      open_cached_file(&cache_mngr->stmt_cache.cache_log, mysql_tmpdir,
                       LOG_PREFIX, binlog_stmt_cache_size, MYF(MY_WME)) ||
      open_cached_file(&cache_mngr->trx_cache.cache_log, mysql_tmpdir,
                       LOG_PREFIX, binlog_cache_size, MYF(MY_WME)))
  {
    my_free(cache_mngr);
    DBUG_RETURN(1);                      // Didn't manage to set it up
  }
  DBUG_PRINT("debug", ("Set ha_data slot %d to 0x%llx", binlog_hton->slot, (ulonglong) cache_mngr));
  thd_set_ha_data(this, binlog_hton, cache_mngr);

  cache_mngr= new (thd_get_cache_mngr(this))
              binlog_cache_mngr(max_binlog_stmt_cache_size,
                                &binlog_stmt_cache_use,
                                &binlog_stmt_cache_disk_use,
                                max_binlog_cache_size,
                                &binlog_cache_use,
                                &binlog_cache_disk_use);
  DBUG_RETURN(0);
}

/**

*/
void register_binlog_handler(THD *thd, bool trx)
{
  DBUG_ENTER("register_binlog_handler");
  /*
    If this is the first call to this function while processing a statement,
    the transactional cache does not have a savepoint defined. So, in what
    follows:
      . an implicit savepoint is defined;
      . callbacks are registered;
      . binary log is set as read/write.

    The savepoint allows for truncating the trx-cache transactional changes
    fail. Callbacks are necessary to flush caches upon committing or rolling
    back a statement or a transaction. However, notifications do not happen
    if the binary log is set as read/write.
  */
  binlog_cache_mngr *cache_mngr= thd_get_cache_mngr(thd);
  if (cache_mngr->trx_cache.get_prev_position() == MY_OFF_T_UNDEF)
  {
    /*
      Set an implicit savepoint in order to be able to truncate a trx-cache.
    */
    my_off_t pos= 0;
    binlog_trans_log_savepos(thd, &pos);
    cache_mngr->trx_cache.set_prev_position(pos);

    /*
      Set callbacks in order to be able to call commmit or rollback.
    */
    if (trx)
      trans_register_ha(thd, TRUE, binlog_hton, NULL);
    trans_register_ha(thd, FALSE, binlog_hton, NULL);

    /*
      Set the binary log as read/write otherwise callbacks are not called.
    */
    thd->ha_data[binlog_hton->slot].ha_info[0].set_trx_read_write();
  }
  DBUG_VOID_RETURN;
}

/**
  Function to start a statement and optionally a transaction for the
  binary log.

  This function does three things:
    - Starts a transaction if not in autocommit mode or if a BEGIN
      statement has been seen.

    - Start a statement transaction to allow us to truncate the cache.

    - Save the currrent binlog position so that we can roll back the
      statement by truncating the cache.

      We only update the saved position if the old one was undefined,
      the reason is that there are some cases (e.g., for CREATE-SELECT)
      where the position is saved twice (e.g., both in
      Query_result_create::prepare() and THD::binlog_write_table_map()), but
      we should use the first. This means that calls to this function
      can be used to start the statement before the first table map
      event, to include some extra events.

  Note however that IMMEDIATE_LOGGING implies that the statement is
  written without BEGIN/COMMIT.

  @param thd         Thread variable
  @param start_event The first event requested to be written into the
                     binary log
 */
static int binlog_start_trans_and_stmt(THD *thd, Log_event *start_event)
{
  DBUG_ENTER("binlog_start_trans_and_stmt");
 
  /*
    Initialize the cache manager if this was not done yet.
  */ 
  if (thd->binlog_setup_trx_data())
    DBUG_RETURN(1);

  /*
    Retrieve the appropriated cache.
  */
  bool is_transactional= start_event->is_using_trans_cache();
  binlog_cache_mngr *cache_mngr= thd_get_cache_mngr(thd);
  binlog_cache_data *cache_data= cache_mngr->get_binlog_cache_data(is_transactional);
 
  /*
    If the event is requesting immediatly logging, there is no need to go
    further down and set savepoint and register callbacks.
  */ 
  if (start_event->is_using_immediate_logging())
    DBUG_RETURN(0);

  register_binlog_handler(thd, thd->in_multi_stmt_transaction_mode());

  /*
    If the cache is empty log "BEGIN" at the beginning of every transaction.
    Here, a transaction is either a BEGIN..COMMIT/ROLLBACK block or a single
    statement in autocommit mode.
  */
  if (cache_data->is_binlog_empty())
  {
    static const char begin[]= "BEGIN";
    const char *query= NULL;
    char buf[XID::ser_buf_size];
    char xa_start[sizeof("XA START") + 1 + sizeof(buf)];
    XID_STATE *xs= thd->get_transaction()->xid_state();
    int qlen= sizeof(begin) - 1;

    if (is_transactional && xs->has_state(XID_STATE::XA_ACTIVE))
    {
      /*
        XA-prepare logging case.
      */
      qlen= sprintf(xa_start, "XA START %s", xs->get_xid()->serialize(buf));
      query= xa_start;
    }
    else
    {
      /*
        Regular transaction case.
      */
      query= begin;
    }

    Query_log_event qinfo(thd, query, qlen,
                          is_transactional, false, true, 0, true);
    if (cache_data->write_event(thd, &qinfo))
      DBUG_RETURN(1);
  }

  DBUG_RETURN(0);
}

/**
  This function writes a table map to the binary log. 
  Note that in order to keep the signature uniform with related methods,
  we use a redundant parameter to indicate whether a transactional table
  was changed or not.
  Sometimes it will write a Rows_query_log_event into binary log before
  the table map too.
 
  @param table             a pointer to the table.
  @param is_transactional  @c true indicates a transactional table,
                           otherwise @c false a non-transactional.
  @param binlog_rows_query @c true indicates a Rows_query log event
                           will be binlogged before table map,
                           otherwise @c false indicates it will not
                           be binlogged.
  @return
    nonzero if an error pops up when writing the table map event
    or the Rows_query log event.
*/
int THD::binlog_write_table_map(TABLE *table, bool is_transactional,
                                bool binlog_rows_query)
{
  int error;
  DBUG_ENTER("THD::binlog_write_table_map");
  DBUG_PRINT("enter", ("table: 0x%lx  (%s: #%llu)",
                       (long) table, table->s->table_name.str,
                       table->s->table_map_id.id()));

  /* Pre-conditions */
  DBUG_ASSERT(is_current_stmt_binlog_format_row() && mysql_bin_log.is_open());
  DBUG_ASSERT(table->s->table_map_id.is_valid());

  Table_map_log_event
    the_event(this, table, table->s->table_map_id, is_transactional);

  binlog_start_trans_and_stmt(this, &the_event);

  binlog_cache_mngr *const cache_mngr= thd_get_cache_mngr(this);

  binlog_cache_data *cache_data=
    cache_mngr->get_binlog_cache_data(is_transactional);

  if (binlog_rows_query && this->query().str)
  {
    /* Write the Rows_query_log_event into binlog before the table map */
    Rows_query_log_event
      rows_query_ev(this, this->query().str, this->query().length);
    if ((error= cache_data->write_event(this, &rows_query_ev)))
      DBUG_RETURN(error);
  }

  if ((error= cache_data->write_event(this, &the_event)))
    DBUG_RETURN(error);

  binlog_table_maps++;
  DBUG_RETURN(0);
}

/**
  This function retrieves a pending row event from a cache which is
  specified through the parameter @c is_transactional. Respectively, when it
  is @c true, the pending event is returned from the transactional cache.
  Otherwise from the non-transactional cache.

  @param is_transactional  @c true indicates a transactional cache,
                           otherwise @c false a non-transactional.
  @return
    The row event if any. 
*/
Rows_log_event*
THD::binlog_get_pending_rows_event(bool is_transactional) const
{
  Rows_log_event* rows= NULL;
  binlog_cache_mngr *const cache_mngr= thd_get_cache_mngr(this);

  /*
    This is less than ideal, but here's the story: If there is no cache_mngr,
    prepare_pending_rows_event() has never been called (since the cache_mngr
    is set up there). In that case, we just return NULL.
   */
  if (cache_mngr)
  {
    binlog_cache_data *cache_data=
      cache_mngr->get_binlog_cache_data(is_transactional);

    rows= cache_data->pending();
  }
  return (rows);
}

/**
   @param db    db name c-string to be inserted into alphabetically sorted
                THD::binlog_accessed_db_names list.
                
                Note, that space for both the data and the node
                struct are allocated in THD::main_mem_root.
                The list lasts for the top-level query time and is reset
                in @c THD::cleanup_after_query().
*/
void
THD::add_to_binlog_accessed_dbs(const char *db_param)
{
  char *after_db;
  /*
    binlog_accessed_db_names list is to maintain the database
    names which are referenced in a given command.
    Prior to bug 17806014 fix, 'main_mem_root' memory root used
    to store this list. The 'main_mem_root' scope is till the end
    of the query. Hence it caused increasing memory consumption
    problem in big procedures like the ones mentioned below.
    Eg: CALL p1() where p1 is having 1,00,000 create and drop tables.
    'main_mem_root' is freed only at the end of the command CALL p1()'s
    execution. But binlog_accessed_db_names list scope is only till the
    individual statements specified the procedure(create/drop statements).
    Hence the memory allocated in 'main_mem_root' was left uncleared
    until the p1's completion, even though it is not required after
    completion of individual statements.

    Instead of using 'main_mem_root' whose scope is complete query execution,
    now the memroot is changed to use 'thd->mem_root' whose scope is until the
    individual statement in CALL p1(). 'thd->mem_root' is set to 'execute_mem_root'
    in the context of procedure and it's scope is till the individual statement
    in CALL p1() and thd->memroot is equal to 'main_mem_root' in the context
    of a normal 'top level query'.

    Eg: a) create table t1(i int); => If this function is called while
           processing this statement, thd->memroot is equal to &main_mem_root
           which will be freed immediately after executing this statement.
        b) CALL p1() -> p1 contains create table t1(i int); => If this function
           is called while processing create table statement which is inside
           a stored procedure, then thd->memroot is equal to 'execute_mem_root'
           which will be freed immediately after executing this statement.
    In both a and b case, thd->memroot will be freed immediately and will not
    increase memory consumption.

    A special case(stored functions/triggers):
    Consider the following example:
    create function f1(i int) returns int
    begin
      insert into db1.t1 values (1);
      insert into db2.t1 values (2);
    end;
    When we are processing SELECT f1(), the list should contain db1, db2 names.
    Since thd->mem_root contains 'execute_mem_root' in the context of
    stored function, the mem root will be freed after adding db1 in
    the list and when we are processing the second statement and when we try
    to add 'db2' in the db1's list, it will lead to crash as db1's memory
    is already freed. To handle this special case, if in_sub_stmt is set
    (which is true incase of stored functions/triggers), we use &main_mem_root,
    if not set we will use thd->memroot which changes it's value to
    'execute_mem_root' or '&main_mem_root' depends on the context.
   */
  MEM_ROOT *db_mem_root= in_sub_stmt ? &main_mem_root : mem_root;

  if (!binlog_accessed_db_names)
    binlog_accessed_db_names= new (db_mem_root) List<char>;

  if (binlog_accessed_db_names->elements >  MAX_DBS_IN_EVENT_MTS)
  {
    push_warning_printf(this, Sql_condition::SL_WARNING,
                        ER_MTS_UPDATED_DBS_GREATER_MAX,
                        ER(ER_MTS_UPDATED_DBS_GREATER_MAX),
                        MAX_DBS_IN_EVENT_MTS);
    return;
  }

  after_db= strdup_root(db_mem_root, db_param);

  /* 
     sorted insertion is implemented with first rearranging data
     (pointer to char*) of the links and final appending of the least
     ordered data to create a new link in the list.
  */
  if (binlog_accessed_db_names->elements != 0)
  {
    List_iterator<char> it(*get_binlog_accessed_db_names());

    while (it++)
    {
      char *swap= NULL;
      char **ref_cur_db= it.ref();
      int cmp= strcmp(after_db, *ref_cur_db);

      DBUG_ASSERT(!swap || cmp < 0);
      
      if (cmp == 0)
      {
        after_db= NULL;  /* dup to ignore */
        break;
      }
      else if (swap || cmp > 0)
      {
        swap= *ref_cur_db;
        *ref_cur_db= after_db;
        after_db= swap;
      }
    }
  }
  if (after_db)
    binlog_accessed_db_names->push_back(after_db, db_mem_root);
}

/*
  Function to check whether the table in query uses a fulltext parser
  plugin or not.

  @param s - table share pointer.

  @retval TRUE - The table uses fulltext parser plugin.
  @retval FALSE - Otherwise.
*/
static bool inline fulltext_unsafe_set(TABLE_SHARE *s)
{
  for (unsigned int i= 0 ; i < s->keys ; i++)
  {
    if ((s->key_info[i].flags & HA_USES_PARSER) && s->keys_in_use.is_set(i))
      return TRUE;
  }
  return FALSE;
}

/**
  Decide on logging format to use for the statement and issue errors
  or warnings as needed.  The decision depends on the following
  parameters:

  - The logging mode, i.e., the value of binlog_format.  Can be
    statement, mixed, or row.

  - The type of statement.  There are three types of statements:
    "normal" safe statements; unsafe statements; and row injections.
    An unsafe statement is one that, if logged in statement format,
    might produce different results when replayed on the slave (e.g.,
    queries with a LIMIT clause).  A row injection is either a BINLOG
    statement, or a row event executed by the slave's SQL thread.

  - The capabilities of tables modified by the statement.  The
    *capabilities vector* for a table is a set of flags associated
    with the table.  Currently, it only includes two flags: *row
    capability flag* and *statement capability flag*.

    The row capability flag is set if and only if the engine can
    handle row-based logging. The statement capability flag is set if
    and only if the table can handle statement-based logging.

  Decision table for logging format
  ---------------------------------

  The following table summarizes how the format and generated
  warning/error depends on the tables' capabilities, the statement
  type, and the current binlog_format.

     Row capable        N NNNNNNNNN YYYYYYYYY YYYYYYYYY
     Statement capable  N YYYYYYYYY NNNNNNNNN YYYYYYYYY

     Statement type     * SSSUUUIII SSSUUUIII SSSUUUIII

     binlog_format      * SMRSMRSMR SMRSMRSMR SMRSMRSMR

     Logged format      - SS-S----- -RR-RR-RR SRRSRR-RR
     Warning/Error      1 --2732444 5--5--6-- ---7--6--

  Legend
  ------

  Row capable:    N - Some table not row-capable, Y - All tables row-capable
  Stmt capable:   N - Some table not stmt-capable, Y - All tables stmt-capable
  Statement type: (S)afe, (U)nsafe, or Row (I)njection
  binlog_format:  (S)TATEMENT, (M)IXED, or (R)OW
  Logged format:  (S)tatement or (R)ow
  Warning/Error:  Warnings and error messages are as follows:

  1. Error: Cannot execute statement: binlogging impossible since both
     row-incapable engines and statement-incapable engines are
     involved.

  2. Error: Cannot execute statement: binlogging impossible since
     BINLOG_FORMAT = ROW and at least one table uses a storage engine
     limited to statement-logging.

  3. Error: Cannot execute statement: binlogging of unsafe statement
     is impossible when storage engine is limited to statement-logging
     and BINLOG_FORMAT = MIXED.

  4. Error: Cannot execute row injection: binlogging impossible since
     at least one table uses a storage engine limited to
     statement-logging.

  5. Error: Cannot execute statement: binlogging impossible since
     BINLOG_FORMAT = STATEMENT and at least one table uses a storage
     engine limited to row-logging.

  6. Error: Cannot execute row injection: binlogging impossible since
     BINLOG_FORMAT = STATEMENT.

  7. Warning: Unsafe statement binlogged in statement format since
     BINLOG_FORMAT = STATEMENT.

  In addition, we can produce the following error (not depending on
  the variables of the decision diagram):

  8. Error: Cannot execute statement: binlogging impossible since more
     than one engine is involved and at least one engine is
     self-logging.

  For each error case above, the statement is prevented from being
  logged, we report an error, and roll back the statement.  For
  warnings, we set the thd->binlog_flags variable: the warning will be
  printed only if the statement is successfully logged.

  @see THD::binlog_query

  @param[in] thd    Client thread
  @param[in] tables Tables involved in the query

  @retval 0 No error; statement can be logged.
  @retval -1 One of the error conditions above applies (1, 2, 4, 5, or 6).
*/

int THD::decide_logging_format(TABLE_LIST *tables)
{
  DBUG_ENTER("THD::decide_logging_format");
  DBUG_PRINT("info", ("query: %s", query().str));
  DBUG_PRINT("info", ("variables.binlog_format: %lu",
                      variables.binlog_format));
  DBUG_PRINT("info", ("lex->get_stmt_unsafe_flags(): 0x%x",
                      lex->get_stmt_unsafe_flags()));

  DEBUG_SYNC(current_thd, "begin_decide_logging_format");

  reset_binlog_local_stmt_filter();

  /*
    We should not decide logging format if the binlog is closed or
    binlogging is off, or if the statement is filtered out from the
    binlog by filtering rules.
  */
  if (mysql_bin_log.is_open() && (variables.option_bits & OPTION_BIN_LOG) &&
      !(variables.binlog_format == BINLOG_FORMAT_STMT &&
        !binlog_filter->db_ok(m_db.str)))
  {
    /*
      Compute one bit field with the union of all the engine
      capabilities, and one with the intersection of all the engine
      capabilities.
    */
    handler::Table_flags flags_write_some_set= 0;
    handler::Table_flags flags_access_some_set= 0;
    handler::Table_flags flags_write_all_set=
      HA_BINLOG_ROW_CAPABLE | HA_BINLOG_STMT_CAPABLE;

    /* 
       If different types of engines are about to be updated.
       For example: Innodb and Falcon; Innodb and MyIsam.
    */
    my_bool multi_write_engine= FALSE;
    /*
       If different types of engines are about to be accessed 
       and any of them is about to be updated. For example:
       Innodb and Falcon; Innodb and MyIsam.
    */
    my_bool multi_access_engine= FALSE;
    /*
       Identifies if a table is changed.
    */
    my_bool is_write= FALSE;
    /*
       A pointer to a previous table that was changed.
    */
    TABLE* prev_write_table= NULL;
    /*
       A pointer to a previous table that was accessed.
    */
    TABLE* prev_access_table= NULL;
    /*
      True if at least one table is transactional.
    */
    bool write_to_some_transactional_table= false;
    /*
      True if at least one table is non-transactional.
    */
    bool write_to_some_non_transactional_table= false;
    /*
       True if all non-transactional tables that has been updated
       are temporary.
    */
    bool write_all_non_transactional_are_tmp_tables= true;
    /**
      The number of tables used in the current statement,
      that should be replicated.
    */
    uint replicated_tables_count= 0;
    /**
      The number of tables written to in the current statement,
      that should not be replicated.
      A table should not be replicated when it is considered
      'local' to a MySQL instance.
      Currently, these tables are:
      - mysql.slow_log
      - mysql.general_log
      - mysql.slave_relay_log_info
      - mysql.slave_master_info
      - mysql.slave_worker_info
      - performance_schema.*
      - TODO: information_schema.*
      In practice, from this list, only performance_schema.* tables
      are written to by user queries.
    */
    uint non_replicated_tables_count= 0;
    /**
      Indicate whether we alreadly reported a warning
      on modifying gtid_executed table.
    */
    bool warned_gtid_executed_table= false;
#ifndef DBUG_OFF
    {
      static const char *prelocked_mode_name[] = {
        "NON_PRELOCKED",
        "PRELOCKED",
        "PRELOCKED_UNDER_LOCK_TABLES",
      };
      DBUG_PRINT("debug", ("prelocked_mode: %s",
                           prelocked_mode_name[locked_tables_mode]));
    }
#endif

    /*
      Get the capabilities vector for all involved storage engines and
      mask out the flags for the binary log.
    */
    for (TABLE_LIST *table= tables; table; table= table->next_global)
    {
      if (table->is_placeholder())
        continue;

      handler::Table_flags const flags= table->table->file->ha_table_flags();

      DBUG_PRINT("info", ("table: %s; ha_table_flags: 0x%llx",
                          table->table_name, flags));

      if (table->table->no_replicate)
      {
        if (!warned_gtid_executed_table)
          warned_gtid_executed_table=
            gtid_state->warn_on_modify_gtid_table(this, table);
        /*
          The statement uses a table that is not replicated.
          The following properties about the table:
          - persistent / transient
          - transactional / non transactional
          - temporary / permanent
          - read or write
          - multiple engines involved because of this table
          are not relevant, as this table is completely ignored.
          Because the statement uses a non replicated table,
          using STATEMENT format in the binlog is impossible.
          Either this statement will be discarded entirely,
          or it will be logged (possibly partially) in ROW format.
        */
        lex->set_stmt_unsafe(LEX::BINLOG_STMT_UNSAFE_SYSTEM_TABLE);

        if (table->lock_type >= TL_WRITE_ALLOW_WRITE)
        {
          non_replicated_tables_count++;
          continue;
        }
      }

      replicated_tables_count++;

      my_bool trans= table->table->file->has_transactions();

      if (table->lock_type >= TL_WRITE_ALLOW_WRITE)
      {
        write_to_some_transactional_table=
          write_to_some_transactional_table || trans;

        write_to_some_non_transactional_table=
          write_to_some_non_transactional_table || !trans;

        if (prev_write_table && prev_write_table->file->ht !=
            table->table->file->ht)
          multi_write_engine= TRUE;

        if (table->table->s->tmp_table)
          lex->set_stmt_accessed_table(trans ? LEX::STMT_WRITES_TEMP_TRANS_TABLE :
                                               LEX::STMT_WRITES_TEMP_NON_TRANS_TABLE);
        else
          lex->set_stmt_accessed_table(trans ? LEX::STMT_WRITES_TRANS_TABLE :
                                               LEX::STMT_WRITES_NON_TRANS_TABLE);

        /*
         Non-transactional updates are allowed when row binlog format is
         used and all non-transactional tables are temporary.
         Binlog format is checked on THD::is_dml_gtid_compatible() method.
        */
        if (!trans)
          write_all_non_transactional_are_tmp_tables=
            write_all_non_transactional_are_tmp_tables &&
            table->table->s->tmp_table;

        flags_write_all_set &= flags;
        flags_write_some_set |= flags;
        is_write= TRUE;

        prev_write_table= table->table;

        /*
          It should be marked unsafe if a table which uses a fulltext parser
          plugin is modified. See also bug#48183.
        */
        if (!lex->is_stmt_unsafe(LEX::BINLOG_STMT_UNSAFE_FULLTEXT_PLUGIN))
        {
          if (fulltext_unsafe_set(table->table->s))
            lex->set_stmt_unsafe(LEX::BINLOG_STMT_UNSAFE_FULLTEXT_PLUGIN);
        }
      }
      if(lex->get_using_match())
      {
        if (fulltext_unsafe_set(table->table->s))
          lex->set_stmt_unsafe(LEX::BINLOG_STMT_UNSAFE_FULLTEXT_PLUGIN);
      }

      flags_access_some_set |= flags;

      if (lex->sql_command != SQLCOM_CREATE_TABLE ||
          (lex->sql_command == SQLCOM_CREATE_TABLE &&
          (lex->create_info.options & HA_LEX_CREATE_TMP_TABLE)))
      {
        if (table->table->s->tmp_table)
          lex->set_stmt_accessed_table(trans ? LEX::STMT_READS_TEMP_TRANS_TABLE :
                                               LEX::STMT_READS_TEMP_NON_TRANS_TABLE);
        else
          lex->set_stmt_accessed_table(trans ? LEX::STMT_READS_TRANS_TABLE :
                                               LEX::STMT_READS_NON_TRANS_TABLE);
      }

      if (prev_access_table && prev_access_table->file->ht !=
          table->table->file->ht)
         multi_access_engine= TRUE;

      prev_access_table= table->table;
    }
    DBUG_ASSERT(!is_write ||
                write_to_some_transactional_table ||
                write_to_some_non_transactional_table);
    /*
      write_all_non_transactional_are_tmp_tables may be true if any
      non-transactional table was not updated, so we fix its value here.
    */
    write_all_non_transactional_are_tmp_tables=
      write_all_non_transactional_are_tmp_tables &&
      write_to_some_non_transactional_table;

    DBUG_PRINT("info", ("flags_write_all_set: 0x%llx", flags_write_all_set));
    DBUG_PRINT("info", ("flags_write_some_set: 0x%llx", flags_write_some_set));
    DBUG_PRINT("info", ("flags_access_some_set: 0x%llx", flags_access_some_set));
    DBUG_PRINT("info", ("multi_write_engine: %d", multi_write_engine));
    DBUG_PRINT("info", ("multi_access_engine: %d", multi_access_engine));

    int error= 0;
    int unsafe_flags;

    bool multi_stmt_trans= in_multi_stmt_transaction_mode();
    bool trans_table= trans_has_updated_trans_table(this);
    bool binlog_direct= variables.binlog_direct_non_trans_update;

    if (lex->is_mixed_stmt_unsafe(multi_stmt_trans, binlog_direct,
                                  trans_table, tx_isolation))
      lex->set_stmt_unsafe(LEX::BINLOG_STMT_UNSAFE_MIXED_STATEMENT);
    else if (multi_stmt_trans && trans_table && !binlog_direct &&
             lex->stmt_accessed_table(LEX::STMT_WRITES_NON_TRANS_TABLE))
      lex->set_stmt_unsafe(LEX::BINLOG_STMT_UNSAFE_NONTRANS_AFTER_TRANS);

    /*
      If more than one engine is involved in the statement and at
      least one is doing it's own logging (is *self-logging*), the
      statement cannot be logged atomically, so we generate an error
      rather than allowing the binlog to become corrupt.
    */
    if (multi_write_engine &&
        (flags_write_some_set & HA_HAS_OWN_BINLOGGING))
      my_error((error= ER_BINLOG_MULTIPLE_ENGINES_AND_SELF_LOGGING_ENGINE),
               MYF(0));
    else if (multi_access_engine && flags_access_some_set & HA_HAS_OWN_BINLOGGING)
      lex->set_stmt_unsafe(LEX::BINLOG_STMT_UNSAFE_MULTIPLE_ENGINES_AND_SELF_LOGGING_ENGINE);

    /* both statement-only and row-only engines involved */
    if ((flags_write_all_set & (HA_BINLOG_STMT_CAPABLE | HA_BINLOG_ROW_CAPABLE)) == 0)
    {
      /*
        1. Error: Binary logging impossible since both row-incapable
           engines and statement-incapable engines are involved
      */
      my_error((error= ER_BINLOG_ROW_ENGINE_AND_STMT_ENGINE), MYF(0));
    }
    /* statement-only engines involved */
    else if ((flags_write_all_set & HA_BINLOG_ROW_CAPABLE) == 0)
    {
      if (lex->is_stmt_row_injection())
      {
        /*
          4. Error: Cannot execute row injection since table uses
             storage engine limited to statement-logging
        */
        my_error((error= ER_BINLOG_ROW_INJECTION_AND_STMT_ENGINE), MYF(0));
      }
      else if (variables.binlog_format == BINLOG_FORMAT_ROW &&
               sqlcom_can_generate_row_events(this))
      {
        /*
          2. Error: Cannot modify table that uses a storage engine
             limited to statement-logging when BINLOG_FORMAT = ROW
        */
        my_error((error= ER_BINLOG_ROW_MODE_AND_STMT_ENGINE), MYF(0));
      }
      else if ((unsafe_flags= lex->get_stmt_unsafe_flags()) != 0)
      {
        /*
          3. Error: Cannot execute statement: binlogging of unsafe
             statement is impossible when storage engine is limited to
             statement-logging and BINLOG_FORMAT = MIXED.
        */
        for (int unsafe_type= 0;
             unsafe_type < LEX::BINLOG_STMT_UNSAFE_COUNT;
             unsafe_type++)
          if (unsafe_flags & (1 << unsafe_type))
            my_error((error= ER_BINLOG_UNSAFE_AND_STMT_ENGINE), MYF(0),
                     ER(LEX::binlog_stmt_unsafe_errcode[unsafe_type]));
      }
      /* log in statement format! */
    }
    /* no statement-only engines */
    else
    {
      /* binlog_format = STATEMENT */
      if (variables.binlog_format == BINLOG_FORMAT_STMT)
      {
        if (lex->is_stmt_row_injection())
        {
          /*
            6. Error: Cannot execute row injection since
               BINLOG_FORMAT = STATEMENT
          */
          my_error((error= ER_BINLOG_ROW_INJECTION_AND_STMT_MODE), MYF(0));
        }
        else if ((flags_write_all_set & HA_BINLOG_STMT_CAPABLE) == 0 &&
                 sqlcom_can_generate_row_events(this))
        {
          /*
            5. Error: Cannot modify table that uses a storage engine
               limited to row-logging when binlog_format = STATEMENT
          */
          my_error((error= ER_BINLOG_STMT_MODE_AND_ROW_ENGINE), MYF(0), "");
        }
        else if (is_write && (unsafe_flags= lex->get_stmt_unsafe_flags()) != 0)
        {
          /*
            7. Warning: Unsafe statement logged as statement due to
               binlog_format = STATEMENT
          */
          binlog_unsafe_warning_flags|= unsafe_flags;
          DBUG_PRINT("info", ("Scheduling warning to be issued by "
                              "binlog_query: '%s'",
                              ER(ER_BINLOG_UNSAFE_STATEMENT)));
          DBUG_PRINT("info", ("binlog_unsafe_warning_flags: 0x%x",
                              binlog_unsafe_warning_flags));
        }
        /* log in statement format! */
      }
      /* No statement-only engines and binlog_format != STATEMENT.
         I.e., nothing prevents us from row logging if needed. */
      else
      {
        if (lex->is_stmt_unsafe() || lex->is_stmt_row_injection()
            || (flags_write_all_set & HA_BINLOG_STMT_CAPABLE) == 0)
        {
#ifndef DBUG_OFF
          int flags= lex->get_stmt_unsafe_flags();
          DBUG_PRINT("info", ("setting row format for unsafe statement"));
          for (int i= 0; i < Query_tables_list::BINLOG_STMT_UNSAFE_COUNT; i++)
          {
            if (flags & (1 << i))
              DBUG_PRINT("info", ("unsafe reason: %s",
                                  ER(Query_tables_list::binlog_stmt_unsafe_errcode[i])));
          }
          DBUG_PRINT("info", ("is_row_injection=%d",
                              lex->is_stmt_row_injection()));
          DBUG_PRINT("info", ("stmt_capable=%llu",
                              (flags_write_all_set & HA_BINLOG_STMT_CAPABLE)));
#endif
          /* log in row format! */
          set_current_stmt_binlog_format_row_if_mixed();
        }
      }
    }

    if (non_replicated_tables_count > 0)
    {
      if ((replicated_tables_count == 0) || ! is_write)
      {
        DBUG_PRINT("info", ("decision: no logging, no replicated table affected"));
        set_binlog_local_stmt_filter();
      }
      else
      {
        if (! is_current_stmt_binlog_format_row())
        {
          my_error((error= ER_BINLOG_STMT_MODE_AND_NO_REPL_TABLES), MYF(0));
        }
        else
        {
          clear_binlog_local_stmt_filter();
        }
      }
    }
    else
    {
      clear_binlog_local_stmt_filter();
    }

    if (!error &&
        !is_dml_gtid_compatible(write_to_some_transactional_table,
                                write_to_some_non_transactional_table,
                                write_all_non_transactional_are_tmp_tables))
      error= 1;

    if (error) {
      DBUG_PRINT("info", ("decision: no logging since an error was generated"));
      DBUG_RETURN(-1);
    }

    if (is_write &&
        lex->sql_command != SQLCOM_END /* rows-event applying by slave */)
    {
      /*
        Master side of DML in the STMT format events parallelization.
        All involving table db:s are stored in a abc-ordered name list.
        In case the number of databases exceeds MAX_DBS_IN_EVENT_MTS maximum
        the list gathering breaks since it won't be sent to the slave.
      */
      for (TABLE_LIST *table= tables; table; table= table->next_global)
      {
        if (table->is_placeholder())
          continue;

        DBUG_ASSERT(table->table);

        if (table->table->file->referenced_by_foreign_key())
        {
          /* 
             FK-referenced dbs can't be gathered currently. The following
             event will be marked for sequential execution on slave.
          */
          binlog_accessed_db_names= NULL;
          add_to_binlog_accessed_dbs("");
          break;
        }
        if (!is_current_stmt_binlog_format_row())
          add_to_binlog_accessed_dbs(table->db);
      }
    }
    DBUG_PRINT("info", ("decision: logging in %s format",
                        is_current_stmt_binlog_format_row() ?
                        "ROW" : "STATEMENT"));

    if (variables.binlog_format == BINLOG_FORMAT_ROW &&
        (lex->sql_command == SQLCOM_UPDATE ||
         lex->sql_command == SQLCOM_UPDATE_MULTI ||
         lex->sql_command == SQLCOM_DELETE ||
         lex->sql_command == SQLCOM_DELETE_MULTI))
    {
      String table_names;
      /*
        Generate a warning for UPDATE/DELETE statements that modify a
        BLACKHOLE table, as row events are not logged in row format.
      */
      for (TABLE_LIST *table= tables; table; table= table->next_global)
      {
        if (table->is_placeholder())
          continue;
        if (table->table->file->ht->db_type == DB_TYPE_BLACKHOLE_DB &&
            table->lock_type >= TL_WRITE_ALLOW_WRITE)
        {
            table_names.append(table->table_name);
            table_names.append(",");
        }
      }
      if (!table_names.is_empty())
      {
        bool is_update= (lex->sql_command == SQLCOM_UPDATE ||
                         lex->sql_command == SQLCOM_UPDATE_MULTI);
        /*
          Replace the last ',' with '.' for table_names
        */
        table_names.replace(table_names.length()-1, 1, ".", 1);
        push_warning_printf(this, Sql_condition::SL_WARNING,
                            WARN_ON_BLOCKHOLE_IN_RBR,
                            ER(WARN_ON_BLOCKHOLE_IN_RBR),
                            is_update ? "UPDATE" : "DELETE",
                            table_names.c_ptr());
      }
    }
  }
  else
  {
    DBUG_PRINT("info", ("decision: no logging since "
                        "mysql_bin_log.is_open() = %d "
                        "and (options & OPTION_BIN_LOG) = 0x%llx "
                        "and binlog_format = %lu "
                        "and binlog_filter->db_ok(db) = %d",
                        mysql_bin_log.is_open(),
                        (variables.option_bits & OPTION_BIN_LOG),
                        variables.binlog_format,
                        binlog_filter->db_ok(m_db.str)));

    for (TABLE_LIST *table= tables; table; table= table->next_global)
    {
      if (!table->is_placeholder() && table->table->no_replicate &&
          gtid_state->warn_on_modify_gtid_table(this, table))
        break;
    }
  }

  DEBUG_SYNC(current_thd, "end_decide_logging_format");

  DBUG_RETURN(0);
}


/**
  Given that a possible violation of gtid consistency has happened,
  checks if gtid-inconsistencies are forbidden by the current value of
  ENFORCE_GTID_CONSISTENCY and GTID_MODE. If forbidden, generates
  error or warning accordingly.

  @param thd The thread that has issued the GTID-violating statement.

  @param error_code The error code to use, if error or warning is to
  be generated.

  @param handle_error If the GTID-violation is going to generate an
  error, generate an error if handle_error is true. Skip the error if
  handle_error is false.

  @param handle_nonerror If the GTID-violation is not going to
  generate an error (i.e. either it generates a warning or is silent),
  increase the counter of GTID-violating transactions if
  handle_nonerror is true.  Also, if the GTID-violation is going to
  generate a warning, generate the warning if handle_nonerror is true.
  Skip increasing counter and skip generating a warning if
  handle_nonerror is false.

  The reason we have the handle_error and handle_nonerror paramters is
  that GTID-violation errors for DDL must be generated before the
  implicit commit, whereas warnings and counter increments must happen
  after the implicit commit; so there are two calls to this function.

  @retval false Error was generated.
  @retval true No error was generated (possibly a warning was generated).
*/
static bool handle_gtid_consistency_violation(THD *thd, int error_code,
                                              bool handle_error,
                                              bool handle_nonerror)
{
  DBUG_ENTER("handle_gtid_consistency_violation");

  enum_group_type gtid_next_type= thd->variables.gtid_next.type;
  global_sid_lock->rdlock();
  enum_gtid_consistency_mode gtid_consistency_mode=
    get_gtid_consistency_mode();
  enum_gtid_mode gtid_mode= get_gtid_mode(GTID_MODE_LOCK_SID);

  DBUG_PRINT("info", ("handle_error=%d handle_nonerror=%d "
                      "gtid_next.type=%d gtid_mode=%s "
                      "gtid_consistency_mode=%d error=%d query=%s",
                      handle_error,
                      handle_nonerror,
                      gtid_next_type,
                      get_gtid_mode_string(gtid_mode),
                      gtid_consistency_mode,
                      error_code,
                      thd->query().str));

  /*
    GTID violations should generate error if:
    - GTID_MODE=ON or ON_PERMISSIVE and GTID_NEXT='AUTOMATIC' (since the
      transaction is expected to commit using a GTID), or
    - GTID_NEXT='UUID:NUMBER' (since the transaction is expected to
      commit usinga GTID), or
    - ENFORCE_GTID_CONSISTENCY=ON.
  */
  if ((gtid_next_type == AUTOMATIC_GROUP &&
       gtid_mode >= GTID_MODE_ON_PERMISSIVE) ||
      gtid_next_type == GTID_GROUP ||
      gtid_consistency_mode == GTID_CONSISTENCY_MODE_ON)
  {
    global_sid_lock->unlock();
    if (handle_error)
      my_error(error_code, MYF(0));
    DBUG_RETURN(false);
  }
  else
  {
    /*
      If we are not generating an error, we must increase the counter
      of GTID-violating transactions.  This will prevent a concurrent
      client from executing a SET GTID_MODE or SET
      ENFORCE_GTID_CONSISTENCY statement that would be incompatible
      with this transaction.

      If the transaction had already been accounted as a gtid violating
      transaction, then don't increment the counters, just issue the
      warning below. This prevents calling
      begin_automatic_gtid_violating_transaction or
      begin_anonymous_gtid_violating_transaction multiple times for the
      same transaction, which would make the counter go out of sync.
    */
    if (handle_nonerror && !thd->has_gtid_consistency_violation)
    {
      if (gtid_next_type == AUTOMATIC_GROUP)
        gtid_state->begin_automatic_gtid_violating_transaction();
      else
      {
        DBUG_ASSERT(gtid_next_type == ANONYMOUS_GROUP);
        gtid_state->begin_anonymous_gtid_violating_transaction();
      }

      /*
        If a transaction generates multiple GTID violation conditions,
        it must still only update the counters once.  Hence we use
        this per-thread flag to keep track of whether the thread has a
        consistency or not.  This function must only be called if the
        transaction does not already have a GTID violation.
      */
      thd->has_gtid_consistency_violation= true;
    }

    global_sid_lock->unlock();

    // Generate warning if ENFORCE_GTID_CONSISTENCY = WARN.
    if (handle_nonerror && gtid_consistency_mode == GTID_CONSISTENCY_MODE_WARN)
    {
      // Need to print to log so that replication admin knows when users
      // have adjusted their workloads.
      sql_print_warning("%s", ER(error_code));
      // Need to print to client so that users can adjust their workload.
      push_warning(thd, Sql_condition::SL_WARNING, error_code, ER(error_code));
    }
    DBUG_RETURN(true);
  }
}


bool THD::is_ddl_gtid_compatible(bool handle_error, bool handle_nonerror)
{
  DBUG_ENTER("THD::is_ddl_gtid_compatible");

  // If @@session.sql_log_bin has been manually turned off (only
  // doable by SUPER), then no problem, we can execute any statement.
  if ((variables.option_bits & OPTION_BIN_LOG) == 0 ||
      mysql_bin_log.is_open() == false)
    DBUG_RETURN(true);

  DBUG_PRINT("info",
             ("SQLCOM_CREATE:%d CREATE-TMP:%d SELECT:%d SQLCOM_DROP:%d DROP-TMP:%d trx:%d",
              lex->sql_command == SQLCOM_CREATE_TABLE,
              (lex->sql_command == SQLCOM_CREATE_TABLE &&
               (lex->create_info.options & HA_LEX_CREATE_TMP_TABLE)),
              lex->select_lex->item_list.elements,
              lex->sql_command == SQLCOM_DROP_TABLE,
              (lex->sql_command == SQLCOM_DROP_TABLE && lex->drop_temporary),
              in_multi_stmt_transaction_mode()));

  if (lex->sql_command == SQLCOM_CREATE_TABLE &&
      !(lex->create_info.options & HA_LEX_CREATE_TMP_TABLE) &&
      lex->select_lex->item_list.elements)
  {
    /*
      CREATE ... SELECT (without TEMPORARY) is unsafe because if
      binlog_format=row it will be logged as a CREATE TABLE followed
      by row events, re-executed non-atomically as two transactions,
      and then written to the slave's binary log as two separate
      transactions with the same GTID.
    */
    bool ret= handle_gtid_consistency_violation(
      this, ER_GTID_UNSAFE_CREATE_SELECT, handle_error, handle_nonerror);
    DBUG_RETURN(ret);
  }
  else if ((lex->sql_command == SQLCOM_CREATE_TABLE &&
            (lex->create_info.options & HA_LEX_CREATE_TMP_TABLE) != 0) ||
           (lex->sql_command == SQLCOM_DROP_TABLE && lex->drop_temporary))
  {
    /*
      [CREATE|DROP] TEMPORARY TABLE is unsafe to execute
      inside a transaction because the table will stay and the
      transaction will be written to the slave's binary log with the
      GTID even if the transaction is rolled back.
    */
    if (in_multi_stmt_transaction_mode())
    {
      bool ret= handle_gtid_consistency_violation(
        this, ER_GTID_UNSAFE_CREATE_DROP_TEMPORARY_TABLE_IN_TRANSACTION,
        handle_error, handle_nonerror);
      DBUG_RETURN(ret);
    }
  }
  DBUG_RETURN(true);
}


bool
THD::is_dml_gtid_compatible(bool some_transactional_table,
                            bool some_non_transactional_table,
                            bool non_transactional_tables_are_tmp)
{
  DBUG_ENTER("THD::is_dml_gtid_compatible(bool, bool, bool)");

  // If @@session.sql_log_bin has been manually turned off (only
  // doable by SUPER), then no problem, we can execute any statement.
  if ((variables.option_bits & OPTION_BIN_LOG) == 0 ||
      mysql_bin_log.is_open() == false)
    DBUG_RETURN(true);

  /*
    Single non-transactional updates are allowed when not mixed
    together with transactional statements within a transaction.
    Furthermore, writing to transactional and non-transactional
    engines in a single statement is also disallowed.
    Multi-statement transactions on non-transactional tables are
    split into single-statement transactions when
    GTID_NEXT = "AUTOMATIC".

    Non-transactional updates are allowed when row binlog format is
    used and all non-transactional tables are temporary.

    The debug symbol "allow_gtid_unsafe_non_transactional_updates"
    disables the error.  This is useful because it allows us to run
    old tests that were not written with the restrictions of GTIDs in
    mind.
  */
  DBUG_PRINT("info", ("some_non_transactional_table=%d "
                      "some_transactional_table=%d "
                      "trans_has_updated_trans_table=%d "
                      "non_transactional_tables_are_tmp=%d "
                      "is_current_stmt_binlog_format_row=%d",
                      some_non_transactional_table,
                      some_transactional_table,
                      trans_has_updated_trans_table(this),
                      non_transactional_tables_are_tmp,
                      is_current_stmt_binlog_format_row()));
  if (some_non_transactional_table &&
      (some_transactional_table || trans_has_updated_trans_table(this)) &&
      !(non_transactional_tables_are_tmp &&
        is_current_stmt_binlog_format_row()) &&
      !DBUG_EVALUATE_IF("allow_gtid_unsafe_non_transactional_updates", 1, 0))
  {
    DBUG_RETURN(handle_gtid_consistency_violation(
      this, ER_GTID_UNSAFE_NON_TRANSACTIONAL_TABLE, true, true));
  }

  DBUG_RETURN(true);
}

/*
  Implementation of interface to write rows to the binary log through the
  thread.  The thread is responsible for writing the rows it has
  inserted/updated/deleted.
*/

#ifndef MYSQL_CLIENT

/*
  Template member function for ensuring that there is an rows log
  event of the apropriate type before proceeding.

  PRE CONDITION:
    - Events of type 'RowEventT' have the type code 'type_code'.
    
  POST CONDITION:
    If a non-NULL pointer is returned, the pending event for thread 'thd' will
    be an event of type 'RowEventT' (which have the type code 'type_code')
    will either empty or have enough space to hold 'needed' bytes.  In
    addition, the columns bitmap will be correct for the row, meaning that
    the pending event will be flushed if the columns in the event differ from
    the columns suppled to the function.

  RETURNS
    If no error, a non-NULL pending event (either one which already existed or
    the newly created one).
    If error, NULL.
 */

template <class RowsEventT> Rows_log_event* 
THD::binlog_prepare_pending_rows_event(TABLE* table, uint32 serv_id,
                                       size_t needed,
                                       bool is_transactional,
				       RowsEventT *hint __attribute__((unused)),
                                       const uchar* extra_row_info)
{
  DBUG_ENTER("binlog_prepare_pending_rows_event");

  /* Fetch the type code for the RowsEventT template parameter */
  int const general_type_code= RowsEventT::TYPE_CODE;

  Rows_log_event* pending= binlog_get_pending_rows_event(is_transactional);

  if (unlikely(pending && !pending->is_valid()))
    DBUG_RETURN(NULL);

  /*
    Check if the current event is non-NULL and a write-rows
    event. Also check if the table provided is mapped: if it is not,
    then we have switched to writing to a new table.
    If there is no pending event, we need to create one. If there is a pending
    event, but it's not about the same table id, or not of the same type
    (between Write, Update and Delete), or not the same affected columns, or
    going to be too big, flush this event to disk and create a new pending
    event.
  */
  if (!pending ||
      pending->server_id != serv_id || 
      pending->get_table_id() != table->s->table_map_id ||
      pending->get_general_type_code() != general_type_code ||
      pending->get_data_size() + needed > opt_binlog_rows_event_max_size ||
      pending->read_write_bitmaps_cmp(table) == FALSE ||
      !binlog_row_event_extra_data_eq(pending->get_extra_row_data(),
                                      extra_row_info))
  {
    /* Create a new RowsEventT... */
    Rows_log_event* const
	ev= new RowsEventT(this, table, table->s->table_map_id,
                           is_transactional, extra_row_info);
    if (unlikely(!ev))
      DBUG_RETURN(NULL);
    ev->server_id= serv_id; // I don't like this, it's too easy to forget.
    /*
      flush the pending event and replace it with the newly created
      event...
    */
    if (unlikely(
        mysql_bin_log.flush_and_set_pending_rows_event(this, ev,
                                                       is_transactional)))
    {
      delete ev;
      DBUG_RETURN(NULL);
    }

    DBUG_RETURN(ev);               /* This is the new pending event */
  }
  DBUG_RETURN(pending);        /* This is the current pending event */
}

/* Declare in unnamed namespace. */
namespace {

  /**
     Class to handle temporary allocation of memory for row data.

     The responsibilities of the class is to provide memory for
     packing one or two rows of packed data (depending on what
     constructor is called).

     In order to make the allocation more efficient for "simple" rows,
     i.e., rows that do not contain any blobs, a pointer to the
     allocated memory is of memory is stored in the table structure
     for simple rows.  If memory for a table containing a blob field
     is requested, only memory for that is allocated, and subsequently
     released when the object is destroyed.

   */
  class Row_data_memory {
  public:
    /**
      Build an object to keep track of a block-local piece of memory
      for storing a row of data.

      @param table
      Table where the pre-allocated memory is stored.

      @param length
      Length of data that is needed, if the record contain blobs.
     */
    Row_data_memory(TABLE *table, size_t const len1)
      : m_memory(0)
    {
#ifndef DBUG_OFF
      m_alloc_checked= FALSE;
#endif
      allocate_memory(table, len1);
      m_ptr[0]= has_memory() ? m_memory : 0;
      m_ptr[1]= 0;
    }

    Row_data_memory(TABLE *table, size_t const len1, size_t const len2)
      : m_memory(0)
    {
#ifndef DBUG_OFF
      m_alloc_checked= FALSE;
#endif
      allocate_memory(table, len1 + len2);
      m_ptr[0]= has_memory() ? m_memory        : 0;
      m_ptr[1]= has_memory() ? m_memory + len1 : 0;
    }

    ~Row_data_memory()
    {
      if (m_memory != 0 && m_release_memory_on_destruction)
        my_free(m_memory);
    }

    /**
       Is there memory allocated?

       @retval true There is memory allocated
       @retval false Memory allocation failed
     */
    bool has_memory() const {
#ifndef DBUG_OFF
      m_alloc_checked= TRUE;
#endif
      return m_memory != 0;
    }

    uchar *slot(uint s)
    {
      DBUG_ASSERT(s < sizeof(m_ptr)/sizeof(*m_ptr));
      DBUG_ASSERT(m_ptr[s] != 0);
      DBUG_ASSERT(m_alloc_checked == TRUE);
      return m_ptr[s];
    }

  private:
    void allocate_memory(TABLE *const table, size_t const total_length)
    {
      if (table->s->blob_fields == 0)
      {
        /*
          The maximum length of a packed record is less than this
          length. We use this value instead of the supplied length
          when allocating memory for records, since we don't know how
          the memory will be used in future allocations.

          Since table->s->reclength is for unpacked records, we have
          to add two bytes for each field, which can potentially be
          added to hold the length of a packed field.
        */
        size_t const maxlen= table->s->reclength + 2 * table->s->fields;

        /*
          Allocate memory for two records if memory hasn't been
          allocated. We allocate memory for two records so that it can
          be used when processing update rows as well.
        */
        if (table->write_row_record == 0)
          table->write_row_record=
            (uchar *) alloc_root(&table->mem_root, 2 * maxlen);
        m_memory= table->write_row_record;
        m_release_memory_on_destruction= FALSE;
      }
      else
      {
        m_memory= (uchar *) my_malloc(key_memory_Row_data_memory_memory,
                                      total_length, MYF(MY_WME));
        m_release_memory_on_destruction= TRUE;
      }
    }

#ifndef DBUG_OFF
    mutable bool m_alloc_checked;
#endif
    bool m_release_memory_on_destruction;
    uchar *m_memory;
    uchar *m_ptr[2];
  };

} // namespace

int THD::binlog_write_row(TABLE* table, bool is_trans, 
                          uchar const *record,
                          const uchar* extra_row_info)
{ 
  DBUG_ASSERT(is_current_stmt_binlog_format_row() && mysql_bin_log.is_open());

  /*
    Pack records into format for transfer. We are allocating more
    memory than needed, but that doesn't matter.
  */
  Row_data_memory memory(table, max_row_length(table, record));
  if (!memory.has_memory())
    return HA_ERR_OUT_OF_MEM;

  uchar *row_data= memory.slot(0);

  size_t const len= pack_row(table, table->write_set, row_data, record);

  Rows_log_event* const ev=
    binlog_prepare_pending_rows_event(table, server_id, len, is_trans,
                                      static_cast<Write_rows_log_event*>(0),
                                      extra_row_info);

  if (unlikely(ev == 0))
    return HA_ERR_OUT_OF_MEM;

  return ev->add_row_data(row_data, len);
}

int THD::binlog_update_row(TABLE* table, bool is_trans,
                           const uchar *before_record,
                           const uchar *after_record,
                           const uchar* extra_row_info)
{ 
  DBUG_ASSERT(is_current_stmt_binlog_format_row() && mysql_bin_log.is_open());
  int error= 0;

  /**
    Save a reference to the original read and write set bitmaps.
    We will need this to restore the bitmaps at the end.
   */
  MY_BITMAP *old_read_set= table->read_set;
  MY_BITMAP *old_write_set= table->write_set;

  /** 
     This will remove spurious fields required during execution but
     not needed for binlogging. This is done according to the:
     binlog-row-image option.
   */
  binlog_prepare_row_images(table);

  size_t const before_maxlen = max_row_length(table, before_record);
  size_t const after_maxlen  = max_row_length(table, after_record);

  Row_data_memory row_data(table, before_maxlen, after_maxlen);
  if (!row_data.has_memory())
    return HA_ERR_OUT_OF_MEM;

  uchar *before_row= row_data.slot(0);
  uchar *after_row= row_data.slot(1);

  size_t const before_size= pack_row(table, table->read_set, before_row,
                                        before_record);
  size_t const after_size= pack_row(table, table->write_set, after_row,
                                       after_record);

  DBUG_DUMP("before_record", before_record, table->s->reclength);
  DBUG_DUMP("after_record",  after_record, table->s->reclength);
  DBUG_DUMP("before_row",    before_row, before_size);
  DBUG_DUMP("after_row",     after_row, after_size);

  Rows_log_event* const ev=
    binlog_prepare_pending_rows_event(table, server_id,
				      before_size + after_size, is_trans,
				      static_cast<Update_rows_log_event*>(0),
                                      extra_row_info);

  if (unlikely(ev == 0))
    return HA_ERR_OUT_OF_MEM;

  error= ev->add_row_data(before_row, before_size) ||
         ev->add_row_data(after_row, after_size);

  /* restore read/write set for the rest of execution */
  table->column_bitmaps_set_no_signal(old_read_set,
                                      old_write_set);
  
  bitmap_clear_all(&table->tmp_set);

  return error;
}

int THD::binlog_delete_row(TABLE* table, bool is_trans, 
                           uchar const *record,
                           const uchar* extra_row_info)
{ 
  DBUG_ASSERT(is_current_stmt_binlog_format_row() && mysql_bin_log.is_open());
  int error= 0;

  /**
    Save a reference to the original read and write set bitmaps.
    We will need this to restore the bitmaps at the end.
   */
  MY_BITMAP *old_read_set= table->read_set;
  MY_BITMAP *old_write_set= table->write_set;

  /** 
     This will remove spurious fields required during execution but
     not needed for binlogging. This is done according to the:
     binlog-row-image option.
   */
  binlog_prepare_row_images(table);

  /* 
     Pack records into format for transfer. We are allocating more
     memory than needed, but that doesn't matter.
  */
  Row_data_memory memory(table, max_row_length(table, record));
  if (unlikely(!memory.has_memory()))
    return HA_ERR_OUT_OF_MEM;

  uchar *row_data= memory.slot(0);

  DBUG_DUMP("table->read_set", (uchar*) table->read_set->bitmap, (table->s->fields + 7) / 8);
  size_t const len= pack_row(table, table->read_set, row_data, record);

  Rows_log_event* const ev=
    binlog_prepare_pending_rows_event(table, server_id, len, is_trans,
				      static_cast<Delete_rows_log_event*>(0),
                                      extra_row_info);

  if (unlikely(ev == 0))
    return HA_ERR_OUT_OF_MEM;

  error= ev->add_row_data(row_data, len);

  /* restore read/write set for the rest of execution */
  table->column_bitmaps_set_no_signal(old_read_set,
                                      old_write_set);

  bitmap_clear_all(&table->tmp_set);
  return error;
}

void THD::binlog_prepare_row_images(TABLE *table) 
{
  DBUG_ENTER("THD::binlog_prepare_row_images");
  /** 
    Remove from read_set spurious columns. The write_set has been
    handled before in table->mark_columns_needed_for_update. 
   */

  DBUG_PRINT_BITSET("debug", "table->read_set (before preparing): %s", table->read_set);
  THD *thd= table->in_use;

  /** 
    if there is a primary key in the table (ie, user declared PK or a
    non-null unique index) and we dont want to ship the entire image,
    and the handler involved supports this.
   */
  if (table->s->primary_key < MAX_KEY &&
      (thd->variables.binlog_row_image < BINLOG_ROW_IMAGE_FULL) &&
      !ha_check_storage_engine_flag(table->s->db_type(), HTON_NO_BINLOG_ROW_OPT))
  {
    /**
      Just to be sure that tmp_set is currently not in use as
      the read_set already.
    */
    DBUG_ASSERT(table->read_set != &table->tmp_set);
    // Verify it's not used
    DBUG_ASSERT(bitmap_is_clear_all(&table->tmp_set));

    switch(thd->variables.binlog_row_image)
    {
      case BINLOG_ROW_IMAGE_MINIMAL:
        /* MINIMAL: Mark only PK */
        table->mark_columns_used_by_index_no_reset(table->s->primary_key,
                                                   &table->tmp_set);
        break;
      case BINLOG_ROW_IMAGE_NOBLOB:
        /** 
          NOBLOB: Remove unnecessary BLOB fields from read_set 
                  (the ones that are not part of PK).
         */
        bitmap_union(&table->tmp_set, table->read_set);
        for (Field **ptr=table->field ; *ptr ; ptr++)
        {
          Field *field= (*ptr);
          if ((field->type() == MYSQL_TYPE_BLOB) &&
              !(field->flags & PRI_KEY_FLAG))
            bitmap_clear_bit(&table->tmp_set, field->field_index);
        }
        break;
      default:
        DBUG_ASSERT(0); // impossible.
    }

    /* set the temporary read_set */
    table->column_bitmaps_set_no_signal(&table->tmp_set,
                                        table->write_set);
  }

  DBUG_PRINT_BITSET("debug", "table->read_set (after preparing): %s", table->read_set);
  DBUG_VOID_RETURN;
}


int THD::binlog_flush_pending_rows_event(bool stmt_end, bool is_transactional)
{
  DBUG_ENTER("THD::binlog_flush_pending_rows_event");
  /*
    We shall flush the pending event even if we are not in row-based
    mode: it might be the case that we left row-based mode before
    flushing anything (e.g., if we have explicitly locked tables).
   */
  if (!mysql_bin_log.is_open())
    DBUG_RETURN(0);

  /*
    Mark the event as the last event of a statement if the stmt_end
    flag is set.
  */
  int error= 0;
  if (Rows_log_event *pending= binlog_get_pending_rows_event(is_transactional))
  {
    if (stmt_end)
    {
      pending->set_flags(Rows_log_event::STMT_END_F);
      binlog_table_maps= 0;
    }

    error= mysql_bin_log.flush_and_set_pending_rows_event(this, 0,
                                                          is_transactional);
  }

  DBUG_RETURN(error);
}


/**
   binlog_row_event_extra_data_eq

   Comparator for two binlog row event extra data
   pointers.

   It compares their significant bytes.

   Null pointers are acceptable

   @param a
     first pointer

   @param b
     first pointer

   @return
     true if the referenced structures are equal
*/
bool
THD::binlog_row_event_extra_data_eq(const uchar* a,
                                    const uchar* b)
{
  return ((a == b) ||
          ((a != NULL) &&
           (b != NULL) &&
           (a[EXTRA_ROW_INFO_LEN_OFFSET] ==
            b[EXTRA_ROW_INFO_LEN_OFFSET]) &&
           (memcmp(a, b,
                   a[EXTRA_ROW_INFO_LEN_OFFSET]) == 0)));
}

#if !defined(DBUG_OFF)
static const char *
show_query_type(THD::enum_binlog_query_type qtype)
{
  switch (qtype) {
  case THD::ROW_QUERY_TYPE:
    return "ROW";
  case THD::STMT_QUERY_TYPE:
    return "STMT";
  case THD::QUERY_TYPE_COUNT:
  default:
    DBUG_ASSERT(0 <= qtype && qtype < THD::QUERY_TYPE_COUNT);
  }
  static char buf[64];
  sprintf(buf, "UNKNOWN#%d", qtype);
  return buf;
}
#endif

/**
  Auxiliary function to reset the limit unsafety warning suppression.
*/
static void reset_binlog_unsafe_suppression()
{
  DBUG_ENTER("reset_binlog_unsafe_suppression");
  unsafe_warning_suppression_is_activated= false;
  limit_unsafe_warning_count= 0;
  limit_unsafe_suppression_start_time= my_getsystime()/10000000;
  DBUG_VOID_RETURN;
}

/**
  Auxiliary function to print warning in the error log.
*/
static void print_unsafe_warning_to_log(int unsafe_type, char* buf,
                                        const char* query)
{
  DBUG_ENTER("print_unsafe_warning_in_log");
  sprintf(buf, ER(ER_BINLOG_UNSAFE_STATEMENT),
          ER(LEX::binlog_stmt_unsafe_errcode[unsafe_type]));
  sql_print_warning(ER(ER_MESSAGE_AND_STATEMENT), buf, query);
  DBUG_VOID_RETURN;
}

/**
  Auxiliary function to check if the warning for limit unsafety should be
  thrown or suppressed. Details of the implementation can be found in the
  comments inline.

  @params
   buf         - buffer to hold the warning message text
   unsafe_type - The type of unsafety.
   query       - The actual query statement.

  TODO: Remove this function and implement a general service for all warnings
  that would prevent flooding the error log. => switch to log_throttle class?
*/
static void do_unsafe_limit_checkout(char* buf, int unsafe_type, const char* query)
{
  ulonglong now;
  DBUG_ENTER("do_unsafe_limit_checkout");
  DBUG_ASSERT(unsafe_type == LEX::BINLOG_STMT_UNSAFE_LIMIT);
  limit_unsafe_warning_count++;
  /*
    INITIALIZING:
    If this is the first time this function is called with log warning
    enabled, the monitoring the unsafe warnings should start.
  */
  if (limit_unsafe_suppression_start_time == 0)
  {
    limit_unsafe_suppression_start_time= my_getsystime()/10000000;
    print_unsafe_warning_to_log(unsafe_type, buf, query);
  }
  else
  {
    if (!unsafe_warning_suppression_is_activated)
      print_unsafe_warning_to_log(unsafe_type, buf, query);

    if (limit_unsafe_warning_count >=
        LIMIT_UNSAFE_WARNING_ACTIVATION_THRESHOLD_COUNT)
    {
      now= my_getsystime()/10000000;
      if (!unsafe_warning_suppression_is_activated)
      {
        /*
          ACTIVATION:
          We got LIMIT_UNSAFE_WARNING_ACTIVATION_THRESHOLD_COUNT warnings in
          less than LIMIT_UNSAFE_WARNING_ACTIVATION_TIMEOUT we activate the
          suppression.
        */
        if ((now-limit_unsafe_suppression_start_time) <=
                       LIMIT_UNSAFE_WARNING_ACTIVATION_TIMEOUT)
        {
          unsafe_warning_suppression_is_activated= true;
          DBUG_PRINT("info",("A warning flood has been detected and the limit \
unsafety warning suppression has been activated."));
        }
        else
        {
          /*
           there is no flooding till now, therefore we restart the monitoring
          */
          limit_unsafe_suppression_start_time= my_getsystime()/10000000;
          limit_unsafe_warning_count= 0;
        }
      }
      else
      {
        /*
          Print the suppression note and the unsafe warning.
        */
        sql_print_information("The following warning was suppressed %d times \
during the last %d seconds in the error log",
                              limit_unsafe_warning_count,
                              (int)
                              (now-limit_unsafe_suppression_start_time));
        print_unsafe_warning_to_log(unsafe_type, buf, query);
        /*
          DEACTIVATION: We got LIMIT_UNSAFE_WARNING_ACTIVATION_THRESHOLD_COUNT
          warnings in more than  LIMIT_UNSAFE_WARNING_ACTIVATION_TIMEOUT, the
          suppression should be deactivated.
        */
        if ((now - limit_unsafe_suppression_start_time) >
            LIMIT_UNSAFE_WARNING_ACTIVATION_TIMEOUT)
        {
          reset_binlog_unsafe_suppression();
          DBUG_PRINT("info",("The limit unsafety warning supression has been \
deactivated"));
        }
      }
      limit_unsafe_warning_count= 0;
    }
  }
  DBUG_VOID_RETURN;
}

/**
  Auxiliary method used by @c binlog_query() to raise warnings.

  The type of warning and the type of unsafeness is stored in
  THD::binlog_unsafe_warning_flags.
*/
void THD::issue_unsafe_warnings()
{
  char buf[MYSQL_ERRMSG_SIZE * 2];
  DBUG_ENTER("issue_unsafe_warnings");
  /*
    Ensure that binlog_unsafe_warning_flags is big enough to hold all
    bits.  This is actually a constant expression.
  */
  DBUG_ASSERT(LEX::BINLOG_STMT_UNSAFE_COUNT <=
              sizeof(binlog_unsafe_warning_flags) * CHAR_BIT);

  uint32 unsafe_type_flags= binlog_unsafe_warning_flags;

  /*
    For each unsafe_type, check if the statement is unsafe in this way
    and issue a warning.
  */
  for (int unsafe_type=0;
       unsafe_type < LEX::BINLOG_STMT_UNSAFE_COUNT;
       unsafe_type++)
  {
    if ((unsafe_type_flags & (1 << unsafe_type)) != 0)
    {
      push_warning_printf(this, Sql_condition::SL_NOTE,
                          ER_BINLOG_UNSAFE_STATEMENT,
                          ER(ER_BINLOG_UNSAFE_STATEMENT),
                          ER(LEX::binlog_stmt_unsafe_errcode[unsafe_type]));
      if (log_error_verbosity > 1)
      {
        if (unsafe_type == LEX::BINLOG_STMT_UNSAFE_LIMIT)
          do_unsafe_limit_checkout( buf, unsafe_type, query().str);
        else //cases other than LIMIT unsafety
          print_unsafe_warning_to_log(unsafe_type, buf, query().str);
      }
    }
  }
  DBUG_VOID_RETURN;
}

Logical_clock::Logical_clock()
  : state(SEQ_UNINIT), offset(0)
{}

/**
  Atomically fetch the current state.
  @parms: None
  @return  not subtracted "absolute" value.
 */
inline int64 Logical_clock::get_timestamp()
{
  int64 retval= 0;
  DBUG_ENTER("Logical_clock::get_timestamp");
  retval= my_atomic_load64(&state);
  DBUG_RETURN(retval);
}

/**
  Steps the absolute value of the clock (state) to return
  an updated value.
  The caller must be sure to call the method in no concurrent
  execution context so either offset and state can't change.

  @return  incremented "absolute" value
 */
inline int64 Logical_clock::step()
{
  compile_time_assert(SEQ_UNINIT == 0);
  DBUG_EXECUTE_IF("logical_clock_step_2", ++state;);
  return ++state;
}

/**
  To try setting the clock *forward*.
  The clock does not change when the new value is in the past
  which is reflected by the new value and by offset.
  In other words the function main effects is described as
    state= max(state, new_value).
  Offset that exceeds the new value indicates the binary log rotation
  to render such new value useless.

  @param  new_val  a new value (offset included)
  @return a (new) value of state member regardless whether it's changed or not.
 */
inline int64 Logical_clock::set_if_greater(int64 new_val)
{
  longlong old_val= new_val - 1;
  bool cas_rc;

  DBUG_ENTER("Logical_clock::set_if_greater");

  DBUG_ASSERT(new_val > 0);

  if (new_val <= offset)
  {
    /*
      This function's invocation can be separated from the
      transaction's flushing by few rotations. A late to log
      transaction does not change the clock, similarly to how
      its timestamps are handled at flushing.
    */
    DBUG_RETURN(SEQ_UNINIT);
  }

  DBUG_ASSERT(new_val > 0);

  while (!(cas_rc= my_atomic_cas64(&state, &old_val, new_val)) &&
         old_val < new_val)
  {}

  DBUG_ASSERT(state >= new_val); // setting can't be done to past

  DBUG_ASSERT(cas_rc || old_val >= new_val);

  DBUG_RETURN(cas_rc ? new_val : old_val);
}

/**
  Log the current query.

  The query will be logged in either row format or statement format
  depending on the value of @c current_stmt_binlog_format_row field and
  the value of the @c qtype parameter.

  This function must be called:

  - After the all calls to ha_*_row() functions have been issued.

  - After any writes to system tables. Rationale: if system tables
    were written after a call to this function, and the master crashes
    after the call to this function and before writing the system
    tables, then the master and slave get out of sync.

  - Before tables are unlocked and closed.

  @see decide_logging_format

  @retval 0 Success

  @retval nonzero If there is a failure when writing the query (e.g.,
  write failure), then the error code is returned.
*/
int THD::binlog_query(THD::enum_binlog_query_type qtype, const char *query_arg,
                      size_t query_len, bool is_trans, bool direct,
                      bool suppress_use, int errcode)
{
  DBUG_ENTER("THD::binlog_query");
  DBUG_PRINT("enter", ("qtype: %s  query: '%s'",
                       show_query_type(qtype), query_arg));
  DBUG_ASSERT(query_arg && mysql_bin_log.is_open());

  if (get_binlog_local_stmt_filter() == BINLOG_FILTER_SET)
  {
    /*
      The current statement is to be ignored, and not written to
      the binlog. Do not call issue_unsafe_warnings().
    */
    DBUG_RETURN(0);
  }

  /*
    If we are not in prelocked mode, mysql_unlock_tables() will be
    called after this binlog_query(), so we have to flush the pending
    rows event with the STMT_END_F set to unlock all tables at the
    slave side as well.

    If we are in prelocked mode, the flushing will be done inside the
    top-most close_thread_tables().
  */
  if (this->locked_tables_mode <= LTM_LOCK_TABLES)
    if (int error= binlog_flush_pending_rows_event(TRUE, is_trans))
      DBUG_RETURN(error);

  /*
    Warnings for unsafe statements logged in statement format are
    printed in three places instead of in decide_logging_format().
    This is because the warnings should be printed only if the statement
    is actually logged. When executing decide_logging_format(), we cannot
    know for sure if the statement will be logged:

    1 - sp_head::execute_procedure which prints out warnings for calls to
    stored procedures.

    2 - sp_head::execute_function which prints out warnings for calls
    involving functions.

    3 - THD::binlog_query (here) which prints warning for top level
    statements not covered by the two cases above: i.e., if not insided a
    procedure and a function.
 
    Besides, we should not try to print these warnings if it is not
    possible to write statements to the binary log as it happens when
    the execution is inside a function, or generaly speaking, when
    the variables.option_bits & OPTION_BIN_LOG is false.
  */
  if ((variables.option_bits & OPTION_BIN_LOG) &&
      sp_runtime_ctx == NULL && !binlog_evt_union.do_union)
    issue_unsafe_warnings();

  switch (qtype) {
    /*
      ROW_QUERY_TYPE means that the statement may be logged either in
      row format or in statement format.  If
      current_stmt_binlog_format is row, it means that the
      statement has already been logged in row format and hence shall
      not be logged again.
    */
  case THD::ROW_QUERY_TYPE:
    DBUG_PRINT("debug",
               ("is_current_stmt_binlog_format_row: %d",
                is_current_stmt_binlog_format_row()));
    if (is_current_stmt_binlog_format_row())
      DBUG_RETURN(0);
    /* Fall through */

    /*
      STMT_QUERY_TYPE means that the query must be logged in statement
      format; it cannot be logged in row format.  This is typically
      used by DDL statements.  It is an error to use this query type
      if current_stmt_binlog_format_row is row.

      @todo Currently there are places that call this method with
      STMT_QUERY_TYPE and current_stmt_binlog_format is row.  Fix those
      places and add assert to ensure correct behavior. /Sven
    */
  case THD::STMT_QUERY_TYPE:
    /*
      The MYSQL_BIN_LOG::write() function will set the STMT_END_F flag and
      flush the pending rows event if necessary.
    */
    {
      Query_log_event qinfo(this, query_arg, query_len, is_trans, direct,
                            suppress_use, errcode);
      /*
        Binlog table maps will be irrelevant after a Query_log_event
        (they are just removed on the slave side) so after the query
        log event is written to the binary log, we pretend that no
        table maps were written.
       */
      int error= mysql_bin_log.write_event(&qinfo);
      binlog_table_maps= 0;
      DBUG_RETURN(error);
    }
    break;

  case THD::QUERY_TYPE_COUNT:
  default:
    DBUG_ASSERT(0 <= qtype && qtype < QUERY_TYPE_COUNT);
  }
  DBUG_RETURN(0);
}

#endif /* !defined(MYSQL_CLIENT) */

struct st_mysql_storage_engine binlog_storage_engine=
{ MYSQL_HANDLERTON_INTERFACE_VERSION };

/** @} */

mysql_declare_plugin(binlog)
{
  MYSQL_STORAGE_ENGINE_PLUGIN,
  &binlog_storage_engine,
  "binlog",
  "MySQL AB",
  "This is a pseudo storage engine to represent the binlog in a transaction",
  PLUGIN_LICENSE_GPL,
  binlog_init, /* Plugin Init */
  binlog_deinit, /* Plugin Deinit */
  0x0100 /* 1.0 */,
  NULL,                       /* status variables                */
  NULL,                       /* system variables                */
  NULL,                       /* config options                  */
  0,  
}
mysql_declare_plugin_end;<|MERGE_RESOLUTION|>--- conflicted
+++ resolved
@@ -1419,7 +1419,6 @@
                     {
                       if (rand() % 3 == 0)
                       {
-                        error= 1;
                         thd->commit_error= THD::CE_FLUSH_ERROR;
                       }
                     };);
@@ -7350,19 +7349,6 @@
   IO_CACHE *cache= &cache_data->cache_log;
   bool incident= cache_data->has_incident();
 
-<<<<<<< HEAD
-=======
-  DBUG_EXECUTE_IF("simulate_binlog_flush_error",
-                  {
-                    if (rand() % 3 == 0)
-                    {
-                      write_error=1;
-                      thd->commit_error= THD::CE_FLUSH_ERROR;
-                      DBUG_RETURN(0);
-                    }
-                  };);
-
->>>>>>> 0cd3070c
   mysql_mutex_assert_owner(&LOCK_log);
 
   DBUG_ASSERT(is_open());
@@ -8238,34 +8224,8 @@
 #ifndef DBUG_OFF
     stage_manager.clear_preempt_status(head);
 #endif
-<<<<<<< HEAD
-    update_max_committed(head);
-    if (head->commit_error == THD::CE_NONE)
-    {
-      excursion.try_to_attach_to(head);
-      bool all= head->get_transaction()->m_flags.real_commit;
-      if (head->get_transaction()->m_flags.commit_low)
-      {
-        /* head is parked to have exited append() */
-        DBUG_ASSERT(head->get_transaction()->m_flags.ready_preempt);
-        /*
-          storage engine commit
-        */
-        if (ha_commit_low(head, all, false))
-          head->commit_error= THD::CE_COMMIT_ERROR;
-      }
-      DBUG_PRINT("debug", ("commit_error: %d, flags.pending: %s",
-                           head->commit_error,
-                           YESNO(head->get_transaction()->m_flags.pending)));
-    }
-
-    /* Handle the GTID of the thread */
-    if (head->commit_error == THD::CE_NONE)
-      gtid_state->update_on_commit(head);
-    else
-      gtid_state->update_on_rollback(head);
-
-=======
+    if (thd->get_transaction()->sequence_number != SEQ_UNINIT)
+      update_max_committed(head);
     /*
       Flush/Sync error should be ignored and continue
       to commit phase. And thd->commit_error cannot be
@@ -8273,21 +8233,31 @@
     */
     DBUG_ASSERT(head->commit_error != THD::CE_COMMIT_ERROR);
     excursion.try_to_attach_to(head);
-    bool all= head->transaction.flags.real_commit;
-    if (head->transaction.flags.commit_low)
+    bool all= head->get_transaction()->m_flags.real_commit;
+    if (head->get_transaction()->m_flags.commit_low)
     {
       /* head is parked to have exited append() */
-      DBUG_ASSERT(head->transaction.flags.ready_preempt);
+      DBUG_ASSERT(head->get_transaction()->m_flags.ready_preempt);
       /*
         storage engine commit
-      */
+       */
       if (ha_commit_low(head, all, false))
         head->commit_error= THD::CE_COMMIT_ERROR;
     }
     DBUG_PRINT("debug", ("commit_error: %d, flags.pending: %s",
                          head->commit_error,
-                         YESNO(head->transaction.flags.pending)));
->>>>>>> 0cd3070c
+                         YESNO(head->get_transaction()->m_flags.pending)));
+
+    /*
+      Handle the GTID of the thread.
+      gtid_executed table is kept updated even though transactions fail to be
+      logged. That's required  by slave auto positioning.
+    */
+    if (head->commit_error != THD::CE_COMMIT_ERROR)
+      gtid_state->update_on_commit(head);
+    else
+      gtid_state->update_on_rollback(head);
+
     /*
       Decrement the prepared XID counter after storage engine commit.
       We also need decrement the prepared XID when encountering a
@@ -8312,13 +8282,8 @@
   Thread_excursion excursion(thd);
   for (THD *head= first; head; head= head->next_to_commit)
   {
-<<<<<<< HEAD
     if (head->get_transaction()->m_flags.run_hooks &&
-        head->commit_error == THD::CE_NONE)
-=======
-    if (head->transaction.flags.run_hooks &&
         head->commit_error != THD::CE_COMMIT_ERROR)
->>>>>>> 0cd3070c
     {
 
       /*
@@ -8416,41 +8381,9 @@
 {
   if (flush_io_cache(&log_file))
   {
-<<<<<<< HEAD
-    if (binlog_error_action == ABORT_SERVER)
-    {
-      THD *thd= current_thd;
-      /*
-        On fatal error when code enters here we should forcefully clear the
-        previous errors so that a new critical error message can be pushed
-        to the client side.
-       */
-      thd->clear_error();
-      my_error(ER_BINLOG_LOGGING_IMPOSSIBLE, MYF(0), "An error occured during "
-                "flushing cache to file. 'binlog_error_action' is set to "
-                "'ABORT_SERVER'. Hence aborting the server");
-      sql_print_error("An error occured during flushing cache to file. "
-                      "'binlog_error_action' is set to 'ABORT_SERVER'. "
-                      "Hence aborting the server");
-      thd->send_statement_status();
-      _exit(MYSQLD_FAILURE_EXIT);
-    }
-    else
-    {
-      sql_print_error("An error occured during flushing cache to file. "
-                      "'binlog_error_action' is set to 'IGNORE_ERROR'. "
-                      "Hence turning logging off for the whole duration "
-                      "of the MySQL server process. To turn it on "
-                      "again: fix the cause, shutdown the MySQL "
-                      "server and restart it.");
-      close(LOG_CLOSE_INDEX|LOG_CLOSE_STOP_EVENT);
-      return ER_ERROR_ON_WRITE;
-    }
-=======
     THD *thd= current_thd;
     thd->commit_error= THD::CE_FLUSH_ERROR;
     return ER_ERROR_ON_WRITE;
->>>>>>> 0cd3070c
   }
   *end_pos_var= my_b_tell(&log_file);
   return 0;
@@ -8504,32 +8437,32 @@
 int
 MYSQL_BIN_LOG::finish_commit(THD *thd)
 {
-<<<<<<< HEAD
   DBUG_ENTER("MYSQL_BIN_LOG::finish_commit");
   DEBUG_SYNC(thd, "reached_finish_commit");
+  /*
+    In some unlikely situations, it can happen that binary
+    log is closed before the thread flushes it's cache.
+    In that case, clear the caches before doing commit.
+  */
+  if (unlikely(!is_open()))
+  {
+    binlog_cache_mngr *cache_mngr= thd_get_cache_mngr(thd);
+    if (cache_mngr)
+      cache_mngr->reset();
+  }
   if (thd->get_transaction()->sequence_number != SEQ_UNINIT)
     update_max_committed(thd);
   if (thd->get_transaction()->m_flags.commit_low)
-=======
-  /*
-    In some unlikely situations, it can happen that binary
-    log is closed before the thread flushes it's cache.
-    In that case, clear the caches before doing commit.
-  */
-  if (unlikely(!is_open()))
-  {
-    binlog_cache_mngr *cache_mngr= thd_get_cache_mngr(thd);
-    if (cache_mngr)
-      cache_mngr->reset();
-  }
-  if (thd->transaction.flags.commit_low)
->>>>>>> 0cd3070c
   {
     const bool all= thd->get_transaction()->m_flags.real_commit;
+    /*
+      Now flush error and sync erros are ignored and we are continuing and
+      committing. And at this time, commit_error cannot be COMMIT_ERROR.
+    */
+    DBUG_ASSERT(thd->commit_error != THD::CE_COMMIT_ERROR);
     /*
       storage engine commit
     */
-    DBUG_ASSERT(thd->commit_error != THD::CE_COMMIT_ERROR);
     if (ha_commit_low(thd, all, false))
       thd->commit_error= THD::CE_COMMIT_ERROR;
     /*
@@ -8544,12 +8477,8 @@
             if and be the only after_commit invocation left in the
             code.
     */
-<<<<<<< HEAD
-    if ((thd->commit_error == THD::CE_NONE) &&
+    if ((thd->commit_error != THD::CE_COMMIT_ERROR) &&
         thd->get_transaction()->m_flags.run_hooks)
-=======
-    if ((thd->commit_error != THD::CE_COMMIT_ERROR ) && thd->transaction.flags.run_hooks)
->>>>>>> 0cd3070c
     {
       (void) RUN_HOOK(transaction, after_commit, (thd, all));
       thd->get_transaction()->m_flags.run_hooks= false;
@@ -8587,10 +8516,13 @@
 
   DBUG_ASSERT(thd->commit_error || !thd->get_transaction()->m_flags.run_hooks);
   DBUG_ASSERT(!thd_get_cache_mngr(thd)->dbug_any_finalized());
-<<<<<<< HEAD
   DBUG_PRINT("return", ("Thread ID: %u, commit_error: %d",
                         thd->thread_id(), thd->commit_error));
-  DBUG_RETURN(thd->commit_error);
+  /*
+    flush or sync errors are handled by the leader of the group
+    (using binlog_error_action). Hence treat only COMMIT_ERRORs as errors.
+  */
+  DBUG_RETURN(thd->commit_error == THD::CE_COMMIT_ERROR);
 }
 
 /**
@@ -8616,16 +8548,6 @@
     return ER_ERROR_ON_WRITE;
   }
   return 0;
-}
-
-=======
-  DBUG_PRINT("return", ("Thread ID: %lu, commit_error: %d",
-                        thd->thread_id, thd->commit_error));
-  /*
-    flush or sync errors are handled by the leader of the group
-    (using binlog_error_action). Hence treat only COMMIT_ERRORs as errors.
-  */
-  return (thd->commit_error == THD::CE_COMMIT_ERROR);
 }
 
 /**
@@ -8633,7 +8555,7 @@
   If binlog_error_action= ABORT_SERVER, server will be aborted
   after reporting the error to the client.
   If binlog_error_action= IGNORE_ERROR, binlog will be closed
-  for the life time of the server. close() call is protected
+  for the reset of the life time of the server. close() call is protected
   with LOCK_log to avoid any parallel operations on binary log.
 
   @param thd Thread object that faced flush/sync error
@@ -8665,7 +8587,7 @@
     thd->clear_error();
     my_error(ER_BINLOG_LOGGING_IMPOSSIBLE, MYF(0), errmsg);
     sql_print_error("%s", errmsg);
-    thd->protocol->end_statement();
+    thd->send_statement_status();
     _exit(EXIT_FAILURE);
   }
   else
@@ -8695,7 +8617,6 @@
     DEBUG_SYNC(thd, "after_binlog_closed_due_to_error");
   }
 }
->>>>>>> 0cd3070c
 /**
   Flush and commit the transaction.
 
@@ -8799,7 +8720,6 @@
     anything more since it is possible that a thread entered and
     appointed itself leader for the flush phase.
   */
-<<<<<<< HEAD
 
 #ifdef HAVE_REPLICATION
   if (has_commit_order_manager(thd))
@@ -8818,9 +8738,6 @@
   }
   else
 #endif
-=======
-  DEBUG_SYNC(thd, "waiting_to_enter_flush_stage");
->>>>>>> 0cd3070c
   if (change_stage(thd, Stage_manager::FLUSH_STAGE, thd, NULL, &LOCK_log))
   {
     DBUG_PRINT("return", ("Thread ID: %u, commit_error: %d",
@@ -8831,7 +8748,7 @@
   THD *wait_queue= NULL, *final_queue= NULL;
   mysql_mutex_t *leave_mutex_before_commit_stage= NULL;
   my_off_t flush_end_pos= 0;
-  bool need_LOCK_log;
+  bool update_binlog_end_pos_after_sync;
   if (unlikely(!is_open()))
   {
     final_queue= stage_manager.fetch_queue_for(Stage_manager::FLUSH_STAGE);
@@ -8852,7 +8769,7 @@
     flush_error= flush_cache_to_file(&flush_end_pos);
   DBUG_EXECUTE_IF("crash_after_flush_binlog", DBUG_SUICIDE(););
 
-  bool update_binlog_end_pos_after_sync= (get_sync_period() == 1);
+  update_binlog_end_pos_after_sync= (get_sync_period() == 1);
 
   /*
     If the flush finished successfully, we can call the after_flush
@@ -8876,9 +8793,6 @@
     DBUG_EXECUTE_IF("crash_commit_after_log", DBUG_SUICIDE(););
   }
 
-<<<<<<< HEAD
-  DEBUG_SYNC(thd, "bgc_after_flush_stage_before_sync_stage");
-=======
   if (flush_error)
   {
     /*
@@ -8886,15 +8800,12 @@
     */
     handle_binlog_flush_or_sync_error(thd, false /* need_lock_log */);
   }
->>>>>>> 0cd3070c
+
+  DEBUG_SYNC(thd, "bgc_after_flush_stage_before_sync_stage");
 
   /*
     Stage #2: Syncing binary log file to disk
   */
-<<<<<<< HEAD
-=======
-  need_LOCK_log= (get_sync_period() == 1);
->>>>>>> 0cd3070c
 
   if (change_stage(thd, Stage_manager::SYNC_STAGE, wait_queue, &LOCK_log, &LOCK_sync))
   {
@@ -8902,17 +8813,14 @@
                           thd->thread_id(), thd->commit_error));
     DBUG_RETURN(finish_commit(thd));
   }
-<<<<<<< HEAD
 
   /* Shall introduce a delay. */
   stage_manager.wait_count_or_timeout(opt_binlog_group_commit_sync_no_delay_count,
                                       opt_binlog_group_commit_sync_delay,
                                       Stage_manager::SYNC_STAGE);
 
-  THD *final_queue= stage_manager.fetch_queue_for(Stage_manager::SYNC_STAGE);
-=======
   final_queue= stage_manager.fetch_queue_for(Stage_manager::SYNC_STAGE);
->>>>>>> 0cd3070c
+
   if (flush_error == 0 && total_bytes > 0)
   {
     DEBUG_SYNC(thd, "before_sync_binlog_file");
@@ -8920,24 +8828,19 @@
     sync_error= result.first;
   }
 
-<<<<<<< HEAD
   if (update_binlog_end_pos_after_sync)
   {
     THD *tmp_thd= final_queue;
 
     while (tmp_thd->next_to_commit != NULL)
       tmp_thd= tmp_thd->next_to_commit;
-
-    update_binlog_end_pos(tmp_thd->get_trans_pos());
+    if (flush_error == 0 && sync_error == 0)
+      update_binlog_end_pos(tmp_thd->get_trans_pos());
   }
 
   DEBUG_SYNC(thd, "bgc_after_sync_stage_before_commit_stage");
 
-=======
-  if (need_LOCK_log)
-    mysql_mutex_unlock(&LOCK_log);
   leave_mutex_before_commit_stage= &LOCK_sync;
->>>>>>> 0cd3070c
   /*
     Stage #3: Commit all transactions in order.
 
@@ -8946,24 +8849,18 @@
 
     Howver, since we are keeping the lock from the previous stage, we
     need to unlock it if we skip the stage.
-<<<<<<< HEAD
+
     We must also step commit_clock before the ha_commit_low() is called
     either in ordered fashion(by the leader of this stage) or by the tread
     themselves.
-  */
-
-  if (opt_binlog_order_commits)
-=======
-   */
-commit_stage:
-  /*
+
     We are delaying the handling of sync error until
     all locks are released but we should not enter into
     commit stage if binlog_error_action is ABORT_SERVER.
   */
+commit_stage:
   if (opt_binlog_order_commits &&
       (sync_error == 0 || binlog_error_action != ABORT_SERVER))
->>>>>>> 0cd3070c
   {
     if (change_stage(thd, Stage_manager::COMMIT_STAGE,
                      final_queue, leave_mutex_before_commit_stage,
@@ -8977,8 +8874,8 @@
     DBUG_EXECUTE_IF("semi_sync_3-way_deadlock",
                     DEBUG_SYNC(thd, "before_process_commit_stage_queue"););
 
-    if (flush_error == 0)
-      flush_error= call_after_sync_hook(commit_queue);
+    if (flush_error == 0 && sync_error == 0)
+      sync_error= call_after_sync_hook(commit_queue);
 
     /*
       process_commit_stage_queue will call update_on_commit or
@@ -9004,23 +8901,19 @@
     process_after_commit_stage_queue(thd, commit_queue);
     final_queue= commit_queue;
   }
-<<<<<<< HEAD
   else
   {
-    mysql_mutex_unlock(&LOCK_sync);
-    if (flush_error == 0)
-      call_after_sync_hook(final_queue);
-  }
-=======
-  else if (leave_mutex_before_commit_stage)
-    mysql_mutex_unlock(leave_mutex_before_commit_stage);
+    if (leave_mutex_before_commit_stage)
+      mysql_mutex_unlock(leave_mutex_before_commit_stage);
+    if (flush_error == 0 && sync_error == 0)
+      sync_error= call_after_sync_hook(final_queue);
+  }
 
   /*
     Handle sync error after we release all locks in order to avoid deadlocks
   */
   if (sync_error)
     handle_binlog_flush_or_sync_error(thd, true /* need_lock_log */);
->>>>>>> 0cd3070c
 
   /* Commit done so signal all waiting threads */
   stage_manager.signal_done(final_queue);
