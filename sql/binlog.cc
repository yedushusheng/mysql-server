/* Copyright (c) 2009, 2017, Oracle and/or its affiliates. All rights reserved.

   This program is free software; you can redistribute it and/or modify
   it under the terms of the GNU General Public License as published by
   the Free Software Foundation; version 2 of the License.

   This program is distributed in the hope that it will be useful,
   but WITHOUT ANY WARRANTY; without even the implied warranty of
   MERCHANTABILITY or FITNESS FOR A PARTICULAR PURPOSE.  See the
   GNU General Public License for more details.

   You should have received a copy of the GNU General Public License
   along with this program; if not, write to the Free Software Foundation,
   51 Franklin Street, Suite 500, Boston, MA 02110-1335 USA */

#include "binlog.h"

#include "my_stacktrace.h"                  // my_safe_print_system_time
#include "debug_sync.h"                     // DEBUG_SYNC
#include "log.h"                            // sql_print_warning
#include "log_event.h"                      // Rows_log_event
#include "mysqld_thd_manager.h"             // Global_THD_manager
#include "rpl_handler.h"                    // RUN_HOOK
#include "rpl_mi.h"                         // Master_info
#include "rpl_rli.h"                        // Relay_log_info
#include "rpl_rli_pdb.h"                    // Slave_worker
#include "rpl_slave_commit_order_manager.h" // Commit_order_manager
#include "rpl_trx_boundary_parser.h"        // Transaction_boundary_parser
#include "sql_class.h"                      // THD
#include "sql_parse.h"                      // sqlcom_can_generate_row_events
#include "sql_show.h"                       // append_identifier

#include "pfs_file_provider.h"
#include "mysql/psi/mysql_file.h"

#include <pfs_transaction_provider.h>
#include <mysql/psi/mysql_transaction.h>
#include "xa.h"

#include <list>
#include <string>

using std::max;
using std::min;
using std::string;
using std::list;
using binary_log::checksum_crc32;
#define FLAGSTR(V,F) ((V)&(F)?#F" ":"")

#define LOG_PREFIX	"ML"

/**
  @defgroup Binary_Log Binary Log
  @{
 */

#define MY_OFF_T_UNDEF (~(my_off_t)0UL)

/*
  Constants required for the limit unsafe warnings suppression
 */
//seconds after which the limit unsafe warnings suppression will be activated
#define LIMIT_UNSAFE_WARNING_ACTIVATION_TIMEOUT 50
//number of limit unsafe warnings after which the suppression will be activated
#define LIMIT_UNSAFE_WARNING_ACTIVATION_THRESHOLD_COUNT 50
#define MAX_SESSION_ATTACH_TRIES 10

static ulonglong limit_unsafe_suppression_start_time= 0;
static bool unsafe_warning_suppression_is_activated= false;
static int limit_unsafe_warning_count= 0;

static handlerton *binlog_hton;
bool opt_binlog_order_commits= true;

const char *log_bin_index= 0;
const char *log_bin_basename= 0;

MYSQL_BIN_LOG mysql_bin_log(&sync_binlog_period, WRITE_CACHE);

static int binlog_init(void *p);
static int binlog_start_trans_and_stmt(THD *thd, Log_event *start_event);
static int binlog_close_connection(handlerton *hton, THD *thd);
static int binlog_savepoint_set(handlerton *hton, THD *thd, void *sv);
static int binlog_savepoint_rollback(handlerton *hton, THD *thd, void *sv);
static bool binlog_savepoint_rollback_can_release_mdl(handlerton *hton,
                                                      THD *thd);
static int binlog_commit(handlerton *hton, THD *thd, bool all);
static int binlog_rollback(handlerton *hton, THD *thd, bool all);
static int binlog_prepare(handlerton *hton, THD *thd, bool all);
static int binlog_xa_commit(handlerton *hton,  XID *xid);
static int binlog_xa_rollback(handlerton *hton,  XID *xid);
static void exec_binlog_error_action_abort(const char* err_string);

/**
  Helper class to hold a mutex for the duration of the
  block.

  Eliminates the need for explicit unlocking of mutexes on, e.g.,
  error returns.  On passing a null pointer, the sentry will not do
  anything.
 */
class Mutex_sentry
{
public:
  Mutex_sentry(mysql_mutex_t *mutex)
    : m_mutex(mutex)
  {
    if (m_mutex)
      mysql_mutex_lock(mutex);
  }

  ~Mutex_sentry()
  {
    if (m_mutex)
      mysql_mutex_unlock(m_mutex);
#ifndef DBUG_OFF
    m_mutex= 0;
#endif
  }

private:
  mysql_mutex_t *m_mutex;

  // It's not allowed to copy this object in any way
  Mutex_sentry(Mutex_sentry const&);
  void operator=(Mutex_sentry const&);
};


/**
  Helper class to switch to a new thread and then go back to the previous one,
  when the object is destroyed using RAII.

  This class is used to temporarily switch to another session (THD
  structure). It will set up thread specific "globals" correctly
  so that the POSIX thread looks exactly like the session attached to.
  However, PSI_thread info is not touched as it is required to show
  the actual physial view in PFS instrumentation i.e., it should
  depict as the real thread doing the work instead of thread it switched
  to.

  On destruction, the original session (which is supplied to the
  constructor) will be re-attached automatically. For example, with
  this code, the value of @c current_thd will be the same before and
  after execution of the code.

  @code
  {
    for (int i = 0 ; i < count ; ++i)
    {
      // here we are attached to current_thd
      // [...]
      Thd_backup_and_restore switch_thd(current_thd, other_thd[i]);
      // [...]
      // here we are attached to other_thd[i]
      // [...]
    }
    // here we are attached to current_thd
  }
  @endcode

  @warning The class is not designed to be inherited from.
 */

#ifndef EMBEDDED_LIBRARY

class Thd_backup_and_restore
{
public:
  /**
    Try to attach the POSIX thread to a session.
    - This function attaches the POSIX thread to a session
    in MAX_SESSION_ATTACH_TRIES tries when encountering
    'out of memory' error, and terminates the server after
    failed in MAX_SESSION_ATTACH_TRIES tries.

    @param[in] backup_thd    The thd to restore to when object is destructed.
    @param[in] new_thd       The thd to attach to.
   */

  Thd_backup_and_restore(THD *backup_thd, THD *new_thd)
    : m_backup_thd(backup_thd), m_new_thd(new_thd),
      m_new_thd_old_real_id(new_thd->real_id)
  {
    DBUG_ASSERT(m_backup_thd != NULL && m_new_thd != NULL);
    // Reset the state of the current thd.
    m_backup_thd->restore_globals();
    int i= 0;
    /*
      Attach the POSIX thread to a session in MAX_SESSION_ATTACH_TRIES
      tries when encountering 'out of memory' error.
    */
    while (i < MAX_SESSION_ATTACH_TRIES)
    {
      /*
        Currently attach_to(...) returns ER_OUTOFMEMORY or 0. So
        we continue to attach the POSIX thread when encountering
        the ER_OUTOFMEMORY error. Please take care other error
        returned from attach_to(...) in future.
      */
      if (!attach_to(new_thd))
      {
        if (i > 0)
          sql_print_warning("Server overcomes the temporary 'out of memory' "
                            "in '%d' tries while attaching to session thread "
                            "during the group commit phase.\n", i + 1);
        break;
      }
      /* Sleep 1 microsecond per try to avoid temporary 'out of memory' */
      my_sleep(1);
      i++;
    }
    /*
      Terminate the server after failed to attach the POSIX thread
      to a session in MAX_SESSION_ATTACH_TRIES tries.
    */
    if (MAX_SESSION_ATTACH_TRIES == i)
    {
      my_safe_print_system_time();
      my_safe_printf_stderr("%s", "[Fatal] Out of memory while attaching to "
                            "session thread during the group commit phase. "
                            "Data consistency between master and slave can "
                            "be guaranteed after server restarts.\n");
      _exit(MYSQLD_FAILURE_EXIT);
    }
  }

  /**
      Restores to previous thd.
   */
  ~Thd_backup_and_restore()
  {
    /*
      Restore the global variables of the thd we previously attached to,
      to its original state. In other words, detach the m_new_thd.
    */
    m_new_thd->restore_globals();
    m_new_thd->real_id= m_new_thd_old_real_id;

    // Reset the global variables to the original state.
    if (unlikely(m_backup_thd->store_globals()))
      DBUG_ASSERT(0);                           // Out of memory?!
  }

private:

  /**
    Attach the POSIX thread to a session.
   */
  int attach_to(THD *thd)
  {
    if (DBUG_EVALUATE_IF("simulate_session_attach_error", 1, 0)
        || unlikely(thd->store_globals()))
    {
      /*
        Indirectly uses pthread_setspecific, which can only return
        ENOMEM or EINVAL. Since store_globals are using correct keys,
        the only alternative is out of memory.
      */
      return ER_OUTOFMEMORY;
    }
    return 0;
  }

  THD *m_backup_thd;
  THD *m_new_thd;
  my_thread_t m_new_thd_old_real_id;
};

#endif /* !EMBEDDED_LIBRARY */

/**
  Caches for non-transactional and transactional data before writing
  it to the binary log.

  @todo All the access functions for the flags suggest that the
  encapsuling is not done correctly, so try to move any logic that
  requires access to the flags into the cache.
*/
class binlog_cache_data
{
public:

  binlog_cache_data(bool trx_cache_arg,
                    my_off_t max_binlog_cache_size_arg,
                    ulong *ptr_binlog_cache_use_arg,
                    ulong *ptr_binlog_cache_disk_use_arg)
  : m_pending(0), saved_max_binlog_cache_size(max_binlog_cache_size_arg),
    ptr_binlog_cache_use(ptr_binlog_cache_use_arg),
    ptr_binlog_cache_disk_use(ptr_binlog_cache_disk_use_arg)
  {
    reset();
    flags.transactional= trx_cache_arg;
    cache_log.end_of_file= saved_max_binlog_cache_size;
  }

  int finalize(THD *thd, Log_event *end_event);
  int finalize(THD *thd, Log_event *end_event, XID_STATE *xs);
  int flush(THD *thd, my_off_t *bytes, bool *wrote_xid);
  int write_event(THD *thd, Log_event *event);

  virtual ~binlog_cache_data()
  {
    DBUG_ASSERT(is_binlog_empty());
    close_cached_file(&cache_log);
  }

  bool is_binlog_empty() const
  {
    my_off_t pos= my_b_tell(&cache_log);
    DBUG_PRINT("debug", ("%s_cache - pending: 0x%llx, bytes: %llu",
                         (flags.transactional ? "trx" : "stmt"),
                         (ulonglong) pending(), (ulonglong) pos));
    return pending() == NULL && pos == 0;
  }

  bool is_finalized() const {
    return flags.finalized;
  }

  Rows_log_event *pending() const
  {
    return m_pending;
  }

  void set_pending(Rows_log_event *const pending)
  {
    m_pending= pending;
  }

  void set_incident(void)
  {
    flags.incident= true;
  }

  bool has_incident(void) const
  {
    return flags.incident;
  }

  bool has_xid() const {
    // There should only be an XID event if we are transactional
    DBUG_ASSERT((flags.transactional && flags.with_xid) || !flags.with_xid);
    return flags.with_xid;
  }

  bool is_trx_cache() const
  {
    return flags.transactional;
  }

  my_off_t get_byte_position() const
  {
    return my_b_tell(&cache_log);
  }

  virtual void reset()
  {
    compute_statistics();
    truncate(0);

    /*
      If IOCACHE has a file associated, change its size to 0.
      It is safer to do it here, since we are certain that one
      asked the cache to go to position 0 with truncate.
    */
    if(cache_log.file != -1)
    {
      int error= 0;
      if((error= my_chsize(cache_log.file, 0, 0, MYF(MY_WME))))
        sql_print_warning("Unable to resize binlog IOCACHE auxilary file");

      DBUG_EXECUTE_IF("show_io_cache_size",
                      {
                        my_off_t file_size= my_seek(cache_log.file,
                                                    0L,MY_SEEK_END,MYF(MY_WME+MY_FAE));
                        sql_print_error("New size:%llu",
                                        static_cast<ulonglong>(file_size));
                      });
    }

    flags.incident= false;
    flags.with_xid= false;
    flags.immediate= false;
    flags.finalized= false;
    /*
      The truncate function calls reinit_io_cache that calls my_b_flush_io_cache
      which may increase disk_writes. This breaks the disk_writes use by the
      binary log which aims to compute the ratio between in-memory cache usage
      and disk cache usage. To avoid this undesirable behavior, we reset the
      variable after truncating the cache.
    */
    cache_log.disk_writes= 0;
    DBUG_ASSERT(is_binlog_empty());
  }

  /*
    Sets the write position to point at the position given. If the
    cache has swapped to a file, it reinitializes it, so that the
    proper data is added to the IO_CACHE buffer. Otherwise, it just
    does a my_b_seek.

    my_b_seek will not work if the cache has swapped, that's why
    we do this workaround.

    @param[IN]  pos the new write position.
    @param[IN]  use_reinit if the position should be reset resorting
                to reset_io_cache (which may issue a flush_io_cache 
                inside)

    @return The previous write position.
   */
  my_off_t reset_write_pos(my_off_t pos, bool use_reinit)
  {
    DBUG_ENTER("reset_write_pos");
    DBUG_ASSERT(cache_log.type == WRITE_CACHE);

    my_off_t oldpos= get_byte_position();

    if (use_reinit)
      reinit_io_cache(&cache_log, WRITE_CACHE, pos, 0, 0);
    else
      my_b_seek(&cache_log, pos);

    DBUG_RETURN(oldpos);
  }

  /*
    Cache to store data before copying it to the binary log.
  */
  IO_CACHE cache_log;

protected:
  /*
    It truncates the cache to a certain position. This includes deleting the
    pending event.
   */
  void truncate(my_off_t pos)
  {
    DBUG_PRINT("info", ("truncating to position %lu", (ulong) pos));
    remove_pending_event();
    reinit_io_cache(&cache_log, WRITE_CACHE, pos, 0, 0);
    cache_log.end_of_file= saved_max_binlog_cache_size;
  }

  /**
     Flush pending event to the cache buffer.
   */
  int flush_pending_event(THD *thd) {
    if (m_pending)
    {
      m_pending->set_flags(Rows_log_event::STMT_END_F);
      if (int error= write_event(thd, m_pending))
        return error;
      thd->clear_binlog_table_maps();
    }
    return 0;
  }

  /**
    Remove the pending event.
   */
  int remove_pending_event() {
    delete m_pending;
    m_pending= NULL;
    return 0;
  }
  struct Flags {
    /*
      Defines if this is either a trx-cache or stmt-cache, respectively, a
      transactional or non-transactional cache.
    */
    bool transactional:1;

    /*
      This indicates that some events did not get into the cache and most likely
      it is corrupted.
    */
    bool incident:1;

    /*
      This indicates that the cache should be written without BEGIN/END.
    */
    bool immediate:1;

    /*
      This flag indicates that the buffer was finalized and has to be
      flushed to disk.
     */
    bool finalized:1;

    /*
      This indicates that the cache contain an XID event.
     */
    bool with_xid:1;
  } flags;

private:
  /*
    Pending binrows event. This event is the event where the rows are currently
    written.
   */
  Rows_log_event *m_pending;

  /**
    This function computes binlog cache and disk usage.
  */
  void compute_statistics()
  {
    if (!is_binlog_empty())
    {
      (*ptr_binlog_cache_use)++;
      if (cache_log.disk_writes != 0)
        (*ptr_binlog_cache_disk_use)++;
    }
  }

  /*
    Stores the values of maximum size of the cache allowed when this cache
    is configured. This corresponds to either
      . max_binlog_cache_size or max_binlog_stmt_cache_size.
  */
  my_off_t saved_max_binlog_cache_size;

  /*
    Stores a pointer to the status variable that keeps track of the in-memory 
    cache usage. This corresponds to either
      . binlog_cache_use or binlog_stmt_cache_use.
  */
  ulong *ptr_binlog_cache_use;

  /*
    Stores a pointer to the status variable that keeps track of the disk
    cache usage. This corresponds to either
      . binlog_cache_disk_use or binlog_stmt_cache_disk_use.
  */
  ulong *ptr_binlog_cache_disk_use;

  binlog_cache_data& operator=(const binlog_cache_data& info);
  binlog_cache_data(const binlog_cache_data& info);
};


class binlog_stmt_cache_data
  : public binlog_cache_data
{
public:
  binlog_stmt_cache_data(bool trx_cache_arg,
                        my_off_t max_binlog_cache_size_arg,
                        ulong *ptr_binlog_cache_use_arg,
                        ulong *ptr_binlog_cache_disk_use_arg)
    : binlog_cache_data(trx_cache_arg,
                        max_binlog_cache_size_arg,
                        ptr_binlog_cache_use_arg,
                        ptr_binlog_cache_disk_use_arg)
  {
  }

  using binlog_cache_data::finalize;

  int finalize(THD *thd);
};


int
binlog_stmt_cache_data::finalize(THD *thd)
{
  if (flags.immediate)
  {
    if (int error= finalize(thd, NULL))
      return error;
  }
  else
  {
    Query_log_event
      end_evt(thd, STRING_WITH_LEN("COMMIT"), false, false, true, 0, true);
    if (int error= finalize(thd, &end_evt))
      return error;
  }
  return 0;
}


class binlog_trx_cache_data : public binlog_cache_data
{
public:
  binlog_trx_cache_data(bool trx_cache_arg,
                        my_off_t max_binlog_cache_size_arg,
                        ulong *ptr_binlog_cache_use_arg,
                        ulong *ptr_binlog_cache_disk_use_arg)
  : binlog_cache_data(trx_cache_arg,
                      max_binlog_cache_size_arg,
                      ptr_binlog_cache_use_arg,
                      ptr_binlog_cache_disk_use_arg),
    m_cannot_rollback(FALSE), before_stmt_pos(MY_OFF_T_UNDEF)
  {   }

  void reset()
  {
    DBUG_ENTER("reset");
    DBUG_PRINT("enter", ("before_stmt_pos: %llu", (ulonglong) before_stmt_pos));
    m_cannot_rollback= FALSE;
    before_stmt_pos= MY_OFF_T_UNDEF;
    binlog_cache_data::reset();
    DBUG_PRINT("return", ("before_stmt_pos: %llu", (ulonglong) before_stmt_pos));
    DBUG_VOID_RETURN;
  }

  bool cannot_rollback() const
  {
    return m_cannot_rollback;
  }

  void set_cannot_rollback()
  {
    m_cannot_rollback= TRUE;
  }

  my_off_t get_prev_position() const
  {
     return before_stmt_pos;
  }

  void set_prev_position(my_off_t pos)
  {
    DBUG_ENTER("set_prev_position");
    DBUG_PRINT("enter", ("before_stmt_pos: %llu", (ulonglong) before_stmt_pos));
    before_stmt_pos= pos;
    DBUG_PRINT("return", ("before_stmt_pos: %llu", (ulonglong) before_stmt_pos));
    DBUG_VOID_RETURN;
  }

  void restore_prev_position()
  {
    DBUG_ENTER("restore_prev_position");
    DBUG_PRINT("enter", ("before_stmt_pos: %llu", (ulonglong) before_stmt_pos));
    binlog_cache_data::truncate(before_stmt_pos);
    before_stmt_pos= MY_OFF_T_UNDEF;
    DBUG_PRINT("return", ("before_stmt_pos: %llu", (ulonglong) before_stmt_pos));
    DBUG_VOID_RETURN;
  }

  void restore_savepoint(my_off_t pos)
  {
    DBUG_ENTER("restore_savepoint");
    DBUG_PRINT("enter", ("before_stmt_pos: %llu", (ulonglong) before_stmt_pos));
    binlog_cache_data::truncate(pos);
    if (pos <= before_stmt_pos)
      before_stmt_pos= MY_OFF_T_UNDEF;
    DBUG_PRINT("return", ("before_stmt_pos: %llu", (ulonglong) before_stmt_pos));
    DBUG_VOID_RETURN;
  }

  using binlog_cache_data::truncate;

  int truncate(THD *thd, bool all);

private:
  /*
    It will be set TRUE if any statement which cannot be rolled back safely
    is put in trx_cache.
  */
  bool m_cannot_rollback;

  /*
    Binlog position before the start of the current statement.
  */
  my_off_t before_stmt_pos;

  binlog_trx_cache_data& operator=(const binlog_trx_cache_data& info);
  binlog_trx_cache_data(const binlog_trx_cache_data& info);
};

class binlog_cache_mngr {
public:
  binlog_cache_mngr(my_off_t max_binlog_stmt_cache_size_arg,
                    ulong *ptr_binlog_stmt_cache_use_arg,
                    ulong *ptr_binlog_stmt_cache_disk_use_arg,
                    my_off_t max_binlog_cache_size_arg,
                    ulong *ptr_binlog_cache_use_arg,
                    ulong *ptr_binlog_cache_disk_use_arg)
  : stmt_cache(FALSE, max_binlog_stmt_cache_size_arg,
               ptr_binlog_stmt_cache_use_arg,
               ptr_binlog_stmt_cache_disk_use_arg),
    trx_cache(TRUE, max_binlog_cache_size_arg,
              ptr_binlog_cache_use_arg,
              ptr_binlog_cache_disk_use_arg),
    has_logged_xid(NULL)
  {  }

  binlog_cache_data* get_binlog_cache_data(bool is_transactional)
  {
    if (is_transactional)
      return &trx_cache;
    else
      return &stmt_cache;
  }

  IO_CACHE* get_binlog_cache_log(bool is_transactional)
  {
    return (is_transactional ? &trx_cache.cache_log : &stmt_cache.cache_log);
  }

  /**
    Convenience method to check if both caches are empty.
   */
  bool is_binlog_empty() const {
    return stmt_cache.is_binlog_empty() && trx_cache.is_binlog_empty();
  }

  /*
    clear stmt_cache and trx_cache if they are not empty
  */
  void reset()
  {
    if (!stmt_cache.is_binlog_empty())
      stmt_cache.reset();
    if (!trx_cache.is_binlog_empty())
      trx_cache.reset();
  }

#ifndef DBUG_OFF
  bool dbug_any_finalized() const {
    return stmt_cache.is_finalized() || trx_cache.is_finalized();
  }
#endif

  /*
    Convenience method to flush both caches to the binary log.

    @param bytes_written Pointer to variable that will be set to the
                         number of bytes written for the flush.
    @param wrote_xid     Pointer to variable that will be set to @c
                         true if any XID event was written to the
                         binary log. Otherwise, the variable will not
                         be touched.
    @return Error code on error, zero if no error.
   */
  int flush(THD *thd, my_off_t *bytes_written, bool *wrote_xid)
  {
    my_off_t stmt_bytes= 0;
    my_off_t trx_bytes= 0;
    DBUG_ASSERT(stmt_cache.has_xid() == 0);
    int error= stmt_cache.flush(thd, &stmt_bytes, wrote_xid);
    if (error)
      return error;
    DEBUG_SYNC(thd, "after_flush_stm_cache_before_flush_trx_cache");
    if (int error= trx_cache.flush(thd, &trx_bytes, wrote_xid))
      return error;
    *bytes_written= stmt_bytes + trx_bytes;
    return 0;
  }

  binlog_stmt_cache_data stmt_cache;
  binlog_trx_cache_data trx_cache;
  /*
    The bool flag is for preventing do_binlog_xa_commit_rollback()
    execution twice which can happen for "external" xa commit/rollback.
  */
  bool has_logged_xid;
private:

  binlog_cache_mngr& operator=(const binlog_cache_mngr& info);
  binlog_cache_mngr(const binlog_cache_mngr& info);
};


static binlog_cache_mngr *thd_get_cache_mngr(const THD *thd)
{
  /*
    If opt_bin_log is not set, binlog_hton->slot == -1 and hence
    thd_get_ha_data(thd, hton) segfaults.
  */
  DBUG_ASSERT(opt_bin_log);
  return (binlog_cache_mngr *)thd_get_ha_data(thd, binlog_hton);
}


/**
  Checks if the BINLOG_CACHE_SIZE's value is greater than MAX_BINLOG_CACHE_SIZE.
  If this happens, the BINLOG_CACHE_SIZE is set to MAX_BINLOG_CACHE_SIZE.
*/
void check_binlog_cache_size(THD *thd)
{
  if (binlog_cache_size > max_binlog_cache_size)
  {
    if (thd)
    {
      push_warning_printf(thd, Sql_condition::SL_WARNING,
                          ER_BINLOG_CACHE_SIZE_GREATER_THAN_MAX,
                          ER(ER_BINLOG_CACHE_SIZE_GREATER_THAN_MAX),
                          (ulong) binlog_cache_size,
                          (ulong) max_binlog_cache_size);
    }
    else
    {
      sql_print_warning(ER_DEFAULT(ER_BINLOG_CACHE_SIZE_GREATER_THAN_MAX),
                        binlog_cache_size,
                        (ulong) max_binlog_cache_size);
    }
    binlog_cache_size= static_cast<ulong>(max_binlog_cache_size);
  }
}

/**
  Checks if the BINLOG_STMT_CACHE_SIZE's value is greater than MAX_BINLOG_STMT_CACHE_SIZE.
  If this happens, the BINLOG_STMT_CACHE_SIZE is set to MAX_BINLOG_STMT_CACHE_SIZE.
*/
void check_binlog_stmt_cache_size(THD *thd)
{
  if (binlog_stmt_cache_size > max_binlog_stmt_cache_size)
  {
    if (thd)
    {
      push_warning_printf(thd, Sql_condition::SL_WARNING,
                          ER_BINLOG_STMT_CACHE_SIZE_GREATER_THAN_MAX,
                          ER(ER_BINLOG_STMT_CACHE_SIZE_GREATER_THAN_MAX),
                          (ulong) binlog_stmt_cache_size,
                          (ulong) max_binlog_stmt_cache_size);
    }
    else
    {
      sql_print_warning(ER_DEFAULT(ER_BINLOG_STMT_CACHE_SIZE_GREATER_THAN_MAX),
                        binlog_stmt_cache_size,
                        (ulong) max_binlog_stmt_cache_size);
    }
    binlog_stmt_cache_size= static_cast<ulong>(max_binlog_stmt_cache_size);
  }
}

/**
 Check whether binlog_hton has valid slot and enabled
*/
bool binlog_enabled()
{
	return(binlog_hton && binlog_hton->slot != HA_SLOT_UNDEF);
}

 /*
  Save position of binary log transaction cache.

  SYNPOSIS
    binlog_trans_log_savepos()

    thd      The thread to take the binlog data from
    pos      Pointer to variable where the position will be stored

  DESCRIPTION

    Save the current position in the binary log transaction cache into
    the variable pointed to by 'pos'
 */

static void
binlog_trans_log_savepos(THD *thd, my_off_t *pos)
{
  DBUG_ENTER("binlog_trans_log_savepos");
  DBUG_ASSERT(pos != NULL);
  binlog_cache_mngr *const cache_mngr= thd_get_cache_mngr(thd);
  DBUG_ASSERT(mysql_bin_log.is_open());
  *pos= cache_mngr->trx_cache.get_byte_position();
  DBUG_PRINT("return", ("position: %lu", (ulong) *pos));
  DBUG_VOID_RETURN;
}

static int binlog_dummy_recover(handlerton *hton, XID *xid, uint len)
{
  return 0;
}

/**
  Auxiliary class to copy serialized events to the binary log and
  correct some of the fields that are not known until just before
  writing the event.

  This class allows feeding events in parts, so it is practical to use
  in do_write_cache() which reads events from an IO_CACHE where events
  may span mutiple cache pages.

  The following fields are fixed before writing the event:
  - end_log_pos is set
  - the checksum is computed if checksums are enabled
  - the length is incremented by the checksum size if checksums are enabled
*/
class Binlog_event_writer
{
  IO_CACHE *output_cache;
  bool have_checksum;
  ha_checksum initial_checksum;
  ha_checksum checksum;
  uint32 end_log_pos;

public:
  /**
    Constructs a new Binlog_event_writer. Should be called once before
    starting to flush the transaction or statement cache to the
    binlog.

    @param output_cache_arg IO_CACHE to write to.
    @param have_checksum_al
  */
  Binlog_event_writer(IO_CACHE *output_cache_arg)
    : output_cache(output_cache_arg),
      have_checksum(binlog_checksum_options !=
                    binary_log::BINLOG_CHECKSUM_ALG_OFF),
      initial_checksum(my_checksum(0L, NULL, 0)),
      checksum(initial_checksum),
      end_log_pos(my_b_tell(output_cache))
  {
    // Simulate checksum error
    if (DBUG_EVALUATE_IF("fault_injection_crc_value", 1, 0))
      checksum--;
  }

  /**
    Write part of an event to disk.

    @param buf_p[IN,OUT] Points to buffer with data to write.  The
    caller must set this initially, and it will be increased by the
    number of bytes written.

    @param buf_len_p[IN,OUT] Points to the remaining length of the
    buffer, i.e., from buf_p to the end of the buffer.  The caller
    must set this initially, and it will be decreased by the number of
    written bytes.

    @param event_len_p[IN,OUT] Points to the remaining length of the
    event, i.e., the size of the event minus what was already written.
    This must be initialized to zero by the caller, must be remembered
    by the caller between calls, and is updated by this function: when
    an event begins it is set to the length of the event, and for each
    call it is decreased by the number of written bytes.

    It is allowed that buf_len_p is less than event_len_p (i.e., event
    is only partial) and that event_len_p is less than buf_len_p
    (i.e., there is more than this event in the buffer).  This
    function will write as much as is available of one event, but
    never more than one.  It is required that buf_len_p >=
    LOG_EVENT_HEADER_LEN.

    @retval true Error, i.e., my_b_write failed.
    @retval false Success.
  */
  bool write_event_part(uchar **buf_p, uint32 *buf_len_p, uint32 *event_len_p)
  {
    DBUG_ENTER("Binlog_event_writer::write_event_part");

    if (*buf_len_p == 0)
      DBUG_RETURN(false);

    // This is the beginning of an event
    if (*event_len_p == 0)
    {
      // Caller must ensure that the first part of the event contains
      // a full event header.
      DBUG_ASSERT(*buf_len_p >= LOG_EVENT_HEADER_LEN);

      // Read event length
      *event_len_p= uint4korr(*buf_p + EVENT_LEN_OFFSET);

      // Increase end_log_pos
      end_log_pos+= *event_len_p;

      // Change event length if checksum is enabled
      if (have_checksum)
      {
        int4store(*buf_p + EVENT_LEN_OFFSET,
                  *event_len_p + BINLOG_CHECKSUM_LEN);
        // end_log_pos is shifted by the checksum length
        end_log_pos+= BINLOG_CHECKSUM_LEN;
      }

      // Store end_log_pos
      int4store(*buf_p + LOG_POS_OFFSET, end_log_pos);
    }

    // write the buffer
    uint32 write_bytes= std::min<uint32>(*buf_len_p, *event_len_p);
    DBUG_ASSERT(write_bytes > 0);
    if (my_b_write(output_cache, *buf_p, write_bytes))
      DBUG_RETURN(true);

    // update the checksum
    if (have_checksum)
      checksum= my_checksum(checksum, *buf_p, write_bytes);

    // Step positions.
    *buf_p+= write_bytes;
    *buf_len_p-= write_bytes;
    *event_len_p-= write_bytes;

    if (have_checksum)
    {
      // store checksum
      if (*event_len_p == 0)
      {
        char checksum_buf[BINLOG_CHECKSUM_LEN];
        int4store(checksum_buf, checksum);
        if (my_b_write(output_cache, checksum_buf, BINLOG_CHECKSUM_LEN))
          DBUG_RETURN(true);
        checksum= initial_checksum;
      }
    }

    DBUG_RETURN(false);
  }

  /**
    Write a full event to disk.

    This is a wrapper around write_event_part, which handles the
    special case where you have a complete event in the buffer.

    @param buf Buffer to write.
    @param buf_len Number of bytes to write.

    @retval true Error, i.e., my_b_write failed.
    @retval false Success.
  */
  bool write_full_event(uchar *buf, uint32 buf_len)
  {
    uint32 event_len_unused= 0;
    bool ret= write_event_part(&buf, &buf_len, &event_len_unused);
    DBUG_ASSERT(buf_len == 0);
    DBUG_ASSERT(event_len_unused == 0);
    return ret;
  }

};


/*
  this function is mostly a placeholder.
  conceptually, binlog initialization (now mostly done in MYSQL_BIN_LOG::open)
  should be moved here.
*/

static int binlog_init(void *p)
{
  binlog_hton= (handlerton *)p;
  binlog_hton->state=opt_bin_log ? SHOW_OPTION_YES : SHOW_OPTION_NO;
  binlog_hton->db_type=DB_TYPE_BINLOG;
  binlog_hton->savepoint_offset= sizeof(my_off_t);
  binlog_hton->close_connection= binlog_close_connection;
  binlog_hton->savepoint_set= binlog_savepoint_set;
  binlog_hton->savepoint_rollback= binlog_savepoint_rollback;
  binlog_hton->savepoint_rollback_can_release_mdl=
                                     binlog_savepoint_rollback_can_release_mdl;
  binlog_hton->commit= binlog_commit;
  binlog_hton->commit_by_xid= binlog_xa_commit;
  binlog_hton->rollback= binlog_rollback;
  binlog_hton->rollback_by_xid= binlog_xa_rollback;
  binlog_hton->prepare= binlog_prepare;
  binlog_hton->recover=binlog_dummy_recover;
  binlog_hton->flags= HTON_NOT_USER_SELECTABLE | HTON_HIDDEN;
  return 0;
}


static int binlog_deinit(void *p)
{
  /* Using binlog as TC after the binlog has been unloaded, won't work */
  if (tc_log == &mysql_bin_log)
    tc_log= NULL;
  binlog_hton= NULL;
  return 0;
}


static int binlog_close_connection(handlerton *hton, THD *thd)
{
  DBUG_ENTER("binlog_close_connection");
  binlog_cache_mngr *const cache_mngr= thd_get_cache_mngr(thd);
  DBUG_ASSERT(cache_mngr->is_binlog_empty());
  DBUG_PRINT("debug", ("Set ha_data slot %d to 0x%llx", binlog_hton->slot, (ulonglong) NULL));
  thd_set_ha_data(thd, binlog_hton, NULL);
  cache_mngr->~binlog_cache_mngr();
  my_free(cache_mngr);
  DBUG_RETURN(0);
}

int binlog_cache_data::write_event(THD *thd, Log_event *ev)
{
  DBUG_ENTER("binlog_cache_data::write_event");

  if (ev != NULL)
  {
    DBUG_EXECUTE_IF("simulate_disk_full_at_flush_pending",
                  {DBUG_SET("+d,simulate_file_write_error");});
    if (ev->write(&cache_log) != 0)
    {
      DBUG_EXECUTE_IF("simulate_disk_full_at_flush_pending",
                      {
                        DBUG_SET("-d,simulate_file_write_error");
                        DBUG_SET("-d,simulate_disk_full_at_flush_pending");
                        /* 
                           after +d,simulate_file_write_error the local cache
                           is in unsane state. Since -d,simulate_file_write_error
                           revokes the first simulation do_write_cache()
                           can't be run without facing an assert.
                           So it's blocked with the following 2nd simulation:
                        */
                        DBUG_SET("+d,simulate_do_write_cache_failure");
                      });
      DBUG_RETURN(1);
    }
    if (ev->get_type_code() == binary_log::XID_EVENT)
      flags.with_xid= true;
    if (ev->is_using_immediate_logging())
      flags.immediate= true;
  }
  DBUG_RETURN(0);
}

bool MYSQL_BIN_LOG::assign_automatic_gtids_to_flush_group(THD *first_seen)
{
  DBUG_ENTER("MYSQL_BIN_LOG::assign_automatic_gtids_to_flush_group");
  bool error= false;
  bool is_global_sid_locked= false;
  rpl_sidno locked_sidno= 0;

  for (THD *head= first_seen ; head ; head = head->next_to_commit)
  {
    DBUG_ASSERT(head->variables.gtid_next.type != UNDEFINED_GROUP);

    /* Generate GTID */
    if (head->variables.gtid_next.type == AUTOMATIC_GROUP)
    {
      if (!is_global_sid_locked)
      {
        global_sid_lock->rdlock();
        is_global_sid_locked= true;
      }
      if (gtid_state->generate_automatic_gtid(head,
              head->get_transaction()->get_rpl_transaction_ctx()->get_sidno(),
              head->get_transaction()->get_rpl_transaction_ctx()->get_gno(),
              &locked_sidno)
              != RETURN_STATUS_OK)
      {
        head->commit_error= THD::CE_FLUSH_ERROR;
        error= true;
      }
    }
    else
    {
      DBUG_PRINT("info", ("thd->variables.gtid_next.type=%d "
                          "thd->owned_gtid.sidno=%d",
                          head->variables.gtid_next.type,
                          head->owned_gtid.sidno));
      if (head->variables.gtid_next.type == GTID_GROUP)
        DBUG_ASSERT(head->owned_gtid.sidno > 0);
      else
      {
        DBUG_ASSERT(head->variables.gtid_next.type == ANONYMOUS_GROUP);
        DBUG_ASSERT(head->owned_gtid.sidno == THD::OWNED_SIDNO_ANONYMOUS);
      }
    }
  }

  if (locked_sidno > 0)
    gtid_state->unlock_sidno(locked_sidno);

  if (is_global_sid_locked)
    global_sid_lock->unlock();

  DBUG_RETURN(error);
}


/**
  Write the Gtid_log_event to the binary log (prior to writing the
  statement or transaction cache).

  @param thd Thread that is committing.
  @param cache_data The cache that is flushing.
  @param writer The event will be written to this Binlog_event_writer object.

  @retval false Success.
  @retval true Error.
*/
bool MYSQL_BIN_LOG::write_gtid(THD *thd, binlog_cache_data *cache_data,
                               Binlog_event_writer *writer)
{
  DBUG_ENTER("MYSQL_BIN_LOG::write_gtid");

  /*
    The GTID for the THD was assigned at
    assign_automatic_gtids_to_flush_group()
  */
  DBUG_ASSERT(thd->owned_gtid.sidno == THD::OWNED_SIDNO_ANONYMOUS ||
              thd->owned_gtid.sidno > 0);

  /* Generate logical timestamps for MTS */

  /*
    Prepare sequence_number and last_committed relative to the current
    binlog.  This is done by subtracting the binlog's clock offset
    from the values.

    A transaction that commits after the binlog is rotated, can have a
    commit parent in the previous binlog. In this case, subtracting
    the offset from the sequence number results in a negative
    number. The commit parent dependency gets lost in such
    case. Therefore, we log the value SEQ_UNINIT in this case.
  */

  Transaction_ctx *trn_ctx= thd->get_transaction();
  Logical_clock& clock= mysql_bin_log.max_committed_transaction;

  DBUG_ASSERT(trn_ctx->sequence_number > clock.get_offset());

  int64 relative_sequence_number= trn_ctx->sequence_number - clock.get_offset();
  int64 relative_last_committed=
    trn_ctx->last_committed <= clock.get_offset() ?
    SEQ_UNINIT : trn_ctx->last_committed - clock.get_offset();
  /*
    In case both the transaction cache and the statement cache are
    non-empty, both will be flushed in sequence and logged as
    different transactions. Then the second transaction must only
    be executed after the first one has committed. Therefore, we
    need to set last_committed for the second transaction equal to
    last_committed for the first transaction. This is done in
    binlog_cache_data::flush. binlog_cache_data::flush uses the
    condition trn_ctx->last_committed==SEQ_UNINIT to detect this
    situation, hence the need to set it here.
  */
  trn_ctx->last_committed= SEQ_UNINIT;

  /*
    Generate and write the Gtid_log_event.
  */
  Gtid_log_event gtid_event(thd, cache_data->is_trx_cache(),
                            relative_last_committed, relative_sequence_number);
  uchar buf[Gtid_log_event::MAX_EVENT_LENGTH];
  uint32 buf_len= gtid_event.write_to_memory(buf);
  bool ret= writer->write_full_event(buf, buf_len);

  DBUG_RETURN(ret);
}


int MYSQL_BIN_LOG::gtid_end_transaction(THD *thd)
{
  DBUG_ENTER("MYSQL_BIN_LOG::gtid_end_transaction");

  DBUG_PRINT("info", ("query=%s", thd->query().str));

  if (thd->owned_gtid.sidno > 0)
  {
    DBUG_ASSERT(thd->variables.gtid_next.type == GTID_GROUP);

    if (!opt_bin_log || (thd->slave_thread && !opt_log_slave_updates))
    {
      /*
        If the binary log is disabled for this thread (either by
        log_bin=0 or sql_log_bin=0 or by log_slave_updates=0 for a
        slave thread), then the statement must not be written to the
        binary log.  In this case, we just save the GTID into the
        table directly.

        (This only happens for DDL, since DML will save the GTID into
        table and release ownership inside ha_commit_trans.)
      */
      if (gtid_state->save(thd) != 0)
      {
        gtid_state->update_on_rollback(thd);
        DBUG_RETURN(1);
      }
      else
        gtid_state->update_on_commit(thd);
    }
    else
    {
      /*
        If statement is supposed to be written to binlog, we write it
        to the binary log.  Inserting into table and releasing
        ownership will be done in the binlog commit handler.
      */

      /*
        thd->cache_mngr may be uninitialized if the first transaction
        executed by the client is empty.
      */
      if (thd->binlog_setup_trx_data())
        DBUG_RETURN(1);
      binlog_cache_data *cache_data= &thd_get_cache_mngr(thd)->trx_cache;

      // Generate BEGIN event
      Query_log_event qinfo(thd, STRING_WITH_LEN("BEGIN"), TRUE,
                            FALSE, TRUE, 0, TRUE);
      DBUG_ASSERT(!qinfo.is_using_immediate_logging());

      /*
        Write BEGIN event and then commit (which will generate commit
        event and Gtid_log_event)
      */
      DBUG_PRINT("debug", ("Writing to trx_cache"));
      if (cache_data->write_event(thd, &qinfo) ||
          mysql_bin_log.commit(thd, true))
        DBUG_RETURN(1);
    }
  }
  else if (thd->owned_gtid.sidno == THD::OWNED_SIDNO_ANONYMOUS ||
           /*
             A transaction with an empty owned gtid should call
             end_gtid_violating_transaction(...) to clear the
             flag thd->has_gtid_consistency_violatoin in case
             it is set. It missed the clear in ordered_commit,
             because its binlog transaction cache is empty.
           */
           thd->has_gtid_consistency_violation)

  {
    gtid_state->update_on_commit(thd);
  }
  else if (thd->variables.gtid_next.type == GTID_GROUP &&
           thd->owned_gtid.is_empty())
  {
    DBUG_ASSERT(thd->has_gtid_consistency_violation == false);
    gtid_state->update_on_commit(thd);
  }

  DBUG_RETURN(0);
}

/**
  This function finalizes the cache preparing for commit or rollback.

  The function just writes all the necessary events to the cache but
  does not flush the data to the binary log file. That is the role of
  the binlog_cache_data::flush function.

  @see binlog_cache_data::flush

  @param thd                The thread whose transaction should be flushed
  @param cache_data         Pointer to the cache
  @param end_ev             The end event either commit/rollback

  @return
    nonzero if an error pops up when flushing the cache.
*/
int
binlog_cache_data::finalize(THD *thd, Log_event *end_event)
{
  DBUG_ENTER("binlog_cache_data::finalize");
  if (!is_binlog_empty())
  {
    DBUG_ASSERT(!flags.finalized);
    if (int error= flush_pending_event(thd))
      DBUG_RETURN(error);
    if (int error= write_event(thd, end_event))
      DBUG_RETURN(error);
    flags.finalized= true;
    DBUG_PRINT("debug", ("flags.finalized: %s", YESNO(flags.finalized)));
  }
  DBUG_RETURN(0);
}


/**
   The method writes XA END query to XA-prepared transaction's cache
   and calls the "basic" finalize().

   @return error code, 0 success
*/

int binlog_cache_data::finalize(THD *thd, Log_event *end_event, XID_STATE *xs)
{
  int error= 0;
  char buf[XID::ser_buf_size];
  char query[sizeof("XA END") + 1 + sizeof(buf)];
  int qlen= sprintf(query, "XA END %s", xs->get_xid()->serialize(buf));
  Query_log_event qev(thd, query, qlen, true, false, true, 0);

  if ((error= write_event(thd, &qev)))
    return error;

  return finalize(thd, end_event);
}


/**
  Flush caches to the binary log.

  If the cache is finalized, the cache will be flushed to the binary
  log file. If the cache is not finalized, nothing will be done.

  If flushing fails for any reason, an error will be reported and the
  cache will be reset. Flushing can fail in two circumstances:

  - It was not possible to write the cache to the file. In this case,
    it does not make sense to keep the cache.

  - The cache was successfully written to disk but post-flush actions
    (such as binary log rotation) failed. In this case, the cache is
    already written to disk and there is no reason to keep it.

  @see binlog_cache_data::finalize
 */
int
binlog_cache_data::flush(THD *thd, my_off_t *bytes_written, bool *wrote_xid)
{
  /*
    Doing a commit or a rollback including non-transactional tables,
    i.e., ending a transaction where we might write the transaction
    cache to the binary log.

    We can always end the statement when ending a transaction since
    transactions are not allowed inside stored functions. If they
    were, we would have to ensure that we're not ending a statement
    inside a stored function.
  */
  DBUG_ENTER("binlog_cache_data::flush");
  DBUG_PRINT("debug", ("flags.finalized: %s", YESNO(flags.finalized)));
  int error= 0;
  if (flags.finalized)
  {
    my_off_t bytes_in_cache= my_b_tell(&cache_log);
    Transaction_ctx *trn_ctx= thd->get_transaction();

    DBUG_PRINT("debug", ("bytes_in_cache: %llu", bytes_in_cache));

    trn_ctx->sequence_number= mysql_bin_log.transaction_counter.step();
    /*
      In case of two caches the transaction is split into two groups.
      The 2nd group is considered to be a successor of the 1st rather
      than to have a common commit parent with it.
      Notice that due to a simple method of detection that the current is
      the 2nd cache being flushed, the very first few transactions may be logged
      sequentially (a next one is tagged as if a preceding one is its
      commit parent).
    */
    if (trn_ctx->last_committed == SEQ_UNINIT)
      trn_ctx->last_committed= trn_ctx->sequence_number - 1;

    /*
      The GTID is written prior to flushing the statement cache, if
      the transaction has written to the statement cache; and prior to
      flushing the transaction cache if the transaction has written to
      the transaction cache.  If GTIDs are enabled, then transactional
      and non-transactional updates cannot be mixed, so at most one of
      the caches can be non-empty, so just one GTID will be
      generated. If GTIDs are disabled, then no GTID is generated at
      all; if both the transactional cache and the statement cache are
      non-empty then we get two Anonymous_gtid_log_events, which is
      correct.
    */
    Binlog_event_writer writer(mysql_bin_log.get_log_file());

    /* The GTID ownership process might set the commit_error */
    error= (thd->commit_error == THD::CE_FLUSH_ERROR);

    DBUG_EXECUTE_IF("simulate_binlog_flush_error",
                    {
                      if (rand() % 3 == 0)
                      {
                        thd->commit_error= THD::CE_FLUSH_ERROR;
                      }
                    };);

    if (!error)
      if ((error= mysql_bin_log.write_gtid(thd, this, &writer)))
        thd->commit_error= THD::CE_FLUSH_ERROR;
    if (!error)
      error= mysql_bin_log.write_cache(thd, this, &writer);

    if (flags.with_xid && error == 0)
      *wrote_xid= true;

    /*
      Reset have to be after the if above, since it clears the
      with_xid flag
    */
    reset();
    if (bytes_written)
      *bytes_written= bytes_in_cache;
  }
  DBUG_ASSERT(!flags.finalized);
  DBUG_RETURN(error);
}

/**
  This function truncates the transactional cache upon committing or rolling
  back either a transaction or a statement.

  @param thd        The thread whose transaction should be flushed
  @param cache_mngr Pointer to the cache data to be flushed
  @param all        @c true means truncate the transaction, otherwise the
                    statement must be truncated.

  @return
    nonzero if an error pops up when truncating the transactional cache.
*/
int
binlog_trx_cache_data::truncate(THD *thd, bool all)
{
  DBUG_ENTER("binlog_trx_cache_data::truncate");
  int error=0;

  DBUG_PRINT("info", ("thd->options={ %s %s}, transaction: %s",
                      FLAGSTR(thd->variables.option_bits, OPTION_NOT_AUTOCOMMIT),
                      FLAGSTR(thd->variables.option_bits, OPTION_BEGIN),
                      all ? "all" : "stmt"));

  remove_pending_event();

  /*
    If rolling back an entire transaction or a single statement not
    inside a transaction, we reset the transaction cache.
  */
  if (ending_trans(thd, all))
  {
    if (has_incident())
    {
      const char* err_msg= "Error happend while resetting the transaction "
                           "cache for a rolled back transaction or a single "
                           "statement not inside a transaction.";
      error= mysql_bin_log.write_incident(thd, true/*need_lock_log=true*/,
                                          err_msg);
    }
    reset();
  }
  /*
    If rolling back a statement in a transaction, we truncate the
    transaction cache to remove the statement.
  */
  else if (get_prev_position() != MY_OFF_T_UNDEF)
    restore_prev_position();

  thd->clear_binlog_table_maps();

  DBUG_RETURN(error);
}


inline enum xa_option_words get_xa_opt(THD *thd)
{
  enum xa_option_words xa_opt= XA_NONE;
  switch(thd->lex->sql_command)
  {
  case SQLCOM_XA_COMMIT:
    xa_opt= static_cast<Sql_cmd_xa_commit*>(thd->lex->m_sql_cmd)->get_xa_opt();
    break;
  default:
    break;
  }

  return xa_opt;
}


/**
   Predicate function yields true when XA transaction is
   being logged having a proper state ready for prepare or
   commit in one phase.

   @param thd    THD pointer of running transaction
   @return true  When the being prepared transaction should be binlogged,
           false otherwise.
*/

inline bool is_loggable_xa_prepare(THD *thd)
{
  /*
    simulate_commit_failure is doing a trick with XID_STATE while
    the ongoing transaction is not XA, and therefore to be errored out,
    asserted below. In that case because of the
    latter fact the function returns @c false.
  */
  DBUG_EXECUTE_IF("simulate_commit_failure",
                  {
                    XID_STATE *xs= thd->get_transaction()->xid_state();
                    DBUG_ASSERT((thd->is_error() &&
                                 xs->get_state() == XID_STATE::XA_IDLE) ||
                                xs->get_state() == XID_STATE::XA_NOTR);
                  });

  return DBUG_EVALUATE_IF("simulate_commit_failure",
                          false,
                          thd->get_transaction()->xid_state()->
                          has_state(XID_STATE::XA_IDLE));
}

static int binlog_prepare(handlerton *hton, THD *thd, bool all)
{
  DBUG_ENTER("binlog_prepare");
  if (!all)
  {
    Logical_clock& clock= mysql_bin_log.max_committed_transaction;
    thd->get_transaction()->
      store_commit_parent(clock.get_timestamp());
  }

  DBUG_RETURN(all && is_loggable_xa_prepare(thd) ?
              mysql_bin_log.commit(thd, true) : 0);
}


/**
   Logging XA commit/rollback of a prepared transaction.

   The function is called at XA-commit or XA-rollback logging via
   two paths: the recovered-or-slave-applier or immediately through
   the  XA-prepared transaction connection itself.
   It fills in appropiate event in the statement cache whenever
   xid state is marked with is_binlogged() flag that indicates
   the prepared part of the transaction must've been logged.

   About early returns from the function.
   In the recovered-or-slave-applier case the function may be called
   for the 2nd time, which has_logged_xid monitors.
   ONE_PHASE option to XA-COMMIT is handled to skip
   writing XA-commit event now.
   And the final early return check is for the read-only XA that is
   not to be logged.

   @param thd          THD handle
   @param xid          a pointer to XID object that is serialized
   @param commit       when @c true XA-COMMIT is to be logged,
                       and @c false when it's XA-ROLLBACK.
   @return error code, 0 success
*/

inline int do_binlog_xa_commit_rollback(THD *thd, XID *xid, bool commit)
{
  DBUG_ASSERT(thd->lex->sql_command == SQLCOM_XA_COMMIT ||
              thd->lex->sql_command == SQLCOM_XA_ROLLBACK);

  XID_STATE *xid_state= thd->get_transaction()->xid_state();
  binlog_cache_mngr *cache_mngr= thd_get_cache_mngr(thd);

  if (cache_mngr != NULL && cache_mngr->has_logged_xid)
    return 0;

  if (get_xa_opt(thd) == XA_ONE_PHASE)
    return 0;
  if (!xid_state->is_binlogged())
    return 0; // nothing was really logged at prepare

  DBUG_ASSERT(!xid->is_null() ||
              !(thd->variables.option_bits & OPTION_BIN_LOG));

  char buf[XID::ser_buf_size];
  char query[(sizeof("XA ROLLBACK")) + 1 + sizeof(buf)];
  int qlen= sprintf(query, "XA %s %s", commit ? "COMMIT" : "ROLLBACK",
                    xid->serialize(buf));
  Query_log_event qinfo(thd, query, qlen, false, true, true, 0, false);
  return mysql_bin_log.write_event(&qinfo);
}


/**
   Logging XA commit/rollback of a prepared transaction in the case
   it was disconnected and resumed (recovered), or executed by a slave applier.

   @param thd         THD handle
   @param xid         a pointer to XID object
   @param commit      when @c true XA-COMMIT is logged, otherwise XA-ROLLBACK

   @return error code, 0 success
*/

inline int binlog_xa_commit_or_rollback(THD *thd, XID *xid, bool commit)
{
  int error= 0;

#ifndef DBUG_OFF
  binlog_cache_mngr *cache_mngr= thd_get_cache_mngr(thd);
  DBUG_ASSERT(!cache_mngr || !cache_mngr->has_logged_xid);
#endif
  if (!(error= do_binlog_xa_commit_rollback(thd, xid, commit)))
  {
    /*
      Error can't be propagated naturally via result.
      A grand-caller has to access to it through thd's da.
      todo:
      Bug #20488921 ERROR PROPAGATION DOES FULLY WORK IN XA
      stands in the way of implementing a failure simulation
      for XA PREPARE/COMMIT/ROLLBACK.
    */
    binlog_cache_mngr *cache_mngr= thd_get_cache_mngr(thd);

    if (cache_mngr)
      cache_mngr->has_logged_xid= true;
    if (commit)
      (void) mysql_bin_log.commit(thd, true);
    else
      (void) mysql_bin_log.rollback(thd, true);
    if (cache_mngr)
      cache_mngr->has_logged_xid= false;
  }
  return error;
}


static int binlog_xa_commit(handlerton *hton,  XID *xid)
{
  (void) binlog_xa_commit_or_rollback(current_thd, xid, true);

  return 0;
}


static int binlog_xa_rollback(handlerton *hton,  XID *xid)
{
  (void) binlog_xa_commit_or_rollback(current_thd, xid, false);

  return 0;
}

/**
  When a fatal error occurs due to which binary logging becomes impossible and
  the user specified binlog_error_action= ABORT_SERVER the following function is
  invoked. This function pushes the appropriate error message to client and logs
  the same to server error log and then aborts the server.

  @param err_string          Error string which specifies the exact error
                             message from the caller.

  @retval
    none
*/
static void exec_binlog_error_action_abort(const char* err_string)
{
  THD *thd= current_thd;
  /*
    When the code enters here it means that there was an error at higher layer
    and my_error function could have been invoked to let the client know what
    went wrong during the execution.

    But these errors will not let the client know that the server is going to
    abort. Even if we add an additional my_error function call at this point
    client will be able to see only the first error message that was set
    during the very first invocation of my_error function call.

    The advantage of having multiple my_error function calls are visible when
    the server is up and running and user issues SHOW WARNINGS or SHOW ERROR
    calls. In this special scenario server will be immediately aborted and
    user will not be able execute the above SHOW commands.

    Hence we clear the previous errors and push one critical error message to
    clients.
   */
  thd->clear_error();
  /*
    Adding ME_ERRORLOG flag will ensure that the error is sent to both
    client and to the server error log as well.
   */
  my_error(ER_BINLOG_LOGGING_IMPOSSIBLE, MYF(ME_ERRORLOG + ME_FATALERROR),
           err_string);
  thd->send_statement_status();
  abort();
}



/**
  This function is called once after each statement.

  @todo This function is currently not used any more and will
  eventually be eliminated. The real commit job is done in the
  MYSQL_BIN_LOG::commit function.

  @see MYSQL_BIN_LOG::commit

  @param hton  The binlog handlerton.
  @param thd   The client thread that executes the transaction.
  @param all   This is @c true if this is a real transaction commit, and
               @false otherwise.

  @see handlerton::commit
*/
static int binlog_commit(handlerton *hton, THD *thd, bool all)
{
  DBUG_ENTER("binlog_commit");
  /*
    Nothing to do (any more) on commit.
   */
  DBUG_RETURN(0);
}

/**
  This function is called when a transaction or a statement is rolled back.

  @internal It is necessary to execute a rollback here if the
  transaction was rolled back because of executing a ROLLBACK TO
  SAVEPOINT command, but it is not used for normal rollback since
  MYSQL_BIN_LOG::rollback is called in that case.

  @todo Refactor code to introduce a <code>MYSQL_BIN_LOG::rollback(THD
  *thd, SAVEPOINT *sv)</code> function in @c TC_LOG and have that
  function execute the necessary work to rollback to a savepoint.

  @param hton  The binlog handlerton.
  @param thd   The client thread that executes the transaction.
  @param all   This is @c true if this is a real transaction rollback, and
               @false otherwise.

  @see handlerton::rollback
*/
static int binlog_rollback(handlerton *hton, THD *thd, bool all)
{
  DBUG_ENTER("binlog_rollback");
  int error= 0;
  if (thd->lex->sql_command == SQLCOM_ROLLBACK_TO_SAVEPOINT)
    error= mysql_bin_log.rollback(thd, all);
  DBUG_RETURN(error);
}


bool
Stage_manager::Mutex_queue::append(THD *first)
{
  DBUG_ENTER("Stage_manager::Mutex_queue::append");
  lock();
  DBUG_PRINT("enter", ("first: 0x%llx", (ulonglong) first));
  DBUG_PRINT("info", ("m_first: 0x%llx, &m_first: 0x%llx, m_last: 0x%llx",
                       (ulonglong) m_first, (ulonglong) &m_first,
                       (ulonglong) m_last));
  int32 count= 1;
  bool empty= (m_first == NULL);
  *m_last= first;
  DBUG_PRINT("info", ("m_first: 0x%llx, &m_first: 0x%llx, m_last: 0x%llx",
                       (ulonglong) m_first, (ulonglong) &m_first,
                       (ulonglong) m_last));
  /*
    Go to the last THD instance of the list. We expect lists to be
    moderately short. If they are not, we need to track the end of
    the queue as well.
  */

  while (first->next_to_commit)
  {
    count++;
    first= first->next_to_commit;
  }
  my_atomic_add32(&m_size, count);

  m_last= &first->next_to_commit;
  DBUG_PRINT("info", ("m_first: 0x%llx, &m_first: 0x%llx, m_last: 0x%llx",
                        (ulonglong) m_first, (ulonglong) &m_first,
                        (ulonglong) m_last));
  DBUG_ASSERT(m_first || m_last == &m_first);
  DBUG_PRINT("return", ("empty: %s", YESNO(empty)));
  unlock();
  DBUG_RETURN(empty);
}


std::pair<bool, THD*>
Stage_manager::Mutex_queue::pop_front()
{
  DBUG_ENTER("Stage_manager::Mutex_queue::pop_front");
  lock();
  THD *result= m_first;
  bool more= true;
  /*
    We do not set next_to_commit to NULL here since this is only used
    in the flush stage. We will have to call fetch_queue last here,
    and will then "cut" the linked list by setting the end of that
    queue to NULL.
  */
  if (result)
    m_first= result->next_to_commit;
  if (m_first == NULL)
  {
    more= false;
    m_last = &m_first;
  }
  DBUG_ASSERT(my_atomic_load32(&m_size) > 0);
  my_atomic_add32(&m_size, -1);
  DBUG_ASSERT(m_first || m_last == &m_first);
  unlock();
  DBUG_PRINT("return", ("result: 0x%llx, more: %s",
                        (ulonglong) result, YESNO(more)));
  DBUG_RETURN(std::make_pair(more, result));
}


bool
Stage_manager::enroll_for(StageID stage, THD *thd, mysql_mutex_t *stage_mutex)
{
  // If the queue was empty: we're the leader for this batch
  DBUG_PRINT("debug", ("Enqueue 0x%llx to queue for stage %d",
                       (ulonglong) thd, stage));
  bool leader= m_queue[stage].append(thd);

#ifdef HAVE_REPLICATION
  if (stage == FLUSH_STAGE && has_commit_order_manager(thd))
  {
    Slave_worker *worker= dynamic_cast<Slave_worker *>(thd->rli_slave);
    Commit_order_manager *mngr= worker->get_commit_order_manager();

    mngr->unregister_trx(worker);
  }
#endif

  /*
    The stage mutex can be NULL if we are enrolling for the first
    stage.
  */
  if (stage_mutex)
    mysql_mutex_unlock(stage_mutex);

#ifndef DBUG_OFF
  DBUG_PRINT("info", ("This is a leader thread: %d (0=n 1=y)", leader));

  DEBUG_SYNC(thd, "after_enrolling_for_stage");

  switch (stage)
  {
  case Stage_manager::FLUSH_STAGE:
    DEBUG_SYNC(thd, "bgc_after_enrolling_for_flush_stage");
    break;
  case Stage_manager::SYNC_STAGE:
    DEBUG_SYNC(thd, "bgc_after_enrolling_for_sync_stage");
    break;
  case Stage_manager::COMMIT_STAGE:
    DEBUG_SYNC(thd, "bgc_after_enrolling_for_commit_stage");
    break;
  default:
    // not reached
    DBUG_ASSERT(0);
  }

  DBUG_EXECUTE_IF("assert_leader", DBUG_ASSERT(leader););
  DBUG_EXECUTE_IF("assert_follower", DBUG_ASSERT(!leader););
#endif

  /*
    If the queue was not empty, we're a follower and wait for the
    leader to process the queue. If we were holding a mutex, we have
    to release it before going to sleep.
  */
  if (!leader)
  {
    mysql_mutex_lock(&m_lock_done);
#ifndef DBUG_OFF
    /*
      Leader can be awaiting all-clear to preempt follower's execution.
      With setting the status the follower ensures it won't execute anything
      including thread-specific code.
    */
    thd->get_transaction()->m_flags.ready_preempt= 1;
    if (leader_await_preempt_status)
      mysql_cond_signal(&m_cond_preempt);
#endif
    while (thd->get_transaction()->m_flags.pending)
      mysql_cond_wait(&m_cond_done, &m_lock_done);
    mysql_mutex_unlock(&m_lock_done);
  }
  return leader;
}


THD *Stage_manager::Mutex_queue::fetch_and_empty()
{
  DBUG_ENTER("Stage_manager::Mutex_queue::fetch_and_empty");
  lock();
  DBUG_PRINT("enter", ("m_first: 0x%llx, &m_first: 0x%llx, m_last: 0x%llx",
                       (ulonglong) m_first, (ulonglong) &m_first,
                       (ulonglong) m_last));
  THD *result= m_first;
  m_first= NULL;
  m_last= &m_first;
  DBUG_PRINT("info", ("m_first: 0x%llx, &m_first: 0x%llx, m_last: 0x%llx",
                       (ulonglong) m_first, (ulonglong) &m_first,
                       (ulonglong) m_last));
  DBUG_PRINT("info", ("fetched queue of %d transactions", my_atomic_load32(&m_size)));
  DBUG_PRINT("return", ("result: 0x%llx", (ulonglong) result));
  DBUG_ASSERT(my_atomic_load32(&m_size) >= 0);
  my_atomic_store32(&m_size, 0);
  unlock();
  DBUG_RETURN(result);
}

void Stage_manager::wait_count_or_timeout(ulong count, ulong usec, StageID stage)
{
  ulong to_wait=
    DBUG_EVALUATE_IF("bgc_set_infinite_delay", LONG_MAX, usec);
  /*
    For testing purposes while waiting for inifinity
    to arrive, we keep checking the queue size at regular,
    small intervals. Otherwise, waiting 0.1 * infinite
    is too long.
   */
  ulong delta=
    DBUG_EVALUATE_IF("bgc_set_infinite_delay", 100000,
                     max<ulong>(1, (to_wait * 0.1)));

  while (to_wait > 0 && (count == 0 || static_cast<ulong>(m_queue[stage].get_size()) < count))
  {
#ifndef DBUG_OFF
    if (current_thd)
      DEBUG_SYNC(current_thd, "bgc_wait_count_or_timeout");
#endif
    my_sleep(delta);
    to_wait -= delta;
  }
}

void Stage_manager::signal_done(THD *queue)
{
  mysql_mutex_lock(&m_lock_done);
  for (THD *thd= queue ; thd ; thd = thd->next_to_commit)
    thd->get_transaction()->m_flags.pending= false;
  mysql_mutex_unlock(&m_lock_done);
  mysql_cond_broadcast(&m_cond_done);
}

#ifndef DBUG_OFF
void Stage_manager::clear_preempt_status(THD *head)
{
  DBUG_ASSERT(head);

  mysql_mutex_lock(&m_lock_done);
  while(!head->get_transaction()->m_flags.ready_preempt)
  {
    leader_await_preempt_status= true;
    mysql_cond_wait(&m_cond_preempt, &m_lock_done);
  }
  leader_await_preempt_status= false;
  mysql_mutex_unlock(&m_lock_done);
}
#endif

/**
  Write a rollback record of the transaction to the binary log.

  For binary log group commit, the rollback is separated into three
  parts:

  1. First part consists of filling the necessary caches and
     finalizing them (if they need to be finalized). After a cache is
     finalized, nothing can be added to the cache.

  2. Second part execute an ordered flush and commit. This will be
     done using the group commit functionality in @c ordered_commit.

     Since we roll back the transaction early, we call @c
     ordered_commit with the @c skip_commit flag set. The @c
     ha_commit_low call inside @c ordered_commit will then not be
     called.

  3. Third part checks any errors resulting from the flush and handles
     them appropriately.

  @see MYSQL_BIN_LOG::ordered_commit
  @see ha_commit_low
  @see ha_rollback_low

  @param thd Session to commit
  @param all This is @c true if this is a real transaction rollback, and
             @false otherwise.

  @return Error code, or zero if there were no error.
 */

int MYSQL_BIN_LOG::rollback(THD *thd, bool all)
{
  int error= 0;
  bool stuff_logged= false;
  binlog_cache_mngr *cache_mngr= thd_get_cache_mngr(thd);

  DBUG_ENTER("MYSQL_BIN_LOG::rollback(THD *thd, bool all)");
  DBUG_PRINT("enter", ("all: %s, cache_mngr: 0x%llx, thd->is_error: %s",
                       YESNO(all), (ulonglong) cache_mngr,
                       YESNO(thd->is_error())));
  /*
    Defer XA-transaction rollback until its XA-rollback event is recorded.
    When we are executing a ROLLBACK TO SAVEPOINT, we
    should only clear the caches since this function is called as part
    of the engine rollback.
    In other cases we roll back the transaction in the engines early
    since this will release locks and allow other transactions to
    start executing.
  */
  if (thd->lex->sql_command == SQLCOM_XA_ROLLBACK)
  {
    XID_STATE *xs= thd->get_transaction()->xid_state();

    DBUG_ASSERT(all || !xs->is_binlogged() ||
                (!xs->is_in_recovery() && thd->is_error()));
    /*
      Whenever cache_mngr is not initialized, the xa prepared
      transaction's binary logging status must not be set, unless the
      transaction is rolled back through an external connection which
      has binlogging switched off.
    */
    DBUG_ASSERT(cache_mngr || !xs->is_binlogged()
                || !(is_open() && thd->variables.option_bits & OPTION_BIN_LOG));

    if ((error= do_binlog_xa_commit_rollback(thd, xs->get_xid(), false)))
      goto end;
    cache_mngr= thd_get_cache_mngr(thd);
  }
  else if (thd->lex->sql_command != SQLCOM_ROLLBACK_TO_SAVEPOINT)
    if ((error= ha_rollback_low(thd, all)))
      goto end;

  /*
    If there is no cache manager, or if there is nothing in the
    caches, there are no caches to roll back, so we're trivially done
    unless XA-ROLLBACK that yet to run rollback_low().
  */
  if (cache_mngr == NULL || cache_mngr->is_binlog_empty())
  {
    goto end;
  }

  DBUG_PRINT("debug",
             ("all.cannot_safely_rollback(): %s, trx_cache_empty: %s",
              YESNO(thd->get_transaction()->cannot_safely_rollback(
                  Transaction_ctx::SESSION)),
              YESNO(cache_mngr->trx_cache.is_binlog_empty())));
  DBUG_PRINT("debug",
             ("stmt.cannot_safely_rollback(): %s, stmt_cache_empty: %s",
              YESNO(thd->get_transaction()->cannot_safely_rollback(
                  Transaction_ctx::STMT)),
              YESNO(cache_mngr->stmt_cache.is_binlog_empty())));

  /*
    If an incident event is set we do not flush the content of the statement
    cache because it may be corrupted.
  */
  if (cache_mngr->stmt_cache.has_incident())
  {
    const char* err_msg= "The content of the statement cache is corrupted "
                         "while writing a rollback record of the transaction "
                         "to the binary log.";
    error= write_incident(thd, true/*need_lock_log=true*/, err_msg);
    cache_mngr->stmt_cache.reset();
  }
  else if (!cache_mngr->stmt_cache.is_binlog_empty())
  {
    if (thd->lex->sql_command == SQLCOM_CREATE_TABLE &&
        thd->lex->select_lex->item_list.elements && /* With select */
        !(thd->lex->create_info.options & HA_LEX_CREATE_TMP_TABLE) &&
        thd->is_current_stmt_binlog_format_row())
    {
      /*
        In row based binlog format, we reset the binlog statement cache
        when rolling back a single statement 'CREATE...SELECT' transaction,
        since the 'CREATE TABLE' event was put in the binlog statement cache.
      */
      cache_mngr->stmt_cache.reset();
    }
    else
    {
      if ((error= cache_mngr->stmt_cache.finalize(thd)))
        goto end;
      stuff_logged= true;
    }
  }

  if (ending_trans(thd, all))
  {
    if (trans_cannot_safely_rollback(thd))
    {
      const char xa_rollback_str[]= "XA ROLLBACK";
      /*
        sizeof(xa_rollback_str) and XID::ser_buf_size both allocate `\0',
        so one of the two is used for necessary in the xa case `space' char
      */
      char query[sizeof(xa_rollback_str) + XID::ser_buf_size]= "ROLLBACK";
      XID_STATE *xs= thd->get_transaction()->xid_state();

      if (thd->lex->sql_command == SQLCOM_XA_ROLLBACK)
      {
        /* this block is relevant only for not prepared yet and "local" xa trx */
        DBUG_ASSERT(thd->get_transaction()->xid_state()->
                    has_state(XID_STATE::XA_IDLE));
        DBUG_ASSERT(!cache_mngr->has_logged_xid);

        sprintf(query, "%s ", xa_rollback_str);
        xs->get_xid()->serialize(query + sizeof(xa_rollback_str));
      }
      /*
        If the transaction is being rolled back and contains changes that
        cannot be rolled back, the trx-cache's content is flushed.
      */
      Query_log_event
        end_evt(thd, query, strlen(query), true, false, true, 0, true);
      error= thd->lex->sql_command != SQLCOM_XA_ROLLBACK ?
        cache_mngr->trx_cache.finalize(thd, &end_evt) :
        cache_mngr->trx_cache.finalize(thd, &end_evt, xs);
      stuff_logged= true;
    }
    else
    {
      /*
        If the transaction is being rolled back and its changes can be
        rolled back, the trx-cache's content is truncated.
      */
      error= cache_mngr->trx_cache.truncate(thd, all);
    }
  }
  else
  {
    /*
      If a statement is being rolled back, it is necessary to know
      exactly why a statement may not be safely rolled back as in
      some specific situations the trx-cache can be truncated.

      If a temporary table is created or dropped, the trx-cache is not
      truncated. Note that if the stmt-cache is used, there is nothing
      to truncate in the trx-cache.

      If a non-transactional table is updated and the binlog format is
      statement, the trx-cache is not truncated. The trx-cache is used
      when the direct option is off and a transactional table has been
      updated before the current statement in the context of the
      current transaction. Note that if the stmt-cache is used there is
      nothing to truncate in the trx-cache.

      If other binlog formats are used, updates to non-transactional
      tables are written to the stmt-cache and trx-cache can be safely
      truncated, if necessary.
    */
    if (thd->get_transaction()->has_dropped_temp_table(
          Transaction_ctx::STMT) ||
        thd->get_transaction()->has_created_temp_table(
          Transaction_ctx::STMT) ||
        (thd->get_transaction()->has_modified_non_trans_table(
          Transaction_ctx::STMT) &&
        thd->variables.binlog_format == BINLOG_FORMAT_STMT))
    {
      /*
        If the statement is being rolled back and dropped or created a
        temporary table or modified a non-transactional table and the
        statement-based replication is in use, the statement's changes
        in the trx-cache are preserved.
      */
      cache_mngr->trx_cache.set_prev_position(MY_OFF_T_UNDEF);
    }
    else
    {
      /*
        Otherwise, the statement's changes in the trx-cache are
        truncated.
      */
      error= cache_mngr->trx_cache.truncate(thd, all);
    }
  }
  if (stuff_logged)
  {
    Transaction_ctx *trn_ctx= thd->get_transaction();
    trn_ctx->store_commit_parent(max_committed_transaction.get_timestamp());
  }

  DBUG_PRINT("debug", ("error: %d", error));
  if (error == 0 && stuff_logged)
  {
    if (RUN_HOOK(transaction,
                 before_commit,
                 (thd, all,
                  thd_get_cache_mngr(thd)->get_binlog_cache_log(true),
                  thd_get_cache_mngr(thd)->get_binlog_cache_log(false),
                  max<my_off_t>(max_binlog_cache_size,
                                max_binlog_stmt_cache_size))))
    {
      //Reset the thread OK status before changing the outcome.
      if (thd->get_stmt_da()->is_ok())
        thd->get_stmt_da()->reset_diagnostics_area();
      my_error(ER_RUN_HOOK_ERROR, MYF(0), "before_commit");
      DBUG_RETURN(RESULT_ABORTED);
    }
#ifndef DBUG_OFF
    /*
      XA rollback is always accepted.
    */
    if (thd->get_transaction()->get_rpl_transaction_ctx()->is_transaction_rollback())
      DBUG_ASSERT(0);
#endif

    error= ordered_commit(thd, all, /* skip_commit */ true);
  }

  if (check_write_error(thd))
  {
    /*
      "all == true" means that a "rollback statement" triggered the error and
      this function was called. However, this must not happen as a rollback
      is written directly to the binary log. And in auto-commit mode, a single
      statement that is rolled back has the flag all == false.
    */
    DBUG_ASSERT(!all);
    /*
      We reach this point if the effect of a statement did not properly get into
      a cache and need to be rolled back.
    */
    error|= cache_mngr->trx_cache.truncate(thd, all);
  }

end:
  /* Deferred xa rollback to engines */
  if (!error && thd->lex->sql_command == SQLCOM_XA_ROLLBACK)
  {
    error= ha_rollback_low(thd, all);
    /* Successful XA-rollback commits the new gtid_state */
    gtid_state->update_on_commit(thd);
  }
  /*
    When a statement errors out on auto-commit mode it is rollback
    implicitly, so the same should happen to its GTID.
  */
  if (!thd->in_active_multi_stmt_transaction())
    gtid_state->update_on_rollback(thd);

  /*
    TODO: some errors are overwritten, which may cause problem,
    fix it later.
  */
  DBUG_PRINT("return", ("error: %d", error));
  DBUG_RETURN(error);
}

/**
  @note
  How do we handle this (unlikely but legal) case:
  @verbatim
    [transaction] + [update to non-trans table] + [rollback to savepoint] ?
  @endverbatim
  The problem occurs when a savepoint is before the update to the
  non-transactional table. Then when there's a rollback to the savepoint, if we
  simply truncate the binlog cache, we lose the part of the binlog cache where
  the update is. If we want to not lose it, we need to write the SAVEPOINT
  command and the ROLLBACK TO SAVEPOINT command to the binlog cache. The latter
  is easy: it's just write at the end of the binlog cache, but the former
  should be *inserted* to the place where the user called SAVEPOINT. The
  solution is that when the user calls SAVEPOINT, we write it to the binlog
  cache (so no need to later insert it). As transactions are never intermixed
  in the binary log (i.e. they are serialized), we won't have conflicts with
  savepoint names when using mysqlbinlog or in the slave SQL thread.
  Then when ROLLBACK TO SAVEPOINT is called, if we updated some
  non-transactional table, we don't truncate the binlog cache but instead write
  ROLLBACK TO SAVEPOINT to it; otherwise we truncate the binlog cache (which
  will chop the SAVEPOINT command from the binlog cache, which is good as in
  that case there is no need to have it in the binlog).
*/

static int binlog_savepoint_set(handlerton *hton, THD *thd, void *sv)
{
  DBUG_ENTER("binlog_savepoint_set");
  int error= 1;

  String log_query;
  if (log_query.append(STRING_WITH_LEN("SAVEPOINT ")))
    DBUG_RETURN(error);
  else
    append_identifier(thd, &log_query, thd->lex->ident.str,
                      thd->lex->ident.length);

  int errcode= query_error_code(thd, thd->killed == THD::NOT_KILLED);
  Query_log_event qinfo(thd, log_query.c_ptr_safe(), log_query.length(),
                        TRUE, FALSE, TRUE, errcode);
  /* 
    We cannot record the position before writing the statement
    because a rollback to a savepoint (.e.g. consider it "S") would
    prevent the savepoint statement (i.e. "SAVEPOINT S") from being
    written to the binary log despite the fact that the server could
    still issue other rollback statements to the same savepoint (i.e. 
    "S"). 
    Given that the savepoint is valid until the server releases it,
    ie, until the transaction commits or it is released explicitly,
    we need to log it anyway so that we don't have "ROLLBACK TO S"
    or "RELEASE S" without the preceding "SAVEPOINT S" in the binary
    log.
  */
  if (!(error= mysql_bin_log.write_event(&qinfo)))
    binlog_trans_log_savepos(thd, (my_off_t*) sv);

  DBUG_RETURN(error);
}

static int binlog_savepoint_rollback(handlerton *hton, THD *thd, void *sv)
{
  DBUG_ENTER("binlog_savepoint_rollback");
  binlog_cache_mngr *const cache_mngr= thd_get_cache_mngr(thd);
  my_off_t pos= *(my_off_t*) sv;
  DBUG_ASSERT(pos != ~(my_off_t) 0);

  /*
    Write ROLLBACK TO SAVEPOINT to the binlog cache if we have updated some
    non-transactional table. Otherwise, truncate the binlog cache starting
    from the SAVEPOINT command.
  */
  if (trans_cannot_safely_rollback(thd))
  {
    String log_query;
    if (log_query.append(STRING_WITH_LEN("ROLLBACK TO ")) ||
        log_query.append("`") ||
        log_query.append(thd->lex->ident.str, thd->lex->ident.length) ||
        log_query.append("`"))
      DBUG_RETURN(1);
    int errcode= query_error_code(thd, thd->killed == THD::NOT_KILLED);
    Query_log_event qinfo(thd, log_query.c_ptr_safe(), log_query.length(),
                          TRUE, FALSE, TRUE, errcode);
    DBUG_RETURN(mysql_bin_log.write_event(&qinfo));
  }
  // Otherwise, we truncate the cache
  cache_mngr->trx_cache.restore_savepoint(pos);
  /*
    When a SAVEPOINT is executed inside a stored function/trigger we force the
    pending event to be flushed with a STMT_END_F flag and clear the table maps
    as well to ensure that following DMLs will have a clean state to start
    with. ROLLBACK inside a stored routine has to finalize possibly existing
    current row-based pending event with cleaning up table maps. That ensures
    that following DMLs will have a clean state to start with.
   */
  if (thd->in_sub_stmt)
    thd->clear_binlog_table_maps();
  DBUG_RETURN(0);
}

/**
   purge logs, master and slave sides both, related error code
   convertor.
   Called from @c purge_error_message(), @c MYSQL_BIN_LOG::reset_logs()

   @param  res  an error code as used by purging routines

   @return the user level error code ER_*
*/
static uint purge_log_get_error_code(int res)
{
  uint errcode= 0;

  switch (res)  {
  case 0: break;
  case LOG_INFO_EOF:	errcode= ER_UNKNOWN_TARGET_BINLOG; break;
  case LOG_INFO_IO:	errcode= ER_IO_ERR_LOG_INDEX_READ; break;
  case LOG_INFO_INVALID:errcode= ER_BINLOG_PURGE_PROHIBITED; break;
  case LOG_INFO_SEEK:	errcode= ER_FSEEK_FAIL; break;
  case LOG_INFO_MEM:	errcode= ER_OUT_OF_RESOURCES; break;
  case LOG_INFO_FATAL:	errcode= ER_BINLOG_PURGE_FATAL_ERR; break;
  case LOG_INFO_IN_USE: errcode= ER_LOG_IN_USE; break;
  case LOG_INFO_EMFILE: errcode= ER_BINLOG_PURGE_EMFILE; break;
  default:		errcode= ER_LOG_PURGE_UNKNOWN_ERR; break;
  }

  return errcode;
}

/**
  Check whether binlog state allows to safely release MDL locks after
  rollback to savepoint.

  @param hton  The binlog handlerton.
  @param thd   The client thread that executes the transaction.

  @return true  - It is safe to release MDL locks.
          false - If it is not.
*/
static bool binlog_savepoint_rollback_can_release_mdl(handlerton *hton,
                                                      THD *thd)
{
  DBUG_ENTER("binlog_savepoint_rollback_can_release_mdl");
  /**
    If we have not updated any non-transactional tables rollback
    to savepoint will simply truncate binlog cache starting from
    SAVEPOINT command. So it should be safe to release MDL acquired
    after SAVEPOINT command in this case.
  */
  DBUG_RETURN(!trans_cannot_safely_rollback(thd));
}

#ifdef HAVE_REPLICATION
/**
  Adjust log offset in the binary log file for all running slaves
  This class implements call back function for do_for_all_thd().
  It is called for each thd in thd list to adjust offset.
*/
class Adjust_offset : public Do_THD_Impl
{
public:
  Adjust_offset(my_off_t value) : m_purge_offset(value) {}
  virtual void operator()(THD *thd)
  {
    LOG_INFO* linfo;
    mysql_mutex_lock(&thd->LOCK_thd_data);
    if ((linfo= thd->current_linfo))
    {
      /*
        Index file offset can be less that purge offset only if
        we just started reading the index file. In that case
        we have nothing to adjust.
      */
      if (linfo->index_file_offset < m_purge_offset)
        linfo->fatal = (linfo->index_file_offset != 0);
      else
        linfo->index_file_offset -= m_purge_offset;
    }
    mysql_mutex_unlock(&thd->LOCK_thd_data);
  }
private:
  my_off_t m_purge_offset;
};

/*
  Adjust the position pointer in the binary log file for all running slaves.

  SYNOPSIS
    adjust_linfo_offsets()
    purge_offset	Number of bytes removed from start of log index file

  NOTES
    - This is called when doing a PURGE when we delete lines from the
      index log file.

  REQUIREMENTS
    - Before calling this function, we have to ensure that no threads are
      using any binary log file before purge_offset.

  TODO
    - Inform the slave threads that they should sync the position
      in the binary log file with flush_relay_log_info.
      Now they sync is done for next read.
*/
static void adjust_linfo_offsets(my_off_t purge_offset)
{
  Adjust_offset adjust_offset(purge_offset);
  Global_THD_manager::get_instance()->do_for_all_thd(&adjust_offset);
}

/**
  This class implements Call back function for do_for_all_thd().
  It is called for each thd in thd list to count
  threads using bin log file
*/

class Log_in_use : public Do_THD_Impl
{
public:
  Log_in_use(const char* value) : m_log_name(value), m_count(0)
  {
    m_log_name_len = strlen(m_log_name) + 1;
  }
  virtual void operator()(THD *thd)
  {
    LOG_INFO* linfo;
    mysql_mutex_lock(&thd->LOCK_thd_data);
    if ((linfo = thd->current_linfo))
    {
      if(!memcmp(m_log_name, linfo->log_file_name, m_log_name_len))
      {
        sql_print_warning("file %s was not purged because it was being read"
                          "by thread number %u", m_log_name, thd->thread_id());
        m_count++;
      }
    }
    mysql_mutex_unlock(&thd->LOCK_thd_data);
  }
  int get_count() { return m_count; }
private:
  const char* m_log_name;
  size_t m_log_name_len;
  int m_count;
};

static int log_in_use(const char* log_name)
{
  Log_in_use log_in_use(log_name);
#ifndef DBUG_OFF
  if (current_thd)
    DEBUG_SYNC(current_thd,"purge_logs_after_lock_index_before_thread_count");
#endif
  Global_THD_manager::get_instance()->do_for_all_thd(&log_in_use);
  return log_in_use.get_count();
}

static bool purge_error_message(THD* thd, int res)
{
  uint errcode;

  if ((errcode= purge_log_get_error_code(res)) != 0)
  {
    my_message(errcode, ER(errcode), MYF(0));
    return TRUE;
  }
  my_ok(thd);
  return FALSE;
}

#endif /* HAVE_REPLICATION */

int check_binlog_magic(IO_CACHE* log, const char** errmsg)
{
  char magic[4];
  DBUG_ASSERT(my_b_tell(log) == 0);

  if (my_b_read(log, (uchar*) magic, sizeof(magic)))
  {
    *errmsg = "I/O error reading the header from the binary log";
    sql_print_error("%s, errno=%d, io cache code=%d", *errmsg, my_errno(),
		    log->error);
    return 1;
  }
  if (memcmp(magic, BINLOG_MAGIC, sizeof(magic)))
  {
    *errmsg = "Binlog has bad magic number;  It's not a binary log file that can be used by this version of MySQL";
    return 1;
  }
  return 0;
}


File open_binlog_file(IO_CACHE *log, const char *log_file_name, const char **errmsg)
{
  File file;
  DBUG_ENTER("open_binlog_file");

  if ((file= mysql_file_open(key_file_binlog,
                             log_file_name, O_RDONLY | O_BINARY | O_SHARE,
                             MYF(MY_WME))) < 0)
  {
    sql_print_error("Failed to open log (file '%s', errno %d)",
                    log_file_name, my_errno());
    *errmsg = "Could not open log file";
    goto err;
  }
  if (init_io_cache_ext(log, file, IO_SIZE*2, READ_CACHE, 0, 0,
                        MYF(MY_WME|MY_DONT_CHECK_FILESIZE), key_file_binlog_cache))
  {
    sql_print_error("Failed to create a cache on log (file '%s')",
                    log_file_name);
    *errmsg = "Could not open log file";
    goto err;
  }
  if (check_binlog_magic(log,errmsg))
    goto err;
  DBUG_RETURN(file);

err:
  if (file >= 0)
  {
    mysql_file_close(file, MYF(0));
    end_io_cache(log);
  }
  DBUG_RETURN(-1);
}

/** 
  This function checks if a transactional table was updated by the
  current transaction.

  @param thd The client thread that executed the current statement.
  @return
    @c true if a transactional table was updated, @c false otherwise.
*/
bool
trans_has_updated_trans_table(const THD* thd)
{
  binlog_cache_mngr *const cache_mngr= thd_get_cache_mngr(thd);

  return (cache_mngr ? !cache_mngr->trx_cache.is_binlog_empty() : 0);
}

/** 
  This function checks if a transactional table was updated by the
  current statement.

  @param ha_list Registered storage engine handler list.
  @return
    @c true if a transactional table was updated, @c false otherwise.
*/
bool
stmt_has_updated_trans_table(Ha_trx_info* ha_list)
{
  const Ha_trx_info *ha_info;
  for (ha_info= ha_list; ha_info; ha_info= ha_info->next())
  {
    if (ha_info->is_trx_read_write() && ha_info->ht() != binlog_hton)
      return (TRUE);
  }
  return (FALSE);
}

/**
  This function checks if a transaction, either a multi-statement
  or a single statement transaction is about to commit or not.

  @param thd The client thread that executed the current statement.
  @param all Committing a transaction (i.e. TRUE) or a statement
             (i.e. FALSE).
  @return
    @c true if committing a transaction, otherwise @c false.
*/
bool ending_trans(THD* thd, const bool all)
{
  return (all || ending_single_stmt_trans(thd, all));
}

/**
  This function checks if a single statement transaction is about
  to commit or not.

  @param thd The client thread that executed the current statement.
  @param all Committing a transaction (i.e. TRUE) or a statement
             (i.e. FALSE).
  @return
    @c true if committing a single statement transaction, otherwise
    @c false.
*/
bool ending_single_stmt_trans(THD* thd, const bool all)
{
  return (!all && !thd->in_multi_stmt_transaction_mode());
}

/**
  This function checks if a transaction cannot be rolled back safely.

  @param thd The client thread that executed the current statement.
  @return
    @c true if cannot be safely rolled back, @c false otherwise.
*/
bool trans_cannot_safely_rollback(const THD* thd)
{
  binlog_cache_mngr *const cache_mngr= thd_get_cache_mngr(thd);

  return cache_mngr->trx_cache.cannot_rollback();
}

/**
  This function checks if current statement cannot be rollded back safely.

  @param thd The client thread that executed the current statement.
  @return
    @c true if cannot be safely rolled back, @c false otherwise.
*/
bool stmt_cannot_safely_rollback(const THD* thd)
{
  return thd->get_transaction()->cannot_safely_rollback(Transaction_ctx::STMT);
}

#ifndef EMBEDDED_LIBRARY
/**
  Execute a PURGE BINARY LOGS TO <log> command.

  @param thd Pointer to THD object for the client thread executing the
  statement.

  @param to_log Name of the last log to purge.

  @retval FALSE success
  @retval TRUE failure
*/
bool purge_master_logs(THD* thd, const char* to_log)
{
  char search_file_name[FN_REFLEN];
  if (!mysql_bin_log.is_open())
  {
    my_ok(thd);
    return FALSE;
  }

  mysql_bin_log.make_log_name(search_file_name, to_log);
  return purge_error_message(thd,
                             mysql_bin_log.purge_logs(search_file_name, false,
                                                      true/*need_lock_index=true*/,
                                                      true/*need_update_threads=true*/,
                                                      NULL, false));
}


/**
  Execute a PURGE BINARY LOGS BEFORE <date> command.

  @param thd Pointer to THD object for the client thread executing the
  statement.

  @param purge_time Date before which logs should be purged.

  @retval FALSE success
  @retval TRUE failure
*/
bool purge_master_logs_before_date(THD* thd, time_t purge_time)
{
  if (!mysql_bin_log.is_open())
  {
    my_ok(thd);
    return 0;
  }
  return purge_error_message(thd,
                             mysql_bin_log.purge_logs_before_date(purge_time,
                                                                  false));
}
#endif /* EMBEDDED_LIBRARY */

/*
  Helper function to get the error code of the query to be binlogged.
 */
int query_error_code(THD *thd, bool not_killed)
{
  int error;
  
  if (not_killed || (thd->killed == THD::KILL_BAD_DATA))
  {
    error= thd->is_error() ? thd->get_stmt_da()->mysql_errno() : 0;

    /* thd->get_stmt_da()->sql_errno() might be ER_SERVER_SHUTDOWN or
       ER_QUERY_INTERRUPTED, So here we need to make sure that error
       is not set to these errors when specified not_killed by the
       caller.
    */
    if (error == ER_SERVER_SHUTDOWN || error == ER_QUERY_INTERRUPTED)
      error= 0;
  }
  else
    error= thd->killed_errno();

  return error;
}


/**
  Copy content of 'from' file from offset to 'to' file.

  - We do the copy outside of the IO_CACHE as the cache
  buffers would just make things slower and more complicated.
  In most cases the copy loop should only do one read.

  @param from          File to copy.
  @param to            File to copy to.
  @param offset        Offset in 'from' file.


  @retval
    0    ok
  @retval
    -1    error
*/
static bool copy_file(IO_CACHE *from, IO_CACHE *to, my_off_t offset)
{
  int bytes_read;
  uchar io_buf[IO_SIZE*2];
  DBUG_ENTER("copy_file");

  mysql_file_seek(from->file, offset, MY_SEEK_SET, MYF(0));
  while(TRUE)
  {
    if ((bytes_read= (int) mysql_file_read(from->file, io_buf, sizeof(io_buf),
                                           MYF(MY_WME)))
        < 0)
      goto err;
    if (DBUG_EVALUATE_IF("fault_injection_copy_part_file", 1, 0))
      bytes_read= bytes_read/2;
    if (!bytes_read)
      break;                                    // end of file
    if (mysql_file_write(to->file, io_buf, bytes_read, MYF(MY_WME | MY_NABP)))
      goto err;
  }

  DBUG_RETURN(0);

err:
  DBUG_RETURN(1);
}


#ifdef HAVE_REPLICATION
/**
   Load data's io cache specific hook to be executed
   before a chunk of data is being read into the cache's buffer
   The fuction instantianates and writes into the binlog
   replication events along LOAD DATA processing.
   
   @param file  pointer to io-cache
   @retval 0 success
   @retval 1 failure
*/
int log_loaded_block(IO_CACHE* file)
{
  DBUG_ENTER("log_loaded_block");
  LOAD_FILE_INFO *lf_info;
  uint block_len;
  /* buffer contains position where we started last read */
  uchar* buffer= (uchar*) my_b_get_buffer_start(file);
  uint max_event_size= current_thd->variables.max_allowed_packet;
  lf_info= (LOAD_FILE_INFO*) file->arg;
  if (lf_info->thd->is_current_stmt_binlog_format_row())
    DBUG_RETURN(0);
  if (lf_info->last_pos_in_file != HA_POS_ERROR &&
      lf_info->last_pos_in_file >= my_b_get_pos_in_file(file))
    DBUG_RETURN(0);
  
  for (block_len= (uint) (my_b_get_bytes_in_buffer(file)); block_len > 0;
       buffer += min(block_len, max_event_size),
       block_len -= min(block_len, max_event_size))
  {
    lf_info->last_pos_in_file= my_b_get_pos_in_file(file);
    if (lf_info->wrote_create_file)
    {
      Append_block_log_event a(lf_info->thd, lf_info->thd->db().str, buffer,
                               min(block_len, max_event_size),
                               lf_info->log_delayed);
      if (mysql_bin_log.write_event(&a))
        DBUG_RETURN(1);
    }
    else
    {
      Begin_load_query_log_event b(lf_info->thd, lf_info->thd->db().str,
                                   buffer,
                                   min(block_len, max_event_size),
                                   lf_info->log_delayed);
      if (mysql_bin_log.write_event(&b))
        DBUG_RETURN(1);
      lf_info->wrote_create_file= 1;
    }
  }
  DBUG_RETURN(0);
}

/* Helper function for SHOW BINLOG/RELAYLOG EVENTS */
bool show_binlog_events(THD *thd, MYSQL_BIN_LOG *binary_log)
{
  Protocol *protocol= thd->get_protocol();
  List<Item> field_list;
  const char *errmsg = 0;
  bool ret = TRUE;
  IO_CACHE log;
  File file = -1;
  int old_max_allowed_packet= thd->variables.max_allowed_packet;
  LOG_INFO linfo;

  DBUG_ENTER("show_binlog_events");

  DBUG_ASSERT(thd->lex->sql_command == SQLCOM_SHOW_BINLOG_EVENTS ||
              thd->lex->sql_command == SQLCOM_SHOW_RELAYLOG_EVENTS);

  Format_description_log_event *description_event= new
    Format_description_log_event(3); /* MySQL 4.0 by default */

  if (binary_log->is_open())
  {
    LEX_MASTER_INFO *lex_mi= &thd->lex->mi;
    SELECT_LEX_UNIT *unit= thd->lex->unit;
    ha_rows event_count, limit_start, limit_end;
    my_off_t pos = max<my_off_t>(BIN_LOG_HEADER_SIZE, lex_mi->pos); // user-friendly
    char search_file_name[FN_REFLEN], *name;
    const char *log_file_name = lex_mi->log_file_name;
    mysql_mutex_t *log_lock = binary_log->get_log_lock();
    Log_event* ev;

    unit->set_limit(thd->lex->current_select());
    limit_start= unit->offset_limit_cnt;
    limit_end= unit->select_limit_cnt;

    name= search_file_name;
    if (log_file_name)
      binary_log->make_log_name(search_file_name, log_file_name);
    else
      name=0;					// Find first log

    linfo.index_file_offset = 0;

    if (binary_log->find_log_pos(&linfo, name, true/*need_lock_index=true*/))
    {
      errmsg = "Could not find target log";
      goto err;
    }

    mysql_mutex_lock(&thd->LOCK_thd_data);
    thd->current_linfo = &linfo;
    mysql_mutex_unlock(&thd->LOCK_thd_data);

    if ((file=open_binlog_file(&log, linfo.log_file_name, &errmsg)) < 0)
      goto err;

    my_off_t end_pos;
    /*
      Acquire LOCK_log only for the duration to calculate the
      log's end position. LOCK_log should be acquired even while
      we are checking whether the log is active log or not.
    */
    mysql_mutex_lock(log_lock);
    if (binary_log->is_active(linfo.log_file_name))
    {
      LOG_INFO li;
      binary_log->get_current_log(&li, false /*LOCK_log is already acquired*/);
      end_pos= li.pos;
    }
    else
    {
      end_pos= my_b_filelength(&log);
    }
    mysql_mutex_unlock(log_lock);

    /*
      to account binlog event header size
    */
    thd->variables.max_allowed_packet += MAX_LOG_EVENT_HEADER;

    DEBUG_SYNC(thd, "after_show_binlog_event_found_file");

    /*
      open_binlog_file() sought to position 4.
      Read the first event in case it's a Format_description_log_event, to
      know the format. If there's no such event, we are 3.23 or 4.x. This
      code, like before, can't read 3.23 binlogs.
      This code will fail on a mixed relay log (one which has Format_desc then
      Rotate then Format_desc).
    */
    ev= Log_event::read_log_event(&log, (mysql_mutex_t*)0, description_event,
                                   opt_master_verify_checksum);
    if (ev)
    {
      if (ev->get_type_code() == binary_log::FORMAT_DESCRIPTION_EVENT)
      {
        delete description_event;
        description_event= (Format_description_log_event*) ev;
      }
      else
        delete ev;
    }

    my_b_seek(&log, pos);

    if (!description_event->is_valid())
    {
      errmsg="Invalid Format_description event; could be out of memory";
      goto err;
    }

    for (event_count = 0;
         (ev = Log_event::read_log_event(&log, (mysql_mutex_t*) 0,
                                         description_event,
                                         opt_master_verify_checksum)); )
    {
      DEBUG_SYNC(thd, "wait_in_show_binlog_events_loop");
      if (ev->get_type_code() == binary_log::FORMAT_DESCRIPTION_EVENT)
        description_event->common_footer->checksum_alg=
                           ev->common_footer->checksum_alg;
      if (event_count >= limit_start &&
	  ev->net_send(protocol, linfo.log_file_name, pos))
      {
	errmsg = "Net error";
	delete ev;
	goto err;
      }

      pos = my_b_tell(&log);
      delete ev;

      if (++event_count >= limit_end || pos >= end_pos)
	break;
    }

    if (event_count < limit_end && log.error)
    {
      errmsg = "Wrong offset or I/O error";
      goto err;
    }

  }
  // Check that linfo is still on the function scope.
  DEBUG_SYNC(thd, "after_show_binlog_events");

  ret= FALSE;

err:
  delete description_event;
  if (file >= 0)
  {
    end_io_cache(&log);
    mysql_file_close(file, MYF(MY_WME));
  }

  if (errmsg)
  {
    if(thd->lex->sql_command == SQLCOM_SHOW_RELAYLOG_EVENTS)
      my_error(ER_ERROR_WHEN_EXECUTING_COMMAND, MYF(0),
             "SHOW RELAYLOG EVENTS", errmsg);
    else
      my_error(ER_ERROR_WHEN_EXECUTING_COMMAND, MYF(0),
             "SHOW BINLOG EVENTS", errmsg);
  }
  else
    my_eof(thd);

  mysql_mutex_lock(&thd->LOCK_thd_data);
  thd->current_linfo = 0;
  mysql_mutex_unlock(&thd->LOCK_thd_data);
  thd->variables.max_allowed_packet= old_max_allowed_packet;
  DBUG_RETURN(ret);
}

/**
  Execute a SHOW BINLOG EVENTS statement.

  @param thd Pointer to THD object for the client thread executing the
  statement.

  @retval FALSE success
  @retval TRUE failure
*/
bool mysql_show_binlog_events(THD* thd)
{
  List<Item> field_list;
  DBUG_ENTER("mysql_show_binlog_events");

  DBUG_ASSERT(thd->lex->sql_command == SQLCOM_SHOW_BINLOG_EVENTS);

  Log_event::init_show_field_list(&field_list);
  if (thd->send_result_metadata(&field_list,
                                Protocol::SEND_NUM_ROWS | Protocol::SEND_EOF))
    DBUG_RETURN(TRUE);

  /*
    Wait for handlers to insert any pending information
    into the binlog.  For e.g. ndb which updates the binlog asynchronously
    this is needed so that the uses sees all its own commands in the binlog
  */
  ha_binlog_wait(thd);
  
  DBUG_RETURN(show_binlog_events(thd, &mysql_bin_log));
}

#endif /* HAVE_REPLICATION */


MYSQL_BIN_LOG::MYSQL_BIN_LOG(uint *sync_period,
                             enum cache_type io_cache_type_arg)
  :name(NULL), write_error(false), inited(false),
   io_cache_type(io_cache_type_arg),
#ifdef HAVE_PSI_INTERFACE
   m_key_LOCK_log(key_LOG_LOCK_log),
#endif
   bytes_written(0), file_id(1), open_count(1),
   sync_period_ptr(sync_period), sync_counter(0),
   is_relay_log(0), signal_cnt(0),
   checksum_alg_reset(binary_log::BINLOG_CHECKSUM_ALG_UNDEF),
   relay_log_checksum_alg(binary_log::BINLOG_CHECKSUM_ALG_UNDEF),
   previous_gtid_set_relaylog(0)
{
  log_state.atomic_set(LOG_CLOSED);
  /*
    We don't want to initialize locks here as such initialization depends on
    safe_mutex (when using safe_mutex) which depends on MY_INIT(), which is
    called only in main(). Doing initialization here would make it happen
    before main().
  */
  m_prep_xids.atomic_set(0);
  memset(&log_file, 0, sizeof(log_file));
  index_file_name[0] = 0;
  memset(&index_file, 0, sizeof(index_file));
  memset(&purge_index_file, 0, sizeof(purge_index_file));
  memset(&crash_safe_index_file, 0, sizeof(crash_safe_index_file));
}


/* this is called only once */

void MYSQL_BIN_LOG::cleanup()
{
  DBUG_ENTER("cleanup");
  if (inited)
  {
    inited= 0;
    close(LOG_CLOSE_INDEX|LOG_CLOSE_STOP_EVENT, true /*need_lock_log=true*/,
          true /*need_lock_index=true*/);
    mysql_mutex_destroy(&LOCK_log);
    mysql_mutex_destroy(&LOCK_index);
    mysql_mutex_destroy(&LOCK_commit);
    mysql_mutex_destroy(&LOCK_sync);
    mysql_mutex_destroy(&LOCK_binlog_end_pos);
    mysql_mutex_destroy(&LOCK_xids);
    mysql_cond_destroy(&update_cond);
    mysql_cond_destroy(&m_prep_xids_cond);
    stage_manager.deinit();
  }
  DBUG_VOID_RETURN;
}


void MYSQL_BIN_LOG::init_pthread_objects()
{
  DBUG_ASSERT(inited == 0);
  inited= 1;
  mysql_mutex_init(m_key_LOCK_log, &LOCK_log, MY_MUTEX_INIT_SLOW);
  mysql_mutex_init(m_key_LOCK_index, &LOCK_index, MY_MUTEX_INIT_SLOW);
  mysql_mutex_init(m_key_LOCK_commit, &LOCK_commit, MY_MUTEX_INIT_FAST);
  mysql_mutex_init(m_key_LOCK_sync, &LOCK_sync, MY_MUTEX_INIT_FAST);
  mysql_mutex_init(m_key_LOCK_binlog_end_pos, &LOCK_binlog_end_pos,
                   MY_MUTEX_INIT_FAST);
  mysql_mutex_init(m_key_LOCK_xids, &LOCK_xids, MY_MUTEX_INIT_FAST);
  mysql_cond_init(m_key_update_cond, &update_cond);
  mysql_cond_init(m_key_prep_xids_cond, &m_prep_xids_cond);
  stage_manager.init(
#ifdef HAVE_PSI_INTERFACE
                   m_key_LOCK_flush_queue,
                   m_key_LOCK_sync_queue,
                   m_key_LOCK_commit_queue,
                   m_key_LOCK_done, m_key_COND_done
#endif
                   );
}


/**
  Check if a string is a valid number.

  @param str			String to test
  @param res			Store value here
  @param allow_wildcards	Set to 1 if we should ignore '%' and '_'

  @note
    For the moment the allow_wildcards argument is not used
    Should be moved to some other file.

  @retval
    1	String is a number
  @retval
    0	String is not a number
*/

static bool is_number(const char *str,
                      ulong *res, bool allow_wildcards)
{
  int flag;
  const char *start;
  DBUG_ENTER("is_number");

  flag=0; start=str;
  while (*str++ == ' ') ;
  if (*--str == '-' || *str == '+')
    str++;
  while (my_isdigit(files_charset_info,*str) ||
	 (allow_wildcards && (*str == wild_many || *str == wild_one)))
  {
    flag=1;
    str++;
  }
  if (*str == '.')
  {
    for (str++ ;
	 my_isdigit(files_charset_info,*str) ||
	   (allow_wildcards && (*str == wild_many || *str == wild_one)) ;
	 str++, flag=1) ;
  }
  if (*str != 0 || flag == 0)
    DBUG_RETURN(0);
  if (res)
    *res=atol(start);
  DBUG_RETURN(1);			/* Number ok */
} /* is_number */


/*
  Maximum unique log filename extension.
  Note: setting to 0x7FFFFFFF due to atol windows
        overflow/truncate.
 */
#define MAX_LOG_UNIQUE_FN_EXT 0x7FFFFFFF

/*
   Number of warnings that will be printed to error log
   before extension number is exhausted.
*/
#define LOG_WARN_UNIQUE_FN_EXT_LEFT 1000

/**
  Find a unique filename for 'filename.#'.

  Set '#' to the highest existing log file extension plus one.

  This function will return nonzero if: (i) the generated name
  exceeds FN_REFLEN; (ii) if the number of extensions is exhausted;
  or (iii) some other error happened while examining the filesystem.

  @return
    nonzero if not possible to get unique filename.
*/

static int find_uniq_filename(char *name)
{
  uint                  i;
  char                  buff[FN_REFLEN], ext_buf[FN_REFLEN];
  struct st_my_dir     *dir_info;
  struct fileinfo *file_info;
  ulong                 max_found= 0, next= 0, number= 0;
  size_t		buf_length, length;
  char			*start, *end;
  int                   error= 0;
  DBUG_ENTER("find_uniq_filename");

  length= dirname_part(buff, name, &buf_length);
  start=  name + length;
  end=    strend(start);

  *end='.';
  length= (size_t) (end - start + 1);

  if ((DBUG_EVALUATE_IF("error_unique_log_filename", 1, 
      !(dir_info= my_dir(buff,MYF(MY_DONT_SORT))))))
  {						// This shouldn't happen
    my_stpcpy(end,".1");				// use name+1
    DBUG_RETURN(1);
  }
  file_info= dir_info->dir_entry;
  for (i= dir_info->number_off_files ; i-- ; file_info++)
  {
    if (strncmp(file_info->name, start, length) == 0 &&
	is_number(file_info->name+length, &number,0))
    {
      set_if_bigger(max_found, number);
    }
  }
  my_dirend(dir_info);

  /* check if reached the maximum possible extension number */
  if (max_found == MAX_LOG_UNIQUE_FN_EXT)
  {
    sql_print_error("Log filename extension number exhausted: %06lu. \
Please fix this by archiving old logs and \
updating the index files.", max_found);
    error= 1;
    goto end;
  }

  next= max_found + 1;
  if (sprintf(ext_buf, "%06lu", next)<0)
  {
    error= 1;
    goto end;
  }
  *end++='.';

  /* 
    Check if the generated extension size + the file name exceeds the
    buffer size used. If one did not check this, then the filename might be
    truncated, resulting in error.
   */
  if (((strlen(ext_buf) + (end - name)) >= FN_REFLEN))
  {
    sql_print_error("Log filename too large: %s%s (%zu). \
Please fix this by archiving old logs and updating the \
index files.", name, ext_buf, (strlen(ext_buf) + (end - name)));
    error= 1;
    goto end;
  }

  if (sprintf(end, "%06lu", next)<0)
  {
    error= 1;
    goto end;
  }

  /* print warning if reaching the end of available extensions. */
  if ((next > (MAX_LOG_UNIQUE_FN_EXT - LOG_WARN_UNIQUE_FN_EXT_LEFT)))
    sql_print_warning("Next log extension: %lu. \
Remaining log filename extensions: %lu. \
Please consider archiving some logs.", next, (MAX_LOG_UNIQUE_FN_EXT - next));

end:
  DBUG_RETURN(error);
}


int MYSQL_BIN_LOG::generate_new_name(char *new_name, const char *log_name)
{
  fn_format(new_name, log_name, mysql_data_home, "", 4);
  if (!fn_ext(log_name)[0])
  {
    if (find_uniq_filename(new_name))
    {
      my_printf_error(ER_NO_UNIQUE_LOGFILE, ER(ER_NO_UNIQUE_LOGFILE),
                      MYF(ME_FATALERROR), log_name);
      sql_print_error(ER(ER_NO_UNIQUE_LOGFILE), log_name);
      return 1;
    }
  }
  return 0;
}


/**
  @todo
  The following should be using fn_format();  We just need to
  first change fn_format() to cut the file name if it's too long.
*/
const char *MYSQL_BIN_LOG::generate_name(const char *log_name,
                                         const char *suffix,
                                         char *buff)
{
  if (!log_name || !log_name[0])
  {
    strmake(buff, default_logfile_name, FN_REFLEN - strlen(suffix) - 1);
    return (const char *)
      fn_format(buff, buff, "", suffix, MYF(MY_REPLACE_EXT|MY_REPLACE_DIR));
  }
  // get rid of extension to avoid problems

  char *p= fn_ext(log_name);
  uint length= (uint) (p - log_name);
  strmake(buff, log_name, min<size_t>(length, FN_REFLEN-1));
  return (const char*)buff;
}


bool MYSQL_BIN_LOG::init_and_set_log_file_name(const char *log_name,
                                               const char *new_name)
{
  if (new_name && !my_stpcpy(log_file_name, new_name))
    return TRUE;
  else if (!new_name && generate_new_name(log_file_name, log_name))
    return TRUE;

  return FALSE;
}


/**
  Open the logfile and init IO_CACHE.

  @param log_name            The name of the log to open
  @param new_name            The new name for the logfile.
                             NULL forces generate_new_name() to be called.

  @return true if error, false otherwise.
*/

bool MYSQL_BIN_LOG::open(
#ifdef HAVE_PSI_INTERFACE
                     PSI_file_key log_file_key,
#endif
                     const char *log_name,
                     const char *new_name)
{
  File file= -1;
  my_off_t pos= 0;
  int open_flags= O_CREAT | O_BINARY;
  DBUG_ENTER("MYSQL_BIN_LOG::open");

  write_error= 0;

  if (!(name= my_strdup(key_memory_MYSQL_LOG_name,
                        log_name, MYF(MY_WME))))
  {
    name= (char *)log_name; // for the error message
    goto err;
  }

  if (init_and_set_log_file_name(name, new_name) ||
      DBUG_EVALUATE_IF("fault_injection_init_name", 1, 0))
    goto err;

  if (io_cache_type == SEQ_READ_APPEND)
    open_flags |= O_RDWR | O_APPEND;
  else
    open_flags |= O_WRONLY;

  db[0]= 0;

#ifdef HAVE_PSI_INTERFACE
  /* Keep the key for reopen */
  m_log_file_key= log_file_key;
#endif

  if ((file= mysql_file_open(log_file_key,
                             log_file_name, open_flags,
                             MYF(MY_WME))) < 0)
    goto err;

  if ((pos= mysql_file_tell(file, MYF(MY_WME))) == MY_FILEPOS_ERROR)
  {
    if (my_errno() == ESPIPE)
      pos= 0;
    else
      goto err;
  }

  if (init_io_cache(&log_file, file, IO_SIZE, io_cache_type, pos, 0,
                    MYF(MY_WME | MY_NABP | MY_WAIT_IF_FULL)))
    goto err;

  log_state.atomic_set(LOG_OPENED);
  DBUG_RETURN(0);

err:
  if (binlog_error_action == ABORT_SERVER)
  {
    exec_binlog_error_action_abort("Either disk is full or file system is read "
                                   "only while opening the binlog. Aborting the"
                                   " server.");
  }
  else
    sql_print_error("Could not open %s for logging (error %d). "
                    "Turning logging off for the whole duration "
                    "of the MySQL server process. To turn it on "
                    "again: fix the cause, shutdown the MySQL "
                    "server and restart it.",
                    name, errno);
  if (file >= 0)
    mysql_file_close(file, MYF(0));
  end_io_cache(&log_file);
  my_free(name);
  name= NULL;
  log_state.atomic_set(LOG_CLOSED);
  DBUG_RETURN(1);
}


bool MYSQL_BIN_LOG::open_index_file(const char *index_file_name_arg,
                                    const char *log_name, bool need_lock_index)
{
  bool error= false;
  File index_file_nr= -1;

  if (need_lock_index)
    mysql_mutex_lock(&LOCK_index);
  else
    mysql_mutex_assert_owner(&LOCK_index);

  /*
    First open of this class instance
    Create an index file that will hold all file names uses for logging.
    Add new entries to the end of it.
  */
  myf opt= MY_UNPACK_FILENAME;

  if (my_b_inited(&index_file))
    goto end;

  if (!index_file_name_arg)
  {
    index_file_name_arg= log_name;    // Use same basename for index file
    opt= MY_UNPACK_FILENAME | MY_REPLACE_EXT;
  }
  fn_format(index_file_name, index_file_name_arg, mysql_data_home,
            ".index", opt);

  if (set_crash_safe_index_file_name(index_file_name_arg))
  {
    sql_print_error("MYSQL_BIN_LOG::set_crash_safe_index_file_name failed.");
    error= true;
    goto end;
  }

  /*
    We need move crash_safe_index_file to index_file if the index_file
    does not exist and crash_safe_index_file exists when mysqld server
    restarts.
  */
  if (my_access(index_file_name, F_OK) &&
      !my_access(crash_safe_index_file_name, F_OK) &&
      my_rename(crash_safe_index_file_name, index_file_name, MYF(MY_WME)))
  {
    sql_print_error("MYSQL_BIN_LOG::open_index_file failed to "
                    "move crash_safe_index_file to index file.");
    return TRUE;
  }

  if ((index_file_nr= mysql_file_open(m_key_file_log_index,
                                      index_file_name,
                                      O_RDWR | O_CREAT | O_BINARY,
                                      MYF(MY_WME))) < 0 ||
       mysql_file_sync(index_file_nr, MYF(MY_WME)) ||
       init_io_cache_ext(&index_file, index_file_nr,
                         IO_SIZE, READ_CACHE,
                         mysql_file_seek(index_file_nr, 0L, MY_SEEK_END, MYF(0)),
                                         0, MYF(MY_WME | MY_WAIT_IF_FULL),
                         m_key_file_log_index_cache) ||
      DBUG_EVALUATE_IF("fault_injection_openning_index", 1, 0))
  {
    /*
      TODO: all operations creating/deleting the index file or a log, should
      call my_sync_dir() or my_sync_dir_by_file() to be durable.
      TODO: file creation should be done with mysql_file_create()
      not mysql_file_open().
    */
    if (index_file_nr >= 0)
      mysql_file_close(index_file_nr, MYF(0));
    return TRUE;
  }

#ifdef HAVE_REPLICATION
  /*
    Sync the index by purging any binary log file that is not registered.
    In other words, either purge binary log files that were removed from
    the index but not purged from the file system due to a crash or purge
    any binary log file that was created but not register in the index
    due to a crash.
  */

  if (set_purge_index_file_name(index_file_name_arg) ||
      open_purge_index_file(FALSE) ||
      purge_index_entry(NULL, NULL, need_lock_index) ||
      close_purge_index_file() ||
      DBUG_EVALUATE_IF("fault_injection_recovering_index", 1, 0))
  {
    sql_print_error("MYSQL_BIN_LOG::open_index_file failed to sync the index "
                    "file.");
    return TRUE;
  }
#endif

  return FALSE;
}

/**
  Add the GTIDs from the given relaylog file and also
  update the IO thread transaction parser.

  @param filename Relaylog file to read from.
  @param retrieved_set Gtid_set to store the GTIDs found on the relaylog file.
  @param verify_checksum Set to true to verify event checksums.
  @param trx_parser The transaction boundary parser to be used in order to
  only add a GTID to the gtid_set after ensuring the transaction is fully
  stored on the relay log.
  @param gtid_partial_trx The gtid of the last incomplete transaction
  found in the relay log.

  @retval false The file was successfully read and all GTIDs from
  Previous_gtids and Gtid_log_event from complete transactions were added to
  the retrieved_set.
  @retval true There was an error during the procedure.
*/
static bool
read_gtids_and_update_trx_parser_from_relaylog(
  const char *filename,
  Gtid_set *retrieved_gtids,
  bool verify_checksum,
  Transaction_boundary_parser *trx_parser,
  Gtid *gtid_partial_trx)
{
  DBUG_ENTER("read_gtids_and_update_trx_parser_from_relaylog");
  DBUG_PRINT("info", ("Opening file %s", filename));

  DBUG_ASSERT(retrieved_gtids != NULL);
  DBUG_ASSERT(trx_parser != NULL);
#ifndef DBUG_OFF
  unsigned long event_counter= 0;
#endif

  /*
    Create a Format_description_log_event that is used to read the
    first event of the log.
  */
  Format_description_log_event fd_ev(BINLOG_VERSION), *fd_ev_p= &fd_ev;
  if (!fd_ev.is_valid())
    DBUG_RETURN(true);

  File file;
  IO_CACHE log;

  const char *errmsg= NULL;
  if ((file= open_binlog_file(&log, filename, &errmsg)) < 0)
  {
    sql_print_error("%s", errmsg);
    /*
      As read_gtids_from_binlog() will not throw error on truncated
      relaylog files, we should do the same here in order to keep the
      current behavior.
    */
    DBUG_RETURN(false);
  }

  /*
    Seek for Previous_gtids_log_event and Gtid_log_event events to
    gather information what has been processed so far.
  */
  my_b_seek(&log, BIN_LOG_HEADER_SIZE);
  Log_event *ev= NULL;
  bool error= false;
  bool seen_prev_gtids= false;
  ulong data_len= 0;

  while (!error &&
         (ev= Log_event::read_log_event(&log, 0, fd_ev_p, verify_checksum)) !=
         NULL)
  {
    DBUG_PRINT("info", ("Read event of type %s", ev->get_type_str()));
#ifndef DBUG_OFF
    event_counter++;
#endif

    data_len= uint4korr(ev->temp_buf + EVENT_LEN_OFFSET);
    if (trx_parser->feed_event(ev->temp_buf, data_len, fd_ev_p, false))
    {
      /*
        The transaction boundary parser found an error while parsing a
        sequence of events from the relaylog. As we don't know if the
        parsing has started from a reliable point (it might started in
        a relay log file that begins with the rest of a transaction
        that started in a previous relay log file), it is better to do
        nothing in this case. The boundary parser will fix itself once
        finding an event that represent a transaction boundary.

        Suppose the following relaylog:

         rl-bin.000011 | rl-bin.000012 | rl-bin.000013 | rl-bin-000014
        ---------------+---------------+---------------+---------------
         PREV_GTIDS    | PREV_GTIDS    | PREV_GTIDS    | PREV_GTIDS
         (empty)       | (UUID:1-2)    | (UUID:1-2)    | (UUID:1-2)
        ---------------+---------------+---------------+---------------
         XID           | QUERY(INSERT) | QUERY(INSERT) | XID
        ---------------+---------------+---------------+---------------
         GTID(UUID:2)  |
        ---------------+
         QUERY(CREATE  |
         TABLE t1 ...) |
        ---------------+
         GTID(UUID:3)  |
        ---------------+
         QUERY(BEGIN)  |
        ---------------+

        As it is impossible to determine the current Retrieved_Gtid_Set by only
        looking to the PREVIOUS_GTIDS on the last relay log file, and scanning
        events on it, we tried to find a relay log file that contains at least
        one GTID event during the backwards search.

        In the example, we will find a GTID only in rl-bin.000011, as the
        UUID:3 transaction was spanned across 4 relay log files.

        The transaction spanning can be caused by "FLUSH RELAY LOGS" commands
        on slave while it is queuing the transaction.

        So, in order to correctly add UUID:3 into Retrieved_Gtid_Set, we need
        to parse the relay log starting on the file we found the last GTID
        queued to know if the transaction was fully retrieved or not.

        Start scanning rl-bin.000011 after resetting the transaction parser
        will generate an error, as XID event is only expected inside a DML,
        but in this case, we can ignore this error and reset the parser.
      */
      trx_parser->reset();
      /*
        We also have to discard the GTID of the partial transaction that was
        not finished if there is one. This is needed supposing that an
        incomplete transaction was replicated with a GTID.

        GTID(1), QUERY(BEGIN), QUERY(INSERT), ANONYMOUS_GTID, QUERY(DROP ...)

        In the example above, without cleaning the gtid_partial_trx,
        the GTID(1) would be added to the Retrieved_Gtid_Set after the
        QUERY(DROP ...) event.

        GTID(1), QUERY(BEGIN), QUERY(INSERT), GTID(2), QUERY(DROP ...)

        In the example above the GTID(1) will also be discarded as the
        GTID(1) transaction is not complete.
      */
      if (!gtid_partial_trx->is_empty())
      {
        DBUG_PRINT("info", ("Discarding Gtid(%d, %lld) as the transaction "
                            "wasn't complete and we found an error in the"
                            "transaction boundary parser.",
                            gtid_partial_trx->sidno,
                            gtid_partial_trx->gno));
        gtid_partial_trx->clear();
      }
    }

    switch (ev->get_type_code())
    {
    case binary_log::FORMAT_DESCRIPTION_EVENT:
      if (fd_ev_p != &fd_ev)
        delete fd_ev_p;
      fd_ev_p= (Format_description_log_event *)ev;
      break;
    case binary_log::ROTATE_EVENT:
      // do nothing; just accept this event and go to next
      break;
    case binary_log::PREVIOUS_GTIDS_LOG_EVENT:
    {
      seen_prev_gtids= true;
      // add events to sets
      Previous_gtids_log_event *prev_gtids_ev= (Previous_gtids_log_event *)ev;
      if (prev_gtids_ev->add_to_set(retrieved_gtids) != 0)
      {
        error= true;
        break;
      }
#ifndef DBUG_OFF
      char* prev_buffer= prev_gtids_ev->get_str(NULL, NULL);
      DBUG_PRINT("info", ("Got Previous_gtids from file '%s': Gtid_set='%s'.",
                          filename, prev_buffer));
      my_free(prev_buffer);
#endif
      break;
    }
    case binary_log::GTID_LOG_EVENT:
    {
      /* If we didn't find any PREVIOUS_GTIDS in this file */
      if (!seen_prev_gtids)
      {
        my_error(ER_BINLOG_LOGICAL_CORRUPTION, MYF(0), filename,
                 "The first global transaction identifier was read, but "
                 "no other information regarding identifiers existing "
                 "on the previous log files was found.");
        error= true;
        break;
      }

      Gtid_log_event *gtid_ev= (Gtid_log_event *)ev;
      rpl_sidno sidno= gtid_ev->get_sidno(retrieved_gtids->get_sid_map());
      if (sidno < 0)
      {
        error= true;
        break;
      }
      else
      {
        if (retrieved_gtids->ensure_sidno(sidno) != RETURN_STATUS_OK)
        {
          error= true;
          break;
        }
        else
        {
          /*
            As are updating the transaction boundary parser while reading
            GTIDs from relay log files to fill the Retrieved_Gtid_Set, we
            should not add the GTID here as we don't know if the transaction
            is complete on the relay log yet.
          */
          gtid_partial_trx->set(sidno, gtid_ev->get_gno());
        }
        DBUG_PRINT("info", ("Found Gtid in relaylog file '%s': Gtid(%d, %lld).",
                            filename, sidno, gtid_ev->get_gno()));
      }
      break;
    }
    case binary_log::ANONYMOUS_GTID_LOG_EVENT:
    default:
      /*
        If we reached the end of a transaction after storing it's GTID
        in gtid_partial_trx variable, it is time to add this GTID to the
        retrieved_gtids set because the transaction is complete and there is no
        need for asking this transaction again.
      */
      if (trx_parser->is_not_inside_transaction())
      {
        if (!gtid_partial_trx->is_empty())
        {
          DBUG_PRINT("info", ("Adding Gtid to Retrieved_Gtid_Set as the "
                              "transaction was completed at "
                              "relaylog file '%s': Gtid(%d, %lld).",
                              filename, gtid_partial_trx->sidno,
                              gtid_partial_trx->gno));
          retrieved_gtids->_add_gtid(gtid_partial_trx->sidno,
                                     gtid_partial_trx->gno);
          gtid_partial_trx->clear();
        }
      }
      break;
    }
    if (ev != fd_ev_p)
      delete ev;
  }

  if (log.error < 0)
  {
<<<<<<< HEAD
    // This is not a fatal error; the log may just be truncated.
    // @todo but what other errors could happen? IO error?
    sql_print_warning("Error reading GTIDs from relaylog: %d", log.error);
=======
    sql_print_error("MYSQL_BIN_LOG::open_index_file failed to "
                    "move crash_safe_index_file to index file.");
    error= true;
    goto end;
>>>>>>> 970e96b5
  }

  if (fd_ev_p != &fd_ev)
  {
<<<<<<< HEAD
    delete fd_ev_p;
    fd_ev_p= &fd_ev;
=======
    /*
      TODO: all operations creating/deleting the index file or a log, should
      call my_sync_dir() or my_sync_dir_by_file() to be durable.
      TODO: file creation should be done with mysql_file_create()
      not mysql_file_open().
    */
    if (index_file_nr >= 0)
      mysql_file_close(index_file_nr, MYF(0));
    error= true;
    goto end;
>>>>>>> 970e96b5
  }

  mysql_file_close(file, MYF(MY_WME));
  end_io_cache(&log);

<<<<<<< HEAD
#ifndef DBUG_OFF
  sql_print_information("%lu events read in relaylog file '%s' for updating "
                        "Retrieved_Gtid_Set and/or IO thread transaction "
                        "parser state.",
                        event_counter, filename);
#endif

  DBUG_RETURN(error);
=======
  if (set_purge_index_file_name(index_file_name_arg) ||
      open_purge_index_file(FALSE) ||
      purge_index_entry(NULL, NULL, false) ||
      close_purge_index_file() ||
      DBUG_EVALUATE_IF("fault_injection_recovering_index", 1, 0))
  {
    sql_print_error("MYSQL_BIN_LOG::open_index_file failed to sync the index "
                    "file.");
    error= TRUE;
    goto end;
  }
#endif
end:
  if (need_lock_index)
    mysql_mutex_unlock(&LOCK_index);
  return error;
>>>>>>> 970e96b5
}

/**
  Reads GTIDs from the given binlog file.

  @param filename File to read from.
  @param all_gtids If not NULL, then the GTIDs from the
  Previous_gtids_log_event and from all Gtid_log_events are stored in
  this object.
  @param prev_gtids If not NULL, then the GTIDs from the
  Previous_gtids_log_events are stored in this object.
  @param first_gtid If not NULL, then the first GTID information from the
  file will be stored in this object.
  @param sid_map The sid_map object to use in the rpl_sidno generation
  of the Gtid_log_event. If lock is needed in the sid_map, the caller
  must hold it.
  @param verify_checksum Set to true to verify event checksums.

  @retval GOT_GTIDS The file was successfully read and it contains
  both Gtid_log_events and Previous_gtids_log_events.
  This is only possible if either all_gtids or first_gtid are not null.
  @retval GOT_PREVIOUS_GTIDS The file was successfully read and it
  contains Previous_gtids_log_events but no Gtid_log_events.
  For binary logs, if no all_gtids and no first_gtid are specified,
  this function will be done right after reading the PREVIOUS_GTIDS
  regardless of the rest of the content of the binary log file.
  @retval NO_GTIDS The file was successfully read and it does not
  contain GTID events.
  @retval ERROR Out of memory, or IO error, or malformed event
  structure, or the file is malformed (e.g., contains Gtid_log_events
  but no Previous_gtids_log_event).
  @retval TRUNCATED The file was truncated before the end of the
  first Previous_gtids_log_event.
*/
enum enum_read_gtids_from_binlog_status
{ GOT_GTIDS, GOT_PREVIOUS_GTIDS, NO_GTIDS, ERROR, TRUNCATED };
static enum_read_gtids_from_binlog_status
read_gtids_from_binlog(const char *filename, Gtid_set *all_gtids,
                       Gtid_set *prev_gtids, Gtid *first_gtid,
                       Sid_map* sid_map,
                       bool verify_checksum, bool is_relay_log)
{
  DBUG_ENTER("read_gtids_from_binlog");
  DBUG_PRINT("info", ("Opening file %s", filename));

  /*
    Create a Format_description_log_event that is used to read the
    first event of the log.
  */
  Format_description_log_event fd_ev(BINLOG_VERSION), *fd_ev_p= &fd_ev;
  if (!fd_ev.is_valid())
    DBUG_RETURN(ERROR);

  File file;
  IO_CACHE log;

#ifndef DBUG_OFF
  unsigned long event_counter= 0;
  /*
    We assert here that both all_gtids and prev_gtids, if specified,
    uses the same sid_map as the one passed as a parameter. This is just
    to ensure that, if the sid_map needed some lock and was locked by
    the caller, the lock applies to all the GTID sets this function is
    dealing with.
  */
  if (all_gtids)
    DBUG_ASSERT(all_gtids->get_sid_map() == sid_map);
  if (prev_gtids)
    DBUG_ASSERT(prev_gtids->get_sid_map() == sid_map);
#endif

  const char *errmsg= NULL;
  if ((file= open_binlog_file(&log, filename, &errmsg)) < 0)
  {
    sql_print_error("%s", errmsg);
    /*
      We need to revisit the recovery procedure for relay log
      files. Currently, it is called after this routine.
      /Alfranio
    */
    DBUG_RETURN(TRUNCATED);
  }

  /*
    Seek for Previous_gtids_log_event and Gtid_log_event events to
    gather information what has been processed so far.
  */
  my_b_seek(&log, BIN_LOG_HEADER_SIZE);
  Log_event *ev= NULL;
  enum_read_gtids_from_binlog_status ret= NO_GTIDS;
  bool done= false;
  bool seen_first_gtid= false;
  while (!done &&
         (ev= Log_event::read_log_event(&log, 0, fd_ev_p, verify_checksum)) !=
         NULL)
  {
#ifndef DBUG_OFF
    event_counter++;
#endif
    DBUG_PRINT("info", ("Read event of type %s", ev->get_type_str()));
    switch (ev->get_type_code())
    {
    case binary_log::FORMAT_DESCRIPTION_EVENT:
      if (fd_ev_p != &fd_ev)
        delete fd_ev_p;
      fd_ev_p= (Format_description_log_event *)ev;
      break;
    case binary_log::ROTATE_EVENT:
      // do nothing; just accept this event and go to next
      break;
    case binary_log::PREVIOUS_GTIDS_LOG_EVENT:
    {
      ret= GOT_PREVIOUS_GTIDS;
      // add events to sets
      Previous_gtids_log_event *prev_gtids_ev=
        (Previous_gtids_log_event *)ev;
      if (all_gtids != NULL && prev_gtids_ev->add_to_set(all_gtids) != 0)
        ret= ERROR, done= true;
      else if (prev_gtids != NULL && prev_gtids_ev->add_to_set(prev_gtids) != 0)
        ret= ERROR, done= true;
#ifndef DBUG_OFF
      char* prev_buffer= prev_gtids_ev->get_str(NULL, NULL);
      DBUG_PRINT("info", ("Got Previous_gtids from file '%s': Gtid_set='%s'.",
                          filename, prev_buffer));
      my_free(prev_buffer);
#endif
      /*
        If this is not a relay log, the previous_gtids were asked and no
        all_gtids neither first_gtid were asked, it is fine to consider the
        job as done.
      */
      if (!is_relay_log && prev_gtids != NULL &&
          all_gtids == NULL && first_gtid == NULL)
        done= true;
      DBUG_EXECUTE_IF("inject_fault_bug16502579", {
                      DBUG_PRINT("debug", ("PREVIOUS_GTIDS_LOG_EVENT found. "
                                           "Injected ret=NO_GTIDS."));
                      if (ret == GOT_PREVIOUS_GTIDS)
                      {
                        ret=NO_GTIDS;
                        done= false;
                      }
                      });
      break;
    }
    case binary_log::GTID_LOG_EVENT:
    {
      if (ret != GOT_GTIDS)
      {
        if (ret != GOT_PREVIOUS_GTIDS)
        {
          /*
            Since this routine is run on startup, there may not be a
            THD instance. Therefore, ER(X) cannot be used.
           */
          const char* msg_fmt= (current_thd != NULL) ?
                               ER(ER_BINLOG_LOGICAL_CORRUPTION) :
                               ER_DEFAULT(ER_BINLOG_LOGICAL_CORRUPTION);
          my_printf_error(ER_BINLOG_LOGICAL_CORRUPTION,
                          msg_fmt, MYF(0),
                          filename,
                          "The first global transaction identifier was read, but "
                          "no other information regarding identifiers existing "
                          "on the previous log files was found.");
          ret= ERROR, done= true;
          break;
        }
        else
          ret= GOT_GTIDS;
      }
      /*
        When this is a relaylog, we just check if the relay log contains at
        least one Gtid_log_event, so that we can distinguish the return values
        GOT_GTID and GOT_PREVIOUS_GTIDS. We don't need to read anything else
        from the relay log.
        When this is a binary log, if all_gtids is requested (i.e., NOT NULL),
        we should continue to read all gtids. If just first_gtid was requested,
        we will be done after storing this Gtid_log_event info on it.
      */
      if (is_relay_log)
      {
        ret= GOT_GTIDS, done= true;
      }
      else
      {
        Gtid_log_event *gtid_ev= (Gtid_log_event *)ev;
        rpl_sidno sidno= gtid_ev->get_sidno(sid_map);
        if (sidno < 0)
          ret= ERROR, done= true;
        else
        {
          if (all_gtids)
          {
            if (all_gtids->ensure_sidno(sidno) != RETURN_STATUS_OK)
              ret= ERROR, done= true;
            all_gtids->_add_gtid(sidno, gtid_ev->get_gno());
            DBUG_PRINT("info", ("Got Gtid from file '%s': Gtid(%d, %lld).",
                                filename, sidno, gtid_ev->get_gno()));
          }

          /* If the first GTID was requested, stores it */
          if (first_gtid && !seen_first_gtid)
          {
            first_gtid->set(sidno, gtid_ev->get_gno());
            seen_first_gtid= true;
            /* If the first_gtid was the only thing requested, we are done */
            if (all_gtids == NULL)
              ret= GOT_GTIDS, done= true;
          }
        }
      }
      break;
    }
    case binary_log::ANONYMOUS_GTID_LOG_EVENT:
    {
      /*
        When this is a relaylog, we just check if it contains
        at least one Anonymous_gtid_log_event after initialization
        (FDs, Rotates and PREVIOUS_GTIDS), so that we can distinguish the
        return values GOT_GTID and GOT_PREVIOUS_GTIDS.
        We don't need to read anything else from the relay log.
      */
      if (is_relay_log)
      {
        ret= GOT_GTIDS;
        done= true;
        break;
      }
      DBUG_ASSERT(prev_gtids == NULL ? true : all_gtids != NULL ||
                                              first_gtid != NULL);
    }
    default:
      // if we found any other event type without finding a
      // previous_gtids_log_event, then the rest of this binlog
      // cannot contain gtids
      if (ret != GOT_GTIDS && ret != GOT_PREVIOUS_GTIDS)
        done= true;
      /*
        The GTIDs of the relaylog files will be handled later
        because of the possibility of transactions be spanned
        along distinct relaylog files.
        So, if we found an ordinary event without finding the
        GTID but we already found the PREVIOUS_GTIDS, this probably
        means that the event is from a transaction that started on
        previous relaylog file.
      */
      if (ret == GOT_PREVIOUS_GTIDS && is_relay_log)
        done= true;
      break;
    }
    if (ev != fd_ev_p)
      delete ev;
    DBUG_PRINT("info", ("done=%d", done));
  }

  if (log.error < 0)
  {
    // This is not a fatal error; the log may just be truncated.

    // @todo but what other errors could happen? IO error?
    sql_print_warning("Error reading GTIDs from binary log: %d", log.error);
  }

  if (fd_ev_p != &fd_ev)
  {
    delete fd_ev_p;
    fd_ev_p= &fd_ev;
  }

  mysql_file_close(file, MYF(MY_WME));
  end_io_cache(&log);

  if (all_gtids)
    all_gtids->dbug_print("all_gtids");
  else
    DBUG_PRINT("info", ("all_gtids==NULL"));
  if (prev_gtids)
    prev_gtids->dbug_print("prev_gtids");
  else
    DBUG_PRINT("info", ("prev_gtids==NULL"));
  if (first_gtid == NULL)
    DBUG_PRINT("info", ("first_gtid==NULL"));
  else if (first_gtid->sidno == 0)
    DBUG_PRINT("info", ("first_gtid.sidno==0"));
  else
    first_gtid->dbug_print(sid_map, "first_gtid");

  DBUG_PRINT("info", ("returning %d", ret));
#ifndef DBUG_OFF
  if (!is_relay_log && prev_gtids != NULL &&
      all_gtids == NULL && first_gtid == NULL)
    sql_print_information("Read %lu events from binary log file '%s' to "
                          "determine the GTIDs purged from binary logs.",
                          event_counter, filename);
#endif
  DBUG_RETURN(ret);
}

bool MYSQL_BIN_LOG::find_first_log_not_in_gtid_set(char *binlog_file_name,
                                                   const Gtid_set *gtid_set,
                                                   Gtid *first_gtid,
                                                   const char **errmsg)
{
  DBUG_ENTER("MYSQL_BIN_LOG::gtid_read_start_binlog");
  /*
    Gather the set of files to be accessed.
  */
  list<string> filename_list;
  LOG_INFO linfo;
  int error;

  list<string>::reverse_iterator rit;
  Gtid_set binlog_previous_gtid_set(gtid_set->get_sid_map());

  mysql_mutex_lock(&LOCK_index);
  for (error= find_log_pos(&linfo, NULL, false/*need_lock_index=false*/);
       !error; error= find_next_log(&linfo, false/*need_lock_index=false*/))
  {
    DBUG_PRINT("info", ("read log filename '%s'", linfo.log_file_name));
    filename_list.push_back(string(linfo.log_file_name));
  }
  mysql_mutex_unlock(&LOCK_index);
  if (error != LOG_INFO_EOF)
  {
    *errmsg= "Failed to read the binary log index file while "
      "looking for the oldest binary log that contains any GTID "
      "that is not in the given gtid set";
    error= -1;
    goto end;
  }

  if (filename_list.empty())
  {
    *errmsg= "Could not find first log file name in binary log index file "
      "while looking for the oldest binary log that contains any GTID "
      "that is not in the given gtid set";
    error= -2;
    goto end;
  }

  /*
    Iterate over all the binary logs in reverse order, and read only
    the Previous_gtids_log_event, to find the first one, that is the
    subset of the given gtid set. Since every binary log begins with
    a Previous_gtids_log_event, that contains all GTIDs in all
    previous binary logs.
    We also ask for the first GTID in the binary log to know if we
    should send the FD event with the "created" field cleared or not.
  */
  DBUG_PRINT("info", ("Iterating backwards through binary logs, and reading "
                      "only the Previous_gtids_log_event, to find the first "
                      "one, that is the subset of the given gtid set."));
  rit= filename_list.rbegin();
  error= 0;
  while (rit != filename_list.rend())
  {
    const char *filename= rit->c_str();
    DBUG_PRINT("info", ("Read Previous_gtids_log_event from filename='%s'",
                        filename));
    switch (read_gtids_from_binlog(filename, NULL, &binlog_previous_gtid_set,
                                   first_gtid,
                                   binlog_previous_gtid_set.get_sid_map(),
                                   opt_master_verify_checksum, is_relay_log))
    {
    case ERROR:
      *errmsg= "Error reading header of binary log while looking for "
        "the oldest binary log that contains any GTID that is not in "
        "the given gtid set";
      error= -3;
      goto end;
    case NO_GTIDS:
      *errmsg= "Found old binary log without GTIDs while looking for "
        "the oldest binary log that contains any GTID that is not in "
        "the given gtid set";
      error= -4;
      goto end;
    case GOT_GTIDS:
    case GOT_PREVIOUS_GTIDS:
      if (binlog_previous_gtid_set.is_subset(gtid_set))
      {
        strcpy(binlog_file_name, filename);
        /*
          Verify that the selected binlog is not the first binlog,
        */
        DBUG_EXECUTE_IF("slave_reconnect_with_gtid_set_executed",
                        DBUG_ASSERT(strcmp(filename_list.begin()->c_str(),
                                           binlog_file_name) != 0););
        goto end;
      }
    case TRUNCATED:
      break;
    }
    binlog_previous_gtid_set.clear();

    rit++;
  }

  if (rit == filename_list.rend())
  {
    *errmsg= ER(ER_MASTER_HAS_PURGED_REQUIRED_GTIDS);
    error= -5;
  }

end:
  if (error)
    DBUG_PRINT("error", ("'%s'", *errmsg));
  filename_list.clear();
  DBUG_PRINT("info", ("returning %d", error));
  DBUG_RETURN(error != 0 ? true : false);
}

bool MYSQL_BIN_LOG::init_gtid_sets(Gtid_set *all_gtids, Gtid_set *lost_gtids,
                                   bool verify_checksum, bool need_lock,
                                   Transaction_boundary_parser *trx_parser,
                                   Gtid *gtid_partial_trx,
                                   bool is_server_starting)
{
  DBUG_ENTER("MYSQL_BIN_LOG::init_gtid_sets");
  DBUG_PRINT("info", ("lost_gtids=%p; so we are recovering a %s log; is_relay_log=%d",
                      lost_gtids, lost_gtids == NULL ? "relay" : "binary",
                      is_relay_log));

  /*
    If this is a relay log, we must have the IO thread Master_info trx_parser
    in order to correctly feed it with relay log events.
  */
#ifndef DBUG_OFF
  if (is_relay_log)
  {
    DBUG_ASSERT(trx_parser != NULL);
    DBUG_ASSERT(lost_gtids == NULL);
  }
#endif

  /*
    Acquires the necessary locks to ensure that logs are not either
    removed or updated when we are reading from it.
  */
  if (need_lock)
  {
    // We don't need LOCK_log if we are only going to read the initial
    // Prevoius_gtids_log_event and ignore the Gtid_log_events.
    if (all_gtids != NULL)
      mysql_mutex_lock(&LOCK_log);
    mysql_mutex_lock(&LOCK_index);
    global_sid_lock->wrlock();
  }
  else
  {
    if (all_gtids != NULL)
      mysql_mutex_assert_owner(&LOCK_log);
    mysql_mutex_assert_owner(&LOCK_index);
    global_sid_lock->assert_some_wrlock();
  }

  // Gather the set of files to be accessed.
  list<string> filename_list;
  LOG_INFO linfo;
  int error;

  list<string>::iterator it;
  list<string>::reverse_iterator rit;
  bool reached_first_file= false;

  /* Initialize the sid_map to be used in read_gtids_from_binlog */
  Sid_map *sid_map= NULL;
  if (all_gtids)
    sid_map= all_gtids->get_sid_map();
  else if (lost_gtids)
    sid_map= lost_gtids->get_sid_map();

  for (error= find_log_pos(&linfo, NULL, false/*need_lock_index=false*/); !error;
       error= find_next_log(&linfo, false/*need_lock_index=false*/))
  {
    DBUG_PRINT("info", ("read log filename '%s'", linfo.log_file_name));
    filename_list.push_back(string(linfo.log_file_name));
  }
  if (error != LOG_INFO_EOF)
  {
    DBUG_PRINT("error", ("Error reading %s index",
                         is_relay_log ? "relaylog" : "binlog"));
    goto end;
  }
  /*
    On server starting, one new empty binlog file is created and
    its file name is put into index file before initializing
    GLOBAL.GTID_EXECUTED AND GLOBAL.GTID_PURGED, it is not the
    last binlog file before the server restarts, so we remove
    its file name from filename_list.
  */
  if (is_server_starting && !is_relay_log && !filename_list.empty())
    filename_list.pop_back();

  error= 0;

  if (all_gtids != NULL)
  {
    DBUG_PRINT("info", ("Iterating backwards through %s logs, "
                        "looking for the last %s log that contains "
                        "a Previous_gtids_log_event.",
                        is_relay_log ? "relay" : "binary",
                        is_relay_log ? "relay" : "binary"));
    // Iterate over all files in reverse order until we find one that
    // contains a Previous_gtids_log_event.
    rit= filename_list.rbegin();
    bool can_stop_reading= false;
    reached_first_file= (rit == filename_list.rend());
    DBUG_PRINT("info", ("filename='%s' reached_first_file=%d",
                        reached_first_file ? "" : rit->c_str(),
                        reached_first_file));
    while (!can_stop_reading && !reached_first_file)
    {
      const char *filename= rit->c_str();
      DBUG_ASSERT(rit != filename_list.rend());
      rit++;
      reached_first_file= (rit == filename_list.rend());
      DBUG_PRINT("info", ("filename='%s' can_stop_reading=%d "
                          "reached_first_file=%d, ",
                          filename, can_stop_reading, reached_first_file));
      switch (read_gtids_from_binlog(filename, all_gtids,
                                     reached_first_file ? lost_gtids : NULL,
                                     NULL/* first_gtid */,
                                     sid_map, verify_checksum, is_relay_log))
      {
        case ERROR:
        {
          error= 1;
          goto end;
        }
        case GOT_GTIDS:
        {
          can_stop_reading= true;
          break;
        }
        case GOT_PREVIOUS_GTIDS:
        {
          /*
            If this is a binlog file, it is enough to have GOT_PREVIOUS_GTIDS.
            If this is a relaylog file, we need to find at least one GTID to
            start parsing the relay log to add GTID of transactions that might
            have spanned in distinct relaylog files.
          */
          if (!is_relay_log)
            can_stop_reading= true;
          break;
        }
        case NO_GTIDS:
        {
          /*
            Mysql server iterates backwards through binary logs, looking for
            the last binary log that contains a Previous_gtids_log_event for
            gathering the set of gtid_executed on server start. This may take
            very long time if it has many binary logs and almost all of them
            are out of filesystem cache. So if the binlog_gtid_simple_recovery
            is enabled, and the last binary log does not contain any GTID
            event, do not read any more binary logs, GLOBAL.GTID_EXECUTED and
            GLOBAL.GTID_PURGED should be empty in the case.
          */
          if (binlog_gtid_simple_recovery && is_server_starting &&
              !is_relay_log)
          {
            DBUG_ASSERT(all_gtids->is_empty());
            DBUG_ASSERT(lost_gtids->is_empty());
            goto end;
          }
          /*FALLTHROUGH*/
        }
        case TRUNCATED:
        {
          break;
        }
      }
    }

    /*
      If we use GTIDs and have partial transactions on the relay log,
      must check if it ends on next relay log files.
      We also need to feed the boundary parser with the rest of the
      relay log to put it in the correct state before receiving new
      events from the master in the case of GTID auto positioning be
      disabled.
    */
    if (is_relay_log && filename_list.size() > 0)
    {
      /*
        Suppose the following relaylog:

         rl-bin.000001 | rl-bin.000002 | rl-bin.000003 | rl-bin-000004
        ---------------+---------------+---------------+---------------
         PREV_GTIDS    | PREV_GTIDS    | PREV_GTIDS    | PREV_GTIDS
         (empty)       | (UUID:1)      | (UUID:1)      | (UUID:1)
        ---------------+---------------+---------------+---------------
         GTID(UUID:1)  | QUERY(INSERT) | QUERY(INSERT) | XID
        ---------------+---------------+---------------+---------------
         QUERY(CREATE  |
         TABLE t1 ...) |
        ---------------+
         GTID(UUID:2)  |
        ---------------+
         QUERY(BEGIN)  |
        ---------------+

        As it is impossible to determine the current Retrieved_Gtid_Set by only
        looking to the PREVIOUS_GTIDS on the last relay log file, and scanning
        events on it, we tried to find a relay log file that contains at least
        one GTID event during the backwards search.

        In the example, we will find a GTID only in rl-bin.000001, as the
        UUID:2 transaction was spanned across 4 relay log files.

        The transaction spanning can be caused by "FLUSH RELAY LOGS" commands
        on slave while it is queuing the transaction.

        So, in order to correctly add UUID:2 into Retrieved_Gtid_Set, we need
        to parse the relay log starting on the file we found the last GTID
        queued to know if the transaction was fully retrieved or not.
      */

      /*
        Adjust the reverse iterator to point to the relaylog file we
        need to start parsing, as it was incremented after generating
        the relay log file name.
      */
      DBUG_ASSERT(rit != filename_list.rbegin());
      rit--;
      DBUG_ASSERT(rit != filename_list.rend());
      /* Reset the transaction parser before feeding it with events */
      trx_parser->reset();
      gtid_partial_trx->clear();

      DBUG_PRINT("info", ("Iterating forwards through relay logs, "
                          "updating the Retrieved_Gtid_Set and updating "
                          "IO thread trx parser before start."));
      for (it= find(filename_list.begin(), filename_list.end(), *rit);
           it != filename_list.end(); it++)
      {
        const char *filename= it->c_str();
        DBUG_PRINT("info", ("filename='%s'", filename));
        if (read_gtids_and_update_trx_parser_from_relaylog(filename, all_gtids,
                                                           true, trx_parser,
                                                           gtid_partial_trx))
        {
          error= 1;
          goto end;
        }
      }
    }
  }
  if (lost_gtids != NULL && !reached_first_file)
  {
    /*
      This branch is only reacheable by a binary log. The relay log
      don't need to get lost_gtids information.

      A 5.6 server sets GTID_PURGED by rotating the binary log.

      A 5.6 server that had recently enabled GTIDs and set GTID_PURGED
      would have a sequence of binary logs like:

      master-bin.N  : No PREVIOUS_GTIDS (GTID wasn't enabled)
      master-bin.N+1: Has an empty PREVIOUS_GTIDS and a ROTATE
                      (GTID was enabled on startup)
      master-bin.N+2: Has a PREVIOUS_GTIDS with the content set by a
                      SET @@GLOBAL.GTID_PURGED + has GTIDs of some
                      transactions.

      If this 5.6 server be upgraded to 5.7 keeping its binary log files,
      this routine will have to find the first binary log that contains a
      PREVIOUS_GTIDS + a GTID event to ensure that the content of the
      GTID_PURGED will be correctly set (assuming binlog_gtid_simple_recovery
      is not enabled).
    */
    DBUG_PRINT("info", ("Iterating forwards through binary logs, looking for "
                        "the first binary log that contains both a "
                        "Previous_gtids_log_event and a Gtid_log_event."));
    DBUG_ASSERT(!is_relay_log);
    for (it= filename_list.begin(); it != filename_list.end(); it++)
    {
      /*
        We should pass a first_gtid to read_gtids_from_binlog when
        binlog_gtid_simple_recovery is disabled, or else it will return
        right after reading the PREVIOUS_GTIDS event to avoid stall on
        reading the whole binary log.
      */
      Gtid first_gtid= {0, 0};
      const char *filename= it->c_str();
      DBUG_PRINT("info", ("filename='%s'", filename));
      switch (read_gtids_from_binlog(filename, NULL, lost_gtids,
                                     binlog_gtid_simple_recovery ? NULL :
                                                                   &first_gtid,
                                     sid_map, verify_checksum, is_relay_log))
      {
        case ERROR:
        {
          error= 1;
          /*FALLTHROUGH*/
        }
        case GOT_GTIDS:
        {
          goto end;
        }
        case NO_GTIDS:
        case GOT_PREVIOUS_GTIDS:
        {
          /*
            Mysql server iterates forwards through binary logs, looking for
            the first binary log that contains both Previous_gtids_log_event
            and gtid_log_event for gathering the set of gtid_purged on server
            start. It also iterates forwards through binary logs, looking for
            the first binary log that contains both Previous_gtids_log_event
            and gtid_log_event for gathering the set of gtid_purged when
            purging binary logs. This may take very long time if it has many
            binary logs and almost all of them are out of filesystem cache.
            So if the binlog_gtid_simple_recovery is enabled, we just
            initialize GLOBAL.GTID_PURGED from the first binary log, do not
            read any more binary logs.
          */
          if (binlog_gtid_simple_recovery)
            goto end;
          /*FALLTHROUGH*/
        }
        case TRUNCATED:
        {
          break;
        }
      }
    }
  }
end:
  if (all_gtids)
    all_gtids->dbug_print("all_gtids");
  if (lost_gtids)
    lost_gtids->dbug_print("lost_gtids");
  if (need_lock)
  {
    global_sid_lock->unlock();
    mysql_mutex_unlock(&LOCK_index);
    if (all_gtids != NULL)
      mysql_mutex_unlock(&LOCK_log);
  }
  filename_list.clear();
  DBUG_PRINT("info", ("returning %d", error));
  DBUG_RETURN(error != 0 ? true : false);
}


/**
  Open a (new) binlog file.

  - Open the log file and the index file. Register the new
  file name in it
  - When calling this when the file is in use, you must have a locks
  on LOCK_log and LOCK_index.

  @retval
    0	ok
  @retval
    1	error
*/

bool MYSQL_BIN_LOG::open_binlog(const char *log_name,
                                const char *new_name,
                                ulong max_size_arg,
                                bool null_created_arg,
                                bool need_lock_log,
                                bool need_lock_index,
                                bool need_sid_lock,
                                Format_description_log_event *extra_description_event)
{
<<<<<<< HEAD
=======

>>>>>>> 970e96b5
  // lock_index must be acquired *before* sid_lock.
  DBUG_ASSERT(need_sid_lock || !need_lock_index);
  DBUG_ENTER("MYSQL_BIN_LOG::open_binlog(const char *, ...)");
  DBUG_PRINT("enter",("base filename: %s", log_name));

  mysql_mutex_assert_owner(get_log_lock());

  if (init_and_set_log_file_name(log_name, new_name))
  {
    sql_print_error("MYSQL_BIN_LOG::open failed to generate new file name.");
    DBUG_RETURN(1);
  }

  DBUG_PRINT("info", ("generated filename: %s", log_file_name));

  DEBUG_SYNC(current_thd, "after_log_file_name_initialized");

#ifdef HAVE_REPLICATION
  if (open_purge_index_file(TRUE) ||
      register_create_index_entry(log_file_name) ||
      sync_purge_index_file() ||
      DBUG_EVALUATE_IF("fault_injection_registering_index", 1, 0))
  {
    /**
      @todo: although this was introduced to appease valgrind
      when injecting emulated faults using fault_injection_registering_index
      it may be good to consider what actually happens when
      open_purge_index_file succeeds but register or sync fails.

      Perhaps we might need the code below in MYSQL_BIN_LOG::cleanup
      for "real life" purposes as well? 
    */
    DBUG_EXECUTE_IF("fault_injection_registering_index", {
      if (my_b_inited(&purge_index_file))
      {
        end_io_cache(&purge_index_file);
        my_close(purge_index_file.file, MYF(0));
      }
    });

    sql_print_error("MYSQL_BIN_LOG::open failed to sync the index file.");
    DBUG_RETURN(1);
  }
  DBUG_EXECUTE_IF("crash_create_non_critical_before_update_index", DBUG_SUICIDE(););
#endif

  write_error= 0;

  /* open the main log file */
  if (open(
#ifdef HAVE_PSI_INTERFACE
                      m_key_file_log,
#endif
                      log_name, new_name))
  {
#ifdef HAVE_REPLICATION
    close_purge_index_file();
#endif
    DBUG_RETURN(1);                            /* all warnings issued */
  }

  max_size= max_size_arg;

  open_count++;

  bool write_file_name_to_index_file=0;

  /* This must be before goto err. */
#ifndef DBUG_OFF
  binary_log_debug::debug_pretend_version_50034_in_binlog=
    DBUG_EVALUATE_IF("pretend_version_50034_in_binlog", true, false);
#endif
  Format_description_log_event s(BINLOG_VERSION);

  if (!my_b_filelength(&log_file))
  {
    /*
      The binary log file was empty (probably newly created)
      This is the normal case and happens when the user doesn't specify
      an extension for the binary log files.
      In this case we write a standard header to it.
    */
    if (my_b_safe_write(&log_file, (uchar*) BINLOG_MAGIC,
                        BIN_LOG_HEADER_SIZE))
      goto err;
    bytes_written+= BIN_LOG_HEADER_SIZE;
    write_file_name_to_index_file= 1;
  }

  /*
    don't set LOG_EVENT_BINLOG_IN_USE_F for SEQ_READ_APPEND io_cache
    as we won't be able to reset it later
  */
  if (io_cache_type == WRITE_CACHE)
  {
    s.common_header->flags|= LOG_EVENT_BINLOG_IN_USE_F;
  }

  if (is_relay_log)
  {
    /* relay-log */
    if (relay_log_checksum_alg == binary_log::BINLOG_CHECKSUM_ALG_UNDEF)
    {
      /* inherit master's A descriptor if one has been received */
      if (opt_slave_sql_verify_checksum == 0)
        /* otherwise use slave's local preference of RL events verification */
        relay_log_checksum_alg= binary_log::BINLOG_CHECKSUM_ALG_OFF;
      else
        relay_log_checksum_alg= static_cast<enum_binlog_checksum_alg>
                                (binlog_checksum_options);
    }
    s.common_footer->checksum_alg= relay_log_checksum_alg;
  }
  else
    /* binlog */
    s.common_footer->checksum_alg= static_cast<enum_binlog_checksum_alg>
                                     (binlog_checksum_options);

  DBUG_ASSERT((s.common_footer)->checksum_alg !=
               binary_log::BINLOG_CHECKSUM_ALG_UNDEF);
  if (!s.is_valid())
    goto err;
  s.dont_set_created= null_created_arg;
  /* Set LOG_EVENT_RELAY_LOG_F flag for relay log's FD */
  if (is_relay_log)
    s.set_relay_log_event();
  if (s.write(&log_file))
    goto err;
  bytes_written+= s.common_header->data_written;
  /*
    We need to revisit this code and improve it.
    See further comments in the mysqld.
    /Alfranio
  */
  if (current_thd)
  {
    Gtid_set logged_gtids_binlog(global_sid_map, global_sid_lock);
    Gtid_set* previous_logged_gtids;

    if (is_relay_log)
      previous_logged_gtids= previous_gtid_set_relaylog;
    else
      previous_logged_gtids= &logged_gtids_binlog;

    if (need_sid_lock)
      global_sid_lock->wrlock();
    else
      global_sid_lock->assert_some_wrlock();

    if (!is_relay_log)
    {
      const Gtid_set *executed_gtids= gtid_state->get_executed_gtids();
      const Gtid_set *gtids_only_in_table=
        gtid_state->get_gtids_only_in_table();
      /* logged_gtids_binlog= executed_gtids - gtids_only_in_table */
      if (logged_gtids_binlog.add_gtid_set(executed_gtids) !=
          RETURN_STATUS_OK)
      {
        if (need_sid_lock)
          global_sid_lock->unlock();
        goto err;
      }
      logged_gtids_binlog.remove_gtid_set(gtids_only_in_table);
    }
    DBUG_PRINT("info",("Generating PREVIOUS_GTIDS for %s file.",
                       is_relay_log ? "relaylog" : "binlog"));
    Previous_gtids_log_event prev_gtids_ev(previous_logged_gtids);
    if (is_relay_log)
      prev_gtids_ev.set_relay_log_event();
    if (need_sid_lock)
      global_sid_lock->unlock();
    prev_gtids_ev.common_footer->checksum_alg=
                                   (s.common_footer)->checksum_alg;
    if (prev_gtids_ev.write(&log_file))
      goto err;
    bytes_written+= prev_gtids_ev.common_header->data_written;
  }
  else // !(current_thd)
  {
    /*
      If the slave was configured before server restart, the server will
      generate a new relay log file without having current_thd, but this
      new relay log file must have a PREVIOUS_GTIDS event as we now
      generate the PREVIOUS_GTIDS event always.

      This is only needed for relay log files because the server will add
      the PREVIOUS_GTIDS of binary logs (when current_thd==NULL) after
      server's GTID initialization.

      During server's startup at mysqld_main(), from the binary/relay log
      initialization point of view, it will:
      1) Call init_server_components() that will generate a new binary log
         file but won't write the PREVIOUS_GTIDS event yet;
      2) Initialize server's GTIDs;
      3) Write the binary log PREVIOUS_GTIDS;
      4) Call init_slave() in where the new relay log file will be created
         after initializing relay log's Retrieved_Gtid_Set;
    */
    if (is_relay_log)
    {
      if (need_sid_lock)
        global_sid_lock->wrlock();
      else
        global_sid_lock->assert_some_wrlock();

      DBUG_PRINT("info",("Generating PREVIOUS_GTIDS for relaylog file."));
      Previous_gtids_log_event prev_gtids_ev(previous_gtid_set_relaylog);
      prev_gtids_ev.set_relay_log_event();

      if (need_sid_lock)
        global_sid_lock->unlock();

      prev_gtids_ev.common_footer->checksum_alg=
                                   (s.common_footer)->checksum_alg;
      if (prev_gtids_ev.write(&log_file))
        goto err;
      bytes_written+= prev_gtids_ev.common_header->data_written;
    }
  }
  if (extra_description_event &&
      extra_description_event->binlog_version>=4)
  {
    /*
      This is a relay log written to by the I/O slave thread.
      Write the event so that others can later know the format of this relay
      log.
      Note that this event is very close to the original event from the
      master (it has binlog version of the master, event types of the
      master), so this is suitable to parse the next relay log's event. It
      has been produced by
      Format_description_log_event::Format_description_log_event(char* buf,).
      Why don't we want to write the mi_description_event if this
      event is for format<4 (3.23 or 4.x): this is because in that case, the
      mi_description_event describes the data received from the
      master, but not the data written to the relay log (*conversion*),
      which is in format 4 (slave's).
    */
    /*
      Set 'created' to 0, so that in next relay logs this event does not
      trigger cleaning actions on the slave in
      Format_description_log_event::apply_event_impl().
    */
    extra_description_event->created= 0;
    /* Don't set log_pos in event header */
    extra_description_event->set_artificial_event();

    if (extra_description_event->write(&log_file))
      goto err;
    bytes_written+= extra_description_event->common_header->data_written;
  }
  if (flush_io_cache(&log_file) ||
      mysql_file_sync(log_file.file, MYF(MY_WME)))
    goto err;
  
  if (write_file_name_to_index_file)
  {
#ifdef HAVE_REPLICATION
    DBUG_EXECUTE_IF("crash_create_critical_before_update_index", DBUG_SUICIDE(););
#endif

    DBUG_ASSERT(my_b_inited(&index_file) != 0);

    /*
      The new log file name is appended into crash safe index file after
      all the content of index file is copyed into the crash safe index
      file. Then move the crash safe index file to index file.
    */
    DBUG_EXECUTE_IF("simulate_disk_full_on_open_binlog",
                    {DBUG_SET("+d,simulate_no_free_space_error");});
    if (DBUG_EVALUATE_IF("fault_injection_updating_index", 1, 0) ||
        add_log_to_index((uchar*) log_file_name, strlen(log_file_name),
                         need_lock_index))
    {
      DBUG_EXECUTE_IF("simulate_disk_full_on_open_binlog",
                      {
                        DBUG_SET("-d,simulate_file_write_error");
                        DBUG_SET("-d,simulate_no_free_space_error");
                        DBUG_SET("-d,simulate_disk_full_on_open_binlog");
                      });
      goto err;
    }

#ifdef HAVE_REPLICATION
    DBUG_EXECUTE_IF("crash_create_after_update_index", DBUG_SUICIDE(););
#endif
  }

  log_state.atomic_set(LOG_OPENED);
  /*
    At every rotate memorize the last transaction counter state to use it as
    offset at logging the transaction logical timestamps.
  */
  max_committed_transaction.update_offset(transaction_counter.get_timestamp());
  transaction_counter.update_offset(transaction_counter.get_timestamp());
#ifdef HAVE_REPLICATION
  close_purge_index_file();
#endif

  update_binlog_end_pos();
  DBUG_RETURN(0);

err:
#ifdef HAVE_REPLICATION
  if (is_inited_purge_index_file())
    purge_index_entry(NULL, NULL, need_lock_index);
  close_purge_index_file();
#endif
<<<<<<< HEAD
  end_io_cache(&log_file);
  end_io_cache(&index_file);
  my_free(name);
  name= NULL;
  log_state.atomic_set(LOG_CLOSED);
=======

>>>>>>> 970e96b5
  if (binlog_error_action == ABORT_SERVER)
  {
    exec_binlog_error_action_abort("Either disk is full or file system is read "
                                   "only while opening the binlog. Aborting the"
                                   " server.");
  }
  else
  {
    sql_print_error("Could not use %s for logging (error %d). "
                    "Turning logging off for the whole duration of the MySQL "
                    "server process. To turn it on again: fix the cause, "
                    "shutdown the MySQL server and restart it.",
                    (new_name) ? new_name : name, errno);
    close(LOG_CLOSE_INDEX, need_lock_log, need_lock_index);
  }
  DBUG_RETURN(1);
}


/**
  Move crash safe index file to index file.

  @param need_lock_index If true, LOCK_index will be acquired;
  otherwise it should already be held.

  @retval 0 ok
  @retval -1 error
*/
int MYSQL_BIN_LOG::move_crash_safe_index_file_to_index_file(bool need_lock_index)
{
  int error= 0;
  File fd= -1;
  DBUG_ENTER("MYSQL_BIN_LOG::move_crash_safe_index_file_to_index_file");

  if (need_lock_index)
    mysql_mutex_lock(&LOCK_index);
  else
    mysql_mutex_assert_owner(&LOCK_index);

  if (my_b_inited(&index_file))
  {
    end_io_cache(&index_file);
    if (mysql_file_close(index_file.file, MYF(0)) < 0)
    {
      error= -1;
      sql_print_error("While rebuilding index file %s: "
                      "Failed to close the index file.", index_file_name);
      /*
        Delete Crash safe index file here and recover the binlog.index
        state(index_file io_cache) from old binlog.index content.
       */
      mysql_file_delete(key_file_binlog_index, crash_safe_index_file_name,
                        MYF(0));

      goto recoverable_err;
    }
    if (DBUG_EVALUATE_IF("force_index_file_delete_failure", 1, 0) ||
        mysql_file_delete(key_file_binlog_index, index_file_name, MYF(MY_WME)))
    {
      error= -1;
      sql_print_error("While rebuilding index file %s: "
                      "Failed to delete the existing index file. It could be "
                      "that file is being used by some other process.",
                      index_file_name);
      /*
        Delete Crash safe file index file here and recover the binlog.index
        state(index_file io_cache) from old binlog.index content.
       */
      mysql_file_delete(key_file_binlog_index, crash_safe_index_file_name,
                        MYF(0));

      goto recoverable_err;
    }
  }

  DBUG_EXECUTE_IF("crash_create_before_rename_index_file", DBUG_SUICIDE(););
  if (my_rename(crash_safe_index_file_name, index_file_name, MYF(MY_WME)))
  {
    error= -1;
    sql_print_error("While rebuilding index file %s: "
                    "Failed to rename the new index file to the existing "
                    "index file.", index_file_name);
    goto fatal_err;
  }
  DBUG_EXECUTE_IF("crash_create_after_rename_index_file", DBUG_SUICIDE(););

recoverable_err:
  if ((fd= mysql_file_open(key_file_binlog_index,
                           index_file_name,
                           O_RDWR | O_CREAT | O_BINARY,
                           MYF(MY_WME))) < 0 ||
           mysql_file_sync(fd, MYF(MY_WME)) ||
           init_io_cache_ext(&index_file, fd, IO_SIZE, READ_CACHE,
                             mysql_file_seek(fd, 0L, MY_SEEK_END, MYF(0)),
                                             0, MYF(MY_WME | MY_WAIT_IF_FULL),
                             key_file_binlog_index_cache))
  {
    sql_print_error("After rebuilding the index file %s: "
                    "Failed to open the index file.", index_file_name);
    goto fatal_err;
  }

  if (need_lock_index)
    mysql_mutex_unlock(&LOCK_index);
  DBUG_RETURN(error);

fatal_err:
  /*
    This situation is very very rare to happen (unless there is some serious
    memory related issues like OOM) and should be treated as fatal error.
    Hence it is better to bring down the server without respecting
    'binlog_error_action' value here.
  */
  exec_binlog_error_action_abort("MySQL server failed to update the "
                                 "binlog.index file's content properly. "
                                 "It might not be in sync with available "
                                 "binlogs and the binlog.index file state is in "
                                 "unrecoverable state. Aborting the server.");
  /*
    Server is aborted in the above function.
    This is dead code to make compiler happy.
   */
  DBUG_RETURN(error);
}


/**
  Append log file name to index file.

  - To make crash safe, we copy all the content of index file
  to crash safe index file firstly and then append the log
  file name to the crash safe index file. Finally move the
  crash safe index file to index file.

  @retval
    0   ok
  @retval
    -1   error
*/
int MYSQL_BIN_LOG::add_log_to_index(uchar* log_name,
                                    size_t log_name_len, bool need_lock_index)
{
  DBUG_ENTER("MYSQL_BIN_LOG::add_log_to_index");

  if (open_crash_safe_index_file())
  {
    sql_print_error("MYSQL_BIN_LOG::add_log_to_index failed to "
                    "open the crash safe index file.");
    goto err;
  }

  if (copy_file(&index_file, &crash_safe_index_file, 0))
  {
    sql_print_error("MYSQL_BIN_LOG::add_log_to_index failed to "
                    "copy index file to crash safe index file.");
    goto err;
  }

  if (my_b_write(&crash_safe_index_file, log_name, log_name_len) ||
      my_b_write(&crash_safe_index_file, (uchar*) "\n", 1) ||
      flush_io_cache(&crash_safe_index_file) ||
      mysql_file_sync(crash_safe_index_file.file, MYF(MY_WME)))
  {
    sql_print_error("MYSQL_BIN_LOG::add_log_to_index failed to "
                    "append log file name: %s, to crash "
                    "safe index file.", log_name);
    goto err;
  }

  if (close_crash_safe_index_file())
  {
    sql_print_error("MYSQL_BIN_LOG::add_log_to_index failed to "
                    "close the crash safe index file.");
    goto err;
  }

  if (move_crash_safe_index_file_to_index_file(need_lock_index))
  {
    sql_print_error("MYSQL_BIN_LOG::add_log_to_index failed to "
                    "move crash safe index file to index file.");
    goto err;
  }

  DBUG_RETURN(0);

err:
  DBUG_RETURN(-1);
}

int MYSQL_BIN_LOG::get_current_log(LOG_INFO* linfo, bool need_lock_log/*true*/)
{
  if (need_lock_log)
    mysql_mutex_lock(&LOCK_log);
  int ret = raw_get_current_log(linfo);
  if (need_lock_log)
    mysql_mutex_unlock(&LOCK_log);
  return ret;
}

int MYSQL_BIN_LOG::raw_get_current_log(LOG_INFO* linfo)
{
  strmake(linfo->log_file_name, log_file_name, sizeof(linfo->log_file_name)-1);
  linfo->pos = my_b_safe_tell(&log_file);
  return 0;
}

bool MYSQL_BIN_LOG::check_write_error(THD *thd)
{
  DBUG_ENTER("MYSQL_BIN_LOG::check_write_error");

  bool checked= FALSE;

  if (!thd->is_error())
    DBUG_RETURN(checked);

  switch (thd->get_stmt_da()->mysql_errno())
  {
    case ER_TRANS_CACHE_FULL:
    case ER_STMT_CACHE_FULL:
    case ER_ERROR_ON_WRITE:
    case ER_BINLOG_LOGGING_IMPOSSIBLE:
      checked= TRUE;
    break;
  }
  DBUG_PRINT("return", ("checked: %s", YESNO(checked)));
  DBUG_RETURN(checked);
}

void MYSQL_BIN_LOG::set_write_error(THD *thd, bool is_transactional)
{
  DBUG_ENTER("MYSQL_BIN_LOG::set_write_error");

  write_error= 1;

  if (check_write_error(thd))
    DBUG_VOID_RETURN;

  if (my_errno() == EFBIG)
  {
    if (is_transactional)
    {
      my_message(ER_TRANS_CACHE_FULL, ER(ER_TRANS_CACHE_FULL), MYF(MY_WME));
    }
    else
    {
      my_message(ER_STMT_CACHE_FULL, ER(ER_STMT_CACHE_FULL), MYF(MY_WME));
    }
  }
  else
  {
    char errbuf[MYSYS_STRERROR_SIZE];
    my_error(ER_ERROR_ON_WRITE, MYF(MY_WME), name,
             errno, my_strerror(errbuf, sizeof(errbuf), errno));
  }

  DBUG_VOID_RETURN;
}

/**
  Find the position in the log-index-file for the given log name.

  @param[out] linfo The found log file name will be stored here, along
  with the byte offset of the next log file name in the index file.
  @param log_name Filename to find in the index file, or NULL if we
  want to read the first entry.
  @param need_lock_index If false, this function acquires LOCK_index;
  otherwise the lock should already be held by the caller.

  @note
    On systems without the truncate function the file will end with one or
    more empty lines.  These will be ignored when reading the file.

  @retval
    0			ok
  @retval
    LOG_INFO_EOF	        End of log-index-file found
  @retval
    LOG_INFO_IO		Got IO error while reading file
*/

int MYSQL_BIN_LOG::find_log_pos(LOG_INFO *linfo, const char *log_name,
                                bool need_lock_index)
{
  int error= 0;
  char *full_fname= linfo->log_file_name;
  char full_log_name[FN_REFLEN], fname[FN_REFLEN];
  size_t log_name_len= 0, fname_len= 0;
  DBUG_ENTER("find_log_pos");
  full_log_name[0]= full_fname[0]= 0;

  /*
    Mutex needed because we need to make sure the file pointer does not
    move from under our feet
  */
  if (need_lock_index)
    mysql_mutex_lock(&LOCK_index);
  else
    mysql_mutex_assert_owner(&LOCK_index);

  if (!my_b_inited(&index_file))
  {
      error= LOG_INFO_IO;
      goto end;
  }

  // extend relative paths for log_name to be searched
  if (log_name)
  {
    if(normalize_binlog_name(full_log_name, log_name, is_relay_log))
    {
      error= LOG_INFO_EOF;
      goto end;
    }
  }

  log_name_len= log_name ? strlen(full_log_name) : 0;
  DBUG_PRINT("enter", ("log_name: %s, full_log_name: %s", 
                       log_name ? log_name : "NULL", full_log_name));

  /* As the file is flushed, we can't get an error here */
  my_b_seek(&index_file, (my_off_t) 0);

  for (;;)
  {
    size_t length;
    my_off_t offset= my_b_tell(&index_file);

    DBUG_EXECUTE_IF("simulate_find_log_pos_error",
                    error=  LOG_INFO_EOF; break;);
    /* If we get 0 or 1 characters, this is the end of the file */
    if ((length= my_b_gets(&index_file, fname, FN_REFLEN)) <= 1)
    {
      /* Did not find the given entry; Return not found or error */
      error= !index_file.error ? LOG_INFO_EOF : LOG_INFO_IO;
      break;
    }

    // extend relative paths and match against full path
    if (normalize_binlog_name(full_fname, fname, is_relay_log))
    {
      error= LOG_INFO_EOF;
      break;
    }
    fname_len= strlen(full_fname);

    // if the log entry matches, null string matching anything
    if (!log_name ||
       (log_name_len == fname_len &&
       !memcmp(full_fname, full_log_name, log_name_len)))
    {
      DBUG_PRINT("info", ("Found log file entry"));
      linfo->index_file_start_offset= offset;
      linfo->index_file_offset = my_b_tell(&index_file);
      break;
    }
    linfo->entry_index++;
  }

end:  
  if (need_lock_index)
    mysql_mutex_unlock(&LOCK_index);
  DBUG_RETURN(error);
}


/**
  Find the position in the log-index-file for the given log name.

  @param[out] linfo The filename will be stored here, along with the
  byte offset of the next filename in the index file.

  @param need_lock_index If true, LOCK_index will be acquired;
  otherwise it should already be held by the caller.

  @note
    - Before calling this function, one has to call find_log_pos()
    to set up 'linfo'
    - Mutex needed because we need to make sure the file pointer does not move
    from under our feet

  @retval 0 ok
  @retval LOG_INFO_EOF End of log-index-file found
  @retval LOG_INFO_IO Got IO error while reading file
*/
int MYSQL_BIN_LOG::find_next_log(LOG_INFO* linfo, bool need_lock_index)
{
  int error= 0;
  size_t length;
  char fname[FN_REFLEN];
  char *full_fname= linfo->log_file_name;

  if (need_lock_index)
    mysql_mutex_lock(&LOCK_index);
  else
    mysql_mutex_assert_owner(&LOCK_index);

  if (!my_b_inited(&index_file))
  {
      error= LOG_INFO_IO;
      goto err;
  }
  /* As the file is flushed, we can't get an error here */
  my_b_seek(&index_file, linfo->index_file_offset);

  linfo->index_file_start_offset= linfo->index_file_offset;
  if ((length=my_b_gets(&index_file, fname, FN_REFLEN)) <= 1)
  {
    error = !index_file.error ? LOG_INFO_EOF : LOG_INFO_IO;
    goto err;
  }

  if (fname[0] != 0)
  {
    if(normalize_binlog_name(full_fname, fname, is_relay_log))
    {
      error= LOG_INFO_EOF;
      goto err;
    }
    length= strlen(full_fname);
  }

  linfo->index_file_offset= my_b_tell(&index_file);

err:
  if (need_lock_index)
    mysql_mutex_unlock(&LOCK_index);
  return error;
}

/**
  Find the relay log name following the given name from relay log index file.

  @param[in|out] log_name  The name is full path name.

  @return return 0 if it finds next relay log. Otherwise return the error code.
*/
int MYSQL_BIN_LOG::find_next_relay_log(char log_name[FN_REFLEN+1])
{
  LOG_INFO info;
  int error;
  char relative_path_name[FN_REFLEN+1];

  if (fn_format(relative_path_name, log_name+dirname_length(log_name),
                mysql_data_home, "", 0)
      == NullS)
    return 1;

  mysql_mutex_lock(&LOCK_index);

  error= find_log_pos(&info, relative_path_name, false);
  if (error == 0)
  {
    error= find_next_log(&info, false);
    if (error == 0)
      strcpy(log_name, info.log_file_name);
  }

  mysql_mutex_unlock(&LOCK_index);
  return error;
}

/**
  Removes files, as part of a RESET MASTER or RESET SLAVE statement,
  by deleting all logs refered to in the index file. Then, it starts
  writing to a new log file.

  The new index file will only contain this file.

  @param thd Thread

  @note
    If not called from slave thread, write start event to new log

  @retval
    0	ok
  @retval
    1   error
*/
bool MYSQL_BIN_LOG::reset_logs(THD* thd, bool delete_only)
{
  LOG_INFO linfo;
  bool error=0;
  int err;
  const char* save_name;
  DBUG_ENTER("reset_logs");

  /*
    Flush logs for storage engines, so that the last transaction
    is fsynced inside storage engines.
  */
  if (ha_flush_logs(NULL))
    DBUG_RETURN(1);

  ha_reset_logs(thd);

  /*
    We need to get both locks to be sure that no one is trying to
    write to the index log file.
  */
  mysql_mutex_lock(&LOCK_log);
  mysql_mutex_lock(&LOCK_index);

  global_sid_lock->wrlock();

  /* Save variables so that we can reopen the log */
  save_name=name;
  name=0;					// Protect against free
  close(LOG_CLOSE_TO_BE_OPENED, false/*need_lock_log=false*/,
        false/*need_lock_index=false*/);

  /*
    First delete all old log files and then update the index file.
    As we first delete the log files and do not use sort of logging,
    a crash may lead to an inconsistent state where the index has
    references to non-existent files.

    We need to invert the steps and use the purge_index_file methods
    in order to make the operation safe.
  */

  if ((err= find_log_pos(&linfo, NullS, false/*need_lock_index=false*/)) != 0)
  {
    uint errcode= purge_log_get_error_code(err);
    sql_print_error("Failed to locate old binlog or relay log files");
    my_message(errcode, ER(errcode), MYF(0));
    error= 1;
    goto err;
  }

  for (;;)
  {
    if ((error= my_delete_allow_opened(linfo.log_file_name, MYF(0))) != 0)
    {
      if (my_errno() == ENOENT) 
      {
        push_warning_printf(current_thd, Sql_condition::SL_WARNING,
                            ER_LOG_PURGE_NO_FILE, ER(ER_LOG_PURGE_NO_FILE),
                            linfo.log_file_name);
        sql_print_information("Failed to delete file '%s'",
                              linfo.log_file_name);
        set_my_errno(0);
        error= 0;
      }
      else
      {
        push_warning_printf(current_thd, Sql_condition::SL_WARNING,
                            ER_BINLOG_PURGE_FATAL_ERR,
                            "a problem with deleting %s; "
                            "consider examining correspondence "
                            "of your binlog index file "
                            "to the actual binlog files",
                            linfo.log_file_name);
        error= 1;
        goto err;
      }
    }
    if (find_next_log(&linfo, false/*need_lock_index=false*/))
      break;
  }

  /* Start logging with a new file */
  close(LOG_CLOSE_INDEX | LOG_CLOSE_TO_BE_OPENED,
        false/*need_lock_log=false*/,
        false/*need_lock_index=false*/);
  if ((error= my_delete_allow_opened(index_file_name, MYF(0))))	// Reset (open will update)
  {
    if (my_errno() == ENOENT)
    {
      push_warning_printf(current_thd, Sql_condition::SL_WARNING,
                          ER_LOG_PURGE_NO_FILE, ER(ER_LOG_PURGE_NO_FILE),
                          index_file_name);
      sql_print_information("Failed to delete file '%s'",
                            index_file_name);
      set_my_errno(0);
      error= 0;
    }
    else
    {
      push_warning_printf(current_thd, Sql_condition::SL_WARNING,
                          ER_BINLOG_PURGE_FATAL_ERR,
                          "a problem with deleting %s; "
                          "consider examining correspondence "
                          "of your binlog index file "
                          "to the actual binlog files",
                          index_file_name);
      error= 1;
      goto err;
    }
  }

#ifdef HAVE_REPLICATION
  /*
    For relay logs we clear the gtid state associated per channel(i.e rli)
    in the purge_relay_logs()
  */
  if (!is_relay_log)
  {
    if(gtid_state->clear(thd))
    {
      error= 1;
      goto err;
    }
    // don't clear global_sid_map because it's used by the relay log too
    if (gtid_state->init() != 0)
      goto err;
  }
#endif

  if (!delete_only)
  {
    if (!open_index_file(index_file_name, 0, false/*need_lock_index=false*/))
    if ((error= open_binlog(save_name, 0,
                            max_size, false,
                            false/*need_lock_log=false*/,
                            false/*need_lock_index=false*/,
                            false/*need_sid_lock=false*/,
                            NULL)))
      goto err;
  }
  my_free((void *) save_name);

err:
  if (error == 1)
    name= const_cast<char*>(save_name);
  global_sid_lock->unlock();
  mysql_mutex_unlock(&LOCK_index);
  mysql_mutex_unlock(&LOCK_log);
  DBUG_RETURN(error);
}


/**
  Set the name of crash safe index file.

  @retval
    0   ok
  @retval
    1   error
*/
int MYSQL_BIN_LOG::set_crash_safe_index_file_name(const char *base_file_name)
{
  int error= 0;
  DBUG_ENTER("MYSQL_BIN_LOG::set_crash_safe_index_file_name");
  if (fn_format(crash_safe_index_file_name, base_file_name, mysql_data_home,
                ".index_crash_safe", MYF(MY_UNPACK_FILENAME | MY_SAFE_PATH |
                                         MY_REPLACE_EXT)) == NULL)
  {
    error= 1;
    sql_print_error("MYSQL_BIN_LOG::set_crash_safe_index_file_name failed "
                    "to set file name.");
  }
  DBUG_RETURN(error);
}


/**
  Open a (new) crash safe index file.

  @note
    The crash safe index file is a special file
    used for guaranteeing index file crash safe.
  @retval
    0   ok
  @retval
    1   error
*/
int MYSQL_BIN_LOG::open_crash_safe_index_file()
{
  int error= 0;
  File file= -1;

  DBUG_ENTER("MYSQL_BIN_LOG::open_crash_safe_index_file");

  if (!my_b_inited(&crash_safe_index_file))
  {
    if ((file= my_open(crash_safe_index_file_name, O_RDWR | O_CREAT | O_BINARY,
                       MYF(MY_WME))) < 0  ||
        init_io_cache(&crash_safe_index_file, file, IO_SIZE, WRITE_CACHE,
                      0, 0, MYF(MY_WME | MY_NABP | MY_WAIT_IF_FULL)))
    {
      error= 1;
      sql_print_error("MYSQL_BIN_LOG::open_crash_safe_index_file failed "
                      "to open temporary index file.");
    }
  }
  DBUG_RETURN(error);
}


/**
  Close the crash safe index file.

  @note
    The crash safe file is just closed, is not deleted.
    Because it is moved to index file later on.
  @retval
    0   ok
  @retval
    1   error
*/
int MYSQL_BIN_LOG::close_crash_safe_index_file()
{
  int error= 0;

  DBUG_ENTER("MYSQL_BIN_LOG::close_crash_safe_index_file");

  if (my_b_inited(&crash_safe_index_file))
  {
    end_io_cache(&crash_safe_index_file);
    error= my_close(crash_safe_index_file.file, MYF(0));
  }
  memset(&crash_safe_index_file, 0, sizeof(crash_safe_index_file));

  DBUG_RETURN(error);
}


/**
  Delete relay log files prior to rli->group_relay_log_name
  (i.e. all logs which are not involved in a non-finished group
  (transaction)), remove them from the index file and start on next
  relay log.

  IMPLEMENTATION

  - You must hold rli->data_lock before calling this function, since
    it writes group_relay_log_pos and similar fields of
    Relay_log_info.
  - Protects index file with LOCK_index
  - Delete relevant relay log files
  - Copy all file names after these ones to the front of the index file
  - If the OS has truncate, truncate the file, else fill it with \n'
  - Read the next file name from the index file and store in rli->linfo

  @param rli	       Relay log information
  @param included     If false, all relay logs that are strictly before
                      rli->group_relay_log_name are deleted ; if true, the
                      latter is deleted too (i.e. all relay logs
                      read by the SQL slave thread are deleted).

  @note
    - This is only called from the slave SQL thread when it has read
    all commands from a relay log and want to switch to a new relay log.
    - When this happens, we can be in an active transaction as
    a transaction can span over two relay logs
    (although it is always written as a single block to the master's binary
    log, hence cannot span over two master's binary logs).

  @retval
    0			ok
  @retval
    LOG_INFO_EOF	        End of log-index-file found
  @retval
    LOG_INFO_SEEK	Could not allocate IO cache
  @retval
    LOG_INFO_IO		Got IO error while reading file
*/

#ifdef HAVE_REPLICATION

int MYSQL_BIN_LOG::purge_first_log(Relay_log_info* rli, bool included)
{
  int error;
  char *to_purge_if_included= NULL;
  DBUG_ENTER("purge_first_log");

  DBUG_ASSERT(current_thd->system_thread == SYSTEM_THREAD_SLAVE_SQL);
  DBUG_ASSERT(is_relay_log);
  DBUG_ASSERT(is_open());
  DBUG_ASSERT(rli->slave_running == 1);
  DBUG_ASSERT(!strcmp(rli->linfo.log_file_name,rli->get_event_relay_log_name()));

  mysql_mutex_assert_owner(&rli->data_lock);

  mysql_mutex_lock(&LOCK_index);
  to_purge_if_included= my_strdup(key_memory_Relay_log_info_group_relay_log_name,
                                  rli->get_group_relay_log_name(), MYF(0));

  /*
    Read the next log file name from the index file and pass it back to
    the caller.
  */
  if((error=find_log_pos(&rli->linfo, rli->get_event_relay_log_name(),
                         false/*need_lock_index=false*/)) ||
     (error=find_next_log(&rli->linfo, false/*need_lock_index=false*/)))
  {
    char buff[22];
    sql_print_error("next log error: %d  offset: %s  log: %s included: %d",
                    error,
                    llstr(rli->linfo.index_file_offset,buff),
                    rli->get_event_relay_log_name(),
                    included);
    goto err;
  }

  /*
    Reset rli's coordinates to the current log.
  */
  rli->set_event_relay_log_pos(BIN_LOG_HEADER_SIZE);
  rli->set_event_relay_log_name(rli->linfo.log_file_name);

  /*
    If we removed the rli->group_relay_log_name file,
    we must update the rli->group* coordinates, otherwise do not touch it as the
    group's execution is not finished (e.g. COMMIT not executed)
  */
  if (included)
  {
    rli->set_group_relay_log_pos(BIN_LOG_HEADER_SIZE);
    rli->set_group_relay_log_name(rli->linfo.log_file_name);
    rli->notify_group_relay_log_name_update();
  }
  /*
    Store where we are in the new file for the execution thread.
    If we are in the middle of a transaction, then we
    should not store the position in the repository, instead in
    that case set a flag to true which indicates that a 'forced flush'
    is postponed due to transaction split across the relaylogs.
  */
  if (!rli->is_in_group())
    rli->flush_info(TRUE);
  else
    rli->force_flush_postponed_due_to_split_trans= true;

  DBUG_EXECUTE_IF("crash_before_purge_logs", DBUG_SUICIDE(););

  mysql_mutex_lock(&rli->log_space_lock);
  rli->relay_log.purge_logs(to_purge_if_included, included,
                            false/*need_lock_index=false*/,
                            false/*need_update_threads=false*/,
                            &rli->log_space_total, true);
  // Tell the I/O thread to take the relay_log_space_limit into account
  rli->ignore_log_space_limit= 0;
  mysql_mutex_unlock(&rli->log_space_lock);

  /*
    Ok to broadcast after the critical region as there is no risk of
    the mutex being destroyed by this thread later - this helps save
    context switches
  */
  mysql_cond_broadcast(&rli->log_space_cond);

  /*
   * Need to update the log pos because purge logs has been called 
   * after fetching initially the log pos at the begining of the method.
   */
  if((error=find_log_pos(&rli->linfo, rli->get_event_relay_log_name(),
                         false/*need_lock_index=false*/)))
  {
    char buff[22];
    sql_print_error("next log error: %d  offset: %s  log: %s included: %d",
                    error,
                    llstr(rli->linfo.index_file_offset,buff),
                    rli->get_group_relay_log_name(),
                    included);
    goto err;
  }

  /* If included was passed, rli->linfo should be the first entry. */
  DBUG_ASSERT(!included || rli->linfo.index_file_start_offset == 0);

err:
  my_free(to_purge_if_included);
  mysql_mutex_unlock(&LOCK_index);
  DBUG_RETURN(error);
}


/**
  Remove logs from index file.

  - To make crash safe, we copy the content of index file
  from index_file_start_offset recored in log_info to
  crash safe index file firstly and then move the crash
  safe index file to index file.

  @param linfo                  Store here the found log file name and
                                position to the NEXT log file name in
                                the index file.

  @param need_update_threads    If we want to update the log coordinates
                                of all threads. False for relay logs,
                                true otherwise.

  @retval
    0    ok
  @retval
    LOG_INFO_IO    Got IO error while reading/writing file
*/
int MYSQL_BIN_LOG::remove_logs_from_index(LOG_INFO* log_info, bool need_update_threads)
{
  if (open_crash_safe_index_file())
  {
    sql_print_error("MYSQL_BIN_LOG::remove_logs_from_index failed to "
                    "open the crash safe index file.");
    goto err;
  }

  if (copy_file(&index_file, &crash_safe_index_file,
                log_info->index_file_start_offset))
  {
    sql_print_error("MYSQL_BIN_LOG::remove_logs_from_index failed to "
                    "copy index file to crash safe index file.");
    goto err;
  }

  if (close_crash_safe_index_file())
  {
    sql_print_error("MYSQL_BIN_LOG::remove_logs_from_index failed to "
                    "close the crash safe index file.");
    goto err;
  }
  DBUG_EXECUTE_IF("fault_injection_copy_part_file", DBUG_SUICIDE(););

  if (move_crash_safe_index_file_to_index_file(false/*need_lock_index=false*/))
  {
    sql_print_error("MYSQL_BIN_LOG::remove_logs_from_index failed to "
                    "move crash safe index file to index file.");
    goto err;
  }

  // now update offsets in index file for running threads
  if (need_update_threads)
    adjust_linfo_offsets(log_info->index_file_start_offset);
  return 0;

err:
  return LOG_INFO_IO;
}

/**
  Remove all logs before the given log from disk and from the index file.

  @param to_log	      Delete all log file name before this file.
  @param included            If true, to_log is deleted too.
  @param need_lock_index
  @param need_update_threads If we want to update the log coordinates of
                             all threads. False for relay logs, true otherwise.
  @param freed_log_space     If not null, decrement this variable of
                             the amount of log space freed
  @param auto_purge          True if this is an automatic purge.

  @note
    If any of the logs before the deleted one is in use,
    only purge logs up to this one.

  @retval
    0			ok
  @retval
    LOG_INFO_EOF		to_log not found
    LOG_INFO_EMFILE             too many files opened
    LOG_INFO_FATAL              if any other than ENOENT error from
                                mysql_file_stat() or mysql_file_delete()
*/

int MYSQL_BIN_LOG::purge_logs(const char *to_log,
                              bool included,
                              bool need_lock_index,
                              bool need_update_threads,
                              ulonglong *decrease_log_space,
                              bool auto_purge)
{
  int error= 0, no_of_log_files_to_purge= 0, no_of_log_files_purged= 0;
  int no_of_threads_locking_log= 0;
  bool exit_loop= 0;
  LOG_INFO log_info;
  THD *thd= current_thd;
  DBUG_ENTER("purge_logs");
  DBUG_PRINT("info",("to_log= %s",to_log));

  if (need_lock_index)
    mysql_mutex_lock(&LOCK_index);
  else
    mysql_mutex_assert_owner(&LOCK_index);
  if ((error=find_log_pos(&log_info, to_log, false/*need_lock_index=false*/))) 
  {
    sql_print_error("MYSQL_BIN_LOG::purge_logs was called with file %s not "
                    "listed in the index.", to_log);
    goto err;
  }

  no_of_log_files_to_purge= log_info.entry_index;

  if ((error= open_purge_index_file(TRUE)))
  {
    sql_print_error("MYSQL_BIN_LOG::purge_logs failed to sync the index file.");
    goto err;
  }

  /*
    File name exists in index file; delete until we find this file
    or a file that is used.
  */
  if ((error=find_log_pos(&log_info, NullS, false/*need_lock_index=false*/)))
    goto err;

  while ((strcmp(to_log,log_info.log_file_name) || (exit_loop=included)))
  {
    if(is_active(log_info.log_file_name))
    {
      if(!auto_purge)
        push_warning_printf(thd, Sql_condition::SL_WARNING,
                            ER_WARN_PURGE_LOG_IS_ACTIVE,
                            ER(ER_WARN_PURGE_LOG_IS_ACTIVE),
                            log_info.log_file_name);
      break;
    }

    if ((no_of_threads_locking_log= log_in_use(log_info.log_file_name)))
    {
      if(!auto_purge)
        push_warning_printf(thd, Sql_condition::SL_WARNING,
                            ER_WARN_PURGE_LOG_IN_USE,
                            ER(ER_WARN_PURGE_LOG_IN_USE),
                            log_info.log_file_name,  no_of_threads_locking_log,
                            no_of_log_files_purged, no_of_log_files_to_purge);
      break;
    }
    no_of_log_files_purged++;

    if ((error= register_purge_index_entry(log_info.log_file_name)))
    {
      sql_print_error("MYSQL_BIN_LOG::purge_logs failed to copy %s to register file.",
                      log_info.log_file_name);
      goto err;
    }

    if (find_next_log(&log_info, false/*need_lock_index=false*/) || exit_loop)
      break;
  }

  DBUG_EXECUTE_IF("crash_purge_before_update_index", DBUG_SUICIDE(););

  if ((error= sync_purge_index_file()))
  {
    sql_print_error("MYSQL_BIN_LOG::purge_logs failed to flush register file.");
    goto err;
  }

  /* We know how many files to delete. Update index file. */
  if ((error=remove_logs_from_index(&log_info, need_update_threads)))
  {
    sql_print_error("MYSQL_BIN_LOG::purge_logs failed to update the index file");
    goto err;
  }

  // Update gtid_state->lost_gtids
  if (!is_relay_log)
  {
    global_sid_lock->wrlock();
    error= init_gtid_sets(NULL,
                          const_cast<Gtid_set *>(gtid_state->get_lost_gtids()),
                          opt_master_verify_checksum,
                          false/*false=don't need lock*/,
                          NULL/*trx_parser*/, NULL/*gtid_partial_trx*/);
    global_sid_lock->unlock();
    if (error)
      goto err;
  }

  DBUG_EXECUTE_IF("crash_purge_critical_after_update_index", DBUG_SUICIDE(););

err:

  int error_index= 0, close_error_index= 0;
  /* Read each entry from purge_index_file and delete the file. */
  if (!error && is_inited_purge_index_file() &&
      (error_index= purge_index_entry(thd, decrease_log_space, false/*need_lock_index=false*/)))
    sql_print_error("MYSQL_BIN_LOG::purge_logs failed to process registered files"
                    " that would be purged.");

  close_error_index= close_purge_index_file();

  DBUG_EXECUTE_IF("crash_purge_non_critical_after_update_index", DBUG_SUICIDE(););

  if (need_lock_index)
    mysql_mutex_unlock(&LOCK_index);

  /*
    Error codes from purge logs take precedence.
    Then error codes from purging the index entry.
    Finally, error codes from closing the purge index file.
  */
  error= error ? error : (error_index ? error_index :
                          close_error_index);

  DBUG_RETURN(error);
}

int MYSQL_BIN_LOG::set_purge_index_file_name(const char *base_file_name)
{
  int error= 0;
  DBUG_ENTER("MYSQL_BIN_LOG::set_purge_index_file_name");
  if (fn_format(purge_index_file_name, base_file_name, mysql_data_home,
                ".~rec~", MYF(MY_UNPACK_FILENAME | MY_SAFE_PATH |
                              MY_REPLACE_EXT)) == NULL)
  {
    error= 1;
    sql_print_error("MYSQL_BIN_LOG::set_purge_index_file_name failed to set "
                      "file name.");
  }
  DBUG_RETURN(error);
}

int MYSQL_BIN_LOG::open_purge_index_file(bool destroy)
{
  int error= 0;
  File file= -1;

  DBUG_ENTER("MYSQL_BIN_LOG::open_purge_index_file");

  if (destroy)
    close_purge_index_file();

  if (!my_b_inited(&purge_index_file))
  {
    if ((file= my_open(purge_index_file_name, O_RDWR | O_CREAT | O_BINARY,
                       MYF(MY_WME))) < 0  ||
        init_io_cache(&purge_index_file, file, IO_SIZE,
                      (destroy ? WRITE_CACHE : READ_CACHE),
                      0, 0, MYF(MY_WME | MY_NABP | MY_WAIT_IF_FULL)))
    {
      error= 1;
      sql_print_error("MYSQL_BIN_LOG::open_purge_index_file failed to open register "
                      " file.");
    }
  }
  DBUG_RETURN(error);
}

int MYSQL_BIN_LOG::close_purge_index_file()
{
  int error= 0;

  DBUG_ENTER("MYSQL_BIN_LOG::close_purge_index_file");

  if (my_b_inited(&purge_index_file))
  {
    end_io_cache(&purge_index_file);
    error= my_close(purge_index_file.file, MYF(0));
  }
  my_delete(purge_index_file_name, MYF(0));
  memset(&purge_index_file, 0, sizeof(purge_index_file));

  DBUG_RETURN(error);
}

bool MYSQL_BIN_LOG::is_inited_purge_index_file()
{
  DBUG_ENTER("MYSQL_BIN_LOG::is_inited_purge_index_file");
  DBUG_RETURN (my_b_inited(&purge_index_file));
}

int MYSQL_BIN_LOG::sync_purge_index_file()
{
  int error= 0;
  DBUG_ENTER("MYSQL_BIN_LOG::sync_purge_index_file");

  if ((error= flush_io_cache(&purge_index_file)) ||
      (error= my_sync(purge_index_file.file, MYF(MY_WME))))
    DBUG_RETURN(error);

  DBUG_RETURN(error);
}

int MYSQL_BIN_LOG::register_purge_index_entry(const char *entry)
{
  int error= 0;
  DBUG_ENTER("MYSQL_BIN_LOG::register_purge_index_entry");

  if ((error=my_b_write(&purge_index_file, (const uchar*)entry, strlen(entry))) ||
      (error=my_b_write(&purge_index_file, (const uchar*)"\n", 1)))
    DBUG_RETURN (error);

  DBUG_RETURN(error);
}

int MYSQL_BIN_LOG::register_create_index_entry(const char *entry)
{
  DBUG_ENTER("MYSQL_BIN_LOG::register_create_index_entry");
  DBUG_RETURN(register_purge_index_entry(entry));
}

int MYSQL_BIN_LOG::purge_index_entry(THD *thd, ulonglong *decrease_log_space,
                                     bool need_lock_index)
{
  MY_STAT s;
  int error= 0;
  LOG_INFO log_info;
  LOG_INFO check_log_info;

  DBUG_ENTER("MYSQL_BIN_LOG:purge_index_entry");

  DBUG_ASSERT(my_b_inited(&purge_index_file));

  if ((error=reinit_io_cache(&purge_index_file, READ_CACHE, 0, 0, 0)))
  {
    sql_print_error("MYSQL_BIN_LOG::purge_index_entry failed to reinit register file "
                    "for read");
    goto err;
  }

  for (;;)
  {
    size_t length;

    if ((length=my_b_gets(&purge_index_file, log_info.log_file_name,
                          FN_REFLEN)) <= 1)
    {
      if (purge_index_file.error)
      {
        error= purge_index_file.error;
        sql_print_error("MYSQL_BIN_LOG::purge_index_entry error %d reading from "
                        "register file.", error);
        goto err;
      }

      /* Reached EOF */
      break;
    }

    /* Get rid of the trailing '\n' */
    log_info.log_file_name[length-1]= 0;

    if (!mysql_file_stat(m_key_file_log, log_info.log_file_name, &s, MYF(0)))
    {
      if (my_errno() == ENOENT) 
      {
        /*
          It's not fatal if we can't stat a log file that does not exist;
          If we could not stat, we won't delete.
        */
        if (thd)
        {
          push_warning_printf(thd, Sql_condition::SL_WARNING,
                              ER_LOG_PURGE_NO_FILE, ER(ER_LOG_PURGE_NO_FILE),
                              log_info.log_file_name);
        }
        sql_print_information("Failed to execute mysql_file_stat on file '%s'",
			      log_info.log_file_name);
        set_my_errno(0);
      }
      else
      {
        /*
          Other than ENOENT are fatal
        */
        if (thd)
        {
          push_warning_printf(thd, Sql_condition::SL_WARNING,
                              ER_BINLOG_PURGE_FATAL_ERR,
                              "a problem with getting info on being purged %s; "
                              "consider examining correspondence "
                              "of your binlog index file "
                              "to the actual binlog files",
                              log_info.log_file_name);
        }
        else
        {
          sql_print_information("Failed to delete log file '%s'; "
                                "consider examining correspondence "
                                "of your binlog index file "
                                "to the actual binlog files",
                                log_info.log_file_name);
        }
        error= LOG_INFO_FATAL;
        goto err;
      }
    }
    else
    {
      if ((error= find_log_pos(&check_log_info, log_info.log_file_name,
                               need_lock_index)))
      {
        if (error != LOG_INFO_EOF)
        {
          if (thd)
          {
            push_warning_printf(thd, Sql_condition::SL_WARNING,
                                ER_BINLOG_PURGE_FATAL_ERR,
                                "a problem with deleting %s and "
                                "reading the binlog index file",
                                log_info.log_file_name);
          }
          else
          {
            sql_print_information("Failed to delete file '%s' and "
                                  "read the binlog index file",
                                  log_info.log_file_name);
          }
          goto err;
        }
           
        error= 0;
        if (!need_lock_index)
        {
          /*
            This is to avoid triggering an error in NDB.

            @todo: This is weird, what does NDB errors have to do with
            need_lock_index? Explain better or refactor /Sven
          */
          ha_binlog_index_purge_file(current_thd, log_info.log_file_name);
        }

        DBUG_PRINT("info",("purging %s",log_info.log_file_name));
        if (!mysql_file_delete(key_file_binlog, log_info.log_file_name, MYF(0)))
        {
          if (decrease_log_space)
            *decrease_log_space-= s.st_size;
        }
        else
        {
          if (my_errno() == ENOENT)
          {
            if (thd)
            {
              push_warning_printf(thd, Sql_condition::SL_WARNING,
                                  ER_LOG_PURGE_NO_FILE, ER(ER_LOG_PURGE_NO_FILE),
                                  log_info.log_file_name);
            }
            sql_print_information("Failed to delete file '%s'",
                                  log_info.log_file_name);
            set_my_errno(0);
          }
          else
          {
            if (thd)
            {
              push_warning_printf(thd, Sql_condition::SL_WARNING,
                                  ER_BINLOG_PURGE_FATAL_ERR,
                                  "a problem with deleting %s; "
                                  "consider examining correspondence "
                                  "of your binlog index file "
                                  "to the actual binlog files",
                                  log_info.log_file_name);
            }
            else
            {
              sql_print_information("Failed to delete file '%s'; "
                                    "consider examining correspondence "
                                    "of your binlog index file "
                                    "to the actual binlog files",
                                    log_info.log_file_name);
            }
            if (my_errno() == EMFILE)
            {
              DBUG_PRINT("info",
                         ("my_errno: %d, set ret = LOG_INFO_EMFILE", my_errno()));
              error= LOG_INFO_EMFILE;
              goto err;
            }
            error= LOG_INFO_FATAL;
            goto err;
          }
        }
      }
    }
  }

err:
  DBUG_RETURN(error);
}

/**
  Remove all logs before the given file date from disk and from the
  index file.

  @param thd		Thread pointer
  @param purge_time	Delete all log files before given date.
  @param auto_purge     True if this is an automatic purge.

  @note
    If any of the logs before the deleted one is in use,
    only purge logs up to this one.

  @retval
    0				ok
  @retval
    LOG_INFO_PURGE_NO_ROTATE	Binary file that can't be rotated
    LOG_INFO_FATAL              if any other than ENOENT error from
                                mysql_file_stat() or mysql_file_delete()
*/

int MYSQL_BIN_LOG::purge_logs_before_date(time_t purge_time, bool auto_purge)
{
  int error;
  int no_of_threads_locking_log= 0, no_of_log_files_purged= 0;
  bool log_is_active= false, log_is_in_use= false;
  char to_log[FN_REFLEN], copy_log_in_use[FN_REFLEN];
  LOG_INFO log_info;
  MY_STAT stat_area;
  THD *thd= current_thd;

  DBUG_ENTER("purge_logs_before_date");

  mysql_mutex_lock(&LOCK_index);
  to_log[0]= 0;

  if ((error=find_log_pos(&log_info, NullS, false/*need_lock_index=false*/)))
    goto err;

  while (!(log_is_active= is_active(log_info.log_file_name)))
  {
    if ((no_of_threads_locking_log= log_in_use(log_info.log_file_name)))
    {
      if (!auto_purge)
      {
        log_is_in_use= true;
        strcpy(copy_log_in_use, log_info.log_file_name);
      }
      break;
    }
    no_of_log_files_purged++;

    if (!mysql_file_stat(m_key_file_log,
                         log_info.log_file_name, &stat_area, MYF(0)))
    {
      if (my_errno() == ENOENT)
      {
        /*
          It's not fatal if we can't stat a log file that does not exist.
        */
        set_my_errno(0);
      }
      else
      {
        /*
          Other than ENOENT are fatal
        */
        if (thd)
        {
          push_warning_printf(thd, Sql_condition::SL_WARNING,
                              ER_BINLOG_PURGE_FATAL_ERR,
                              "a problem with getting info on being purged %s; "
                              "consider examining correspondence "
                              "of your binlog index file "
                              "to the actual binlog files",
                              log_info.log_file_name);
        }
        else
        {
          sql_print_information("Failed to delete log file '%s'",
                                log_info.log_file_name);
        }
        error= LOG_INFO_FATAL;
        goto err;
      }
    }
    else
    {
      if (stat_area.st_mtime < purge_time) 
        strmake(to_log, 
                log_info.log_file_name, 
                sizeof(log_info.log_file_name) - 1);
      else
        break;
    }
    if (find_next_log(&log_info, false/*need_lock_index=false*/))
      break;
  }

  if (log_is_active)
  {
    if(!auto_purge)
      push_warning_printf(thd, Sql_condition::SL_WARNING,
                          ER_WARN_PURGE_LOG_IS_ACTIVE,
                          ER(ER_WARN_PURGE_LOG_IS_ACTIVE),
                          log_info.log_file_name);

  }

  if (log_is_in_use)
  {
    int no_of_log_files_to_purge= no_of_log_files_purged+1;
    while (strcmp(log_file_name, log_info.log_file_name))
    {
      if (mysql_file_stat(m_key_file_log, log_info.log_file_name,
                          &stat_area, MYF(0)))
      {
        if (stat_area.st_mtime < purge_time)
          no_of_log_files_to_purge++;
        else
          break;
      }
      if (find_next_log(&log_info, false/*need_lock_index=false*/))
      {
        no_of_log_files_to_purge++;
        break;
      }
    }

    push_warning_printf(thd, Sql_condition::SL_WARNING,
                        ER_WARN_PURGE_LOG_IN_USE,
                        ER(ER_WARN_PURGE_LOG_IN_USE),
                        copy_log_in_use, no_of_threads_locking_log,
                        no_of_log_files_purged, no_of_log_files_to_purge);
  }

  error= (to_log[0] ? purge_logs(to_log, true,
                                 false/*need_lock_index=false*/,
                                 true/*need_update_threads=true*/,
                                 (ulonglong *) 0, auto_purge) : 0);

err:
  mysql_mutex_unlock(&LOCK_index);
  DBUG_RETURN(error);
}
#endif /* HAVE_REPLICATION */


/**
  Create a new log file name.

  @param buf		buf of at least FN_REFLEN where new name is stored

  @note
    If file name will be longer then FN_REFLEN it will be truncated
*/

void MYSQL_BIN_LOG::make_log_name(char* buf, const char* log_ident)
{
  size_t dir_len = dirname_length(log_file_name); 
  if (dir_len >= FN_REFLEN)
    dir_len=FN_REFLEN-1;
  my_stpnmov(buf, log_file_name, dir_len);
  strmake(buf+dir_len, log_ident, FN_REFLEN - dir_len -1);
}


/**
  Check if we are writing/reading to the given log file.
*/

bool MYSQL_BIN_LOG::is_active(const char *log_file_name_arg)
{
  return !strcmp(log_file_name, log_file_name_arg);
}


void MYSQL_BIN_LOG::inc_prep_xids(THD *thd)
{
  DBUG_ENTER("MYSQL_BIN_LOG::inc_prep_xids");
#ifndef DBUG_OFF
  int result= m_prep_xids.atomic_add(1);
  DBUG_PRINT("debug", ("m_prep_xids: %d", result + 1));
#else
  (void) m_prep_xids.atomic_add(1);
#endif
  thd->get_transaction()->m_flags.xid_written= true;
  DBUG_VOID_RETURN;
}


void MYSQL_BIN_LOG::dec_prep_xids(THD *thd)
{
  DBUG_ENTER("MYSQL_BIN_LOG::dec_prep_xids");
  int32 result= m_prep_xids.atomic_add(-1);
  DBUG_PRINT("debug", ("m_prep_xids: %d", result - 1));
  thd->get_transaction()->m_flags.xid_written= false;
  /* If the old value was 1, it is zero now. */
  if (result == 1)
  {
    mysql_mutex_lock(&LOCK_xids);
    mysql_cond_signal(&m_prep_xids_cond);
    mysql_mutex_unlock(&LOCK_xids);
  }
  DBUG_VOID_RETURN;
}


/*
  Wrappers around new_file_impl to avoid using argument
  to control locking. The argument 1) less readable 2) breaks
  incapsulation 3) allows external access to the class without
  a lock (which is not possible with private new_file_without_locking
  method).
  
  @retval
    nonzero - error

*/

int MYSQL_BIN_LOG::new_file(Format_description_log_event *extra_description_event)
{
  return new_file_impl(true/*need_lock_log=true*/, extra_description_event);
}

/*
  @retval
    nonzero - error
*/
int MYSQL_BIN_LOG::new_file_without_locking(Format_description_log_event *extra_description_event)
{
  return new_file_impl(false/*need_lock_log=false*/, extra_description_event);
}


/**
  Start writing to a new log file or reopen the old file.

  @param need_lock_log If true, this function acquires LOCK_log;
  otherwise the caller should already have acquired it.

  @retval 0 success
  @retval nonzero - error

  @note The new file name is stored last in the index file
*/
int MYSQL_BIN_LOG::new_file_impl(bool need_lock_log, Format_description_log_event *extra_description_event)
{
  int error= 0;
  bool close_on_error= false;
  char new_name[FN_REFLEN], *new_name_ptr, *old_name, *file_to_open;

  DBUG_ENTER("MYSQL_BIN_LOG::new_file_impl");
  if (!is_open())
  {
    DBUG_PRINT("info",("log is closed"));
    DBUG_RETURN(error);
  }

  if (need_lock_log)
    mysql_mutex_lock(&LOCK_log);
  else
    mysql_mutex_assert_owner(&LOCK_log);
  DBUG_EXECUTE_IF("semi_sync_3-way_deadlock",
                  DEBUG_SYNC(current_thd, "before_rotate_binlog"););
  mysql_mutex_lock(&LOCK_xids);
  /*
    We need to ensure that the number of prepared XIDs are 0.

    If m_prep_xids is not zero:
    - We wait for storage engine commit, hence decrease m_prep_xids
    - We keep the LOCK_log to block new transactions from being
      written to the binary log.
   */
  while (get_prep_xids() > 0)
  {
    DEBUG_SYNC(current_thd, "before_rotate_binlog_file");
    mysql_cond_wait(&m_prep_xids_cond, &LOCK_xids);
  }
  mysql_mutex_unlock(&LOCK_xids);

  mysql_mutex_lock(&LOCK_index);

  mysql_mutex_assert_owner(&LOCK_log);
  mysql_mutex_assert_owner(&LOCK_index);


  if (DBUG_EVALUATE_IF("expire_logs_always", 0, 1)
      && (error= ha_flush_logs(NULL)))
    goto end;

  /*
    If user hasn't specified an extension, generate a new log name
    We have to do this here and not in open as we want to store the
    new file name in the current binary log file.
  */
  new_name_ptr= new_name;
  if ((error= generate_new_name(new_name, name)))
  {
    // Use the old name if generation of new name fails.
    strcpy(new_name, name);
    close_on_error= TRUE;
    goto end;
  }
  else
  {
    /*
      We log the whole file name for log file as the user may decide
      to change base names at some point.
    */
    Rotate_log_event r(new_name+dirname_length(new_name), 0, LOG_EVENT_OFFSET,
                       is_relay_log ? Rotate_log_event::RELAY_LOG : 0);
    /* 
      The current relay-log's closing Rotate event must have checksum
      value computed with an algorithm of the last relay-logged FD event.
    */
    if (is_relay_log)
      (r.common_footer)->checksum_alg= relay_log_checksum_alg;
    DBUG_ASSERT(!is_relay_log || relay_log_checksum_alg !=
                binary_log::BINLOG_CHECKSUM_ALG_UNDEF);
    if(DBUG_EVALUATE_IF("fault_injection_new_file_rotate_event",
                        (error=1), FALSE) ||
       (error= r.write(&log_file)))
    {
      char errbuf[MYSYS_STRERROR_SIZE];
      DBUG_EXECUTE_IF("fault_injection_new_file_rotate_event", errno=2;);
      close_on_error= true;
      my_printf_error(ER_ERROR_ON_WRITE, ER(ER_CANT_OPEN_FILE),
                      MYF(ME_FATALERROR), name,
                      errno, my_strerror(errbuf, sizeof(errbuf), errno));
      goto end;
    }
    bytes_written += r.common_header->data_written;
  }

  if ((error= flush_io_cache(&log_file)))
  {
    close_on_error= true;
    goto end;
  }

  DEBUG_SYNC(current_thd, "after_rotate_event_appended");

  if (!is_relay_log)
  {
    /* Save set of GTIDs of the last binlog into table on binlog rotation */
    if ((error= gtid_state->save_gtids_of_last_binlog_into_table(true)))
    {
      close_on_error= true;
      goto end;
    }
  }

  old_name=name;
  name=0;				// Don't free name
  close(LOG_CLOSE_TO_BE_OPENED | LOG_CLOSE_INDEX,
        false/*need_lock_log=false*/,
        false/*need_lock_index=false*/);

  if (checksum_alg_reset != binary_log::BINLOG_CHECKSUM_ALG_UNDEF)
  {
    DBUG_ASSERT(!is_relay_log);
    DBUG_ASSERT(binlog_checksum_options != checksum_alg_reset);
    binlog_checksum_options= checksum_alg_reset;
  }
  /*
     Note that at this point, log_state != LOG_CLOSED (important for is_open()).
  */

  DEBUG_SYNC(current_thd, "before_rotate_binlog_file");
  /*
     new_file() is only used for rotation (in FLUSH LOGS or because size >
     max_binlog_size or max_relay_log_size).
     If this is a binary log, the Format_description_log_event at the beginning of
     the new file should have created=0 (to distinguish with the
     Format_description_log_event written at server startup, which should
     trigger temp tables deletion on slaves.
  */

  /* reopen index binlog file, BUG#34582 */
  file_to_open= index_file_name;
  error= open_index_file(index_file_name, 0, false/*need_lock_index=false*/);
  if (!error)
  {
    /* reopen the binary log file. */
    file_to_open= new_name_ptr;
    error= open_binlog(old_name, new_name_ptr,
                       max_size, true/*null_created_arg=true*/,
                       false/*need_lock_log=false*/,
                       false/*need_lock_index=false*/,
                       true/*need_sid_lock=true*/,
                       extra_description_event);
  }

  /* handle reopening errors */
  if (error)
  {
    char errbuf[MYSYS_STRERROR_SIZE];
    my_printf_error(ER_CANT_OPEN_FILE, ER(ER_CANT_OPEN_FILE), 
                    MYF(ME_FATALERROR), file_to_open,
                    error, my_strerror(errbuf, sizeof(errbuf), error));
    close_on_error= true;
  }
  my_free(old_name);

end:

  if (error && close_on_error /* rotate, flush or reopen failed */)
  {
    /* 
      Close whatever was left opened.

      We are keeping the behavior as it exists today, ie,
      we disable logging and move on (see: BUG#51014).

      TODO: as part of WL#1790 consider other approaches:
       - kill mysql (safety);
       - try multiple locations for opening a log file;
       - switch server to protected/readonly mode
       - ...
    */
    if (binlog_error_action == ABORT_SERVER)
    {
      exec_binlog_error_action_abort("Either disk is full or file system is"
                                     " read only while rotating the binlog."
                                     " Aborting the server.");
    }
    else
      sql_print_error("Could not open %s for logging (error %d). "
                      "Turning logging off for the whole duration "
                      "of the MySQL server process. To turn it on "
                      "again: fix the cause, shutdown the MySQL "
                      "server and restart it.",
                      new_name_ptr, errno);
    close(LOG_CLOSE_INDEX, false /*need_lock_log=false*/,
          false/*need_lock_index=false*/);
  }

  mysql_mutex_unlock(&LOCK_index);
  if (need_lock_log)
    mysql_mutex_unlock(&LOCK_log);

  DEBUG_SYNC(current_thd, "after_disable_binlog");
  DBUG_RETURN(error);
}


#ifdef HAVE_REPLICATION
/**
  Called after an event has been written to the relay log by the IO
  thread.  This flushes and possibly syncs the file (according to the
  sync options), rotates the file if it has grown over the limit, and
  finally calls signal_update().

  @note The caller must hold LOCK_log before invoking this function.

  @param mi Master_info for the IO thread.
  @param need_data_lock If true, mi->data_lock will be acquired if a
  rotation is needed.  Otherwise, mi->data_lock must be held by the
  caller.

  @retval false success
  @retval true error
*/
bool MYSQL_BIN_LOG::after_append_to_relay_log(Master_info *mi)
{
  DBUG_ENTER("MYSQL_BIN_LOG::after_append_to_relay_log");
  DBUG_PRINT("info",("max_size: %lu",max_size));

  // Check pre-conditions
  mysql_mutex_assert_owner(&LOCK_log);
  mysql_mutex_assert_owner(&mi->data_lock);
  DBUG_ASSERT(is_relay_log);
  DBUG_ASSERT(current_thd->system_thread == SYSTEM_THREAD_SLAVE_IO);

  /*
    We allow the relay log rotation by relay log size
    only if the trx parser is not inside a transaction.
  */
  bool can_rotate= mi->transaction_parser.is_not_inside_transaction();

#ifndef DBUG_OFF
  if ((uint) my_b_append_tell(&log_file) >
      DBUG_EVALUATE_IF("rotate_slave_debug_group", 500, max_size) &&
      !can_rotate)
  {
    DBUG_PRINT("info",("Postponing the rotation by size waiting for "
                       "the end of the current transaction."));
  }
#endif

  // Flush and sync
  bool error= false;
  if (flush_and_sync(0) == 0 && can_rotate)
  {
    /*
      If the last event of the transaction has been flushed, we can add
      the GTID (if it is not empty) to the logged set, or else it will
      not be available in the Previous GTIDs of the next relay log file
      if we are going to rotate the relay log.
    */
    Gtid *last_gtid_queued= mi->get_last_gtid_queued();
    if (!last_gtid_queued->is_empty())
    {
      global_sid_lock->rdlock();
      mi->rli->add_logged_gtid(last_gtid_queued->sidno,
                               last_gtid_queued->gno);
      global_sid_lock->unlock();
      mi->clear_last_gtid_queued();
    }

    /*
      If relay log is too big, rotate. But only if not in the middle of a
      transaction when GTIDs are enabled.
      We now try to mimic the following master binlog behavior: "A transaction
      is written in one chunk to the binary log, so it is never split between
      several binary logs. Therefore, if you have big transactions, you might
      see binary log files larger than max_binlog_size."
    */
    if ((uint) my_b_append_tell(&log_file) >
        DBUG_EVALUATE_IF("rotate_slave_debug_group", 500, max_size))
    {
      error= new_file_without_locking(mi->get_mi_description_event());
    }
  }

  signal_update();

  DBUG_RETURN(error);
}


bool MYSQL_BIN_LOG::append_event(Log_event* ev, Master_info *mi)
{
  DBUG_ENTER("MYSQL_BIN_LOG::append");

  // check preconditions
  DBUG_ASSERT(log_file.type == SEQ_READ_APPEND);
  DBUG_ASSERT(is_relay_log);

  // acquire locks
  mysql_mutex_lock(&LOCK_log);

  // write data
  bool error = false;
  if (ev->write(&log_file) == 0)
  {
    bytes_written+= ev->common_header->data_written;
    error= after_append_to_relay_log(mi);
  }
  else
    error= true;

  mysql_mutex_unlock(&LOCK_log);
  DBUG_RETURN(error);
}


bool MYSQL_BIN_LOG::append_buffer(const char* buf, uint len, Master_info *mi)
{
  DBUG_ENTER("MYSQL_BIN_LOG::append_buffer");

  // check preconditions
  DBUG_ASSERT(log_file.type == SEQ_READ_APPEND);
  DBUG_ASSERT(is_relay_log);
  mysql_mutex_assert_owner(&LOCK_log);

  // write data
  bool error= false;
  if (my_b_append(&log_file,(uchar*) buf,len) == 0)
  {
    bytes_written += len;
    error= after_append_to_relay_log(mi);
  }
  else
    error= true;

  DBUG_RETURN(error);
}
#endif // ifdef HAVE_REPLICATION

bool MYSQL_BIN_LOG::flush_and_sync(const bool force)
{
  mysql_mutex_assert_owner(&LOCK_log);

  if (flush_io_cache(&log_file))
    return 1;

  std::pair<bool, bool> result= sync_binlog_file(force);

  return result.first;
}

void MYSQL_BIN_LOG::start_union_events(THD *thd, query_id_t query_id_param)
{
  DBUG_ASSERT(!thd->binlog_evt_union.do_union);
  thd->binlog_evt_union.do_union= TRUE;
  thd->binlog_evt_union.unioned_events= FALSE;
  thd->binlog_evt_union.unioned_events_trans= FALSE;
  thd->binlog_evt_union.first_query_id= query_id_param;
}

void MYSQL_BIN_LOG::stop_union_events(THD *thd)
{
  DBUG_ASSERT(thd->binlog_evt_union.do_union);
  thd->binlog_evt_union.do_union= FALSE;
}

bool MYSQL_BIN_LOG::is_query_in_union(THD *thd, query_id_t query_id_param)
{
  return (thd->binlog_evt_union.do_union && 
          query_id_param >= thd->binlog_evt_union.first_query_id);
}

/*
  Updates thd's position-of-next-event variables
  after a *real* write a file.
 */
void MYSQL_BIN_LOG::update_thd_next_event_pos(THD* thd)
{
  if (likely(thd != NULL))
  {
    thd->set_next_event_pos(log_file_name,
                            my_b_tell(&log_file));
  }
}

/*
  Moves the last bunch of rows from the pending Rows event to a cache (either
  transactional cache if is_transaction is @c true, or the non-transactional
  cache otherwise. Sets a new pending event.

  @param thd               a pointer to the user thread.
  @param evt               a pointer to the row event.
  @param is_transactional  @c true indicates a transactional cache,
                           otherwise @c false a non-transactional.
*/
int
MYSQL_BIN_LOG::flush_and_set_pending_rows_event(THD *thd,
                                                Rows_log_event* event,
                                                bool is_transactional)
{
  DBUG_ENTER("MYSQL_BIN_LOG::flush_and_set_pending_rows_event(event)");
  DBUG_ASSERT(mysql_bin_log.is_open());
  DBUG_PRINT("enter", ("event: 0x%lx", (long) event));

  int error= 0;
  binlog_cache_mngr *const cache_mngr= thd_get_cache_mngr(thd);

  DBUG_ASSERT(cache_mngr);

  binlog_cache_data *cache_data=
    cache_mngr->get_binlog_cache_data(is_transactional);

  DBUG_PRINT("info", ("cache_mngr->pending(): 0x%lx", (long) cache_data->pending()));

  if (Rows_log_event* pending= cache_data->pending())
  {
    /*
      Write pending event to the cache.
    */
    if (cache_data->write_event(thd, pending))
    {
      set_write_error(thd, is_transactional);
      if (check_write_error(thd) && cache_data &&
          stmt_cannot_safely_rollback(thd))
        cache_data->set_incident();
      delete pending;
      cache_data->set_pending(NULL);
      DBUG_RETURN(1);
    }

    delete pending;
  }

  cache_data->set_pending(event);

  DBUG_RETURN(error);
}

/**
  Write an event to the binary log.
*/

bool MYSQL_BIN_LOG::write_event(Log_event *event_info)
{
  THD *thd= event_info->thd;
  bool error= 1;
  DBUG_ENTER("MYSQL_BIN_LOG::write_event(Log_event *)");

  if (thd->binlog_evt_union.do_union)
  {
    /*
      In Stored function; Remember that function call caused an update.
      We will log the function call to the binary log on function exit
    */
    thd->binlog_evt_union.unioned_events= TRUE;
    thd->binlog_evt_union.unioned_events_trans |=
      event_info->is_using_trans_cache();
    DBUG_RETURN(0);
  }

  /*
    We only end the statement if we are in a top-level statement.  If
    we are inside a stored function, we do not end the statement since
    this will close all tables on the slave. But there can be a special case
    where we are inside a stored function/trigger and a SAVEPOINT is being
    set in side the stored function/trigger. This SAVEPOINT execution will
    force the pending event to be flushed without an STMT_END_F flag. This
    will result in a case where following DMLs will be considered as part of
    same statement and result in data loss on slave. Hence in this case we
    force the end_stmt to be true.
  */
  bool const end_stmt= (thd->in_sub_stmt && thd->lex->sql_command ==
                        SQLCOM_SAVEPOINT)? true:
    (thd->locked_tables_mode && thd->lex->requires_prelocking());
  if (thd->binlog_flush_pending_rows_event(end_stmt,
                                           event_info->is_using_trans_cache()))
    DBUG_RETURN(error);

  /*
     In most cases this is only called if 'is_open()' is true; in fact this is
     mostly called if is_open() *was* true a few instructions before, but it
     could have changed since.
  */
  if (likely(is_open()))
  {
#ifdef HAVE_REPLICATION
    /*
      In the future we need to add to the following if tests like
      "do the involved tables match (to be implemented)
      binlog_[wild_]{do|ignore}_table?" (WL#1049)"
    */
    const char *local_db= event_info->get_db();
    if ((thd && !(thd->variables.option_bits & OPTION_BIN_LOG)) ||
	(thd->lex->sql_command != SQLCOM_ROLLBACK_TO_SAVEPOINT &&
         thd->lex->sql_command != SQLCOM_SAVEPOINT &&
         (!event_info->is_no_filter_event() && 
          !binlog_filter->db_ok(local_db))))
      DBUG_RETURN(0);
#endif /* HAVE_REPLICATION */

    DBUG_ASSERT(event_info->is_using_trans_cache() || event_info->is_using_stmt_cache());
    
    if (binlog_start_trans_and_stmt(thd, event_info))
      DBUG_RETURN(error);

    bool is_trans_cache= event_info->is_using_trans_cache();
    binlog_cache_mngr *cache_mngr= thd_get_cache_mngr(thd);
    binlog_cache_data *cache_data= cache_mngr->get_binlog_cache_data(is_trans_cache);
    
    DBUG_PRINT("info",("event type: %d",event_info->get_type_code()));

    /*
       No check for auto events flag here - this write method should
       never be called if auto-events are enabled.

       Write first log events which describe the 'run environment'
       of the SQL command. If row-based binlogging, Insert_id, Rand
       and other kind of "setting context" events are not needed.
    */
    if (thd)
    {
      if (!thd->is_current_stmt_binlog_format_row())
      {
        if (thd->stmt_depends_on_first_successful_insert_id_in_prev_stmt)
        {
          Intvar_log_event e(thd,(uchar) binary_log::Intvar_event::LAST_INSERT_ID_EVENT,
                             thd->first_successful_insert_id_in_prev_stmt_for_binlog,
                             event_info->event_cache_type, event_info->event_logging_type);
          if (cache_data->write_event(thd, &e))
            goto err;
        }
        if (thd->auto_inc_intervals_in_cur_stmt_for_binlog.nb_elements() > 0)
        {
          DBUG_PRINT("info",("number of auto_inc intervals: %u",
                             thd->auto_inc_intervals_in_cur_stmt_for_binlog.
                             nb_elements()));
          Intvar_log_event e(thd, (uchar) binary_log::Intvar_event::INSERT_ID_EVENT,
                             thd->auto_inc_intervals_in_cur_stmt_for_binlog.
                             minimum(), event_info->event_cache_type,
                             event_info->event_logging_type);
          if (cache_data->write_event(thd, &e))
            goto err;
        }
        if (thd->rand_used)
        {
          Rand_log_event e(thd,thd->rand_saved_seed1,thd->rand_saved_seed2,
                           event_info->event_cache_type,
                           event_info->event_logging_type);
          if (cache_data->write_event(thd, &e))
            goto err;
        }
        if (!thd->user_var_events.empty())
        {
          for (size_t i= 0; i < thd->user_var_events.size(); i++)
          {
            BINLOG_USER_VAR_EVENT *user_var_event= thd->user_var_events[i];

            /* setting flags for user var log event */
            uchar flags= User_var_log_event::UNDEF_F;
            if (user_var_event->unsigned_flag)
              flags|= User_var_log_event::UNSIGNED_F;

            User_var_log_event e(thd,
                                 user_var_event->user_var_event->entry_name.ptr(),
                                 user_var_event->user_var_event->entry_name.length(),
                                 user_var_event->value,
                                 user_var_event->length,
                                 user_var_event->type,
                                 user_var_event->charset_number, flags,
                                 event_info->event_cache_type,
                                 event_info->event_logging_type);
            if (cache_data->write_event(thd, &e))
              goto err;
          }
        }
      }
    }

    /*
      Write the event.
    */
    if (cache_data->write_event(thd, event_info))
      goto err;

    if (DBUG_EVALUATE_IF("injecting_fault_writing", 1, 0))
      goto err;

    /*
      After writing the event, if the trx-cache was used and any unsafe
      change was written into it, the cache is marked as cannot safely
      roll back.
    */
    if (is_trans_cache && stmt_cannot_safely_rollback(thd))
      cache_mngr->trx_cache.set_cannot_rollback();

    error= 0;

err:
    if (error)
    {
      set_write_error(thd, is_trans_cache);
      if (check_write_error(thd) && cache_data &&
          stmt_cannot_safely_rollback(thd))
        cache_data->set_incident();
    }
  }

  DBUG_RETURN(error);
}

/**
  The method executes rotation when LOCK_log is already acquired
  by the caller.

  @param force_rotate  caller can request the log rotation
  @param check_purge   is set to true if rotation took place

  @note
    If rotation fails, for instance the server was unable 
    to create a new log file, we still try to write an 
    incident event to the current log.

  @note The caller must hold LOCK_log when invoking this function.

  @retval
    nonzero - error in rotating routine.
*/
int MYSQL_BIN_LOG::rotate(bool force_rotate, bool* check_purge)
{
  int error= 0;
  DBUG_ENTER("MYSQL_BIN_LOG::rotate");

  DBUG_ASSERT(!is_relay_log);
  mysql_mutex_assert_owner(&LOCK_log);

  *check_purge= false;

  if (DBUG_EVALUATE_IF("force_rotate", 1, 0) || force_rotate ||
      (my_b_tell(&log_file) >= (my_off_t) max_size))
  {
    error= new_file_without_locking(NULL);
    *check_purge= true;
  }
  DBUG_RETURN(error);
}

/**
  The method executes logs purging routine.

  @retval
    nonzero - error in rotating routine.
*/
void MYSQL_BIN_LOG::purge()
{
#ifdef HAVE_REPLICATION
  if (expire_logs_days)
  {
    DEBUG_SYNC(current_thd, "at_purge_logs_before_date");
    time_t purge_time= my_time(0) - expire_logs_days*24*60*60;
    DBUG_EXECUTE_IF("expire_logs_always",
                    { purge_time= my_time(0);});
    if (purge_time >= 0)
    {
      /*
        Flush logs for storage engines, so that the last transaction
        is fsynced inside storage engines.
      */
      ha_flush_logs(NULL);
      purge_logs_before_date(purge_time, true);
    }
  }
#endif
}

/**
  Execute a FLUSH LOGS statement.

  The method is a shortcut of @c rotate() and @c purge().
  LOCK_log is acquired prior to rotate and is released after it.

  @param force_rotate  caller can request the log rotation

  @retval
    nonzero - error in rotating routine.
*/
int MYSQL_BIN_LOG::rotate_and_purge(THD* thd, bool force_rotate)
{
  int error= 0;
  DBUG_ENTER("MYSQL_BIN_LOG::rotate_and_purge");
  bool check_purge= false;

  /*
    Wait for handlerton to insert any pending information into the binlog.
    For e.g. ha_ndbcluster which updates the binlog asynchronously this is
    needed so that the user see its own commands in the binlog.
  */
  ha_binlog_wait(thd);

  DBUG_ASSERT(!is_relay_log);
  mysql_mutex_lock(&LOCK_log);
  error= rotate(force_rotate, &check_purge);
  /*
    NOTE: Run purge_logs wo/ holding LOCK_log because it does not need
          the mutex. Otherwise causes various deadlocks.
  */
  mysql_mutex_unlock(&LOCK_log);

  if (!error && check_purge)
    purge();

  DBUG_RETURN(error);
}

uint MYSQL_BIN_LOG::next_file_id()
{
  uint res;
  mysql_mutex_lock(&LOCK_log);
  res = file_id++;
  mysql_mutex_unlock(&LOCK_log);
  return res;
}


int MYSQL_BIN_LOG::get_gtid_executed(Sid_map *sid_map, Gtid_set *gtid_set)
{
  DBUG_ENTER("MYSQL_BIN_LOG::get_gtid_executed");
  int error= 0;

  mysql_mutex_lock(&mysql_bin_log.LOCK_commit);
  global_sid_lock->wrlock();

  enum_return_status return_status= global_sid_map->copy(sid_map);
  if (return_status != RETURN_STATUS_OK)
  {
    error= 1;
    goto end;
  }

  return_status= gtid_set->add_gtid_set(gtid_state->get_executed_gtids());
  if (return_status != RETURN_STATUS_OK)
    error= 1;

end:
  global_sid_lock->unlock();
  mysql_mutex_unlock(&mysql_bin_log.LOCK_commit);

  DBUG_RETURN(error);
}


/**
  Auxiliary function to read a page from the cache and set the given
  buffer pointer to point to the beginning of the page and the given
  length pointer to point to the end of it.

  @param cache IO_CACHE to read from
  @param[OUT] buf_p Will be set to point to the beginning of the page.
  @param[OUT] buf_len_p Will be set to the length of the buffer.

  @retval false Success
  @retval true Error reading from the cache.
*/
static bool read_cache_page(IO_CACHE *cache, uchar **buf_p, uint32 *buf_len_p)
{
  DBUG_ASSERT(*buf_len_p == 0);
  cache->read_pos= cache->read_end;
  *buf_len_p= my_b_fill(cache);
  *buf_p= cache->read_pos;
  return cache->error ? true : false;
}


/**
  Write the contents of the given IO_CACHE to the binary log.

  The cache will be reset as a READ_CACHE to be able to read the
  contents from it.

  The data will be post-processed: see class Binlog_event_writer for
  details.

  @param cache Events will be read from this IO_CACHE.
  @param writer Events will be written to this Binlog_event_writer.

  @retval true IO error.
  @retval false Success.

  @see MYSQL_BIN_LOG::write_cache
*/
bool MYSQL_BIN_LOG::do_write_cache(IO_CACHE *cache, Binlog_event_writer *writer)
{
  DBUG_ENTER("MYSQL_BIN_LOG::do_write_cache");

  DBUG_EXECUTE_IF("simulate_do_write_cache_failure",
                  {
                    /*
                       see binlog_cache_data::write_event() that reacts on
                       @c simulate_disk_full_at_flush_pending.
                    */
                    DBUG_SET("-d,simulate_do_write_cache_failure");
                    DBUG_RETURN(true);
                  });

#ifndef DBUG_OFF
  uint64 expected_total_len= my_b_tell(cache);
#endif

  if (reinit_io_cache(cache, READ_CACHE, 0, 0, 0))
    DBUG_RETURN(true);

  uchar *buf= cache->read_pos;
  uint32 buf_len= my_b_bytes_in_cache(cache);
  uint32 event_len= 0;
  uchar header[LOG_EVENT_HEADER_LEN];
  uint32 header_len= 0;

  /*
    Each iteration of this loop processes all or a part of
    1) an event header or 2) an event body from the IO_CACHE.
  */
  while (true)
  {
    /**
      Nothing in cache: try to refill, and if cache was ended here,
      return success.  This code is needed even on the first iteration
      of the loop, because reinit_io_cache may or may not fill the
      first page.
    */
    if (buf_len == 0)
    {
      if (read_cache_page(cache, &buf, &buf_len))
      {
        /**
          @todo: this can happen in case of disk corruption in the
          IO_CACHE.  We may have written a half transaction (even half
          event) to the binlog.  We should rollback the transaction
          and truncate the binlog.  /Sven
        */
        DBUG_ASSERT(0);
      }
      if (buf_len == 0)
      {
        /**
          @todo: this can happen in case of disk corruption in the
          IO_CACHE.  We may have written a half transaction (even half
          event) to the binlog.  We should rollback the transaction
          and truncate the binlog.  /Sven
        */
        DBUG_ASSERT(my_b_tell(cache) == expected_total_len);
        /* Arrive the end of the cache */
        DBUG_RETURN(false);
      }
    }

    /* Write event header into binlog */
    if (event_len == 0)
    {
      /* data in the buf may be smaller than header size.*/
      uint32 header_incr =
        std::min<uint32>(LOG_EVENT_HEADER_LEN - header_len, buf_len);

      memcpy(header + header_len, buf, header_incr);
      header_len += header_incr;
      buf += header_incr;
      buf_len -= header_incr;

      if (header_len == LOG_EVENT_HEADER_LEN)
      {
        // Flush event header.
        uchar *header_p= header;
        if (writer->write_event_part(&header_p, &header_len, &event_len))
          DBUG_RETURN(true);
        DBUG_ASSERT(header_len == 0);
      }
    }
    else
    {
      /* Write all or part of the event body to binlog */
      if (writer->write_event_part(&buf, &buf_len, &event_len))
        DBUG_RETURN(true);
    }
  }
}

/**
  Writes an incident event to the binary log.

  @param ev Incident event to be written
  @param need_lock_log If true, will acquire LOCK_log; otherwise the
  caller should already have acquired LOCK_log.
  @param err_msg Error message written to log file for the incident.
  @do_flush_and_sync If true, will call flush_and_sync(), rotate() and
  purge().

  @retval false error
  @retval true success
*/
bool MYSQL_BIN_LOG::write_incident(Incident_log_event *ev, bool need_lock_log,
                                   const char* err_msg, bool do_flush_and_sync)
{
  uint error= 0;
  DBUG_ENTER("MYSQL_BIN_LOG::write_incident");
  DBUG_ASSERT(err_msg);

  if (!is_open())
    DBUG_RETURN(error);

  if (need_lock_log)
    mysql_mutex_lock(&LOCK_log);
  else
    mysql_mutex_assert_owner(&LOCK_log);

  // @todo make this work with the group log. /sven

  error= ev->write(&log_file);

  /*
    Write an error to log. So that user might have a chance
    to be alerted and explore incident details.
  */
  if (!error)
    sql_print_error("%s An incident event has been written to the binary "
                    "log which will stop the slaves.", err_msg);

  if (do_flush_and_sync)
  {
    if (!error && !(error= flush_and_sync()))
    {
      bool check_purge= false;
      update_binlog_end_pos();
      error= rotate(true, &check_purge);
      if (!error && check_purge)
        purge();
    }
  }

  if (need_lock_log)
    mysql_mutex_unlock(&LOCK_log);

  DBUG_RETURN(error);
}

bool MYSQL_BIN_LOG::write_dml_directly(THD* thd, const char *stmt, size_t stmt_len)
{
  bool ret= false;
  /* backup the original command */
  enum_sql_command save_sql_command= thd->lex->sql_command;

  /* Fake it as a DELETE statement, so it can be binlogged correctly */
  thd->lex->sql_command= SQLCOM_DELETE;

  if (thd->binlog_query(THD::STMT_QUERY_TYPE, stmt, stmt_len,
                        FALSE, FALSE, FALSE, 0) ||
      commit(thd, false) != TC_LOG::RESULT_SUCCESS)
  {
    ret= true;
  }

  thd->lex->sql_command= save_sql_command;
  return ret;
}


/**
  Creates an incident event and writes it to the binary log.

  @param thd  Thread variable
  @param ev   Incident event to be written
  @param err_msg Error message written to log file for the incident.
  @param lock If the binary lock should be locked or not

  @retval
    0    error
  @retval
    1    success
*/
bool MYSQL_BIN_LOG::write_incident(THD *thd, bool need_lock_log,
                                   const char* err_msg,
                                   bool do_flush_and_sync)
{
  DBUG_ENTER("MYSQL_BIN_LOG::write_incident");

  if (!is_open())
    DBUG_RETURN(0);

  LEX_STRING write_error_msg= {(char*) err_msg, strlen(err_msg)};
  binary_log::Incident_event::enum_incident incident=
                              binary_log::Incident_event::INCIDENT_LOST_EVENTS;
  Incident_log_event ev(thd, incident, write_error_msg);

  DBUG_RETURN(write_incident(&ev, need_lock_log, err_msg, do_flush_and_sync));
}


/**
  Write the contents of the statement or transaction cache to the binary log.

  Comparison with do_write_cache:

  - do_write_cache is a lower-level function that only performs the
    actual write.

  - write_cache is a higher-level function that calls do_write_cache
    and additionally performs some maintenance tasks, including:
    - report any errors that occurred
    - write incident event if needed
    - update gtid_state
    - update thd.binlog_next_event_pos

  @param thd Thread variable

  @param cache_data Events will be read from the IO_CACHE of this
  cache_data object.

  @param writer Events will be written to this Binlog_event_writer.

  @retval true IO error.
  @retval false Success.

  @note We only come here if there is something in the cache.
  @note Whatever is in the cache is always a complete transaction.
  @note 'cache' needs to be reinitialized after this functions returns.
*/
bool MYSQL_BIN_LOG::write_cache(THD *thd, binlog_cache_data *cache_data,
                                Binlog_event_writer *writer)
{
  DBUG_ENTER("MYSQL_BIN_LOG::write_cache(THD *, binlog_cache_data *, bool)");

  IO_CACHE *cache= &cache_data->cache_log;
  bool incident= cache_data->has_incident();

  mysql_mutex_assert_owner(&LOCK_log);

  DBUG_ASSERT(is_open());
  if (likely(is_open()))                       // Should always be true
  {
    /*
      We only bother to write to the binary log if there is anything
      to write.

      @todo Is this check redundant? Probably this is only called if
      there is anything in the cache (see @note in comment above this
      function). Check if we can replace this by an assertion. /Sven
    */
    if (my_b_tell(cache) > 0)
    {
      DBUG_EXECUTE_IF("crash_before_writing_xid",
                      {
                        if ((write_error= do_write_cache(cache, writer)))
                          DBUG_PRINT("info", ("error writing binlog cache: %d",
                                              write_error));
                        flush_and_sync(true);
                        DBUG_PRINT("info", ("crashing before writing xid"));
                        DBUG_SUICIDE();
                      });
      if ((write_error= do_write_cache(cache, writer)))
        goto err;

      const char* err_msg= "Non-transactional changes did not get into "
                           "the binlog.";
      if (incident && write_incident(thd, false/*need_lock_log=false*/,
                                     err_msg,
                                     false/*do_flush_and_sync==false*/))
        goto err;

      DBUG_EXECUTE_IF("half_binlogged_transaction", DBUG_SUICIDE(););
      if (cache->error)				// Error on read
      {
        char errbuf[MYSYS_STRERROR_SIZE];
        sql_print_error(ER(ER_ERROR_ON_READ), cache->file_name,
                        errno, my_strerror(errbuf, sizeof(errbuf), errno));
        write_error= true; // Don't give more errors
        goto err;
      }
    }
    update_thd_next_event_pos(thd);
  }

  DBUG_RETURN(false);

err:
  if (!write_error)
  {
    char errbuf[MYSYS_STRERROR_SIZE];
    write_error= true;
    sql_print_error(ER(ER_ERROR_ON_WRITE), name,
                    errno, my_strerror(errbuf, sizeof(errbuf), errno));
  }
  thd->commit_error= THD::CE_FLUSH_ERROR;

  DBUG_RETURN(true);
}


/**
  Wait until we get a signal that the relay log has been updated.

  @param[in] thd        Thread variable
  @param[in] timeout    a pointer to a timespec;
                        NULL means to wait w/o timeout.

  @retval    0          if got signalled on update
  @retval    non-0      if wait timeout elapsed

  @note
    One must have a lock on LOCK_log before calling this function.
*/

int MYSQL_BIN_LOG::wait_for_update_relay_log(THD* thd, const struct timespec *timeout)
{
  int ret= 0;
  PSI_stage_info old_stage;
  DBUG_ENTER("wait_for_update_relay_log");

  thd->ENTER_COND(&update_cond, &LOCK_log,
                  &stage_slave_has_read_all_relay_log,
                  &old_stage);

  if (!timeout)
    mysql_cond_wait(&update_cond, &LOCK_log);
  else
    ret= mysql_cond_timedwait(&update_cond, &LOCK_log,
                              const_cast<struct timespec *>(timeout));
  mysql_mutex_unlock(&LOCK_log);
  thd->EXIT_COND(&old_stage);

  DBUG_RETURN(ret);
}

/**
  Wait until we get a signal that the binary log has been updated.
  Applies to master only.
     
  NOTES
  @param[in] thd        a THD struct
  @param[in] timeout    a pointer to a timespec;
                        NULL means to wait w/o timeout.
  @retval    0          if got signalled on update
  @retval    non-0      if wait timeout elapsed
  @note
    LOCK_log must be taken before calling this function.
    LOCK_log is being released while the thread is waiting.
    LOCK_log is released by the caller.
*/

int MYSQL_BIN_LOG::wait_for_update_bin_log(THD* thd,
                                           const struct timespec *timeout)
{
  int ret= 0;
  DBUG_ENTER("wait_for_update_bin_log");

  if (!timeout)
    mysql_cond_wait(&update_cond, &LOCK_binlog_end_pos);
  else
    ret= mysql_cond_timedwait(&update_cond, &LOCK_binlog_end_pos,
                              const_cast<struct timespec *>(timeout));
  DBUG_RETURN(ret);
}


/**
  Close the log file.

  @param exiting     Bitmask for one or more of the following bits:
          - LOG_CLOSE_INDEX : if we should close the index file
          - LOG_CLOSE_TO_BE_OPENED : if we intend to call open
                                     at once after close.
          - LOG_CLOSE_STOP_EVENT : write a 'stop' event to the log

  @note
    One can do an open on the object at once after doing a close.
    The internal structures are not freed until cleanup() is called
*/

void MYSQL_BIN_LOG::close(uint exiting, bool need_lock_log,
                          bool need_lock_index)
{					// One can't set log_type here!
  DBUG_ENTER("MYSQL_BIN_LOG::close");
  DBUG_PRINT("enter",("exiting: %d", (int) exiting));
<<<<<<< HEAD
  if (log_state.atomic_get() == LOG_OPENED)
=======

  if (need_lock_log)
    mysql_mutex_lock(&LOCK_log);
  else
    mysql_mutex_assert_owner(&LOCK_log);

  if (log_state == LOG_OPENED)
>>>>>>> 970e96b5
  {
#ifdef HAVE_REPLICATION
    if ((exiting & LOG_CLOSE_STOP_EVENT) != 0)
    {
      /**
        TODO(WL#7546): Change the implementation to Stop_event after write() is
        moved into libbinlogevents
      */
      Stop_log_event s;
      // the checksumming rule for relay-log case is similar to Rotate
        s.common_footer->checksum_alg= is_relay_log ? relay_log_checksum_alg :
                                       static_cast<enum_binlog_checksum_alg>
                                       (binlog_checksum_options);
      DBUG_ASSERT(!is_relay_log ||
                  relay_log_checksum_alg != binary_log::BINLOG_CHECKSUM_ALG_UNDEF);
      s.write(&log_file);
      bytes_written+= s.common_header->data_written;
      flush_io_cache(&log_file);
      update_binlog_end_pos();
    }
#endif /* HAVE_REPLICATION */

    /* don't pwrite in a file opened with O_APPEND - it doesn't work */
    if (log_file.type == WRITE_CACHE)
    {
      my_off_t offset= BIN_LOG_HEADER_SIZE + FLAGS_OFFSET;
      my_off_t org_position= mysql_file_tell(log_file.file, MYF(0));
      uchar flags= 0;            // clearing LOG_EVENT_BINLOG_IN_USE_F
      mysql_file_pwrite(log_file.file, &flags, 1, offset, MYF(0));
      /*
        Restore position so that anything we have in the IO_cache is written
        to the correct position.
        We need the seek here, as mysql_file_pwrite() is not guaranteed to keep the
        original position on system that doesn't support pwrite().
      */
      mysql_file_seek(log_file.file, org_position, MY_SEEK_SET, MYF(0));
    }

    /* this will cleanup IO_CACHE, sync and close the file */
    if (log_state.atomic_get() == LOG_OPENED)
    {
      end_io_cache(&log_file);

      if (mysql_file_sync(log_file.file, MYF(MY_WME)) && ! write_error)
      {
        char errbuf[MYSYS_STRERROR_SIZE];
        write_error= 1;
        sql_print_error(ER_DEFAULT(ER_ERROR_ON_WRITE), name, errno,
                        my_strerror(errbuf, sizeof(errbuf), errno));
      }

      if (mysql_file_close(log_file.file, MYF(MY_WME)) && ! write_error)
      {
        char errbuf[MYSYS_STRERROR_SIZE];
        write_error= 1;
        sql_print_error(ER_DEFAULT(ER_ERROR_ON_WRITE), name, errno,
                        my_strerror(errbuf, sizeof(errbuf), errno));
      }
    }

    log_state.atomic_set((exiting & LOG_CLOSE_TO_BE_OPENED) ? LOG_TO_BE_OPENED : LOG_CLOSED);
    my_free(name);
    name= NULL;
  }

  /*
    The following test is needed even if is_open() is not set, as we may have
    called a not complete close earlier and the index file is still open.
  */

  if (need_lock_index)
    mysql_mutex_lock(&LOCK_index);
  else
    mysql_mutex_assert_owner(&LOCK_index);

  if ((exiting & LOG_CLOSE_INDEX) && my_b_inited(&index_file))
  {
    end_io_cache(&index_file);
    if (mysql_file_close(index_file.file, MYF(0)) < 0 && ! write_error)
    {
      char errbuf[MYSYS_STRERROR_SIZE];
      write_error= 1;
      sql_print_error(ER(ER_ERROR_ON_WRITE), index_file_name,
                      errno, my_strerror(errbuf, sizeof(errbuf), errno));
    }
  }
<<<<<<< HEAD
  log_state.atomic_set((exiting & LOG_CLOSE_TO_BE_OPENED) ? LOG_TO_BE_OPENED : LOG_CLOSED);
=======

  if (need_lock_index)
    mysql_mutex_unlock(&LOCK_index);

  log_state= (exiting & LOG_CLOSE_TO_BE_OPENED) ? LOG_TO_BE_OPENED : LOG_CLOSED;
>>>>>>> 970e96b5
  my_free(name);
  name= NULL;

  if (need_lock_log)
    mysql_mutex_unlock(&LOCK_log);

  DBUG_VOID_RETURN;
}


void MYSQL_BIN_LOG::set_max_size(ulong max_size_arg)
{
  /*
    We need to take locks, otherwise this may happen:
    new_file() is called, calls open(old_max_size), then before open() starts,
    set_max_size() sets max_size to max_size_arg, then open() starts and
    uses the old_max_size argument, so max_size_arg has been overwritten and
    it's like if the SET command was never run.
  */
  DBUG_ENTER("MYSQL_BIN_LOG::set_max_size");
  mysql_mutex_lock(&LOCK_log);
  if (is_open())
    max_size= max_size_arg;
  mysql_mutex_unlock(&LOCK_log);
  DBUG_VOID_RETURN;
}

/****** transaction coordinator log for 2pc - binlog() based solution ******/

/**
  @todo
  keep in-memory list of prepared transactions
  (add to list in log(), remove on unlog())
  and copy it to the new binlog if rotated
  but let's check the behaviour of tc_log_page_waits first!
*/

int MYSQL_BIN_LOG::open_binlog(const char *opt_name)
{
  LOG_INFO log_info;
  int      error= 1;

  /*
    This function is used for 2pc transaction coordination.  Hence, it
    is never used for relay logs.
  */
  DBUG_ASSERT(!is_relay_log);
  DBUG_ASSERT(total_ha_2pc > 1 || (1 == total_ha_2pc && opt_bin_log));
  DBUG_ASSERT(opt_name && opt_name[0]);

  if (!my_b_inited(&index_file))
  {
    /* There was a failure to open the index file, can't open the binlog */
    cleanup();
    return 1;
  }

  if (using_heuristic_recover())
  {
    /* generate a new binlog to mask a corrupted one */
<<<<<<< HEAD
    mysql_mutex_lock(&LOCK_log);
    open_binlog(opt_name, 0, max_binlog_size, false,
=======
    open_binlog(opt_name, 0, WRITE_CACHE, max_binlog_size, false,
                true/*need_lock_log=true*/,
>>>>>>> 970e96b5
                true/*need_lock_index=true*/,
                true/*need_sid_lock=true*/,
                NULL);
    mysql_mutex_unlock(&LOCK_log);
    cleanup();
    return 1;
  }

  if ((error= find_log_pos(&log_info, NullS, true/*need_lock_index=true*/)))
  {
    if (error != LOG_INFO_EOF)
      sql_print_error("find_log_pos() failed (error: %d)", error);
    else
      error= 0;
    goto err;
  }

  {
    const char *errmsg;
    IO_CACHE    log;
    File        file;
    Log_event  *ev=0;
    Format_description_log_event fdle(BINLOG_VERSION);
    char        log_name[FN_REFLEN];
    my_off_t    valid_pos= 0;
    my_off_t    binlog_size;
    MY_STAT     s;

    if (! fdle.is_valid())
      goto err;

    do
    {
      strmake(log_name, log_info.log_file_name, sizeof(log_name)-1);
    } while (!(error= find_next_log(&log_info, true/*need_lock_index=true*/)));

    if (error !=  LOG_INFO_EOF)
    {
      sql_print_error("find_log_pos() failed (error: %d)", error);
      goto err;
    }

    if ((file= open_binlog_file(&log, log_name, &errmsg)) < 0)
    {
      sql_print_error("%s", errmsg);
      goto err;
    }

    my_stat(log_name, &s, MYF(0));
    binlog_size= s.st_size;

    /*
      If the binary log was not properly closed it means that the server
      may have crashed. In that case, we need to call MYSQL_BIN_LOG::recover
      to:

        a) collect logged XIDs;
        b) complete the 2PC of the pending XIDs;
        c) collect the last valid position.

      Therefore, we do need to iterate over the binary log, even if
      total_ha_2pc == 1, to find the last valid group of events written.
      Later we will take this value and truncate the log if need be.
    */
    if ((ev= Log_event::read_log_event(&log, 0, &fdle,
                                       opt_master_verify_checksum)) &&
        ev->get_type_code() == binary_log::FORMAT_DESCRIPTION_EVENT &&
        (ev->common_header->flags & LOG_EVENT_BINLOG_IN_USE_F ||
         DBUG_EVALUATE_IF("eval_force_bin_log_recovery", true, false)))
    {
      sql_print_information("Recovering after a crash using %s", opt_name);
      valid_pos= my_b_tell(&log);
      error= recover(&log, (Format_description_log_event *)ev, &valid_pos);
    }
    else
      error=0;

    delete ev;
    end_io_cache(&log);
    mysql_file_close(file, MYF(MY_WME));

    if (error)
      goto err;

    /* Trim the crashed binlog file to last valid transaction
      or event (non-transaction) base on valid_pos. */
    if (valid_pos > 0)
    {
      if ((file= mysql_file_open(key_file_binlog, log_name,
                                 O_RDWR | O_BINARY, MYF(MY_WME))) < 0)
      {
        sql_print_error("Failed to open the crashed binlog file "
                        "when master server is recovering it.");
        return -1;
      }

      /* Change binlog file size to valid_pos */
      if (valid_pos < binlog_size)
      {
        if (my_chsize(file, valid_pos, 0, MYF(MY_WME)))
        {
          sql_print_error("Failed to trim the crashed binlog file "
                          "when master server is recovering it.");
          mysql_file_close(file, MYF(MY_WME));
          return -1;
        }
        else
        {
          sql_print_information("Crashed binlog file %s size is %llu, "
                                "but recovered up to %llu. Binlog trimmed to %llu bytes.",
                                log_name, binlog_size, valid_pos, valid_pos);
        }
      }

      /* Clear LOG_EVENT_BINLOG_IN_USE_F */
      my_off_t offset= BIN_LOG_HEADER_SIZE + FLAGS_OFFSET;
      uchar flags= 0;
      if (mysql_file_pwrite(file, &flags, 1, offset, MYF(0)) != 1)
      {
        sql_print_error("Failed to clear LOG_EVENT_BINLOG_IN_USE_F "
                        "for the crashed binlog file when master "
                        "server is recovering it.");
        mysql_file_close(file, MYF(MY_WME));
        return -1;
      }

      mysql_file_close(file, MYF(MY_WME));
    } //end if
  }

err:
  return error;
}

/** This is called on shutdown, after ha_panic. */
void MYSQL_BIN_LOG::close()
{
}

/*
  Prepare the transaction in the transaction coordinator.

  This function will prepare the transaction in the storage engines
  (by calling @c ha_prepare_low) what will write a prepare record
  to the log buffers.

  @retval 0    success
  @retval 1    error
*/
int MYSQL_BIN_LOG::prepare(THD *thd, bool all)
{
  DBUG_ENTER("MYSQL_BIN_LOG::prepare");

  DBUG_ASSERT(opt_bin_log);
  /*
    The applier thread explicitly overrides the value of sql_log_bin
    with the value of log_slave_updates.
  */
  DBUG_ASSERT(thd->slave_thread ?
              opt_log_slave_updates : thd->variables.sql_log_bin);

  /*
    Set HA_IGNORE_DURABILITY to not flush the prepared record of the
    transaction to the log of storage engine (for example, InnoDB
    redo log) during the prepare phase. So that we can flush prepared
    records of transactions to the log of storage engine in a group
    right before flushing them to binary log during binlog group
    commit flush stage. Reset to HA_REGULAR_DURABILITY at the
    beginning of parsing next command.
  */
  thd->durability_property= HA_IGNORE_DURABILITY;

  int error= ha_prepare_low(thd, all);

  DBUG_RETURN(error);
}

/**
  Commit the transaction in the transaction coordinator.

  This function will commit the sessions transaction in the binary log
  and in the storage engines (by calling @c ha_commit_low). If the
  transaction was successfully logged (or not successfully unlogged)
  but the commit in the engines did not succed, there is a risk of
  inconsistency between the engines and the binary log.

  For binary log group commit, the commit is separated into three
  parts:

  1. First part consists of filling the necessary caches and
     finalizing them (if they need to be finalized). After this,
     nothing is added to any of the caches.

  2. Second part execute an ordered flush and commit. This will be
     done using the group commit functionality in ordered_commit.

  3. Third part checks any errors resulting from the ordered commit
     and handles them appropriately.

  @retval RESULT_SUCCESS   success
  @retval RESULT_ABORTED   error, transaction was neither logged nor committed
  @retval RESULT_INCONSISTENT  error, transaction was logged but not committed
*/
TC_LOG::enum_result MYSQL_BIN_LOG::commit(THD *thd, bool all)
{
  DBUG_ENTER("MYSQL_BIN_LOG::commit");
  DBUG_PRINT("info", ("query='%s'",
                      thd == current_thd ? thd->query().str : NULL));
  binlog_cache_mngr *cache_mngr= thd_get_cache_mngr(thd);
  Transaction_ctx *trn_ctx= thd->get_transaction();
  my_xid xid= trn_ctx->xid_state()->get_xid()->get_my_xid();
  bool stuff_logged= false;
  bool skip_commit= is_loggable_xa_prepare(thd);

  DBUG_PRINT("enter", ("thd: 0x%llx, all: %s, xid: %llu, cache_mngr: 0x%llx",
                       (ulonglong) thd, YESNO(all), (ulonglong) xid,
                       (ulonglong) cache_mngr));

  /*
    No cache manager means nothing to log, but we still have to commit
    the transaction.
   */
  if (cache_mngr == NULL)
  {
    if (!skip_commit && ha_commit_low(thd, all))
      DBUG_RETURN(RESULT_ABORTED);
    DBUG_RETURN(RESULT_SUCCESS);
  }

  Transaction_ctx::enum_trx_scope trx_scope=  all ? Transaction_ctx::SESSION :
                                                    Transaction_ctx::STMT;

  DBUG_PRINT("debug", ("in_transaction: %s, no_2pc: %s, rw_ha_count: %d",
                       YESNO(thd->in_multi_stmt_transaction_mode()),
                       YESNO(trn_ctx->no_2pc(trx_scope)),
                       trn_ctx->rw_ha_count(trx_scope)));
  DBUG_PRINT("debug",
             ("all.cannot_safely_rollback(): %s, trx_cache_empty: %s",
              YESNO(trn_ctx->cannot_safely_rollback(Transaction_ctx::SESSION)),
              YESNO(cache_mngr->trx_cache.is_binlog_empty())));
  DBUG_PRINT("debug",
             ("stmt.cannot_safely_rollback(): %s, stmt_cache_empty: %s",
              YESNO(trn_ctx->cannot_safely_rollback(Transaction_ctx::STMT)),
              YESNO(cache_mngr->stmt_cache.is_binlog_empty())));


  /*
    If there are no handlertons registered, there is nothing to
    commit. Note that DDLs are written earlier in this case (inside
    binlog_query).

    TODO: This can be a problem in those cases that there are no
    handlertons registered. DDLs are one example, but the other case
    is MyISAM. In this case, we could register a dummy handlerton to
    trigger the commit.

    Any statement that requires logging will call binlog_query before
    trans_commit_stmt, so an alternative is to use the condition
    "binlog_query called or stmt.ha_list != 0".
   */
  if (!all && !trn_ctx->is_active(trx_scope) &&
      cache_mngr->stmt_cache.is_binlog_empty())
    DBUG_RETURN(RESULT_SUCCESS);

  if (thd->lex->sql_command == SQLCOM_XA_COMMIT)
  {
    /* The Commit phase of the XA two phase logging. */

    DBUG_ASSERT(all);
    DBUG_ASSERT(!skip_commit || get_xa_opt(thd) == XA_ONE_PHASE);

    XID_STATE *xs= thd->get_transaction()->xid_state();

    if (DBUG_EVALUATE_IF("simulate_xa_commit_log_failure", true,
                         do_binlog_xa_commit_rollback(thd, xs->get_xid(),
                                                      true)))
      DBUG_RETURN(RESULT_ABORTED);
  }

  /*
    If there is anything in the stmt cache, and GTIDs are enabled,
    then this is a single statement outside a transaction and it is
    impossible that there is anything in the trx cache.  Hence, we
    write any empty group(s) to the stmt cache.

    Otherwise, we write any empty group(s) to the trx cache at the end
    of the transaction.
  */
  if (!cache_mngr->stmt_cache.is_binlog_empty())
  {
    /*
      Commit parent identification of non-transactional query has
      been deferred until now, except for the mixed transaction case.
    */
    trn_ctx->store_commit_parent(max_committed_transaction.get_timestamp());
    if (cache_mngr->stmt_cache.finalize(thd))
      DBUG_RETURN(RESULT_ABORTED);
    stuff_logged= true;
  }

  /*
    We commit the transaction if:
     - We are not in a transaction and committing a statement, or
     - We are in a transaction and a full transaction is committed.
    Otherwise, we accumulate the changes.
  */
  if (!cache_mngr->trx_cache.is_binlog_empty() &&
      ending_trans(thd, all))
  {
    const bool real_trans=
      (all || !trn_ctx->is_active(Transaction_ctx::SESSION));

    /*
      We are committing an XA transaction if it is a "real" transaction
      and has an XID assigned (because some handlerton registered). A
      transaction is "real" if either 'all' is true or the 'all.ha_list'
      is empty.

      Note: This is kind of strange since registering the binlog
      handlerton will then make the transaction XA, which is not really
      true. This occurs for example if a MyISAM statement is executed
      with row-based replication on.
    */
    if (is_loggable_xa_prepare(thd))
    {
      /* The prepare phase of XA transaction two phase logging. */
      int err= 0;
      bool one_phase= get_xa_opt(thd) == XA_ONE_PHASE;

      DBUG_ASSERT(thd->lex->sql_command != SQLCOM_XA_COMMIT || one_phase);

      XID_STATE *xs= thd->get_transaction()->xid_state();
      XA_prepare_log_event end_evt(thd, xs->get_xid(), one_phase);

      DBUG_ASSERT(skip_commit);

      err= cache_mngr->trx_cache.finalize(thd, &end_evt, xs);
      if (err ||
          (DBUG_EVALUATE_IF("simulate_xa_prepare_failure_in_cache_finalize",
                            true, false)))
      {
        DBUG_RETURN(RESULT_ABORTED);
      }
    }
    else if (real_trans && xid && trn_ctx->rw_ha_count(trx_scope) > 1 &&
             !trn_ctx->no_2pc(trx_scope))
    {
      Xid_log_event end_evt(thd, xid);
      if (cache_mngr->trx_cache.finalize(thd, &end_evt))
        DBUG_RETURN(RESULT_ABORTED);
    }
    else
    {
      Query_log_event end_evt(thd, STRING_WITH_LEN("COMMIT"),
                              true, FALSE, TRUE, 0, TRUE);
      if (cache_mngr->trx_cache.finalize(thd, &end_evt))
        DBUG_RETURN(RESULT_ABORTED);
    }
    stuff_logged= true;
  }

  /*
    This is part of the stmt rollback.
  */
  if (!all)
    cache_mngr->trx_cache.set_prev_position(MY_OFF_T_UNDEF);

  /*
    Now all the events are written to the caches, so we will commit
    the transaction in the engines. This is done using the group
    commit logic in ordered_commit, which will return when the
    transaction is committed.

    If the commit in the engines fail, we still have something logged
    to the binary log so we have to report this as a "bad" failure
    (failed to commit, but logged something).
  */
  if (stuff_logged)
  {
    if (RUN_HOOK(transaction,
                 before_commit,
                 (thd, all,
                  thd_get_cache_mngr(thd)->get_binlog_cache_log(true),
                  thd_get_cache_mngr(thd)->get_binlog_cache_log(false),
                  max<my_off_t>(max_binlog_cache_size,
                                max_binlog_stmt_cache_size))) ||
        DBUG_EVALUATE_IF("simulate_failure_in_before_commit_hook", true, false))
    {
      ha_rollback_low(thd, all);
      gtid_state->update_on_rollback(thd);
      thd_get_cache_mngr(thd)->reset();
      //Reset the thread OK status before changing the outcome.
      if (thd->get_stmt_da()->is_ok())
        thd->get_stmt_da()->reset_diagnostics_area();
      my_error(ER_RUN_HOOK_ERROR, MYF(0), "before_commit");
      DBUG_RETURN(RESULT_ABORTED);
    }
    /*
      Check whether the transaction should commit or abort given the
      plugin feedback.
    */
    if (thd->get_transaction()->get_rpl_transaction_ctx()->is_transaction_rollback() ||
        (DBUG_EVALUATE_IF("simulate_transaction_rollback_request", true, false)))
    {
      ha_rollback_low(thd, all);
      gtid_state->update_on_rollback(thd);
      thd_get_cache_mngr(thd)->reset();
      if (thd->get_stmt_da()->is_ok())
        thd->get_stmt_da()->reset_diagnostics_area();
      my_error(ER_TRANSACTION_ROLLBACK_DURING_COMMIT, MYF(0));
      DBUG_RETURN(RESULT_ABORTED);
    }

    if (ordered_commit(thd, all, skip_commit))
      DBUG_RETURN(RESULT_INCONSISTENT);

    /*
      Mark the flag m_is_binlogged to true only after we are done
      with checking all the error cases.
    */
    if (is_loggable_xa_prepare(thd))
      thd->get_transaction()->xid_state()->set_binlogged();
  }
  else if (!skip_commit)
  {
    if (ha_commit_low(thd, all))
      DBUG_RETURN(RESULT_INCONSISTENT);
  }

  DBUG_RETURN(RESULT_SUCCESS);
}


/**
   Flush caches for session.

   @note @c set_trans_pos is called with a pointer to the file name
   that the binary log currently use and a rotation will change the
   contents of the variable.

   The position is used when calling the after_flush, after_commit,
   and after_rollback hooks, but these have been placed so that they
   occur before a rotation is executed.

   It is the responsibility of any plugin that use this position to
   copy it if they need it after the hook has returned.

   The current "global" transaction_counter is stepped and its new value
   is assigned to the transaction.
 */
std::pair<int,my_off_t>
MYSQL_BIN_LOG::flush_thread_caches(THD *thd)
{
  binlog_cache_mngr *cache_mngr= thd_get_cache_mngr(thd);
  my_off_t bytes= 0;
  bool wrote_xid= false;
  int error= cache_mngr->flush(thd, &bytes, &wrote_xid);
  if (!error && bytes > 0)
  {
    /*
      Note that set_trans_pos does not copy the file name. See
      this function documentation for more info.
    */
    thd->set_trans_pos(log_file_name, my_b_tell(&log_file));
    if (wrote_xid)
      inc_prep_xids(thd);
  }
  DBUG_PRINT("debug", ("bytes: %llu", bytes));
  return std::make_pair(error, bytes);
}


/**
  Execute the flush stage.

  @param total_bytes_var Pointer to variable that will be set to total
  number of bytes flushed, or NULL.

  @param rotate_var Pointer to variable that will be set to true if
  binlog rotation should be performed after releasing locks. If rotate
  is not necessary, the variable will not be touched.

  @return Error code on error, zero on success
 */

int
MYSQL_BIN_LOG::process_flush_stage_queue(my_off_t *total_bytes_var,
                                         bool *rotate_var,
                                         THD **out_queue_var)
{
  DBUG_ENTER("MYSQL_BIN_LOG::process_flush_stage_queue");
  #ifndef DBUG_OFF
  // number of flushes per group.
  int no_flushes= 0;
  #endif
  DBUG_ASSERT(total_bytes_var && rotate_var && out_queue_var);
  my_off_t total_bytes= 0;
  int flush_error= 1;
  mysql_mutex_assert_owner(&LOCK_log);

  /*
    Fetch the entire flush queue and empty it, so that the next batch
    has a leader. We must do this before invoking ha_flush_logs(...)
    for guaranteeing to flush prepared records of transactions before
    flushing them to binary log, which is required by crash recovery.
  */
  THD *first_seen= stage_manager.fetch_queue_for(Stage_manager::FLUSH_STAGE);
  DBUG_ASSERT(first_seen != NULL);
  /*
    We flush prepared records of transactions to the log of storage
    engine (for example, InnoDB redo log) in a group right before
    flushing them to binary log.
  */
  ha_flush_logs(NULL, true);
  DBUG_EXECUTE_IF("crash_after_flush_engine_log", DBUG_SUICIDE(););
  assign_automatic_gtids_to_flush_group(first_seen);
  /* Flush thread caches to binary log. */
  for (THD *head= first_seen ; head ; head = head->next_to_commit)
  {
    std::pair<int,my_off_t> result= flush_thread_caches(head);
    total_bytes+= result.second;
    if (flush_error == 1)
      flush_error= result.first;
#ifndef DBUG_OFF
    no_flushes++;
#endif
  }

  *out_queue_var= first_seen;
  *total_bytes_var= total_bytes;
  if (total_bytes > 0 && my_b_tell(&log_file) >= (my_off_t) max_size)
    *rotate_var= true;
#ifndef DBUG_OFF
  DBUG_PRINT("info",("no_flushes:= %d", no_flushes));
  no_flushes= 0;
#endif
  DBUG_RETURN(flush_error);
}

/**
  The method is to be executed right before committing time.
  It must be invoked even if the transaction does not commit
  to engine being merely logged into the binary log.
  max_committed_transaction is updated with a greater timestamp
  value.
  As a side effect, the transaction context's sequence_number
  is reset.

  @param THD a pointer to THD instance
*/
void MYSQL_BIN_LOG::update_max_committed(THD *thd)
{
  Transaction_ctx *trn_ctx= thd->get_transaction();
  max_committed_transaction.set_if_greater(trn_ctx->sequence_number);
  /*
    sequence_number timestamp is unneeded anymore, so it's cleared off.
  */
  trn_ctx->sequence_number= SEQ_UNINIT;

  DBUG_ASSERT(trn_ctx->last_committed == SEQ_UNINIT ||
              thd->commit_error == THD::CE_FLUSH_ERROR);
}

/**
  Commit a sequence of sessions.

  This function commit an entire queue of sessions starting with the
  session in @c first. If there were an error in the flushing part of
  the ordered commit, the error code is passed in and all the threads
  are marked accordingly (but not committed).

  It will also add the GTIDs of the transactions to gtid_executed.

  @see MYSQL_BIN_LOG::ordered_commit

  @param thd The "master" thread
  @param first First thread in the queue of threads to commit
 */

void
MYSQL_BIN_LOG::process_commit_stage_queue(THD *thd, THD *first)
{
  mysql_mutex_assert_owner(&LOCK_commit);
#ifndef DBUG_OFF
  thd->get_transaction()->m_flags.ready_preempt= 1; // formality by the leader
#endif
  for (THD *head= first ; head ; head = head->next_to_commit)
  {
    DBUG_PRINT("debug", ("Thread ID: %u, commit_error: %d, flags.pending: %s",
                         head->thread_id(), head->commit_error,
                         YESNO(head->get_transaction()->m_flags.pending)));
    /*
      If flushing failed, set commit_error for the session, skip the
      transaction and proceed with the next transaction instead. This
      will mark all threads as failed, since the flush failed.

      If flush succeeded, attach to the session and commit it in the
      engines.
    */
#ifndef DBUG_OFF
    stage_manager.clear_preempt_status(head);
#endif
    if (thd->get_transaction()->sequence_number != SEQ_UNINIT)
      update_max_committed(head);
    /*
      Flush/Sync error should be ignored and continue
      to commit phase. And thd->commit_error cannot be
      COMMIT_ERROR at this moment.
    */
    DBUG_ASSERT(head->commit_error != THD::CE_COMMIT_ERROR);
#ifndef EMBEDDED_LIBRARY
    Thd_backup_and_restore switch_thd(thd, head);
#endif /* !EMBEDDED_LIBRARY */
    bool all= head->get_transaction()->m_flags.real_commit;
    if (head->get_transaction()->m_flags.commit_low)
    {
      /* head is parked to have exited append() */
      DBUG_ASSERT(head->get_transaction()->m_flags.ready_preempt);
      /*
        storage engine commit
       */
      if (ha_commit_low(head, all, false))
        head->commit_error= THD::CE_COMMIT_ERROR;
    }
    DBUG_PRINT("debug", ("commit_error: %d, flags.pending: %s",
                         head->commit_error,
                         YESNO(head->get_transaction()->m_flags.pending)));
  }

  /*
    Handle the GTID of the threads.
    gtid_executed table is kept updated even though transactions fail to be
    logged. That's required by slave auto positioning.
  */
  gtid_state->update_commit_group(first);

  for (THD *head= first ; head ; head = head->next_to_commit)
  {
    /*
      Decrement the prepared XID counter after storage engine commit.
      We also need decrement the prepared XID when encountering a
      flush error or session attach error for avoiding 3-way deadlock
      among user thread, rotate thread and dump thread.
    */
    if (head->get_transaction()->m_flags.xid_written)
      dec_prep_xids(head);
  }
}

/**
  Process after commit for a sequence of sessions.

  @param thd The "master" thread
  @param first First thread in the queue of threads to commit
 */

void
MYSQL_BIN_LOG::process_after_commit_stage_queue(THD *thd, THD *first)
{
  for (THD *head= first; head; head= head->next_to_commit)
  {
    if (head->get_transaction()->m_flags.run_hooks &&
        head->commit_error != THD::CE_COMMIT_ERROR)
    {

      /*
        TODO: This hook here should probably move outside/below this
              if and be the only after_commit invocation left in the
              code.
      */
#ifndef EMBEDDED_LIBRARY
      Thd_backup_and_restore switch_thd(thd, head);
#endif /* !EMBEDDED_LIBRARY */
      bool all= head->get_transaction()->m_flags.real_commit;
      (void) RUN_HOOK(transaction, after_commit, (head, all));
      /*
        When after_commit finished for the transaction, clear the run_hooks flag.
        This allow other parts of the system to check if after_commit was called.
      */
      head->get_transaction()->m_flags.run_hooks= false;
    }
  }
}

#ifndef DBUG_OFF
/** Names for the stages. */
static const char* g_stage_name[] = {
  "FLUSH",
  "SYNC",
  "COMMIT",
};
#endif


/**
  Enter a stage of the ordered commit procedure.

  Entering is stage is done by:

  - Atomically enqueueing a queue of processes (which is just one for
    the first phase).

  - If the queue was empty, the thread is the leader for that stage
    and it should process the entire queue for that stage.

  - If the queue was not empty, the thread is a follower and can go
    waiting for the commit to finish.

  The function will lock the stage mutex if it was designated the
  leader for the phase.

  @param thd    Session structure
  @param stage  The stage to enter
  @param queue  Queue of threads to enqueue for the stage
  @param stage_mutex Mutex for the stage

  @retval true  The thread should "bail out" and go waiting for the
                commit to finish
  @retval false The thread is the leader for the stage and should do
                the processing.
*/

bool
MYSQL_BIN_LOG::change_stage(THD *thd,
                            Stage_manager::StageID stage, THD *queue,
                            mysql_mutex_t *leave_mutex,
                            mysql_mutex_t *enter_mutex)
{
  DBUG_ENTER("MYSQL_BIN_LOG::change_stage");
  DBUG_PRINT("enter", ("thd: 0x%llx, stage: %s, queue: 0x%llx",
                       (ulonglong) thd, g_stage_name[stage], (ulonglong) queue));
  DBUG_ASSERT(0 <= stage && stage < Stage_manager::STAGE_COUNTER);
  DBUG_ASSERT(enter_mutex);
  DBUG_ASSERT(queue);
  /*
    enroll_for will release the leave_mutex once the sessions are
    queued.
  */
  if (!stage_manager.enroll_for(stage, queue, leave_mutex))
  {
    DBUG_ASSERT(!thd_get_cache_mngr(thd)->dbug_any_finalized());
    DBUG_RETURN(true);
  }
  mysql_mutex_lock(enter_mutex);
  DBUG_RETURN(false);
}



/**
  Flush the I/O cache to file.

  Flush the binary log to the binlog file if any byte where written
  and signal that the binary log file has been updated if the flush
  succeeds.
*/

int
MYSQL_BIN_LOG::flush_cache_to_file(my_off_t *end_pos_var)
{
  if (flush_io_cache(&log_file))
  {
    THD *thd= current_thd;
    thd->commit_error= THD::CE_FLUSH_ERROR;
    return ER_ERROR_ON_WRITE;
  }
  *end_pos_var= my_b_tell(&log_file);
  return 0;
}


/**
  Call fsync() to sync the file to disk.
*/
std::pair<bool, bool>
MYSQL_BIN_LOG::sync_binlog_file(bool force)
{
  bool synced= false;
  unsigned int sync_period= get_sync_period();
  if (force || (sync_period && ++sync_counter >= sync_period))
  {
    sync_counter= 0;

    /**
      On *pure non-transactional* workloads there is a small window
      in time where a concurrent rotate might be able to close
      the file before the sync is actually done. In that case,
      ignore the bad file descriptor errors.

      Transactional workloads (InnoDB) are not affected since the
      the rotation will not happen until all transactions have
      committed to the storage engine, thence decreased the XID
      counters.

      TODO: fix this properly even for non-transactional storage
            engines.
     */
    if (DBUG_EVALUATE_IF("simulate_error_during_sync_binlog_file", 1,
                         mysql_file_sync(log_file.file,
                                         MYF(MY_WME | MY_IGNORE_BADFD))))
    {
      THD *thd= current_thd;
      thd->commit_error= THD::CE_SYNC_ERROR;
      return std::make_pair(true, synced);
    }
    synced= true;
  }
  return std::make_pair(false, synced);
}


/**
   Helper function executed when leaving @c ordered_commit.

   This function contain the necessary code for fetching the error
   code, doing post-commit checks, and wrapping up the commit if
   necessary.

   It is typically called when enter_stage indicates that the thread
   should bail out, and also when the ultimate leader thread finishes
   executing @c ordered_commit.

   It is typically used in this manner:
   @code
   if (enter_stage(thd, Thread_queue::FLUSH_STAGE, thd, &LOCK_log))
     return finish_commit(thd);
   @endcode

   @return Error code if the session commit failed, or zero on
   success.
 */
int
MYSQL_BIN_LOG::finish_commit(THD *thd)
{
  DBUG_ENTER("MYSQL_BIN_LOG::finish_commit");
  DEBUG_SYNC(thd, "reached_finish_commit");
  /*
    In some unlikely situations, it can happen that binary
    log is closed before the thread flushes it's cache.
    In that case, clear the caches before doing commit.
  */
  if (unlikely(!is_open()))
  {
    binlog_cache_mngr *cache_mngr= thd_get_cache_mngr(thd);
    if (cache_mngr)
      cache_mngr->reset();
  }
  if (thd->get_transaction()->sequence_number != SEQ_UNINIT)
    update_max_committed(thd);
  if (thd->get_transaction()->m_flags.commit_low)
  {
    const bool all= thd->get_transaction()->m_flags.real_commit;
    /*
      Now flush error and sync erros are ignored and we are continuing and
      committing. And at this time, commit_error cannot be COMMIT_ERROR.
    */
    DBUG_ASSERT(thd->commit_error != THD::CE_COMMIT_ERROR);
    /*
      storage engine commit
    */
    if (ha_commit_low(thd, all, false))
      thd->commit_error= THD::CE_COMMIT_ERROR;
    /*
      Decrement the prepared XID counter after storage engine commit
    */
    if (thd->get_transaction()->m_flags.xid_written)
      dec_prep_xids(thd);
    /*
      If commit succeeded, we call the after_commit hook

      TODO: This hook here should probably move outside/below this
            if and be the only after_commit invocation left in the
            code.
    */
    if ((thd->commit_error != THD::CE_COMMIT_ERROR) &&
        thd->get_transaction()->m_flags.run_hooks)
    {
      (void) RUN_HOOK(transaction, after_commit, (thd, all));
      thd->get_transaction()->m_flags.run_hooks= false;
    }
  }
  else if (thd->get_transaction()->m_flags.xid_written)
    dec_prep_xids(thd);

  /*
    If the ordered commit didn't updated the GTIDs for this thd yet
    at process_commit_stage_queue (i.e. --binlog-order-commits=0)
    the thd still has the ownership of a GTID and we must handle it.
  */
  if (!thd->owned_gtid.is_empty())
  {
    /*
      Gtid is added to gtid_state.executed_gtids and removed from owned_gtids
      on update_on_commit().
    */
    if (thd->commit_error == THD::CE_NONE)
    {
      gtid_state->update_on_commit(thd);
    }
    else
      gtid_state->update_on_rollback(thd);
  }

  DBUG_EXECUTE_IF("leaving_finish_commit",
                  {
                    const char act[]=
                      "now SIGNAL signal_leaving_finish_commit";
                    DBUG_ASSERT(!debug_sync_set_action(current_thd,
                                                       STRING_WITH_LEN(act)));
                  };);

  DBUG_ASSERT(thd->commit_error || !thd->get_transaction()->m_flags.run_hooks);
  DBUG_ASSERT(!thd_get_cache_mngr(thd)->dbug_any_finalized());
  DBUG_PRINT("return", ("Thread ID: %u, commit_error: %d",
                        thd->thread_id(), thd->commit_error));
  /*
    flush or sync errors are handled by the leader of the group
    (using binlog_error_action). Hence treat only COMMIT_ERRORs as errors.
  */
  DBUG_RETURN(thd->commit_error == THD::CE_COMMIT_ERROR);
}

/**
   Auxiliary function used in ordered_commit.
*/
static inline int call_after_sync_hook(THD *queue_head)
{
  const char *log_file= NULL;
  my_off_t pos= 0;

  if (NO_HOOK(binlog_storage))
    return 0;

  DBUG_ASSERT(queue_head != NULL);
  for (THD *thd= queue_head; thd != NULL; thd= thd->next_to_commit)
    if (likely(thd->commit_error == THD::CE_NONE))
      thd->get_trans_fixed_pos(&log_file, &pos);

  if (DBUG_EVALUATE_IF("simulate_after_sync_hook_error", 1, 0) ||
      RUN_HOOK(binlog_storage, after_sync, (queue_head, log_file, pos)))
  {
    sql_print_error("Failed to run 'after_sync' hooks");
    return ER_ERROR_ON_WRITE;
  }
  return 0;
}

/**
  Helper function to handle flush or sync stage errors.
  If binlog_error_action= ABORT_SERVER, server will be aborted
  after reporting the error to the client.
  If binlog_error_action= IGNORE_ERROR, binlog will be closed
  for the reset of the life time of the server. close() call is protected
  with LOCK_log to avoid any parallel operations on binary log.

  @param thd Thread object that faced flush/sync error
  @param need_lock_log
                       > Indicates true if LOCk_log is needed before closing
                         binlog (happens when we are handling sync error)
                       > Indicates false if LOCK_log is already acquired
                         by the thread (happens when we are handling flush
                         error)

  @return void
*/
void MYSQL_BIN_LOG::handle_binlog_flush_or_sync_error(THD *thd,
                                                      bool need_lock_log)
{
  char errmsg[MYSQL_ERRMSG_SIZE];
  sprintf(errmsg, "An error occurred during %s stage of the commit. "
          "'binlog_error_action' is set to '%s'.",
          thd->commit_error== THD::CE_FLUSH_ERROR ? "flush" : "sync",
          binlog_error_action == ABORT_SERVER ? "ABORT_SERVER" : "IGNORE_ERROR");
  if (binlog_error_action == ABORT_SERVER)
  {
    char err_buff[MYSQL_ERRMSG_SIZE];
    sprintf(err_buff, "%s Hence aborting the server.", errmsg);
    exec_binlog_error_action_abort(err_buff);
  }
  else
  {
    DEBUG_SYNC(thd, "before_binlog_closed_due_to_error");
    if (need_lock_log)
      mysql_mutex_lock(&LOCK_log);
    else
      mysql_mutex_assert_owner(&LOCK_log);
    /*
      It can happen that other group leader encountered
      error and already closed the binary log. So print
      error only if it is in open state. But we should
      call close() always just in case if the previous
      close did not close index file.
    */
    if (is_open())
    {
      sql_print_error("%s Hence turning logging off for the whole duration "
                      "of the MySQL server process. To turn it on again: fix "
                      "the cause, shutdown the MySQL server and restart it.",
                      errmsg);
    }
    close(LOG_CLOSE_INDEX|LOG_CLOSE_STOP_EVENT, false/*need_lock_log=false*/,
          true/*need_lock_index=true*/);
    if (need_lock_log)
      mysql_mutex_unlock(&LOCK_log);
    DEBUG_SYNC(thd, "after_binlog_closed_due_to_error");
  }
}
/**
  Flush and commit the transaction.

  This will execute an ordered flush and commit of all outstanding
  transactions and is the main function for the binary log group
  commit logic. The function performs the ordered commit in two
  phases.

  The first phase flushes the caches to the binary log and under
  LOCK_log and marks all threads that were flushed as not pending.

  The second phase executes under LOCK_commit and commits all
  transactions in order.

  The procedure is:

  1. Queue ourselves for flushing.
  2. Grab the log lock, which might result is blocking if the mutex is
     already held by another thread.
  3. If we were not committed while waiting for the lock
     1. Fetch the queue
     2. For each thread in the queue:
        a. Attach to it
        b. Flush the caches, saving any error code
     3. Flush and sync (depending on the value of sync_binlog).
     4. Signal that the binary log was updated
  4. Release the log lock
  5. Grab the commit lock
     1. For each thread in the queue:
        a. If there were no error when flushing and the transaction shall be committed:
           - Commit the transaction, saving the result of executing the commit.
  6. Release the commit lock
  7. Call purge, if any of the committed thread requested a purge.
  8. Return with the saved error code

  @todo The use of @c skip_commit is a hack that we use since the @c
  TC_LOG Interface does not contain functions to handle
  savepoints. Once the binary log is eliminated as a handlerton and
  the @c TC_LOG interface is extended with savepoint handling, this
  parameter can be removed.

  @param thd Session to commit transaction for
  @param all   This is @c true if this is a real transaction commit, and
               @c false otherwise.
  @param skip_commit
               This is @c true if the call to @c ha_commit_low should
               be skipped (it is handled by the caller somehow) and @c
               false otherwise (the normal case).
 */
int MYSQL_BIN_LOG::ordered_commit(THD *thd, bool all, bool skip_commit)
{
  DBUG_ENTER("MYSQL_BIN_LOG::ordered_commit");
  int flush_error= 0, sync_error= 0;
  my_off_t total_bytes= 0;
  bool do_rotate= false;

  /*
    These values are used while flushing a transaction, so clear
    everything.

    Notes:

    - It would be good if we could keep transaction coordinator
      log-specific data out of the THD structure, but that is not the
      case right now.

    - Everything in the transaction structure is reset when calling
      ha_commit_low since that calls Transaction_ctx::cleanup.
  */
  thd->get_transaction()->m_flags.pending= true;
  thd->commit_error= THD::CE_NONE;
  thd->next_to_commit= NULL;
  thd->durability_property= HA_IGNORE_DURABILITY;
  thd->get_transaction()->m_flags.real_commit= all;
  thd->get_transaction()->m_flags.xid_written= false;
  thd->get_transaction()->m_flags.commit_low= !skip_commit;
  thd->get_transaction()->m_flags.run_hooks= !skip_commit;
#ifndef DBUG_OFF
  /*
     The group commit Leader may have to wait for follower whose transaction
     is not ready to be preempted. Initially the status is pessimistic.
     Preemption guarding logics is necessary only when !DBUG_OFF is set.
     It won't be required for the dbug-off case as long as the follower won't
     execute any thread-specific write access code in this method, which is
     the case as of current.
  */
  thd->get_transaction()->m_flags.ready_preempt= 0;
#endif

  DBUG_PRINT("enter", ("flags.pending: %s, commit_error: %d, thread_id: %u",
                       YESNO(thd->get_transaction()->m_flags.pending),
                       thd->commit_error, thd->thread_id()));

  DEBUG_SYNC(thd, "bgc_before_flush_stage");

  /*
    Stage #1: flushing transactions to binary log

    While flushing, we allow new threads to enter and will process
    them in due time. Once the queue was empty, we cannot reap
    anything more since it is possible that a thread entered and
    appointed itself leader for the flush phase.
  */

#ifdef HAVE_REPLICATION
  if (has_commit_order_manager(thd))
  {
    Slave_worker *worker= dynamic_cast<Slave_worker *>(thd->rli_slave);
    Commit_order_manager *mngr= worker->get_commit_order_manager();

    if (mngr->wait_for_its_turn(worker, all))
    {
      thd->commit_error= THD::CE_COMMIT_ERROR;
      DBUG_RETURN(thd->commit_error);
    }

    if (change_stage(thd, Stage_manager::FLUSH_STAGE, thd, NULL, &LOCK_log))
      DBUG_RETURN(finish_commit(thd));
  }
  else
#endif
  if (change_stage(thd, Stage_manager::FLUSH_STAGE, thd, NULL, &LOCK_log))
  {
    DBUG_PRINT("return", ("Thread ID: %u, commit_error: %d",
                          thd->thread_id(), thd->commit_error));
    DBUG_RETURN(finish_commit(thd));
  }

  THD *wait_queue= NULL, *final_queue= NULL;
  mysql_mutex_t *leave_mutex_before_commit_stage= NULL;
  my_off_t flush_end_pos= 0;
  bool update_binlog_end_pos_after_sync;
  if (unlikely(!is_open()))
  {
    final_queue= stage_manager.fetch_queue_for(Stage_manager::FLUSH_STAGE);
    leave_mutex_before_commit_stage= &LOCK_log;
    /*
      binary log is closed, flush stage and sync stage should be
      ignored. Binlog cache should be cleared, but instead of doing
      it here, do that work in 'finish_commit' function so that
      leader and followers thread caches will be cleared.
    */
    goto commit_stage;
  }
  DEBUG_SYNC(thd, "waiting_in_the_middle_of_flush_stage");
  flush_error= process_flush_stage_queue(&total_bytes, &do_rotate,
                                                 &wait_queue);

  if (flush_error == 0 && total_bytes > 0)
    flush_error= flush_cache_to_file(&flush_end_pos);
  DBUG_EXECUTE_IF("crash_after_flush_binlog", DBUG_SUICIDE(););

  update_binlog_end_pos_after_sync= (get_sync_period() == 1);

  /*
    If the flush finished successfully, we can call the after_flush
    hook. Being invoked here, we have the guarantee that the hook is
    executed before the before/after_send_hooks on the dump thread
    preventing race conditions among these plug-ins.
  */
  if (flush_error == 0)
  {
    const char *file_name_ptr= log_file_name + dirname_length(log_file_name);
    DBUG_ASSERT(flush_end_pos != 0);
    if (RUN_HOOK(binlog_storage, after_flush,
                 (thd, file_name_ptr, flush_end_pos)))
    {
      sql_print_error("Failed to run 'after_flush' hooks");
      flush_error= ER_ERROR_ON_WRITE;
    }

    if (!update_binlog_end_pos_after_sync)
      update_binlog_end_pos();
    DBUG_EXECUTE_IF("crash_commit_after_log", DBUG_SUICIDE(););
  }

  if (flush_error)
  {
    /*
      Handle flush error (if any) after leader finishes it's flush stage.
    */
    handle_binlog_flush_or_sync_error(thd, false /* need_lock_log */);
  }

  DEBUG_SYNC(thd, "bgc_after_flush_stage_before_sync_stage");

  /*
    Stage #2: Syncing binary log file to disk
  */

  if (change_stage(thd, Stage_manager::SYNC_STAGE, wait_queue, &LOCK_log, &LOCK_sync))
  {
    DBUG_PRINT("return", ("Thread ID: %u, commit_error: %d",
                          thd->thread_id(), thd->commit_error));
    DBUG_RETURN(finish_commit(thd));
  }

  /*
    Shall introduce a delay only if it is going to do sync
    in this ongoing SYNC stage. The "+1" used below in the
    if condition is to count the ongoing sync stage.
  */
  if (!flush_error && (sync_counter + 1 >= get_sync_period()))
    stage_manager.wait_count_or_timeout(opt_binlog_group_commit_sync_no_delay_count,
                                        opt_binlog_group_commit_sync_delay,
                                        Stage_manager::SYNC_STAGE);

  final_queue= stage_manager.fetch_queue_for(Stage_manager::SYNC_STAGE);

  if (flush_error == 0 && total_bytes > 0)
  {
    DEBUG_SYNC(thd, "before_sync_binlog_file");
    std::pair<bool, bool> result= sync_binlog_file(false);
    sync_error= result.first;
  }

  if (update_binlog_end_pos_after_sync)
  {
    THD *tmp_thd= final_queue;

    while (tmp_thd->next_to_commit != NULL)
      tmp_thd= tmp_thd->next_to_commit;
    if (flush_error == 0 && sync_error == 0)
      update_binlog_end_pos(tmp_thd->get_trans_pos());
  }

  DEBUG_SYNC(thd, "bgc_after_sync_stage_before_commit_stage");

  leave_mutex_before_commit_stage= &LOCK_sync;
  /*
    Stage #3: Commit all transactions in order.

    This stage is skipped if we do not need to order the commits and
    each thread have to execute the handlerton commit instead.

    Howver, since we are keeping the lock from the previous stage, we
    need to unlock it if we skip the stage.

    We must also step commit_clock before the ha_commit_low() is called
    either in ordered fashion(by the leader of this stage) or by the tread
    themselves.

    We are delaying the handling of sync error until
    all locks are released but we should not enter into
    commit stage if binlog_error_action is ABORT_SERVER.
  */
commit_stage:
  if (opt_binlog_order_commits &&
      (sync_error == 0 || binlog_error_action != ABORT_SERVER))
  {
    if (change_stage(thd, Stage_manager::COMMIT_STAGE,
                     final_queue, leave_mutex_before_commit_stage,
                     &LOCK_commit))
    {
      DBUG_PRINT("return", ("Thread ID: %u, commit_error: %d",
                            thd->thread_id(), thd->commit_error));
      DBUG_RETURN(finish_commit(thd));
    }
    THD *commit_queue= stage_manager.fetch_queue_for(Stage_manager::COMMIT_STAGE);
    DBUG_EXECUTE_IF("semi_sync_3-way_deadlock",
                    DEBUG_SYNC(thd, "before_process_commit_stage_queue"););

    if (flush_error == 0 && sync_error == 0)
      sync_error= call_after_sync_hook(commit_queue);

    /*
      process_commit_stage_queue will call update_on_commit or
      update_on_rollback for the GTID owned by each thd in the queue.

      This will be done this way to guarantee that GTIDs are added to
      gtid_executed in order, to avoid creating unnecessary temporary
      gaps and keep gtid_executed as a single interval at all times.

      If we allow each thread to call update_on_commit only when they
      are at finish_commit, the GTID order cannot be guaranteed and
      temporary gaps may appear in gtid_executed. When this happen,
      the server would have to add and remove intervals from the
      Gtid_set, and adding and removing intervals requires a mutex,
      which would reduce performance.
    */
    process_commit_stage_queue(thd, commit_queue);
    mysql_mutex_unlock(&LOCK_commit);
    /*
      Process after_commit after LOCK_commit is released for avoiding
      3-way deadlock among user thread, rotate thread and dump thread.
    */
    process_after_commit_stage_queue(thd, commit_queue);
    final_queue= commit_queue;
  }
  else
  {
    if (leave_mutex_before_commit_stage)
      mysql_mutex_unlock(leave_mutex_before_commit_stage);
    if (flush_error == 0 && sync_error == 0)
      sync_error= call_after_sync_hook(final_queue);
  }

  /*
    Handle sync error after we release all locks in order to avoid deadlocks
  */
  if (sync_error)
    handle_binlog_flush_or_sync_error(thd, true /* need_lock_log */);

  /* Commit done so signal all waiting threads */
  stage_manager.signal_done(final_queue);

  /*
    Finish the commit before executing a rotate, or run the risk of a
    deadlock. We don't need the return value here since it is in
    thd->commit_error, which is returned below.
  */
  (void) finish_commit(thd);

  /*
    If we need to rotate, we do it without commit error.
    Otherwise the thd->commit_error will be possibly reset.
   */
  if (DBUG_EVALUATE_IF("force_rotate", 1, 0) ||
      (do_rotate && thd->commit_error == THD::CE_NONE))
  {
    /*
      Do not force the rotate as several consecutive groups may
      request unnecessary rotations.

      NOTE: Run purge_logs wo/ holding LOCK_log because it does not
      need the mutex. Otherwise causes various deadlocks.
    */

    DEBUG_SYNC(thd, "ready_to_do_rotation");
    bool check_purge= false;
    mysql_mutex_lock(&LOCK_log);
    /*
      If rotate fails then depends on binlog_error_action variable
      appropriate action will be taken inside rotate call.
    */
    int error= rotate(false, &check_purge);
    mysql_mutex_unlock(&LOCK_log);

    if (error)
      thd->commit_error= THD::CE_COMMIT_ERROR;
    else if (check_purge)
      purge();
  }
  /*
    flush or sync errors are handled above (using binlog_error_action).
    Hence treat only COMMIT_ERRORs as errors.
  */
  DBUG_RETURN(thd->commit_error == THD::CE_COMMIT_ERROR);
}


/**
  MYSQLD server recovers from last crashed binlog.

  @param log           IO_CACHE of the crashed binlog.
  @param fdle          Format_description_log_event of the crashed binlog.
  @param valid_pos     The position of the last valid transaction or
                       event(non-transaction) of the crashed binlog.

  @retval
    0                  ok
  @retval
    1                  error
*/
int MYSQL_BIN_LOG::recover(IO_CACHE *log, Format_description_log_event *fdle,
                            my_off_t *valid_pos)
{
  Log_event  *ev;
  HASH xids;
  MEM_ROOT mem_root;
  /*
    The flag is used for handling the case that a transaction
    is partially written to the binlog.
  */
  bool in_transaction= FALSE;

  if (! fdle->is_valid() ||
      my_hash_init(&xids, &my_charset_bin, TC_LOG_PAGE_SIZE/3, 0,
                   sizeof(my_xid), 0, 0, MYF(0),
                   key_memory_binlog_recover_exec))
    goto err1;

  init_alloc_root(key_memory_binlog_recover_exec,
                  &mem_root, TC_LOG_PAGE_SIZE, TC_LOG_PAGE_SIZE);

  while ((ev= Log_event::read_log_event(log, 0, fdle, TRUE))
         && ev->is_valid())
  {
    if (ev->get_type_code() == binary_log::QUERY_EVENT &&
        !strcmp(((Query_log_event*)ev)->query, "BEGIN"))
      in_transaction= TRUE;

    if (ev->get_type_code() == binary_log::QUERY_EVENT &&
        !strcmp(((Query_log_event*)ev)->query, "COMMIT"))
    {
      DBUG_ASSERT(in_transaction == TRUE);
      in_transaction= FALSE;
    }
    else if (ev->get_type_code() == binary_log::XID_EVENT)
    {
      DBUG_ASSERT(in_transaction == TRUE);
      in_transaction= FALSE;
      Xid_log_event *xev=(Xid_log_event *)ev;
      uchar *x= (uchar *) memdup_root(&mem_root, (uchar*) &xev->xid,
                                      sizeof(xev->xid));
      if (!x || my_hash_insert(&xids, x))
        goto err2;
    }

    /*
      Recorded valid position for the crashed binlog file
      which did not contain incorrect events. The following
      positions increase the variable valid_pos:

      1 -
        ...
        <---> HERE IS VALID <--->
        GTID 
        BEGIN
        ...
        COMMIT
        ...
         
      2 -
        ...
        <---> HERE IS VALID <--->
        GTID 
        DDL/UTILITY
        ...

      In other words, the following positions do not increase
      the variable valid_pos:

      1 -
        GTID 
        <---> HERE IS VALID <--->
        ...

      2 -
        GTID 
        BEGIN
        <---> HERE IS VALID <--->
        ...
    */
    if (!log->error && !in_transaction &&
        !is_gtid_event(ev))
      *valid_pos= my_b_tell(log);

    delete ev;
  }

  /*
    Call ha_recover if and only if there is a registered engine that
    does 2PC, otherwise in DBUG builds calling ha_recover directly
    will result in an assert. (Production builds would be safe since
    ha_recover returns right away if total_ha_2pc <= opt_log_bin.)
   */
  if (total_ha_2pc > 1 && ha_recover(&xids))
    goto err2;

  free_root(&mem_root, MYF(0));
  my_hash_free(&xids);
  return 0;

err2:
  free_root(&mem_root, MYF(0));
  my_hash_free(&xids);
err1:
  sql_print_error("Crash recovery failed. Either correct the problem "
                  "(if it's, for example, out of memory error) and restart, "
                  "or delete (or rename) binary log and start mysqld with "
                  "--tc-heuristic-recover={commit|rollback}");
  return 1;
}

bool THD::is_binlog_cache_empty(bool is_transactional)
{
  DBUG_ENTER("THD::is_binlog_cache_empty(bool)");

  // If opt_bin_log==0, it is not safe to call thd_get_cache_mngr
  // because binlog_hton has not been completely set up.
  DBUG_ASSERT(opt_bin_log);
  binlog_cache_mngr *cache_mngr= thd_get_cache_mngr(this);

  // cache_mngr is NULL until we call thd->binlog_setup_trx_data, so
  // we assert that this has been done.
  DBUG_ASSERT(cache_mngr != NULL);

  binlog_cache_data *cache_data=
    cache_mngr->get_binlog_cache_data(is_transactional);
  DBUG_ASSERT(cache_data != NULL);

  DBUG_RETURN(cache_data->is_binlog_empty());
}

/*
  These functions are placed in this file since they need access to
  binlog_hton, which has internal linkage.
*/

int THD::binlog_setup_trx_data()
{
  DBUG_ENTER("THD::binlog_setup_trx_data");
  binlog_cache_mngr *cache_mngr= thd_get_cache_mngr(this);

  if (cache_mngr)
    DBUG_RETURN(0);                             // Already set up

  cache_mngr= (binlog_cache_mngr*) my_malloc(key_memory_binlog_cache_mngr,
                                             sizeof(binlog_cache_mngr), MYF(MY_ZEROFILL));
  if (!cache_mngr ||
      open_cached_file(&cache_mngr->stmt_cache.cache_log, mysql_tmpdir,
                       LOG_PREFIX, binlog_stmt_cache_size, MYF(MY_WME)) ||
      open_cached_file(&cache_mngr->trx_cache.cache_log, mysql_tmpdir,
                       LOG_PREFIX, binlog_cache_size, MYF(MY_WME)))
  {
    my_free(cache_mngr);
    DBUG_RETURN(1);                      // Didn't manage to set it up
  }
  DBUG_PRINT("debug", ("Set ha_data slot %d to 0x%llx", binlog_hton->slot, (ulonglong) cache_mngr));
  thd_set_ha_data(this, binlog_hton, cache_mngr);

  cache_mngr= new (thd_get_cache_mngr(this))
              binlog_cache_mngr(max_binlog_stmt_cache_size,
                                &binlog_stmt_cache_use,
                                &binlog_stmt_cache_disk_use,
                                max_binlog_cache_size,
                                &binlog_cache_use,
                                &binlog_cache_disk_use);
  DBUG_RETURN(0);
}

/**

*/
void register_binlog_handler(THD *thd, bool trx)
{
  DBUG_ENTER("register_binlog_handler");
  /*
    If this is the first call to this function while processing a statement,
    the transactional cache does not have a savepoint defined. So, in what
    follows:
      . an implicit savepoint is defined;
      . callbacks are registered;
      . binary log is set as read/write.

    The savepoint allows for truncating the trx-cache transactional changes
    fail. Callbacks are necessary to flush caches upon committing or rolling
    back a statement or a transaction. However, notifications do not happen
    if the binary log is set as read/write.
  */
  binlog_cache_mngr *cache_mngr= thd_get_cache_mngr(thd);
  if (cache_mngr->trx_cache.get_prev_position() == MY_OFF_T_UNDEF)
  {
    /*
      Set an implicit savepoint in order to be able to truncate a trx-cache.
    */
    my_off_t pos= 0;
    binlog_trans_log_savepos(thd, &pos);
    cache_mngr->trx_cache.set_prev_position(pos);

    /*
      Set callbacks in order to be able to call commmit or rollback.
    */
    if (trx)
      trans_register_ha(thd, TRUE, binlog_hton, NULL);
    trans_register_ha(thd, FALSE, binlog_hton, NULL);

    /*
      Set the binary log as read/write otherwise callbacks are not called.
    */
    thd->ha_data[binlog_hton->slot].ha_info[0].set_trx_read_write();
  }
  DBUG_VOID_RETURN;
}

/**
  Function to start a statement and optionally a transaction for the
  binary log.

  This function does three things:
    - Starts a transaction if not in autocommit mode or if a BEGIN
      statement has been seen.

    - Start a statement transaction to allow us to truncate the cache.

    - Save the currrent binlog position so that we can roll back the
      statement by truncating the cache.

      We only update the saved position if the old one was undefined,
      the reason is that there are some cases (e.g., for CREATE-SELECT)
      where the position is saved twice (e.g., both in
      Query_result_create::prepare() and THD::binlog_write_table_map()), but
      we should use the first. This means that calls to this function
      can be used to start the statement before the first table map
      event, to include some extra events.

  Note however that IMMEDIATE_LOGGING implies that the statement is
  written without BEGIN/COMMIT.

  @param thd         Thread variable
  @param start_event The first event requested to be written into the
                     binary log
 */
static int binlog_start_trans_and_stmt(THD *thd, Log_event *start_event)
{
  DBUG_ENTER("binlog_start_trans_and_stmt");
 
  /*
    Initialize the cache manager if this was not done yet.
  */ 
  if (thd->binlog_setup_trx_data())
    DBUG_RETURN(1);

  /*
    Retrieve the appropriated cache.
  */
  bool is_transactional= start_event->is_using_trans_cache();
  binlog_cache_mngr *cache_mngr= thd_get_cache_mngr(thd);
  binlog_cache_data *cache_data= cache_mngr->get_binlog_cache_data(is_transactional);
 
  /*
    If the event is requesting immediatly logging, there is no need to go
    further down and set savepoint and register callbacks.
  */ 
  if (start_event->is_using_immediate_logging())
    DBUG_RETURN(0);

  register_binlog_handler(thd, thd->in_multi_stmt_transaction_mode());

  /*
    If the cache is empty log "BEGIN" at the beginning of every transaction.
    Here, a transaction is either a BEGIN..COMMIT/ROLLBACK block or a single
    statement in autocommit mode.
  */
  if (cache_data->is_binlog_empty())
  {
    static const char begin[]= "BEGIN";
    const char *query= NULL;
    char buf[XID::ser_buf_size];
    char xa_start[sizeof("XA START") + 1 + sizeof(buf)];
    XID_STATE *xs= thd->get_transaction()->xid_state();
    int qlen= sizeof(begin) - 1;

    if (is_transactional && xs->has_state(XID_STATE::XA_ACTIVE))
    {
      /*
        XA-prepare logging case.
      */
      qlen= sprintf(xa_start, "XA START %s", xs->get_xid()->serialize(buf));
      query= xa_start;
    }
    else
    {
      /*
        Regular transaction case.
      */
      query= begin;
    }

    Query_log_event qinfo(thd, query, qlen,
                          is_transactional, false, true, 0, true);
    if (cache_data->write_event(thd, &qinfo))
      DBUG_RETURN(1);
  }

  DBUG_RETURN(0);
}

/**
  This function writes a table map to the binary log. 
  Note that in order to keep the signature uniform with related methods,
  we use a redundant parameter to indicate whether a transactional table
  was changed or not.
  Sometimes it will write a Rows_query_log_event into binary log before
  the table map too.
 
  @param table             a pointer to the table.
  @param is_transactional  @c true indicates a transactional table,
                           otherwise @c false a non-transactional.
  @param binlog_rows_query @c true indicates a Rows_query log event
                           will be binlogged before table map,
                           otherwise @c false indicates it will not
                           be binlogged.
  @return
    nonzero if an error pops up when writing the table map event
    or the Rows_query log event.
*/
int THD::binlog_write_table_map(TABLE *table, bool is_transactional,
                                bool binlog_rows_query)
{
  int error;
  DBUG_ENTER("THD::binlog_write_table_map");
  DBUG_PRINT("enter", ("table: 0x%lx  (%s: #%llu)",
                       (long) table, table->s->table_name.str,
                       table->s->table_map_id.id()));

  /* Pre-conditions */
  DBUG_ASSERT(is_current_stmt_binlog_format_row() && mysql_bin_log.is_open());
  DBUG_ASSERT(table->s->table_map_id.is_valid());

  Table_map_log_event
    the_event(this, table, table->s->table_map_id, is_transactional);

  binlog_start_trans_and_stmt(this, &the_event);

  binlog_cache_mngr *const cache_mngr= thd_get_cache_mngr(this);

  binlog_cache_data *cache_data=
    cache_mngr->get_binlog_cache_data(is_transactional);

  if (binlog_rows_query && this->query().str)
  {
    /* Write the Rows_query_log_event into binlog before the table map */
    Rows_query_log_event
      rows_query_ev(this, this->query().str, this->query().length);
    if ((error= cache_data->write_event(this, &rows_query_ev)))
      DBUG_RETURN(error);
  }

  if ((error= cache_data->write_event(this, &the_event)))
    DBUG_RETURN(error);

  binlog_table_maps++;
  DBUG_RETURN(0);
}

/**
  This function retrieves a pending row event from a cache which is
  specified through the parameter @c is_transactional. Respectively, when it
  is @c true, the pending event is returned from the transactional cache.
  Otherwise from the non-transactional cache.

  @param is_transactional  @c true indicates a transactional cache,
                           otherwise @c false a non-transactional.
  @return
    The row event if any. 
*/
Rows_log_event*
THD::binlog_get_pending_rows_event(bool is_transactional) const
{
  Rows_log_event* rows= NULL;
  binlog_cache_mngr *const cache_mngr= thd_get_cache_mngr(this);

  /*
    This is less than ideal, but here's the story: If there is no cache_mngr,
    prepare_pending_rows_event() has never been called (since the cache_mngr
    is set up there). In that case, we just return NULL.
   */
  if (cache_mngr)
  {
    binlog_cache_data *cache_data=
      cache_mngr->get_binlog_cache_data(is_transactional);

    rows= cache_data->pending();
  }
  return (rows);
}

/**
   @param db    db name c-string to be inserted into alphabetically sorted
                THD::binlog_accessed_db_names list.
                
                Note, that space for both the data and the node
                struct are allocated in THD::main_mem_root.
                The list lasts for the top-level query time and is reset
                in @c THD::cleanup_after_query().
*/
void
THD::add_to_binlog_accessed_dbs(const char *db_param)
{
  char *after_db;
  /*
    binlog_accessed_db_names list is to maintain the database
    names which are referenced in a given command.
    Prior to bug 17806014 fix, 'main_mem_root' memory root used
    to store this list. The 'main_mem_root' scope is till the end
    of the query. Hence it caused increasing memory consumption
    problem in big procedures like the ones mentioned below.
    Eg: CALL p1() where p1 is having 1,00,000 create and drop tables.
    'main_mem_root' is freed only at the end of the command CALL p1()'s
    execution. But binlog_accessed_db_names list scope is only till the
    individual statements specified the procedure(create/drop statements).
    Hence the memory allocated in 'main_mem_root' was left uncleared
    until the p1's completion, even though it is not required after
    completion of individual statements.

    Instead of using 'main_mem_root' whose scope is complete query execution,
    now the memroot is changed to use 'thd->mem_root' whose scope is until the
    individual statement in CALL p1(). 'thd->mem_root' is set to 'execute_mem_root'
    in the context of procedure and it's scope is till the individual statement
    in CALL p1() and thd->memroot is equal to 'main_mem_root' in the context
    of a normal 'top level query'.

    Eg: a) create table t1(i int); => If this function is called while
           processing this statement, thd->memroot is equal to &main_mem_root
           which will be freed immediately after executing this statement.
        b) CALL p1() -> p1 contains create table t1(i int); => If this function
           is called while processing create table statement which is inside
           a stored procedure, then thd->memroot is equal to 'execute_mem_root'
           which will be freed immediately after executing this statement.
    In both a and b case, thd->memroot will be freed immediately and will not
    increase memory consumption.

    A special case(stored functions/triggers):
    Consider the following example:
    create function f1(i int) returns int
    begin
      insert into db1.t1 values (1);
      insert into db2.t1 values (2);
    end;
    When we are processing SELECT f1(), the list should contain db1, db2 names.
    Since thd->mem_root contains 'execute_mem_root' in the context of
    stored function, the mem root will be freed after adding db1 in
    the list and when we are processing the second statement and when we try
    to add 'db2' in the db1's list, it will lead to crash as db1's memory
    is already freed. To handle this special case, if in_sub_stmt is set
    (which is true incase of stored functions/triggers), we use &main_mem_root,
    if not set we will use thd->memroot which changes it's value to
    'execute_mem_root' or '&main_mem_root' depends on the context.
   */
  MEM_ROOT *db_mem_root= in_sub_stmt ? &main_mem_root : mem_root;

  if (!binlog_accessed_db_names)
    binlog_accessed_db_names= new (db_mem_root) List<char>;

  if (binlog_accessed_db_names->elements >  MAX_DBS_IN_EVENT_MTS)
  {
    push_warning_printf(this, Sql_condition::SL_WARNING,
                        ER_MTS_UPDATED_DBS_GREATER_MAX,
                        ER(ER_MTS_UPDATED_DBS_GREATER_MAX),
                        MAX_DBS_IN_EVENT_MTS);
    return;
  }

  after_db= strdup_root(db_mem_root, db_param);

  /* 
     sorted insertion is implemented with first rearranging data
     (pointer to char*) of the links and final appending of the least
     ordered data to create a new link in the list.
  */
  if (binlog_accessed_db_names->elements != 0)
  {
    List_iterator<char> it(*get_binlog_accessed_db_names());

    while (it++)
    {
      char *swap= NULL;
      char **ref_cur_db= it.ref();
      int cmp= strcmp(after_db, *ref_cur_db);

      DBUG_ASSERT(!swap || cmp < 0);
      
      if (cmp == 0)
      {
        after_db= NULL;  /* dup to ignore */
        break;
      }
      else if (swap || cmp > 0)
      {
        swap= *ref_cur_db;
        *ref_cur_db= after_db;
        after_db= swap;
      }
    }
  }
  if (after_db)
    binlog_accessed_db_names->push_back(after_db, db_mem_root);
}

/*
  Tells if two (or more) tables have auto_increment columns and we want to
  lock those tables with a write lock.

  SYNOPSIS
    has_two_write_locked_tables_with_auto_increment
      tables        Table list

  NOTES:
    Call this function only when you have established the list of all tables
    which you'll want to update (including stored functions, triggers, views
    inside your statement).
*/

static bool
has_write_table_with_auto_increment(TABLE_LIST *tables)
{
  for (TABLE_LIST *table= tables; table; table= table->next_global)
  {
    /* we must do preliminary checks as table->table may be NULL */
    if (!table->is_placeholder() &&
        table->table->found_next_number_field &&
        (table->lock_type >= TL_WRITE_ALLOW_WRITE))
      return 1;
  }

  return 0;
}

/*
   checks if we have select tables in the table list and write tables
   with auto-increment column.

  SYNOPSIS
   has_two_write_locked_tables_with_auto_increment_and_select
      tables        Table list

  RETURN VALUES

   -true if the table list has atleast one table with auto-increment column


         and atleast one table to select from.
   -false otherwise
*/

static bool
has_write_table_with_auto_increment_and_select(TABLE_LIST *tables)
{
  bool has_select= false;
  bool has_auto_increment_tables = has_write_table_with_auto_increment(tables);
  for(TABLE_LIST *table= tables; table; table= table->next_global)
  {
     if (!table->is_placeholder() &&
        (table->lock_type <= TL_READ_NO_INSERT))
      {
        has_select= true;
        break;
      }
  }
  return(has_select && has_auto_increment_tables);
}

/*
  Tells if there is a table whose auto_increment column is a part
  of a compound primary key while is not the first column in
  the table definition.

  @param tables Table list

  @return true if the table exists, fais if does not.
*/

static bool
has_write_table_auto_increment_not_first_in_pk(TABLE_LIST *tables)
{
  for (TABLE_LIST *table= tables; table; table= table->next_global)
  {
    /* we must do preliminary checks as table->table may be NULL */
    if (!table->is_placeholder() &&
        table->table->found_next_number_field &&
        (table->lock_type >= TL_WRITE_ALLOW_WRITE)
        && table->table->s->next_number_keypart != 0)
      return 1;
  }

  return 0;
}

/*
  Function to check whether the table in query uses a fulltext parser
  plugin or not.

  @param s - table share pointer.

  @retval TRUE - The table uses fulltext parser plugin.
  @retval FALSE - Otherwise.
*/
static bool inline fulltext_unsafe_set(TABLE_SHARE *s)
{
  for (unsigned int i= 0 ; i < s->keys ; i++)
  {
    if ((s->key_info[i].flags & HA_USES_PARSER) && s->keys_in_use.is_set(i))
      return TRUE;
  }
  return FALSE;
}
#ifndef DBUG_OFF
const char * get_locked_tables_mode_name(enum_locked_tables_mode locked_tables_mode)
{
   switch (locked_tables_mode)
   {
   case LTM_NONE:
     return "LTM_NONE";
   case LTM_LOCK_TABLES:
     return "LTM_LOCK_TABLES";
   case LTM_PRELOCKED:
     return "LTM_PRELOCKED";
   case LTM_PRELOCKED_UNDER_LOCK_TABLES:
     return "LTM_PRELOCKED_UNDER_LOCK_TABLES";
   default:
     return "Unknown table lock mode";
   }
}
#endif

/**
  Decide on logging format to use for the statement and issue errors
  or warnings as needed.  The decision depends on the following
  parameters:

  - The logging mode, i.e., the value of binlog_format.  Can be
    statement, mixed, or row.

  - The type of statement.  There are three types of statements:
    "normal" safe statements; unsafe statements; and row injections.
    An unsafe statement is one that, if logged in statement format,
    might produce different results when replayed on the slave (e.g.,
    queries with a LIMIT clause).  A row injection is either a BINLOG
    statement, or a row event executed by the slave's SQL thread.

  - The capabilities of tables modified by the statement.  The
    *capabilities vector* for a table is a set of flags associated
    with the table.  Currently, it only includes two flags: *row
    capability flag* and *statement capability flag*.

    The row capability flag is set if and only if the engine can
    handle row-based logging. The statement capability flag is set if
    and only if the table can handle statement-based logging.

  Decision table for logging format
  ---------------------------------

  The following table summarizes how the format and generated
  warning/error depends on the tables' capabilities, the statement
  type, and the current binlog_format.

     Row capable        N NNNNNNNNN YYYYYYYYY YYYYYYYYY
     Statement capable  N YYYYYYYYY NNNNNNNNN YYYYYYYYY

     Statement type     * SSSUUUIII SSSUUUIII SSSUUUIII

     binlog_format      * SMRSMRSMR SMRSMRSMR SMRSMRSMR

     Logged format      - SS-S----- -RR-RR-RR SRRSRR-RR
     Warning/Error      1 --2732444 5--5--6-- ---7--6--

  Legend
  ------

  Row capable:    N - Some table not row-capable, Y - All tables row-capable
  Stmt capable:   N - Some table not stmt-capable, Y - All tables stmt-capable
  Statement type: (S)afe, (U)nsafe, or Row (I)njection
  binlog_format:  (S)TATEMENT, (M)IXED, or (R)OW
  Logged format:  (S)tatement or (R)ow
  Warning/Error:  Warnings and error messages are as follows:

  1. Error: Cannot execute statement: binlogging impossible since both
     row-incapable engines and statement-incapable engines are
     involved.

  2. Error: Cannot execute statement: binlogging impossible since
     BINLOG_FORMAT = ROW and at least one table uses a storage engine
     limited to statement-logging.

  3. Error: Cannot execute statement: binlogging of unsafe statement
     is impossible when storage engine is limited to statement-logging
     and BINLOG_FORMAT = MIXED.

  4. Error: Cannot execute row injection: binlogging impossible since
     at least one table uses a storage engine limited to
     statement-logging.

  5. Error: Cannot execute statement: binlogging impossible since
     BINLOG_FORMAT = STATEMENT and at least one table uses a storage
     engine limited to row-logging.

  6. Error: Cannot execute row injection: binlogging impossible since
     BINLOG_FORMAT = STATEMENT.

  7. Warning: Unsafe statement binlogged in statement format since
     BINLOG_FORMAT = STATEMENT.

  In addition, we can produce the following error (not depending on
  the variables of the decision diagram):

  8. Error: Cannot execute statement: binlogging impossible since more
     than one engine is involved and at least one engine is
     self-logging.

  9. Error: Do not allow users to modify a gtid_executed table
     explicitly by a XA transaction.

  For each error case above, the statement is prevented from being
  logged, we report an error, and roll back the statement.  For
  warnings, we set the thd->binlog_flags variable: the warning will be
  printed only if the statement is successfully logged.

  @see THD::binlog_query

  @param[in] thd    Client thread
  @param[in] tables Tables involved in the query

  @retval 0 No error; statement can be logged.
  @retval -1 One of the error conditions above applies (1, 2, 4, 5, 6 or 9).
*/

int THD::decide_logging_format(TABLE_LIST *tables)
{
  DBUG_ENTER("THD::decide_logging_format");
  DBUG_PRINT("info", ("query: %s", query().str));
  DBUG_PRINT("info", ("variables.binlog_format: %lu",
                      variables.binlog_format));
  DBUG_PRINT("info", ("lex->get_stmt_unsafe_flags(): 0x%x",
                      lex->get_stmt_unsafe_flags()));

  DEBUG_SYNC(current_thd, "begin_decide_logging_format");

  reset_binlog_local_stmt_filter();

  /*
    We should not decide logging format if the binlog is closed or
    binlogging is off, or if the statement is filtered out from the
    binlog by filtering rules.
  */
  if (mysql_bin_log.is_open() && (variables.option_bits & OPTION_BIN_LOG) &&
      !(variables.binlog_format == BINLOG_FORMAT_STMT &&
        !binlog_filter->db_ok(m_db.str)))
  {
    /*
      Compute one bit field with the union of all the engine
      capabilities, and one with the intersection of all the engine
      capabilities.
    */
    handler::Table_flags flags_write_some_set= 0;
    handler::Table_flags flags_access_some_set= 0;
    handler::Table_flags flags_write_all_set=
      HA_BINLOG_ROW_CAPABLE | HA_BINLOG_STMT_CAPABLE;

    /* 
       If different types of engines are about to be updated.
       For example: Innodb and Falcon; Innodb and MyIsam.
    */
    my_bool multi_write_engine= FALSE;
    /*
       If different types of engines are about to be accessed 
       and any of them is about to be updated. For example:
       Innodb and Falcon; Innodb and MyIsam.
    */
    my_bool multi_access_engine= FALSE;
    /*
       Identifies if a table is changed.
    */
    my_bool is_write= FALSE;
    /*
       A pointer to a previous table that was changed.
    */
    TABLE* prev_write_table= NULL;
    /*
       A pointer to a previous table that was accessed.
    */
    TABLE* prev_access_table= NULL;
    /*
      True if at least one table is transactional.
    */
    bool write_to_some_transactional_table= false;
    /*
      True if at least one table is non-transactional.
    */
    bool write_to_some_non_transactional_table= false;
    /*
       True if all non-transactional tables that has been updated
       are temporary.
    */
    bool write_all_non_transactional_are_tmp_tables= true;
    /**
      The number of tables used in the current statement,
      that should be replicated.
    */
    uint replicated_tables_count= 0;
    /**
      The number of tables written to in the current statement,
      that should not be replicated.
      A table should not be replicated when it is considered
      'local' to a MySQL instance.
      Currently, these tables are:
      - mysql.slow_log
      - mysql.general_log
      - mysql.slave_relay_log_info
      - mysql.slave_master_info
      - mysql.slave_worker_info
      - performance_schema.*
      - TODO: information_schema.*
      In practice, from this list, only performance_schema.* tables
      are written to by user queries.
    */
    uint non_replicated_tables_count= 0;
    /**
      Indicate whether we alreadly reported a warning
      on modifying gtid_executed table.
    */
    bool warned_gtid_executed_table= false;
#ifndef DBUG_OFF
    {
      DBUG_PRINT("debug", ("prelocked_mode: %s",
                           get_locked_tables_mode_name(locked_tables_mode)));
    }
#endif

    if (variables.binlog_format != BINLOG_FORMAT_ROW && tables)
    {
      /*
        DML statements that modify a table with an auto_increment column based on
        rows selected from a table are unsafe as the order in which the rows are
        fetched fron the select tables cannot be determined and may differ on
        master and slave.
       */
      if (has_write_table_with_auto_increment_and_select(tables))
        lex->set_stmt_unsafe(LEX::BINLOG_STMT_UNSAFE_WRITE_AUTOINC_SELECT);

      if (has_write_table_auto_increment_not_first_in_pk(tables))
        lex->set_stmt_unsafe(LEX::BINLOG_STMT_UNSAFE_AUTOINC_NOT_FIRST);

      /*
        A query that modifies autoinc column in sub-statement can make the
        master and slave inconsistent.
        We can solve these problems in mixed mode by switching to binlogging
        if at least one updated table is used by sub-statement
       */
      if (lex->requires_prelocking() &&
          has_write_table_with_auto_increment(lex->first_not_own_table()))
        lex->set_stmt_unsafe(LEX::BINLOG_STMT_UNSAFE_AUTOINC_COLUMNS);
    }

    /*
      Get the capabilities vector for all involved storage engines and
      mask out the flags for the binary log.
    */
    for (TABLE_LIST *table= tables; table; table= table->next_global)
    {
      if (table->is_placeholder())
        continue;

      handler::Table_flags const flags= table->table->file->ha_table_flags();

      DBUG_PRINT("info", ("table: %s; ha_table_flags: 0x%llx",
                          table->table_name, flags));

      if (table->table->no_replicate)
      {
        if (!warned_gtid_executed_table)
        {
          warned_gtid_executed_table=
            gtid_state->warn_or_err_on_modify_gtid_table(this, table);
          /*
            Do not allow users to modify the gtid_executed table
            explicitly by a XA transaction.
          */
          if (this->is_error())
            DBUG_RETURN(-1);
        }
        /*
          The statement uses a table that is not replicated.
          The following properties about the table:
          - persistent / transient
          - transactional / non transactional
          - temporary / permanent
          - read or write
          - multiple engines involved because of this table
          are not relevant, as this table is completely ignored.
          Because the statement uses a non replicated table,
          using STATEMENT format in the binlog is impossible.
          Either this statement will be discarded entirely,
          or it will be logged (possibly partially) in ROW format.
        */
        lex->set_stmt_unsafe(LEX::BINLOG_STMT_UNSAFE_SYSTEM_TABLE);

        if (table->lock_type >= TL_WRITE_ALLOW_WRITE)
        {
          non_replicated_tables_count++;
          continue;
        }
      }

      replicated_tables_count++;

      my_bool trans= table->table->file->has_transactions();

      if (table->lock_type >= TL_WRITE_ALLOW_WRITE)
      {
        write_to_some_transactional_table=
          write_to_some_transactional_table || trans;

        write_to_some_non_transactional_table=
          write_to_some_non_transactional_table || !trans;

        if (prev_write_table && prev_write_table->file->ht !=
            table->table->file->ht)
          multi_write_engine= TRUE;

        if (table->table->s->tmp_table)
          lex->set_stmt_accessed_table(trans ? LEX::STMT_WRITES_TEMP_TRANS_TABLE :
                                               LEX::STMT_WRITES_TEMP_NON_TRANS_TABLE);
        else
          lex->set_stmt_accessed_table(trans ? LEX::STMT_WRITES_TRANS_TABLE :
                                               LEX::STMT_WRITES_NON_TRANS_TABLE);

        /*
         Non-transactional updates are allowed when row binlog format is
         used and all non-transactional tables are temporary.
         Binlog format is checked on THD::is_dml_gtid_compatible() method.
        */
        if (!trans)
          write_all_non_transactional_are_tmp_tables=
            write_all_non_transactional_are_tmp_tables &&
            table->table->s->tmp_table;

        flags_write_all_set &= flags;
        flags_write_some_set |= flags;
        is_write= TRUE;

        prev_write_table= table->table;

        /*
          It should be marked unsafe if a table which uses a fulltext parser
          plugin is modified. See also bug#48183.
        */
        if (!lex->is_stmt_unsafe(LEX::BINLOG_STMT_UNSAFE_FULLTEXT_PLUGIN))
        {
          if (fulltext_unsafe_set(table->table->s))
            lex->set_stmt_unsafe(LEX::BINLOG_STMT_UNSAFE_FULLTEXT_PLUGIN);
        }
        /*
          INSERT...ON DUPLICATE KEY UPDATE on a table with more than one unique keys
          can be unsafe. Check for it if the flag is already not marked for the
          given statement.
        */
        if (!lex->is_stmt_unsafe(LEX::BINLOG_STMT_UNSAFE_INSERT_TWO_KEYS) &&
            lex->sql_command == SQLCOM_INSERT && lex->duplicates == DUP_UPDATE)
        {
          uint keys= table->table->s->keys, i= 0, unique_keys= 0;
          for (KEY* keyinfo= table->table->s->key_info;
               i < keys && unique_keys <= 1; i++, keyinfo++)
          {
            if (keyinfo->flags & HA_NOSAME)
              unique_keys++;
          }
          if (unique_keys > 1 )
            lex->set_stmt_unsafe(LEX::BINLOG_STMT_UNSAFE_INSERT_TWO_KEYS);
        }
      }
      if(lex->get_using_match())
      {
        if (fulltext_unsafe_set(table->table->s))
          lex->set_stmt_unsafe(LEX::BINLOG_STMT_UNSAFE_FULLTEXT_PLUGIN);
      }

      flags_access_some_set |= flags;

      if (lex->sql_command != SQLCOM_CREATE_TABLE ||
          (lex->sql_command == SQLCOM_CREATE_TABLE &&
          (lex->create_info.options & HA_LEX_CREATE_TMP_TABLE)))
      {
        if (table->table->s->tmp_table)
          lex->set_stmt_accessed_table(trans ? LEX::STMT_READS_TEMP_TRANS_TABLE :
                                               LEX::STMT_READS_TEMP_NON_TRANS_TABLE);
        else
          lex->set_stmt_accessed_table(trans ? LEX::STMT_READS_TRANS_TABLE :
                                               LEX::STMT_READS_NON_TRANS_TABLE);
      }

      if (prev_access_table && prev_access_table->file->ht !=
          table->table->file->ht)
         multi_access_engine= TRUE;

      prev_access_table= table->table;
    }
    DBUG_ASSERT(!is_write ||
                write_to_some_transactional_table ||
                write_to_some_non_transactional_table);
    /*
      write_all_non_transactional_are_tmp_tables may be true if any
      non-transactional table was not updated, so we fix its value here.
    */
    write_all_non_transactional_are_tmp_tables=
      write_all_non_transactional_are_tmp_tables &&
      write_to_some_non_transactional_table;

    DBUG_PRINT("info", ("flags_write_all_set: 0x%llx", flags_write_all_set));
    DBUG_PRINT("info", ("flags_write_some_set: 0x%llx", flags_write_some_set));
    DBUG_PRINT("info", ("flags_access_some_set: 0x%llx", flags_access_some_set));
    DBUG_PRINT("info", ("multi_write_engine: %d", multi_write_engine));
    DBUG_PRINT("info", ("multi_access_engine: %d", multi_access_engine));

    int error= 0;
    int unsafe_flags;

    bool multi_stmt_trans= in_multi_stmt_transaction_mode();
    bool trans_table= trans_has_updated_trans_table(this);
    bool binlog_direct= variables.binlog_direct_non_trans_update;

    if (lex->is_mixed_stmt_unsafe(multi_stmt_trans, binlog_direct,
                                  trans_table, tx_isolation))
      lex->set_stmt_unsafe(LEX::BINLOG_STMT_UNSAFE_MIXED_STATEMENT);
    else if (multi_stmt_trans && trans_table && !binlog_direct &&
             lex->stmt_accessed_table(LEX::STMT_WRITES_NON_TRANS_TABLE))
      lex->set_stmt_unsafe(LEX::BINLOG_STMT_UNSAFE_NONTRANS_AFTER_TRANS);

    /*
      If more than one engine is involved in the statement and at
      least one is doing it's own logging (is *self-logging*), the
      statement cannot be logged atomically, so we generate an error
      rather than allowing the binlog to become corrupt.
    */
    if (multi_write_engine &&
        (flags_write_some_set & HA_HAS_OWN_BINLOGGING))
      my_error((error= ER_BINLOG_MULTIPLE_ENGINES_AND_SELF_LOGGING_ENGINE),
               MYF(0));
    else if (multi_access_engine && flags_access_some_set & HA_HAS_OWN_BINLOGGING)
      lex->set_stmt_unsafe(LEX::BINLOG_STMT_UNSAFE_MULTIPLE_ENGINES_AND_SELF_LOGGING_ENGINE);

    /* both statement-only and row-only engines involved */
    if ((flags_write_all_set & (HA_BINLOG_STMT_CAPABLE | HA_BINLOG_ROW_CAPABLE)) == 0)
    {
      /*
        1. Error: Binary logging impossible since both row-incapable
           engines and statement-incapable engines are involved
      */
      my_error((error= ER_BINLOG_ROW_ENGINE_AND_STMT_ENGINE), MYF(0));
    }
    /* statement-only engines involved */
    else if ((flags_write_all_set & HA_BINLOG_ROW_CAPABLE) == 0)
    {
      if (lex->is_stmt_row_injection())
      {
        /*
          4. Error: Cannot execute row injection since table uses
             storage engine limited to statement-logging
        */
        my_error((error= ER_BINLOG_ROW_INJECTION_AND_STMT_ENGINE), MYF(0));
      }
      else if (variables.binlog_format == BINLOG_FORMAT_ROW &&
               sqlcom_can_generate_row_events(this->lex->sql_command))
      {
        /*
          2. Error: Cannot modify table that uses a storage engine
             limited to statement-logging when BINLOG_FORMAT = ROW
        */
        my_error((error= ER_BINLOG_ROW_MODE_AND_STMT_ENGINE), MYF(0));
      }
      else if ((unsafe_flags= lex->get_stmt_unsafe_flags()) != 0)
      {
        /*
          3. Error: Cannot execute statement: binlogging of unsafe
             statement is impossible when storage engine is limited to
             statement-logging and BINLOG_FORMAT = MIXED.
        */
        for (int unsafe_type= 0;
             unsafe_type < LEX::BINLOG_STMT_UNSAFE_COUNT;
             unsafe_type++)
          if (unsafe_flags & (1 << unsafe_type))
            my_error((error= ER_BINLOG_UNSAFE_AND_STMT_ENGINE), MYF(0),
                     ER(LEX::binlog_stmt_unsafe_errcode[unsafe_type]));
      }
      /* log in statement format! */
    }
    /* no statement-only engines */
    else
    {
      /* binlog_format = STATEMENT */
      if (variables.binlog_format == BINLOG_FORMAT_STMT)
      {
        if (lex->is_stmt_row_injection())
        {
          /*
            6. Error: Cannot execute row injection since
               BINLOG_FORMAT = STATEMENT
          */
          my_error((error= ER_BINLOG_ROW_INJECTION_AND_STMT_MODE), MYF(0));
        }
        else if ((flags_write_all_set & HA_BINLOG_STMT_CAPABLE) == 0 &&
                 sqlcom_can_generate_row_events(this->lex->sql_command))
        {
          /*
            5. Error: Cannot modify table that uses a storage engine
               limited to row-logging when binlog_format = STATEMENT
          */
          my_error((error= ER_BINLOG_STMT_MODE_AND_ROW_ENGINE), MYF(0), "");
        }
        else if (is_write && (unsafe_flags= lex->get_stmt_unsafe_flags()) != 0)
        {
          /*
            7. Warning: Unsafe statement logged as statement due to
               binlog_format = STATEMENT
          */
          binlog_unsafe_warning_flags|= unsafe_flags;
          DBUG_PRINT("info", ("Scheduling warning to be issued by "
                              "binlog_query: '%s'",
                              ER(ER_BINLOG_UNSAFE_STATEMENT)));
          DBUG_PRINT("info", ("binlog_unsafe_warning_flags: 0x%x",
                              binlog_unsafe_warning_flags));
        }
        /* log in statement format! */
      }
      /* No statement-only engines and binlog_format != STATEMENT.
         I.e., nothing prevents us from row logging if needed. */
      else
      {
        if (lex->is_stmt_unsafe() || lex->is_stmt_row_injection()
            || (flags_write_all_set & HA_BINLOG_STMT_CAPABLE) == 0)
        {
#ifndef DBUG_OFF
          int flags= lex->get_stmt_unsafe_flags();
          DBUG_PRINT("info", ("setting row format for unsafe statement"));
          for (int i= 0; i < Query_tables_list::BINLOG_STMT_UNSAFE_COUNT; i++)
          {
            if (flags & (1 << i))
              DBUG_PRINT("info", ("unsafe reason: %s",
                                  ER(Query_tables_list::binlog_stmt_unsafe_errcode[i])));
          }
          DBUG_PRINT("info", ("is_row_injection=%d",
                              lex->is_stmt_row_injection()));
          DBUG_PRINT("info", ("stmt_capable=%llu",
                              (flags_write_all_set & HA_BINLOG_STMT_CAPABLE)));
#endif
          /* log in row format! */
          set_current_stmt_binlog_format_row_if_mixed();
        }
      }
    }

    if (non_replicated_tables_count > 0)
    {
      if ((replicated_tables_count == 0) || ! is_write)
      {
        DBUG_PRINT("info", ("decision: no logging, no replicated table affected"));
        set_binlog_local_stmt_filter();
      }
      else
      {
        if (! is_current_stmt_binlog_format_row())
        {
          my_error((error= ER_BINLOG_STMT_MODE_AND_NO_REPL_TABLES), MYF(0));
        }
        else
        {
          clear_binlog_local_stmt_filter();
        }
      }
    }
    else
    {
      clear_binlog_local_stmt_filter();
    }

    if (!error &&
        !is_dml_gtid_compatible(write_to_some_transactional_table,
                                write_to_some_non_transactional_table,
                                write_all_non_transactional_are_tmp_tables))
      error= 1;

    if (error) {
      DBUG_PRINT("info", ("decision: no logging since an error was generated"));
      DBUG_RETURN(-1);
    }

    if (is_write &&
        lex->sql_command != SQLCOM_END /* rows-event applying by slave */)
    {
      /*
        Master side of DML in the STMT format events parallelization.
        All involving table db:s are stored in a abc-ordered name list.
        In case the number of databases exceeds MAX_DBS_IN_EVENT_MTS maximum
        the list gathering breaks since it won't be sent to the slave.
      */
      for (TABLE_LIST *table= tables; table; table= table->next_global)
      {
        if (table->is_placeholder())
          continue;

        DBUG_ASSERT(table->table);

        if (table->table->file->referenced_by_foreign_key())
        {
          /* 
             FK-referenced dbs can't be gathered currently. The following
             event will be marked for sequential execution on slave.
          */
          binlog_accessed_db_names= NULL;
          add_to_binlog_accessed_dbs("");
          break;
        }
        if (!is_current_stmt_binlog_format_row())
          add_to_binlog_accessed_dbs(table->db);
      }
    }
    DBUG_PRINT("info", ("decision: logging in %s format",
                        is_current_stmt_binlog_format_row() ?
                        "ROW" : "STATEMENT"));

    if (variables.binlog_format == BINLOG_FORMAT_ROW &&
        (lex->sql_command == SQLCOM_UPDATE ||
         lex->sql_command == SQLCOM_UPDATE_MULTI ||
         lex->sql_command == SQLCOM_DELETE ||
         lex->sql_command == SQLCOM_DELETE_MULTI))
    {
      String table_names;
      /*
        Generate a warning for UPDATE/DELETE statements that modify a
        BLACKHOLE table, as row events are not logged in row format.
      */
      for (TABLE_LIST *table= tables; table; table= table->next_global)
      {
        if (table->is_placeholder())
          continue;
        if (table->table->file->ht->db_type == DB_TYPE_BLACKHOLE_DB &&
            table->lock_type >= TL_WRITE_ALLOW_WRITE)
        {
            table_names.append(table->table_name);
            table_names.append(",");
        }
      }
      if (!table_names.is_empty())
      {
        bool is_update= (lex->sql_command == SQLCOM_UPDATE ||
                         lex->sql_command == SQLCOM_UPDATE_MULTI);
        /*
          Replace the last ',' with '.' for table_names
        */
        table_names.replace(table_names.length()-1, 1, ".", 1);
        push_warning_printf(this, Sql_condition::SL_WARNING,
                            WARN_ON_BLOCKHOLE_IN_RBR,
                            ER(WARN_ON_BLOCKHOLE_IN_RBR),
                            is_update ? "UPDATE" : "DELETE",
                            table_names.c_ptr());
      }
    }
  }
  else
  {
    DBUG_PRINT("info", ("decision: no logging since "
                        "mysql_bin_log.is_open() = %d "
                        "and (options & OPTION_BIN_LOG) = 0x%llx "
                        "and binlog_format = %lu "
                        "and binlog_filter->db_ok(db) = %d",
                        mysql_bin_log.is_open(),
                        (variables.option_bits & OPTION_BIN_LOG),
                        variables.binlog_format,
                        binlog_filter->db_ok(m_db.str)));

    for (TABLE_LIST *table= tables; table; table= table->next_global)
    {
      if (!table->is_placeholder() && table->table->no_replicate &&
          gtid_state->warn_or_err_on_modify_gtid_table(this, table))
        break;
    }
  }

  DEBUG_SYNC(current_thd, "end_decide_logging_format");

  DBUG_RETURN(0);
}


/**
  Given that a possible violation of gtid consistency has happened,
  checks if gtid-inconsistencies are forbidden by the current value of
  ENFORCE_GTID_CONSISTENCY and GTID_MODE. If forbidden, generates
  error or warning accordingly.

  @param thd The thread that has issued the GTID-violating statement.

  @param error_code The error code to use, if error or warning is to
  be generated.

  @retval false Error was generated.
  @retval true No error was generated (possibly a warning was generated).
*/
static bool handle_gtid_consistency_violation(THD *thd, int error_code)
{
  DBUG_ENTER("handle_gtid_consistency_violation");

  enum_group_type gtid_next_type= thd->variables.gtid_next.type;
  global_sid_lock->rdlock();
  enum_gtid_consistency_mode gtid_consistency_mode=
    get_gtid_consistency_mode();
  enum_gtid_mode gtid_mode= get_gtid_mode(GTID_MODE_LOCK_SID);

  DBUG_PRINT("info", ("gtid_next.type=%d gtid_mode=%s "
                      "gtid_consistency_mode=%d error=%d query=%s",
                      gtid_next_type,
                      get_gtid_mode_string(gtid_mode),
                      gtid_consistency_mode,
                      error_code,
                      thd->query().str));

  /*
    GTID violations should generate error if:
    - GTID_MODE=ON or ON_PERMISSIVE and GTID_NEXT='AUTOMATIC' (since the
      transaction is expected to commit using a GTID), or
    - GTID_NEXT='UUID:NUMBER' (since the transaction is expected to
      commit usinga GTID), or
    - ENFORCE_GTID_CONSISTENCY=ON.
  */
  if ((gtid_next_type == AUTOMATIC_GROUP &&
       gtid_mode >= GTID_MODE_ON_PERMISSIVE) ||
      gtid_next_type == GTID_GROUP ||
      gtid_consistency_mode == GTID_CONSISTENCY_MODE_ON)
  {
    global_sid_lock->unlock();
    my_error(error_code, MYF(0));
    DBUG_RETURN(false);
  }
  else
  {
    /*
      If we are not generating an error, we must increase the counter
      of GTID-violating transactions.  This will prevent a concurrent
      client from executing a SET GTID_MODE or SET
      ENFORCE_GTID_CONSISTENCY statement that would be incompatible
      with this transaction.

      If the transaction had already been accounted as a gtid violating
      transaction, then don't increment the counters, just issue the
      warning below. This prevents calling
      begin_automatic_gtid_violating_transaction or
      begin_anonymous_gtid_violating_transaction multiple times for the
      same transaction, which would make the counter go out of sync.
    */
    if (!thd->has_gtid_consistency_violation)
    {
      if (gtid_next_type == AUTOMATIC_GROUP)
        gtid_state->begin_automatic_gtid_violating_transaction();
      else
      {
        DBUG_ASSERT(gtid_next_type == ANONYMOUS_GROUP);
        gtid_state->begin_anonymous_gtid_violating_transaction();
      }

      /*
        If a transaction generates multiple GTID violation conditions,
        it must still only update the counters once.  Hence we use
        this per-thread flag to keep track of whether the thread has a
        consistency or not.  This function must only be called if the
        transaction does not already have a GTID violation.
      */
      thd->has_gtid_consistency_violation= true;
    }

    global_sid_lock->unlock();

    // Generate warning if ENFORCE_GTID_CONSISTENCY = WARN.
    if (gtid_consistency_mode == GTID_CONSISTENCY_MODE_WARN)
    {
      // Need to print to log so that replication admin knows when users
      // have adjusted their workloads.
      sql_print_warning("%s", ER(error_code));
      // Need to print to client so that users can adjust their workload.
      push_warning(thd, Sql_condition::SL_WARNING, error_code, ER(error_code));
    }
    DBUG_RETURN(true);
  }
}


bool THD::is_ddl_gtid_compatible()
{
  DBUG_ENTER("THD::is_ddl_gtid_compatible");

  // If @@session.sql_log_bin has been manually turned off (only
  // doable by SUPER), then no problem, we can execute any statement.
  if ((variables.option_bits & OPTION_BIN_LOG) == 0 ||
      mysql_bin_log.is_open() == false)
    DBUG_RETURN(true);

  DBUG_PRINT("info",
             ("SQLCOM_CREATE:%d CREATE-TMP:%d SELECT:%d SQLCOM_DROP:%d DROP-TMP:%d trx:%d",
              lex->sql_command == SQLCOM_CREATE_TABLE,
              (lex->sql_command == SQLCOM_CREATE_TABLE &&
               (lex->create_info.options & HA_LEX_CREATE_TMP_TABLE)),
              lex->select_lex->item_list.elements,
              lex->sql_command == SQLCOM_DROP_TABLE,
              (lex->sql_command == SQLCOM_DROP_TABLE && lex->drop_temporary),
              in_multi_stmt_transaction_mode()));

  if (lex->sql_command == SQLCOM_CREATE_TABLE &&
      !(lex->create_info.options & HA_LEX_CREATE_TMP_TABLE) &&
      lex->select_lex->item_list.elements)
  {
    /*
      CREATE ... SELECT (without TEMPORARY) is unsafe because if
      binlog_format=row it will be logged as a CREATE TABLE followed
      by row events, re-executed non-atomically as two transactions,
      and then written to the slave's binary log as two separate
      transactions with the same GTID.
    */
    bool ret= handle_gtid_consistency_violation(
      this, ER_GTID_UNSAFE_CREATE_SELECT);
    DBUG_RETURN(ret);
  }
  else if ((lex->sql_command == SQLCOM_CREATE_TABLE &&
            (lex->create_info.options & HA_LEX_CREATE_TMP_TABLE) != 0) ||
           (lex->sql_command == SQLCOM_DROP_TABLE && lex->drop_temporary))
  {
    /*
      [CREATE|DROP] TEMPORARY TABLE is unsafe to execute
      inside a transaction because the table will stay and the
      transaction will be written to the slave's binary log with the
      GTID even if the transaction is rolled back.
      This includes the execution inside Functions and Triggers.
    */
    if (in_multi_stmt_transaction_mode() || in_sub_stmt)
    {
      bool ret= handle_gtid_consistency_violation(
        this, ER_GTID_UNSAFE_CREATE_DROP_TEMPORARY_TABLE_IN_TRANSACTION);
      DBUG_RETURN(ret);
    }
  }
  DBUG_RETURN(true);
}


bool
THD::is_dml_gtid_compatible(bool some_transactional_table,
                            bool some_non_transactional_table,
                            bool non_transactional_tables_are_tmp)
{
  DBUG_ENTER("THD::is_dml_gtid_compatible(bool, bool, bool)");

  // If @@session.sql_log_bin has been manually turned off (only
  // doable by SUPER), then no problem, we can execute any statement.
  if ((variables.option_bits & OPTION_BIN_LOG) == 0 ||
      mysql_bin_log.is_open() == false)
    DBUG_RETURN(true);

  /*
    Single non-transactional updates are allowed when not mixed
    together with transactional statements within a transaction.
    Furthermore, writing to transactional and non-transactional
    engines in a single statement is also disallowed.
    Multi-statement transactions on non-transactional tables are
    split into single-statement transactions when
    GTID_NEXT = "AUTOMATIC".

    Non-transactional updates are allowed when row binlog format is
    used and all non-transactional tables are temporary.

    The debug symbol "allow_gtid_unsafe_non_transactional_updates"
    disables the error.  This is useful because it allows us to run
    old tests that were not written with the restrictions of GTIDs in
    mind.
  */
  DBUG_PRINT("info", ("some_non_transactional_table=%d "
                      "some_transactional_table=%d "
                      "trans_has_updated_trans_table=%d "
                      "non_transactional_tables_are_tmp=%d "
                      "is_current_stmt_binlog_format_row=%d",
                      some_non_transactional_table,
                      some_transactional_table,
                      trans_has_updated_trans_table(this),
                      non_transactional_tables_are_tmp,
                      is_current_stmt_binlog_format_row()));
  if (some_non_transactional_table &&
      (some_transactional_table || trans_has_updated_trans_table(this)) &&
      !(non_transactional_tables_are_tmp &&
        is_current_stmt_binlog_format_row()) &&
      !DBUG_EVALUATE_IF("allow_gtid_unsafe_non_transactional_updates", 1, 0))
  {
    DBUG_RETURN(handle_gtid_consistency_violation(
      this, ER_GTID_UNSAFE_NON_TRANSACTIONAL_TABLE));
  }

  DBUG_RETURN(true);
}

/*
  Implementation of interface to write rows to the binary log through the
  thread.  The thread is responsible for writing the rows it has
  inserted/updated/deleted.
*/

#ifndef MYSQL_CLIENT

/*
  Template member function for ensuring that there is an rows log
  event of the apropriate type before proceeding.

  PRE CONDITION:
    - Events of type 'RowEventT' have the type code 'type_code'.
    
  POST CONDITION:
    If a non-NULL pointer is returned, the pending event for thread 'thd' will
    be an event of type 'RowEventT' (which have the type code 'type_code')
    will either empty or have enough space to hold 'needed' bytes.  In
    addition, the columns bitmap will be correct for the row, meaning that
    the pending event will be flushed if the columns in the event differ from
    the columns suppled to the function.

  RETURNS
    If no error, a non-NULL pending event (either one which already existed or
    the newly created one).
    If error, NULL.
 */

template <class RowsEventT> Rows_log_event* 
THD::binlog_prepare_pending_rows_event(TABLE* table, uint32 serv_id,
                                       size_t needed,
                                       bool is_transactional,
				       RowsEventT *hint MY_ATTRIBUTE((unused)),
                                       const uchar* extra_row_info)
{
  DBUG_ENTER("binlog_prepare_pending_rows_event");

  /* Fetch the type code for the RowsEventT template parameter */
  int const general_type_code= RowsEventT::TYPE_CODE;

  Rows_log_event* pending= binlog_get_pending_rows_event(is_transactional);

  if (unlikely(pending && !pending->is_valid()))
    DBUG_RETURN(NULL);

  /*
    Check if the current event is non-NULL and a write-rows
    event. Also check if the table provided is mapped: if it is not,
    then we have switched to writing to a new table.
    If there is no pending event, we need to create one. If there is a pending
    event, but it's not about the same table id, or not of the same type
    (between Write, Update and Delete), or not the same affected columns, or
    going to be too big, flush this event to disk and create a new pending
    event.
  */
  if (!pending ||
      pending->server_id != serv_id || 
      pending->get_table_id() != table->s->table_map_id ||
      pending->get_general_type_code() != general_type_code ||
      pending->get_data_size() + needed > opt_binlog_rows_event_max_size ||
      pending->read_write_bitmaps_cmp(table) == FALSE ||
      !binlog_row_event_extra_data_eq(pending->get_extra_row_data(),
                                      extra_row_info))
  {
    /* Create a new RowsEventT... */
    Rows_log_event* const
	ev= new RowsEventT(this, table, table->s->table_map_id,
                           is_transactional, extra_row_info);
    if (unlikely(!ev))
      DBUG_RETURN(NULL);
    ev->server_id= serv_id; // I don't like this, it's too easy to forget.
    /*
      flush the pending event and replace it with the newly created
      event...
    */
    if (unlikely(
        mysql_bin_log.flush_and_set_pending_rows_event(this, ev,
                                                       is_transactional)))
    {
      delete ev;
      DBUG_RETURN(NULL);
    }

    DBUG_RETURN(ev);               /* This is the new pending event */
  }
  DBUG_RETURN(pending);        /* This is the current pending event */
}

/* Declare in unnamed namespace. */
namespace {

  /**
     Class to handle temporary allocation of memory for row data.

     The responsibilities of the class is to provide memory for
     packing one or two rows of packed data (depending on what
     constructor is called).

     In order to make the allocation more efficient for "simple" rows,
     i.e., rows that do not contain any blobs, a pointer to the
     allocated memory is of memory is stored in the table structure
     for simple rows.  If memory for a table containing a blob field
     is requested, only memory for that is allocated, and subsequently
     released when the object is destroyed.

   */
  class Row_data_memory {
  public:
    /**
      Build an object to keep track of a block-local piece of memory
      for storing a row of data.

      @param table
      Table where the pre-allocated memory is stored.

      @param length
      Length of data that is needed, if the record contain blobs.
     */
    Row_data_memory(TABLE *table, size_t const len1)
      : m_memory(0)
    {
#ifndef DBUG_OFF
      m_alloc_checked= FALSE;
#endif
      allocate_memory(table, len1);
      m_ptr[0]= has_memory() ? m_memory : 0;
      m_ptr[1]= 0;
    }

    Row_data_memory(TABLE *table, size_t const len1, size_t const len2)
      : m_memory(0)
    {
#ifndef DBUG_OFF
      m_alloc_checked= FALSE;
#endif
      allocate_memory(table, len1 + len2);
      m_ptr[0]= has_memory() ? m_memory        : 0;
      m_ptr[1]= has_memory() ? m_memory + len1 : 0;
    }

    ~Row_data_memory()
    {
      if (m_memory != 0 && m_release_memory_on_destruction)
        my_free(m_memory);
    }

    /**
       Is there memory allocated?

       @retval true There is memory allocated
       @retval false Memory allocation failed
     */
    bool has_memory() const {
#ifndef DBUG_OFF
      m_alloc_checked= TRUE;
#endif
      return m_memory != 0;
    }

    uchar *slot(uint s)
    {
      DBUG_ASSERT(s < sizeof(m_ptr)/sizeof(*m_ptr));
      DBUG_ASSERT(m_ptr[s] != 0);
      DBUG_ASSERT(m_alloc_checked == TRUE);
      return m_ptr[s];
    }

  private:
    void allocate_memory(TABLE *const table, size_t const total_length)
    {
      if (table->s->blob_fields == 0)
      {
        /*
          The maximum length of a packed record is less than this
          length. We use this value instead of the supplied length
          when allocating memory for records, since we don't know how
          the memory will be used in future allocations.

          Since table->s->reclength is for unpacked records, we have
          to add two bytes for each field, which can potentially be
          added to hold the length of a packed field.
        */
        size_t const maxlen= table->s->reclength + 2 * table->s->fields;

        /*
          Allocate memory for two records if memory hasn't been
          allocated. We allocate memory for two records so that it can
          be used when processing update rows as well.
        */
        if (table->write_row_record == 0)
          table->write_row_record=
            (uchar *) alloc_root(&table->mem_root, 2 * maxlen);
        m_memory= table->write_row_record;
        m_release_memory_on_destruction= FALSE;
      }
      else
      {
        m_memory= (uchar *) my_malloc(key_memory_Row_data_memory_memory,
                                      total_length, MYF(MY_WME));
        m_release_memory_on_destruction= TRUE;
      }
    }

#ifndef DBUG_OFF
    mutable bool m_alloc_checked;
#endif
    bool m_release_memory_on_destruction;
    uchar *m_memory;
    uchar *m_ptr[2];
  };

} // namespace

int THD::binlog_write_row(TABLE* table, bool is_trans, 
                          uchar const *record,
                          const uchar* extra_row_info)
{ 
  DBUG_ASSERT(is_current_stmt_binlog_format_row() && mysql_bin_log.is_open());

  /*
    Pack records into format for transfer. We are allocating more
    memory than needed, but that doesn't matter.
  */
  Row_data_memory memory(table, max_row_length(table, record));
  if (!memory.has_memory())
    return HA_ERR_OUT_OF_MEM;

  uchar *row_data= memory.slot(0);

  size_t const len= pack_row(table, table->write_set, row_data, record);

  Rows_log_event* const ev=
    binlog_prepare_pending_rows_event(table, server_id, len, is_trans,
                                      static_cast<Write_rows_log_event*>(0),
                                      extra_row_info);

  if (unlikely(ev == 0))
    return HA_ERR_OUT_OF_MEM;

  return ev->add_row_data(row_data, len);
}

int THD::binlog_update_row(TABLE* table, bool is_trans,
                           const uchar *before_record,
                           const uchar *after_record,
                           const uchar* extra_row_info)
{ 
  DBUG_ASSERT(is_current_stmt_binlog_format_row() && mysql_bin_log.is_open());
  int error= 0;

  /**
    Save a reference to the original read and write set bitmaps.
    We will need this to restore the bitmaps at the end.
   */
  MY_BITMAP *old_read_set= table->read_set;
  MY_BITMAP *old_write_set= table->write_set;

  /** 
     This will remove spurious fields required during execution but
     not needed for binlogging. This is done according to the:
     binlog-row-image option.
   */
  binlog_prepare_row_images(table);

  size_t const before_maxlen = max_row_length(table, before_record);
  size_t const after_maxlen  = max_row_length(table, after_record);

  Row_data_memory row_data(table, before_maxlen, after_maxlen);
  if (!row_data.has_memory())
    return HA_ERR_OUT_OF_MEM;

  uchar *before_row= row_data.slot(0);
  uchar *after_row= row_data.slot(1);

  size_t const before_size= pack_row(table, table->read_set, before_row,
                                        before_record);
  size_t const after_size= pack_row(table, table->write_set, after_row,
                                       after_record);

  DBUG_DUMP("before_record", before_record, table->s->reclength);
  DBUG_DUMP("after_record",  after_record, table->s->reclength);
  DBUG_DUMP("before_row",    before_row, before_size);
  DBUG_DUMP("after_row",     after_row, after_size);

  Rows_log_event* const ev=
    binlog_prepare_pending_rows_event(table, server_id,
				      before_size + after_size, is_trans,
				      static_cast<Update_rows_log_event*>(0),
                                      extra_row_info);

  if (unlikely(ev == 0))
    return HA_ERR_OUT_OF_MEM;

  error= ev->add_row_data(before_row, before_size) ||
         ev->add_row_data(after_row, after_size);

  /* restore read/write set for the rest of execution */
  table->column_bitmaps_set_no_signal(old_read_set,
                                      old_write_set);
  
  bitmap_clear_all(&table->tmp_set);

  return error;
}

int THD::binlog_delete_row(TABLE* table, bool is_trans, 
                           uchar const *record,
                           const uchar* extra_row_info)
{ 
  DBUG_ASSERT(is_current_stmt_binlog_format_row() && mysql_bin_log.is_open());
  int error= 0;

  /**
    Save a reference to the original read and write set bitmaps.
    We will need this to restore the bitmaps at the end.
   */
  MY_BITMAP *old_read_set= table->read_set;
  MY_BITMAP *old_write_set= table->write_set;

  /** 
     This will remove spurious fields required during execution but
     not needed for binlogging. This is done according to the:
     binlog-row-image option.
   */
  binlog_prepare_row_images(table);

  /* 
     Pack records into format for transfer. We are allocating more
     memory than needed, but that doesn't matter.
  */
  Row_data_memory memory(table, max_row_length(table, record));
  if (unlikely(!memory.has_memory()))
    return HA_ERR_OUT_OF_MEM;

  uchar *row_data= memory.slot(0);

  DBUG_DUMP("table->read_set", (uchar*) table->read_set->bitmap, (table->s->fields + 7) / 8);
  size_t const len= pack_row(table, table->read_set, row_data, record);

  Rows_log_event* const ev=
    binlog_prepare_pending_rows_event(table, server_id, len, is_trans,
				      static_cast<Delete_rows_log_event*>(0),
                                      extra_row_info);

  if (unlikely(ev == 0))
    return HA_ERR_OUT_OF_MEM;

  error= ev->add_row_data(row_data, len);

  /* restore read/write set for the rest of execution */
  table->column_bitmaps_set_no_signal(old_read_set,
                                      old_write_set);

  bitmap_clear_all(&table->tmp_set);
  return error;
}

void THD::binlog_prepare_row_images(TABLE *table) 
{
  DBUG_ENTER("THD::binlog_prepare_row_images");
  /** 
    Remove from read_set spurious columns. The write_set has been
    handled before in table->mark_columns_needed_for_update. 
   */

  DBUG_PRINT_BITSET("debug", "table->read_set (before preparing): %s", table->read_set);
  THD *thd= table->in_use;

  /** 
    if there is a primary key in the table (ie, user declared PK or a
    non-null unique index) and we dont want to ship the entire image,
    and the handler involved supports this.
   */
  if (table->s->primary_key < MAX_KEY &&
      (thd->variables.binlog_row_image < BINLOG_ROW_IMAGE_FULL) &&
      !ha_check_storage_engine_flag(table->s->db_type(), HTON_NO_BINLOG_ROW_OPT))
  {
    /**
      Just to be sure that tmp_set is currently not in use as
      the read_set already.
    */
    DBUG_ASSERT(table->read_set != &table->tmp_set);
    // Verify it's not used
    DBUG_ASSERT(bitmap_is_clear_all(&table->tmp_set));

    switch(thd->variables.binlog_row_image)
    {
      case BINLOG_ROW_IMAGE_MINIMAL:
        /* MINIMAL: Mark only PK */
        table->mark_columns_used_by_index_no_reset(table->s->primary_key,
                                                   &table->tmp_set);
        break;
      case BINLOG_ROW_IMAGE_NOBLOB:
        /** 
          NOBLOB: Remove unnecessary BLOB fields from read_set 
                  (the ones that are not part of PK).
         */
        bitmap_union(&table->tmp_set, table->read_set);
        for (Field **ptr=table->field ; *ptr ; ptr++)
        {
          Field *field= (*ptr);
          if ((field->type() == MYSQL_TYPE_BLOB) &&
              !(field->flags & PRI_KEY_FLAG))
            bitmap_clear_bit(&table->tmp_set, field->field_index);
        }
        break;
      default:
        DBUG_ASSERT(0); // impossible.
    }

    /* set the temporary read_set */
    table->column_bitmaps_set_no_signal(&table->tmp_set,
                                        table->write_set);
  }

  DBUG_PRINT_BITSET("debug", "table->read_set (after preparing): %s", table->read_set);
  DBUG_VOID_RETURN;
}


int THD::binlog_flush_pending_rows_event(bool stmt_end, bool is_transactional)
{
  DBUG_ENTER("THD::binlog_flush_pending_rows_event");
  /*
    We shall flush the pending event even if we are not in row-based
    mode: it might be the case that we left row-based mode before
    flushing anything (e.g., if we have explicitly locked tables).
   */
  if (!mysql_bin_log.is_open())
    DBUG_RETURN(0);

  /*
    Mark the event as the last event of a statement if the stmt_end
    flag is set.
  */
  int error= 0;
  if (Rows_log_event *pending= binlog_get_pending_rows_event(is_transactional))
  {
    if (stmt_end)
    {
      pending->set_flags(Rows_log_event::STMT_END_F);
      binlog_table_maps= 0;
    }

    error= mysql_bin_log.flush_and_set_pending_rows_event(this, 0,
                                                          is_transactional);
  }

  DBUG_RETURN(error);
}


/**
   binlog_row_event_extra_data_eq

   Comparator for two binlog row event extra data
   pointers.

   It compares their significant bytes.

   Null pointers are acceptable

   @param a
     first pointer

   @param b
     first pointer

   @return
     true if the referenced structures are equal
*/
bool
THD::binlog_row_event_extra_data_eq(const uchar* a,
                                    const uchar* b)
{
  return ((a == b) ||
          ((a != NULL) &&
           (b != NULL) &&
           (a[EXTRA_ROW_INFO_LEN_OFFSET] ==
            b[EXTRA_ROW_INFO_LEN_OFFSET]) &&
           (memcmp(a, b,
                   a[EXTRA_ROW_INFO_LEN_OFFSET]) == 0)));
}

#if !defined(DBUG_OFF)
static const char *
show_query_type(THD::enum_binlog_query_type qtype)
{
  switch (qtype) {
  case THD::ROW_QUERY_TYPE:
    return "ROW";
  case THD::STMT_QUERY_TYPE:
    return "STMT";
  case THD::QUERY_TYPE_COUNT:
  default:
    DBUG_ASSERT(0 <= qtype && qtype < THD::QUERY_TYPE_COUNT);
  }
  static char buf[64];
  sprintf(buf, "UNKNOWN#%d", qtype);
  return buf;
}
#endif

/**
  Auxiliary function to reset the limit unsafety warning suppression.
*/
static void reset_binlog_unsafe_suppression()
{
  DBUG_ENTER("reset_binlog_unsafe_suppression");
  unsafe_warning_suppression_is_activated= false;
  limit_unsafe_warning_count= 0;
  limit_unsafe_suppression_start_time= my_getsystime()/10000000;
  DBUG_VOID_RETURN;
}

/**
  Auxiliary function to print warning in the error log.
*/
static void print_unsafe_warning_to_log(int unsafe_type, char* buf,
                                        const char* query)
{
  DBUG_ENTER("print_unsafe_warning_in_log");
  sprintf(buf, ER(ER_BINLOG_UNSAFE_STATEMENT),
          ER(LEX::binlog_stmt_unsafe_errcode[unsafe_type]));
  sql_print_warning(ER(ER_MESSAGE_AND_STATEMENT), buf, query);
  DBUG_VOID_RETURN;
}

/**
  Auxiliary function to check if the warning for limit unsafety should be
  thrown or suppressed. Details of the implementation can be found in the
  comments inline.

  @params
   buf         - buffer to hold the warning message text
   unsafe_type - The type of unsafety.
   query       - The actual query statement.

  TODO: Remove this function and implement a general service for all warnings
  that would prevent flooding the error log. => switch to log_throttle class?
*/
static void do_unsafe_limit_checkout(char* buf, int unsafe_type, const char* query)
{
  ulonglong now;
  DBUG_ENTER("do_unsafe_limit_checkout");
  DBUG_ASSERT(unsafe_type == LEX::BINLOG_STMT_UNSAFE_LIMIT);
  limit_unsafe_warning_count++;
  /*
    INITIALIZING:
    If this is the first time this function is called with log warning
    enabled, the monitoring the unsafe warnings should start.
  */
  if (limit_unsafe_suppression_start_time == 0)
  {
    limit_unsafe_suppression_start_time= my_getsystime()/10000000;
    print_unsafe_warning_to_log(unsafe_type, buf, query);
  }
  else
  {
    if (!unsafe_warning_suppression_is_activated)
      print_unsafe_warning_to_log(unsafe_type, buf, query);

    if (limit_unsafe_warning_count >=
        LIMIT_UNSAFE_WARNING_ACTIVATION_THRESHOLD_COUNT)
    {
      now= my_getsystime()/10000000;
      if (!unsafe_warning_suppression_is_activated)
      {
        /*
          ACTIVATION:
          We got LIMIT_UNSAFE_WARNING_ACTIVATION_THRESHOLD_COUNT warnings in
          less than LIMIT_UNSAFE_WARNING_ACTIVATION_TIMEOUT we activate the
          suppression.
        */
        if ((now-limit_unsafe_suppression_start_time) <=
                       LIMIT_UNSAFE_WARNING_ACTIVATION_TIMEOUT)
        {
          unsafe_warning_suppression_is_activated= true;
          DBUG_PRINT("info",("A warning flood has been detected and the limit \
unsafety warning suppression has been activated."));
        }
        else
        {
          /*
           there is no flooding till now, therefore we restart the monitoring
          */
          limit_unsafe_suppression_start_time= my_getsystime()/10000000;
          limit_unsafe_warning_count= 0;
        }
      }
      else
      {
        /*
          Print the suppression note and the unsafe warning.
        */
        sql_print_information("The following warning was suppressed %d times \
during the last %d seconds in the error log",
                              limit_unsafe_warning_count,
                              (int)
                              (now-limit_unsafe_suppression_start_time));
        print_unsafe_warning_to_log(unsafe_type, buf, query);
        /*
          DEACTIVATION: We got LIMIT_UNSAFE_WARNING_ACTIVATION_THRESHOLD_COUNT
          warnings in more than  LIMIT_UNSAFE_WARNING_ACTIVATION_TIMEOUT, the
          suppression should be deactivated.
        */
        if ((now - limit_unsafe_suppression_start_time) >
            LIMIT_UNSAFE_WARNING_ACTIVATION_TIMEOUT)
        {
          reset_binlog_unsafe_suppression();
          DBUG_PRINT("info",("The limit unsafety warning supression has been \
deactivated"));
        }
      }
      limit_unsafe_warning_count= 0;
    }
  }
  DBUG_VOID_RETURN;
}

/**
  Auxiliary method used by @c binlog_query() to raise warnings.

  The type of warning and the type of unsafeness is stored in
  THD::binlog_unsafe_warning_flags.
*/
void THD::issue_unsafe_warnings()
{
  char buf[MYSQL_ERRMSG_SIZE * 2];
  DBUG_ENTER("issue_unsafe_warnings");
  /*
    Ensure that binlog_unsafe_warning_flags is big enough to hold all
    bits.  This is actually a constant expression.
  */
  DBUG_ASSERT(LEX::BINLOG_STMT_UNSAFE_COUNT <=
              sizeof(binlog_unsafe_warning_flags) * CHAR_BIT);

  uint32 unsafe_type_flags= binlog_unsafe_warning_flags;

  /*
    For each unsafe_type, check if the statement is unsafe in this way
    and issue a warning.
  */
  for (int unsafe_type=0;
       unsafe_type < LEX::BINLOG_STMT_UNSAFE_COUNT;
       unsafe_type++)
  {
    if ((unsafe_type_flags & (1 << unsafe_type)) != 0)
    {
      push_warning_printf(this, Sql_condition::SL_NOTE,
                          ER_BINLOG_UNSAFE_STATEMENT,
                          ER(ER_BINLOG_UNSAFE_STATEMENT),
                          ER(LEX::binlog_stmt_unsafe_errcode[unsafe_type]));
      if (log_error_verbosity > 1 && opt_log_unsafe_statements)
      {
        if (unsafe_type == LEX::BINLOG_STMT_UNSAFE_LIMIT)
          do_unsafe_limit_checkout( buf, unsafe_type, query().str);
        else //cases other than LIMIT unsafety
          print_unsafe_warning_to_log(unsafe_type, buf, query().str);
      }
    }
  }
  DBUG_VOID_RETURN;
}

Logical_clock::Logical_clock()
  : state(SEQ_UNINIT), offset(0)
{}

/**
  Atomically fetch the current state.
  @parms: None
  @return  not subtracted "absolute" value.
 */
inline int64 Logical_clock::get_timestamp()
{
  int64 retval= 0;
  DBUG_ENTER("Logical_clock::get_timestamp");
  retval= my_atomic_load64(&state);
  DBUG_RETURN(retval);
}

/**
  Steps the absolute value of the clock (state) to return
  an updated value.
  The caller must be sure to call the method in no concurrent
  execution context so either offset and state can't change.

  @return  incremented "absolute" value
 */
inline int64 Logical_clock::step()
{
  compile_time_assert(SEQ_UNINIT == 0);
  DBUG_EXECUTE_IF("logical_clock_step_2", ++state;);
  return ++state;
}

/**
  To try setting the clock *forward*.
  The clock does not change when the new value is in the past
  which is reflected by the new value and by offset.
  In other words the function main effects is described as
    state= max(state, new_value).
  Offset that exceeds the new value indicates the binary log rotation
  to render such new value useless.

  @param  new_val  a new value (offset included)
  @return a (new) value of state member regardless whether it's changed or not.
 */
inline int64 Logical_clock::set_if_greater(int64 new_val)
{
  longlong old_val= new_val - 1;
  bool cas_rc;

  DBUG_ENTER("Logical_clock::set_if_greater");

  DBUG_ASSERT(new_val > 0);

  if (new_val <= offset)
  {
    /*
      This function's invocation can be separated from the
      transaction's flushing by few rotations. A late to log
      transaction does not change the clock, similarly to how
      its timestamps are handled at flushing.
    */
    DBUG_RETURN(SEQ_UNINIT);
  }

  DBUG_ASSERT(new_val > 0);

  while (!(cas_rc= my_atomic_cas64(&state, &old_val, new_val)) &&
         old_val < new_val)
  {}

  DBUG_ASSERT(state >= new_val); // setting can't be done to past

  DBUG_ASSERT(cas_rc || old_val >= new_val);

  DBUG_RETURN(cas_rc ? new_val : old_val);
}

/**
  Log the current query.

  The query will be logged in either row format or statement format
  depending on the value of @c current_stmt_binlog_format_row field and
  the value of the @c qtype parameter.

  This function must be called:

  - After the all calls to ha_*_row() functions have been issued.

  - After any writes to system tables. Rationale: if system tables
    were written after a call to this function, and the master crashes
    after the call to this function and before writing the system
    tables, then the master and slave get out of sync.

  - Before tables are unlocked and closed.

  @see decide_logging_format

  @retval 0 Success

  @retval nonzero If there is a failure when writing the query (e.g.,
  write failure), then the error code is returned.
*/
int THD::binlog_query(THD::enum_binlog_query_type qtype, const char *query_arg,
                      size_t query_len, bool is_trans, bool direct,
                      bool suppress_use, int errcode)
{
  DBUG_ENTER("THD::binlog_query");
  DBUG_PRINT("enter", ("qtype: %s  query: '%s'",
                       show_query_type(qtype), query_arg));
  DBUG_ASSERT(query_arg && mysql_bin_log.is_open());

  if (get_binlog_local_stmt_filter() == BINLOG_FILTER_SET)
  {
    /*
      The current statement is to be ignored, and not written to
      the binlog. Do not call issue_unsafe_warnings().
    */
    DBUG_RETURN(0);
  }

  /*
    If we are not in prelocked mode, mysql_unlock_tables() will be
    called after this binlog_query(), so we have to flush the pending
    rows event with the STMT_END_F set to unlock all tables at the
    slave side as well.

    If we are in prelocked mode, the flushing will be done inside the
    top-most close_thread_tables().
  */
  if (this->locked_tables_mode <= LTM_LOCK_TABLES)
    if (int error= binlog_flush_pending_rows_event(TRUE, is_trans))
      DBUG_RETURN(error);

  /*
    Warnings for unsafe statements logged in statement format are
    printed in three places instead of in decide_logging_format().
    This is because the warnings should be printed only if the statement
    is actually logged. When executing decide_logging_format(), we cannot
    know for sure if the statement will be logged:

    1 - sp_head::execute_procedure which prints out warnings for calls to
    stored procedures.

    2 - sp_head::execute_function which prints out warnings for calls
    involving functions.

    3 - THD::binlog_query (here) which prints warning for top level
    statements not covered by the two cases above: i.e., if not insided a
    procedure and a function.
 
    Besides, we should not try to print these warnings if it is not
    possible to write statements to the binary log as it happens when
    the execution is inside a function, or generaly speaking, when
    the variables.option_bits & OPTION_BIN_LOG is false.
  */
  if ((variables.option_bits & OPTION_BIN_LOG) &&
      sp_runtime_ctx == NULL && !binlog_evt_union.do_union)
    issue_unsafe_warnings();

  switch (qtype) {
    /*
      ROW_QUERY_TYPE means that the statement may be logged either in
      row format or in statement format.  If
      current_stmt_binlog_format is row, it means that the
      statement has already been logged in row format and hence shall
      not be logged again.
    */
  case THD::ROW_QUERY_TYPE:
    DBUG_PRINT("debug",
               ("is_current_stmt_binlog_format_row: %d",
                is_current_stmt_binlog_format_row()));
    if (is_current_stmt_binlog_format_row())
      DBUG_RETURN(0);
    /* Fall through */

    /*
      STMT_QUERY_TYPE means that the query must be logged in statement
      format; it cannot be logged in row format.  This is typically
      used by DDL statements.  It is an error to use this query type
      if current_stmt_binlog_format_row is row.

      @todo Currently there are places that call this method with
      STMT_QUERY_TYPE and current_stmt_binlog_format is row.  Fix those
      places and add assert to ensure correct behavior. /Sven
    */
  case THD::STMT_QUERY_TYPE:
    /*
      The MYSQL_BIN_LOG::write() function will set the STMT_END_F flag and
      flush the pending rows event if necessary.
    */
    {
      Query_log_event qinfo(this, query_arg, query_len, is_trans, direct,
                            suppress_use, errcode);
      /*
        Binlog table maps will be irrelevant after a Query_log_event
        (they are just removed on the slave side) so after the query
        log event is written to the binary log, we pretend that no
        table maps were written.
       */
      int error= mysql_bin_log.write_event(&qinfo);
      binlog_table_maps= 0;
      DBUG_RETURN(error);
    }
    break;

  case THD::QUERY_TYPE_COUNT:
  default:
    DBUG_ASSERT(0 <= qtype && qtype < QUERY_TYPE_COUNT);
  }
  DBUG_RETURN(0);
}

#endif /* !defined(MYSQL_CLIENT) */

struct st_mysql_storage_engine binlog_storage_engine=
{ MYSQL_HANDLERTON_INTERFACE_VERSION };

/** @} */

mysql_declare_plugin(binlog)
{
  MYSQL_STORAGE_ENGINE_PLUGIN,
  &binlog_storage_engine,
  "binlog",
  "MySQL AB",
  "This is a pseudo storage engine to represent the binlog in a transaction",
  PLUGIN_LICENSE_GPL,
  binlog_init, /* Plugin Init */
  binlog_deinit, /* Plugin Deinit */
  0x0100 /* 1.0 */,
  NULL,                       /* status variables                */
  NULL,                       /* system variables                */
  NULL,                       /* config options                  */
  0,  
}
mysql_declare_plugin_end;<|MERGE_RESOLUTION|>--- conflicted
+++ resolved
@@ -3506,7 +3506,6 @@
 {
   bool error= false;
   File index_file_nr= -1;
-
   if (need_lock_index)
     mysql_mutex_lock(&LOCK_index);
   else
@@ -3548,7 +3547,8 @@
   {
     sql_print_error("MYSQL_BIN_LOG::open_index_file failed to "
                     "move crash_safe_index_file to index file.");
-    return TRUE;
+    error= true;
+    goto end;
   }
 
   if ((index_file_nr= mysql_file_open(m_key_file_log_index,
@@ -3571,7 +3571,8 @@
     */
     if (index_file_nr >= 0)
       mysql_file_close(index_file_nr, MYF(0));
-    return TRUE;
+    error= true;
+    goto end;
   }
 
 #ifdef HAVE_REPLICATION
@@ -3585,17 +3586,21 @@
 
   if (set_purge_index_file_name(index_file_name_arg) ||
       open_purge_index_file(FALSE) ||
-      purge_index_entry(NULL, NULL, need_lock_index) ||
+      purge_index_entry(NULL, NULL, false) ||
       close_purge_index_file() ||
       DBUG_EVALUATE_IF("fault_injection_recovering_index", 1, 0))
   {
     sql_print_error("MYSQL_BIN_LOG::open_index_file failed to sync the index "
                     "file.");
-    return TRUE;
+    error= true;
+    goto end;
   }
 #endif
 
-  return FALSE;
+end:
+  if (need_lock_index)
+    mysql_mutex_unlock(&LOCK_index);
+  return error;
 }
 
 /**
@@ -3853,41 +3858,20 @@
 
   if (log.error < 0)
   {
-<<<<<<< HEAD
     // This is not a fatal error; the log may just be truncated.
     // @todo but what other errors could happen? IO error?
     sql_print_warning("Error reading GTIDs from relaylog: %d", log.error);
-=======
-    sql_print_error("MYSQL_BIN_LOG::open_index_file failed to "
-                    "move crash_safe_index_file to index file.");
-    error= true;
-    goto end;
->>>>>>> 970e96b5
   }
 
   if (fd_ev_p != &fd_ev)
   {
-<<<<<<< HEAD
     delete fd_ev_p;
     fd_ev_p= &fd_ev;
-=======
-    /*
-      TODO: all operations creating/deleting the index file or a log, should
-      call my_sync_dir() or my_sync_dir_by_file() to be durable.
-      TODO: file creation should be done with mysql_file_create()
-      not mysql_file_open().
-    */
-    if (index_file_nr >= 0)
-      mysql_file_close(index_file_nr, MYF(0));
-    error= true;
-    goto end;
->>>>>>> 970e96b5
   }
 
   mysql_file_close(file, MYF(MY_WME));
   end_io_cache(&log);
 
-<<<<<<< HEAD
 #ifndef DBUG_OFF
   sql_print_information("%lu events read in relaylog file '%s' for updating "
                         "Retrieved_Gtid_Set and/or IO thread transaction "
@@ -3896,24 +3880,6 @@
 #endif
 
   DBUG_RETURN(error);
-=======
-  if (set_purge_index_file_name(index_file_name_arg) ||
-      open_purge_index_file(FALSE) ||
-      purge_index_entry(NULL, NULL, false) ||
-      close_purge_index_file() ||
-      DBUG_EVALUATE_IF("fault_injection_recovering_index", 1, 0))
-  {
-    sql_print_error("MYSQL_BIN_LOG::open_index_file failed to sync the index "
-                    "file.");
-    error= TRUE;
-    goto end;
-  }
-#endif
-end:
-  if (need_lock_index)
-    mysql_mutex_unlock(&LOCK_index);
-  return error;
->>>>>>> 970e96b5
 }
 
 /**
@@ -4678,15 +4644,10 @@
                                 const char *new_name,
                                 ulong max_size_arg,
                                 bool null_created_arg,
-                                bool need_lock_log,
                                 bool need_lock_index,
                                 bool need_sid_lock,
                                 Format_description_log_event *extra_description_event)
 {
-<<<<<<< HEAD
-=======
-
->>>>>>> 970e96b5
   // lock_index must be acquired *before* sid_lock.
   DBUG_ASSERT(need_sid_lock || !need_lock_index);
   DBUG_ENTER("MYSQL_BIN_LOG::open_binlog(const char *, ...)");
@@ -4994,15 +4955,6 @@
     purge_index_entry(NULL, NULL, need_lock_index);
   close_purge_index_file();
 #endif
-<<<<<<< HEAD
-  end_io_cache(&log_file);
-  end_io_cache(&index_file);
-  my_free(name);
-  name= NULL;
-  log_state.atomic_set(LOG_CLOSED);
-=======
-
->>>>>>> 970e96b5
   if (binlog_error_action == ABORT_SERVER)
   {
     exec_binlog_error_action_abort("Either disk is full or file system is read "
@@ -5016,7 +4968,7 @@
                     "server process. To turn it on again: fix the cause, "
                     "shutdown the MySQL server and restart it.",
                     (new_name) ? new_name : name, errno);
-    close(LOG_CLOSE_INDEX, need_lock_log, need_lock_index);
+    close(LOG_CLOSE_INDEX, false, need_lock_index);
   }
   DBUG_RETURN(1);
 }
@@ -5616,7 +5568,6 @@
     if (!open_index_file(index_file_name, 0, false/*need_lock_index=false*/))
     if ((error= open_binlog(save_name, 0,
                             max_size, false,
-                            false/*need_lock_log=false*/,
                             false/*need_lock_index=false*/,
                             false/*need_sid_lock=false*/,
                             NULL)))
@@ -6754,7 +6705,6 @@
     file_to_open= new_name_ptr;
     error= open_binlog(old_name, new_name_ptr,
                        max_size, true/*null_created_arg=true*/,
-                       false/*need_lock_log=false*/,
                        false/*need_lock_index=false*/,
                        true/*need_sid_lock=true*/,
                        extra_description_event);
@@ -6807,7 +6757,6 @@
   mysql_mutex_unlock(&LOCK_index);
   if (need_lock_log)
     mysql_mutex_unlock(&LOCK_log);
-
   DEBUG_SYNC(current_thd, "after_disable_binlog");
   DBUG_RETURN(error);
 }
@@ -7787,17 +7736,12 @@
 {					// One can't set log_type here!
   DBUG_ENTER("MYSQL_BIN_LOG::close");
   DBUG_PRINT("enter",("exiting: %d", (int) exiting));
-<<<<<<< HEAD
-  if (log_state.atomic_get() == LOG_OPENED)
-=======
-
   if (need_lock_log)
     mysql_mutex_lock(&LOCK_log);
   else
     mysql_mutex_assert_owner(&LOCK_log);
 
-  if (log_state == LOG_OPENED)
->>>>>>> 970e96b5
+  if (log_state.atomic_get() == LOG_OPENED)
   {
 #ifdef HAVE_REPLICATION
     if ((exiting & LOG_CLOSE_STOP_EVENT) != 0)
@@ -7884,15 +7828,11 @@
                       errno, my_strerror(errbuf, sizeof(errbuf), errno));
     }
   }
-<<<<<<< HEAD
-  log_state.atomic_set((exiting & LOG_CLOSE_TO_BE_OPENED) ? LOG_TO_BE_OPENED : LOG_CLOSED);
-=======
 
   if (need_lock_index)
     mysql_mutex_unlock(&LOCK_index);
 
-  log_state= (exiting & LOG_CLOSE_TO_BE_OPENED) ? LOG_TO_BE_OPENED : LOG_CLOSED;
->>>>>>> 970e96b5
+  log_state.atomic_set((exiting & LOG_CLOSE_TO_BE_OPENED) ? LOG_TO_BE_OPENED : LOG_CLOSED);
   my_free(name);
   name= NULL;
 
@@ -7953,13 +7893,8 @@
   if (using_heuristic_recover())
   {
     /* generate a new binlog to mask a corrupted one */
-<<<<<<< HEAD
     mysql_mutex_lock(&LOCK_log);
     open_binlog(opt_name, 0, max_binlog_size, false,
-=======
-    open_binlog(opt_name, 0, WRITE_CACHE, max_binlog_size, false,
-                true/*need_lock_log=true*/,
->>>>>>> 970e96b5
                 true/*need_lock_index=true*/,
                 true/*need_sid_lock=true*/,
                 NULL);
