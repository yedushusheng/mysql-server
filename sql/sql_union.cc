--- conflicted
+++ resolved
@@ -119,21 +119,14 @@
 bool
 select_union::create_result_table(THD *thd_arg, List<Item> *column_types,
                                   bool is_union_distinct, ulonglong options,
-<<<<<<< HEAD
-                                  const char *alias, bool create_table)
-=======
                                   const char *table_alias,
-                                  bool bit_fields_as_long)
->>>>>>> 86b75eca
+                                  bool bit_fields_as_long, bool create_table)
 {
   DBUG_ASSERT(table == 0);
   tmp_table_param.init();
   tmp_table_param.field_count= column_types->elements;
-<<<<<<< HEAD
   tmp_table_param.skip_create_table= !create_table;
-=======
   tmp_table_param.bit_fields_as_long= bit_fields_as_long;
->>>>>>> 86b75eca
 
   if (! (table= create_tmp_table(thd_arg, &tmp_table_param, *column_types,
                                  (ORDER*) 0, is_union_distinct, 1,
@@ -401,11 +394,7 @@
       create_options= create_options | TMP_TABLE_FORCE_MYISAM;
 
     if (union_result->create_result_table(thd, &types, test(union_distinct),
-<<<<<<< HEAD
-                                          create_options, "", TRUE))
-=======
-                                          create_options, "", FALSE))
->>>>>>> 86b75eca
+                                          create_options, "", FALSE, TRUE))
       goto err;
     bzero((char*) &result_table_list, sizeof(result_table_list));
     result_table_list.db= (char*) "";
