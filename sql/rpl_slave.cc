/* Copyright (c) 2000, 2015, Oracle and/or its affiliates. All rights reserved.

   This program is free software; you can redistribute it and/or modify
   it under the terms of the GNU General Public License as published by
   the Free Software Foundation; version 2 of the License.

   This program is distributed in the hope that it will be useful,
   but WITHOUT ANY WARRANTY; without even the implied warranty of
   MERCHANTABILITY or FITNESS FOR A PARTICULAR PURPOSE.  See the
   GNU General Public License for more details.

   You should have received a copy of the GNU General Public License
   along with this program; if not, write to the Free Software Foundation,
   51 Franklin Street, Fifth Floor, Boston, MA  02110-1301, USA */


/**
  @addtogroup Replication
  @{

  @file sql/rpl_slave.cc

  @brief Code to run the io thread and the sql thread on the
  replication slave.
*/

#ifdef HAVE_REPLICATION
#include "rpl_slave.h"

#include "errmsg.h"                            // CR_*
#include "my_bitmap.h"                         // MY_BITMAP
#include "my_thread_local.h"                   // thread_local_key_t
#include "mysql.h"                             // MYSQL
#include "sql_common.h"                        // end_server
#include "auth_common.h"                       // any_db
#include "current_thd.h"
#include "debug_sync.h"                        // DEBUG_SYNC
#include "derror.h"                            // ER_THD
#include "dynamic_ids.h"                       // Server_ids
#include "log.h"                               // sql_print_error
#include "log_event.h"                         // Rotate_log_event
#include "mysqld.h"                            // ER
#include "mysqld_thd_manager.h"                // Global_THD_manager
#include "psi_memory_key.h"
#include "rpl_constants.h"                     // BINLOG_FLAGS_INFO_SIZE
#include "rpl_handler.h"                       // RUN_HOOK
#include "rpl_info_factory.h"                  // Rpl_info_factory
#include "rpl_msr.h"                           // Multisource_info
#include "rpl_rli.h"                           // Relay_log_info
#include "rpl_rli_pdb.h"                       // Slave_worker
#include "rpl_slave_commit_order_manager.h"    // Commit_order_manager
#include "sql_class.h"                         // THD
#include "sql_parse.h"                         // execute_init_command
#include "sql_plugin.h"                        // opt_plugin_dir_ptr
#include "transaction.h"                       // trans_begin
#include "tztime.h"                            // Time_zone

#include "pfs_file_provider.h"
#include "mysql/psi/mysql_file.h"
#include "mysql/psi/mysql_memory.h"

#include <signal.h>
#include <algorithm>

using std::min;
using std::max;
using binary_log::checksum_crc32;
using binary_log::Log_event_header;

#define FLAGSTR(V,F) ((V)&(F)?#F" ":"")

/*
  a parameter of sql_slave_killed() to defer the killed status
*/
#define SLAVE_WAIT_GROUP_DONE 60
bool use_slave_mask = 0;
MY_BITMAP slave_error_mask;
char slave_skip_error_names[SHOW_VAR_FUNC_BUFF_SIZE];

char* slave_load_tmpdir = 0;
Master_info *active_mi= 0;
my_bool replicate_same_server_id;
ulonglong relay_log_space_limit = 0;

/* object for multisource replication */
Multisource_info msr_map;

const char *relay_log_index= 0;
const char *relay_log_basename= 0;

/*
  MTS load-ballancing parameter.
  Max length of one MTS Worker queue. The value also determines the size
  of Relay_log_info::gaq (see @c slave_start_workers()).
  It can be set to any value in [1, ULONG_MAX - 1] range.
*/
const ulong mts_slave_worker_queue_len_max= 16384;

/*
  Statistics go to the error log every # of seconds when --log-warnings > 1
*/
const long mts_online_stat_period= 60 * 2;


/*
  MTS load-ballancing parameter.
  Time unit in microsecs to sleep by MTS Coordinator to avoid extra thread
  signalling in the case of Worker queues are close to be filled up.
*/
const ulong mts_coordinator_basic_nap= 5;

/*
  MTS load-ballancing parameter.
  Percent of Worker queue size at which Worker is considered to become
  hungry.

  C enqueues --+                   . underrun level
               V                   "
   +----------+-+------------------+--------------+
   | empty    |.|::::::::::::::::::|xxxxxxxxxxxxxx| ---> Worker dequeues
   +----------+-+------------------+--------------+

   Like in the above diagram enqueuing to the x-d area would indicate
   actual underrruning by Worker.
*/
const ulong mts_worker_underrun_level= 10;


/*
  When slave thread exits, we need to remember the temporary tables so we
  can re-use them on slave start.

  TODO: move the vars below under Master_info
*/

int disconnect_slave_event_count = 0, abort_slave_event_count = 0;

static thread_local_key_t RPL_MASTER_INFO;

static bool inline is_slave_configured();

enum enum_slave_reconnect_actions
{
  SLAVE_RECON_ACT_REG= 0,
  SLAVE_RECON_ACT_DUMP= 1,
  SLAVE_RECON_ACT_EVENT= 2,
  SLAVE_RECON_ACT_MAX
};

enum enum_slave_reconnect_messages
{
  SLAVE_RECON_MSG_WAIT= 0,
  SLAVE_RECON_MSG_KILLED_WAITING= 1,
  SLAVE_RECON_MSG_AFTER= 2,
  SLAVE_RECON_MSG_FAILED= 3,
  SLAVE_RECON_MSG_COMMAND= 4,
  SLAVE_RECON_MSG_KILLED_AFTER= 5,
  SLAVE_RECON_MSG_MAX
};

static const char *reconnect_messages[SLAVE_RECON_ACT_MAX][SLAVE_RECON_MSG_MAX]=
{
  {
    "Waiting to reconnect after a failed registration on master",
    "Slave I/O thread killed while waiting to reconnect after a failed \
registration on master",
    "Reconnecting after a failed registration on master",
    "failed registering on master, reconnecting to try again, \
log '%s' at position %s",
    "COM_REGISTER_SLAVE",
    "Slave I/O thread killed during or after reconnect"
  },
  {
    "Waiting to reconnect after a failed binlog dump request",
    "Slave I/O thread killed while retrying master dump",
    "Reconnecting after a failed binlog dump request",
    "failed dump request, reconnecting to try again, log '%s' at position %s",
    "COM_BINLOG_DUMP",
    "Slave I/O thread killed during or after reconnect"
  },
  {
    "Waiting to reconnect after a failed master event read",
    "Slave I/O thread killed while waiting to reconnect after a failed read",
    "Reconnecting after a failed master event read",
    "Slave I/O thread: Failed reading log event, reconnecting to retry, \
log '%s' at position %s",
    "",
    "Slave I/O thread killed during or after a reconnect done to recover from \
failed read"
  }
};

enum enum_slave_apply_event_and_update_pos_retval
{
  SLAVE_APPLY_EVENT_AND_UPDATE_POS_OK= 0,
  SLAVE_APPLY_EVENT_AND_UPDATE_POS_APPLY_ERROR= 1,
  SLAVE_APPLY_EVENT_AND_UPDATE_POS_UPDATE_POS_ERROR= 2,
  SLAVE_APPLY_EVENT_AND_UPDATE_POS_APPEND_JOB_ERROR= 3,
  SLAVE_APPLY_EVENT_AND_UPDATE_POS_MAX
};


static int process_io_rotate(Master_info* mi, Rotate_log_event* rev);
static int process_io_create_file(Master_info* mi, Create_file_log_event* cev);
static bool wait_for_relay_log_space(Relay_log_info* rli);
static inline bool io_slave_killed(THD* thd,Master_info* mi);
static int init_slave_thread(THD* thd, SLAVE_THD_TYPE thd_type);
static void print_slave_skip_errors(void);
static int safe_connect(THD* thd, MYSQL* mysql, Master_info* mi);
static int safe_reconnect(THD* thd, MYSQL* mysql, Master_info* mi,
                          bool suppress_warnings);
static int connect_to_master(THD* thd, MYSQL* mysql, Master_info* mi,
                             bool reconnect, bool suppress_warnings);
static int get_master_version_and_clock(MYSQL* mysql, Master_info* mi);
static int get_master_uuid(MYSQL *mysql, Master_info *mi);
int io_thread_init_commands(MYSQL *mysql, Master_info *mi);
static Log_event* next_event(Relay_log_info* rli);
<<<<<<< HEAD
=======
bool queue_event(Master_info* mi,const char* buf,ulong event_len);
>>>>>>> 61c9dc37
static int terminate_slave_thread(THD *thd,
                                  mysql_mutex_t *term_lock,
                                  mysql_cond_t *term_cond,
                                  volatile uint *slave_running,
                                  ulong *stop_wait_timeout,
                                  bool need_lock_term);
static bool check_io_slave_killed(THD *thd, Master_info *mi, const char *info);
int slave_worker_exec_job_group(Slave_worker *w, Relay_log_info *rli);
static int mts_event_coord_cmp(LOG_POS_COORD *id1, LOG_POS_COORD *id2);

static int check_slave_sql_config_conflict(THD *thd, const Relay_log_info *rli);

/*
  Applier thread InnoDB priority.
  When two transactions conflict inside InnoDB, the one with
  greater priority wins.

  @param thd       Thread handler for slave
  @param priority  Thread priority
*/
static void set_thd_tx_priority(THD* thd, int priority)
{
  DBUG_ENTER("set_thd_tx_priority");
  DBUG_ASSERT(thd->system_thread == SYSTEM_THREAD_SLAVE_SQL ||
              thd->system_thread == SYSTEM_THREAD_SLAVE_WORKER);

  thd->thd_tx_priority= priority;
  DBUG_EXECUTE_IF("dbug_set_high_prio_sql_thread",
  {
    thd->thd_tx_priority= 1;
  });

  DBUG_VOID_RETURN;
}

/*
  Function to set the slave's max_allowed_packet based on the value
  of slave_max_allowed_packet.

    @in_param    thd    Thread handler for slave
    @in_param    mysql  MySQL connection handle
*/

static void set_slave_max_allowed_packet(THD *thd, MYSQL *mysql)
{
  DBUG_ENTER("set_slave_max_allowed_packet");
  // thd and mysql must be valid
  DBUG_ASSERT(thd && mysql);

  thd->variables.max_allowed_packet= slave_max_allowed_packet;
  /*
    Adding MAX_LOG_EVENT_HEADER_LEN to the max_packet_size on the I/O
    thread and the mysql->option max_allowed_packet, since a
    replication event can become this much  larger than
    the corresponding packet (query) sent from client to master.
  */
  thd->get_protocol_classic()->set_max_packet_size(
    slave_max_allowed_packet + MAX_LOG_EVENT_HEADER);
  /*
    Skipping the setting of mysql->net.max_packet size to slave
    max_allowed_packet since this is done during mysql_real_connect.
  */
  mysql->options.max_allowed_packet=
    slave_max_allowed_packet+MAX_LOG_EVENT_HEADER;
  DBUG_VOID_RETURN;
}

/*
  Find out which replications threads are running

  SYNOPSIS
    init_thread_mask()
    mask                Return value here
    mi                  master_info for slave
    inverse             If set, returns which threads are not running

  IMPLEMENTATION
    Get a bit mask for which threads are running so that we can later restart
    these threads.

  RETURN
    mask        If inverse == 0, running threads
                If inverse == 1, stopped threads
*/

void init_thread_mask(int* mask, Master_info* mi, bool inverse)
{
  bool set_io = mi->slave_running, set_sql = mi->rli->slave_running;
  int tmp_mask=0;
  DBUG_ENTER("init_thread_mask");

  if (set_io)
    tmp_mask |= SLAVE_IO;
  if (set_sql)
    tmp_mask |= SLAVE_SQL;
  if (inverse)
    tmp_mask^= (SLAVE_IO | SLAVE_SQL);
  *mask = tmp_mask;
  DBUG_VOID_RETURN;
}


/*
  lock_slave_threads()
*/

void lock_slave_threads(Master_info* mi)
{
  DBUG_ENTER("lock_slave_threads");

  //TODO: see if we can do this without dual mutex
  mysql_mutex_lock(&mi->run_lock);
  mysql_mutex_lock(&mi->rli->run_lock);
  DBUG_VOID_RETURN;
}


/*
  unlock_slave_threads()
*/

void unlock_slave_threads(Master_info* mi)
{
  DBUG_ENTER("unlock_slave_threads");

  //TODO: see if we can do this without dual mutex
  mysql_mutex_unlock(&mi->rli->run_lock);
  mysql_mutex_unlock(&mi->run_lock);
  DBUG_VOID_RETURN;
}

#ifdef HAVE_PSI_INTERFACE

static PSI_memory_key key_memory_rli_mts_coor;

static PSI_thread_key key_thread_slave_io, key_thread_slave_sql, key_thread_slave_worker;

static PSI_thread_info all_slave_threads[]=
{
  { &key_thread_slave_io, "slave_io", PSI_FLAG_GLOBAL},
  { &key_thread_slave_sql, "slave_sql", PSI_FLAG_GLOBAL},
  { &key_thread_slave_worker, "slave_worker", PSI_FLAG_GLOBAL}
};

static PSI_memory_info all_slave_memory[]=
{
  { &key_memory_rli_mts_coor, "Relay_log_info::mts_coor", 0}
};

static void init_slave_psi_keys(void)
{
  const char* category= "sql";
  int count;

  count= array_elements(all_slave_threads);
  mysql_thread_register(category, all_slave_threads, count);

  count= array_elements(all_slave_memory);
  mysql_memory_register(category, all_slave_memory, count);
}
#endif /* HAVE_PSI_INTERFACE */

/* Initialize slave structures */

int init_slave()
{
  DBUG_ENTER("init_slave");
  int error= 0;
  int thread_mask= SLAVE_SQL | SLAVE_IO;
  Master_info *mi= NULL;

#ifdef HAVE_PSI_INTERFACE
  init_slave_psi_keys();
#endif

  /*
    This is called when mysqld starts. Before client connections are
    accepted. However bootstrap may conflict with us if it does START SLAVE.
    So it's safer to take the lock.
  */
  mysql_mutex_lock(&LOCK_msr_map);

  if (my_create_thread_local_key(&RPL_MASTER_INFO, NULL))
    DBUG_RETURN(1);

  /*
    Create slave info objects by reading repositories of individual
    channels and add them into msr_map
  */
  if ((error= Rpl_info_factory::create_slave_info_objects(opt_mi_repository_id,
                                                        opt_rli_repository_id,
                                                        thread_mask, &msr_map)))
  {
    sql_print_error("Failed to create or recover replication info repositories.");
    error = 1;
    goto err;
  }

  /*
     for only ndb, create active_mi. we removed
     active_mi from other part of the code except names and comments.
   */

  active_mi= msr_map.get_mi(msr_map.get_default_channel());


  /* @todo: Print it for all the channels */
  {
    Master_info *default_mi;
    default_mi= msr_map.get_mi(msr_map.get_default_channel());
    if (default_mi && default_mi->rli)
    {
      DBUG_PRINT("info", ("init group master %s %lu  group relay %s %lu event %s %lu\n",
                          default_mi->rli->get_group_master_log_name(),
                          (ulong) default_mi->rli->get_group_master_log_pos(),
                          default_mi->rli->get_group_relay_log_name(),
                          (ulong) default_mi->rli->get_group_relay_log_pos(),
                          default_mi->rli->get_event_relay_log_name(),
                          (ulong) default_mi->rli->get_event_relay_log_pos()));
    }
  }

  if (get_gtid_mode(GTID_MODE_LOCK_MSR_MAP) == GTID_MODE_OFF)
  {
    for (mi_map::iterator it= msr_map.begin(); it != msr_map.end(); it++)
    {
      Master_info *mi= it->second;
      if (mi != NULL && mi->is_auto_position())
      {
        sql_print_warning("Detected misconfiguration: replication channel "
                          "'%.192s' was configured with AUTO_POSITION = 1, "
                          "but the server was started with --gtid-mode=off. "
                          "Either reconfigure replication using "
                          "CHANGE MASTER TO MASTER_AUTO_POSITION = 0 "
                          "FOR CHANNEL '%.192s', or change GTID_MODE to some "
                          "value other than OFF, before starting the slave "
                          "receiver thread.",
                          mi->get_channel(), mi->get_channel());
      }
    }
  }

  /*
    Loop through the msr_map and start slave threads for each channel.
  */
  if (!opt_skip_slave_start)
  {
    for (mi_map::iterator it= msr_map.begin(); it!=msr_map.end(); it++)
    {
      mi= it->second;

      /* If server id is not set, start_slave_thread() will say it */
      if (mi && mi->host[0])
      {
        /* same as in start_slave() cache the global var values into rli's members */
        mi->rli->opt_slave_parallel_workers= opt_mts_slave_parallel_workers;
        mi->rli->checkpoint_group= opt_mts_checkpoint_group;
        if (mts_parallel_option == MTS_PARALLEL_TYPE_DB_NAME)
          mi->rli->channel_mts_submode = MTS_PARALLEL_TYPE_DB_NAME;
        else
          mi->rli->channel_mts_submode = MTS_PARALLEL_TYPE_LOGICAL_CLOCK;
        if (start_slave_threads(true/*need_lock_slave=true*/,
                                false/*wait_for_start=false*/,
                                mi,
                                thread_mask))
        {
          /*
            Creation of slave threads for subsequent channels are stopped
            if a failure occurs in this iteration.
            @todo:have an option if the user wants to continue
            the replication for other channels.
          */
          sql_print_error("Failed to create slave threads");
          error= 1;
          goto err;
        }
      }
    }
  }

err:

  mysql_mutex_unlock(&LOCK_msr_map);
  if (error)
    sql_print_information("Check error log for additional messages. "
                          "You will not be able to start replication until "
                          "the issue is resolved and the server restarted.");
  DBUG_RETURN(error);
}


/**
   Function to start a slave for all channels.
   Used in Multisource replication.
   @param[in]        thd           THD object of the client.

   @retval false success
   @retval true error

    @todo  It is good to continue to start other channels
           when a slave start failed for other channels.

    @todo  The problem with the below code is if the slave is already
           stared, we would multple warnings called
           "Slave was already running" for each channel.
           A nice warning message  would be to add
           "Slave for channel '%s" was already running"
           but error messages are in different languages and cannot be tampered
           with so, we have to handle it case by case basis, whether
           only default channel exists or not and properly continue with
           starting other channels if one channel fails clearly giving
           an error message by displaying failed channels.
*/
bool start_slave(THD *thd)
{

  DBUG_ENTER("start_slave(THD)");
  Master_info *mi;
  bool channel_configured;

  if (msr_map.get_num_instances() == 1)
  {
    mi= msr_map.get_mi(msr_map.get_default_channel());
    DBUG_ASSERT(mi);
    if (start_slave(thd, &thd->lex->slave_connection,
                    &thd->lex->mi, thd->lex->slave_thd_opt, mi, true))
      DBUG_RETURN(true);
  }
  else
  {
    /*
      Users cannot start more than one channel's applier thread
      if sql_slave_skip_counter > 0. It throws an error to the session.
    */
    mysql_mutex_lock(&LOCK_sql_slave_skip_counter);
    /* sql_slave_skip_counter > 0 && !(START SLAVE IO_THREAD) */
    if (sql_slave_skip_counter > 0 && !(thd->lex->slave_thd_opt & SLAVE_IO))
    {
      my_error(ER_SLAVE_CHANNEL_SQL_SKIP_COUNTER, MYF(0));
      mysql_mutex_unlock(&LOCK_sql_slave_skip_counter);
      DBUG_RETURN(true);
    }
    mysql_mutex_unlock(&LOCK_sql_slave_skip_counter);

    for (mi_map::iterator it= msr_map.begin(); it!= msr_map.end(); it++)
    {
      mi= it->second;

      channel_configured= mi && mi->inited && mi->host[0];   // channel properly configured.

      if (channel_configured)
      {
        if (start_slave(thd, &thd->lex->slave_connection,
                        &thd->lex->mi,
                        thd->lex->slave_thd_opt, mi, true))
        {
          sql_print_error("Slave: Could not start slave for channel '%s'."
                          " operation discontinued", mi->get_channel());
          DBUG_RETURN(true);
        }
      }
    }
  }
  /* no error */
  my_ok(thd);

  DBUG_RETURN(false);
}


/**
   Function to stop a slave for all channels.
   Used in Multisource replication.
   @param[in]        thd           THD object of the client.

   @return
    @retval           0            success
    @retval           1           error

    @todo  It is good to continue to stop other channels
           when a slave start failed for other channels.
*/
int stop_slave(THD *thd)
{
   DBUG_ENTER("stop_slave(THD)");
   Master_info *mi=0;
   int error= 0;
   bool channel_configured;

   if (msr_map.get_num_instances() == 1)
   {
     mi= msr_map.get_mi(msr_map.get_default_channel());

     DBUG_ASSERT(!strcmp(mi->get_channel(),
                         msr_map.get_default_channel()));

     error= stop_slave(thd, mi, 1, false);

     if (error)
       goto err;
   }
   else
   {
     for(mi_map::iterator it= msr_map.begin(); it!= msr_map.end(); it++)
     {
       mi= it->second;

       channel_configured= mi && mi->host[0];

       if (channel_configured)
       {
         error= stop_slave(thd, mi, 1, false);

         if (error)
         {
           sql_print_error("Slave: Could not stop slave for channel '%s'"
                           " operation discontinued", mi->get_channel());
           goto err;
         }
       }
     }
   }
   /* no error */
   my_ok(thd);

err:
   DBUG_RETURN(error);
}


/**
  Entry point to the START SLAVE command. The function
  decides to start replication threads on several channels
  or a single given channel.

  @param[in]   thd        the client thread carrying the command.

  @return
    @retval      false      ok
    @retval      true       not ok.
*/
bool start_slave_cmd(THD *thd)
{
  DBUG_ENTER("start_slave_cmd");

  Master_info *mi;
  LEX *lex= thd->lex;
  bool res= true;  /* default, an error */

  mysql_mutex_lock(&LOCK_msr_map);

  if (!is_slave_configured())
  {
    my_error(ER_SLAVE_CONFIGURATION, MYF(0));
    goto err;
  }


  if (!lex->mi.for_channel)
  {
    /*
      If slave_until options are provided when multiple channels exist
      without explicitly providing FOR CHANNEL clause, error out.
    */
    if (lex->mi.slave_until && msr_map.get_num_instances() > 1)
    {
      my_error(ER_SLAVE_MULTIPLE_CHANNELS_CMD, MYF(0));
      goto err;
    }

    res= start_slave(thd);
  }
  else
  {
    mi= msr_map.get_mi(lex->mi.channel);

    if (mi)
      res= start_slave(thd, &thd->lex->slave_connection,
                       &thd->lex->mi, thd->lex->slave_thd_opt, mi, true);
    else if (strcmp(msr_map.get_default_channel(), lex->mi.channel))
      my_error(ER_SLAVE_CHANNEL_DOES_NOT_EXIST, MYF(0), lex->mi.channel);

    if (!res)
      my_ok(thd);

  }
err:
  mysql_mutex_unlock(&LOCK_msr_map);
  DBUG_RETURN(res);
}


/**
  Entry point for the STOP SLAVE command. This function stops replication
  threads for all channels or a single channel based on the  command
  options supplied.

  @param[in]     thd         the client thread.

  @return
   @retval       false            ok
   @retval       true             not ok.
*/
bool stop_slave_cmd(THD *thd)
{
  DBUG_ENTER("stop_slave_cmd");

  Master_info* mi;
  LEX *lex= thd->lex;
  bool res= true;    /*default, an error */

  mysql_mutex_lock(&LOCK_msr_map);

  if (!is_slave_configured())
  {
    my_error(ER_SLAVE_CONFIGURATION, MYF(0));
    mysql_mutex_unlock(&LOCK_msr_map);
    DBUG_RETURN(res= true);
  }

  if (!lex->mi.for_channel)
    res= stop_slave(thd);
  else
  {
    mi= msr_map.get_mi(lex->mi.channel);

    if (mi)
      res= stop_slave(thd, mi, 1 /*net report */);
    else if (strcmp(msr_map.get_default_channel(), lex->mi.channel))
      my_error(ER_SLAVE_CHANNEL_DOES_NOT_EXIST, MYF(0), lex->mi.channel);
  }

  mysql_mutex_unlock(&LOCK_msr_map);

  DBUG_RETURN(res);
}

/**
   Parse the given relay log and identify the rotate event from the master.
   Ignore the Format description event, Previous_gtid log event and ignorable
   events within the relay log. When a rotate event is found check if it is a
   rotate that is originated from the master or not based on the server_id. If
   the rotate is from slave or if it is a fake rotate event ignore the event.
   If any other events are encountered apart from the above events generate an
   error. From the rotate event extract the master's binary log name and
   position.

   @param filename
          Relay log name which needs to be parsed.

   @param[out] master_log_file
          Set the master_log_file to the log file name that is extracted from
          rotate event. The master_log_file should contain string of len
          FN_REFLEN.

   @param[out] master_log_pos
          Set the master_log_pos to the log position extracted from rotate
          event.

   @retval FOUND_ROTATE: When rotate event is found in the relay log
   @retval NOT_FOUND_ROTATE: When rotate event is not found in the relay log
   @retval ERROR: On error
 */
enum enum_read_rotate_from_relay_log_status
{ FOUND_ROTATE, NOT_FOUND_ROTATE, ERROR };

static enum_read_rotate_from_relay_log_status
read_rotate_from_relay_log(char *filename, char *master_log_file,
                           my_off_t *master_log_pos)
{
  DBUG_ENTER("read_rotate_from_relay_log");
  /*
    Create a Format_description_log_event that is used to read the
    first event of the log.
   */
  Format_description_log_event fd_ev(BINLOG_VERSION), *fd_ev_p= &fd_ev;
  DBUG_ASSERT(fd_ev.is_valid());
  IO_CACHE log;
  const char *errmsg= NULL;
  File file= open_binlog_file(&log, filename, &errmsg);
  if (file < 0)
  {
    sql_print_error("Error during --relay-log-recovery: %s", errmsg);
    DBUG_RETURN(ERROR);
  }
  my_b_seek(&log, BIN_LOG_HEADER_SIZE);
  Log_event *ev= NULL;
  bool done= false;
  enum_read_rotate_from_relay_log_status ret= NOT_FOUND_ROTATE;
  while (!done &&
         (ev= Log_event::read_log_event(&log, 0, fd_ev_p, opt_slave_sql_verify_checksum)) !=
         NULL)
  {
    DBUG_PRINT("info", ("Read event of type %s", ev->get_type_str()));
    switch (ev->get_type_code())
    {
    case binary_log::FORMAT_DESCRIPTION_EVENT:
      if (fd_ev_p != &fd_ev)
        delete fd_ev_p;
      fd_ev_p= (Format_description_log_event *)ev;
      break;
    case binary_log::ROTATE_EVENT:
      /*
        Check for rotate event from the master. Ignore the ROTATE event if it
        is a fake rotate event with server_id=0.
       */
      if (ev->server_id && ev->server_id != ::server_id)
      {
        Rotate_log_event *rotate_ev= (Rotate_log_event *)ev;
        DBUG_ASSERT(FN_REFLEN >= rotate_ev->ident_len + 1);
        memcpy(master_log_file, rotate_ev->new_log_ident, rotate_ev->ident_len + 1);
        *master_log_pos= rotate_ev->pos;
        ret= FOUND_ROTATE;
        done= true;
      }
      break;
    case binary_log::PREVIOUS_GTIDS_LOG_EVENT:
      break;
    case binary_log::IGNORABLE_LOG_EVENT:
      break;
    default:
      sql_print_error("Error during --relay-log-recovery: Could not locate "
                      "rotate event from the master.");
      ret= ERROR;
      done= true;
      break;
    }
    if (ev != fd_ev_p)
      delete ev;
  }
  if (log.error < 0)
  {
    sql_print_error("Error during --relay-log-recovery: Error reading events from relay log: %d",
                    log.error);
    DBUG_RETURN(ERROR);
  }

  if (fd_ev_p != &fd_ev)
  {
    delete fd_ev_p;
    fd_ev_p= &fd_ev;
  }

  if (mysql_file_close(file, MYF(MY_WME)))
    DBUG_RETURN(ERROR);
  if (end_io_cache(&log))
  {
    sql_print_error("Error during --relay-log-recovery: Error while freeing "
                    "IO_CACHE object");
    DBUG_RETURN(ERROR);
  }
  DBUG_RETURN(ret);
}

/**
   Reads relay logs one by one starting from the first relay log. Looks for
   the first rotate event from the master. If rotate is not found in the relay
   log search continues to next relay log. If rotate event from master is
   found then the extracted master_log_file and master_log_pos are used to set
   rli->group_master_log_name and rli->group_master_log_pos. If an error has
   occurred the error code is retuned back.

   @param rli
          Relay_log_info object to read relay log files and to set
          group_master_log_name and group_master_log_pos.

   @retval 0 On success
   @retval 1 On failure
 */
static int
find_first_relay_log_with_rotate_from_master(Relay_log_info* rli)
{
  DBUG_ENTER("find_first_relay_log_with_rotate_from_master");
  int error= 0;
  LOG_INFO linfo;
  bool got_rotate_from_master= false;
  int pos;
  char master_log_file[FN_REFLEN];
  my_off_t master_log_pos= 0;

  for (pos= rli->relay_log.find_log_pos(&linfo, NULL, true);
       !pos;
       pos= rli->relay_log.find_next_log(&linfo, true))
  {
    switch (read_rotate_from_relay_log(linfo.log_file_name, master_log_file,
                                       &master_log_pos))
    {
    case ERROR:
      error= 1;
      break;
    case FOUND_ROTATE:
      got_rotate_from_master= true;
      break;
    case NOT_FOUND_ROTATE:
      break;
    }
    if (error || got_rotate_from_master)
      break;
  }
  if (pos== LOG_INFO_IO)
  {
    error= 1;
    sql_print_error("Error during --relay-log-recovery: Could not read "
                    "relay log index file due to an IO error.");
    goto err;
  }
  if (pos== LOG_INFO_EOF)
  {
    error= 1;
    sql_print_error("Error during --relay-log-recovery: Could not locate "
                    "rotate event from master in relay log file.");
    goto err;
  }
  if (!error && got_rotate_from_master)
  {
    rli->set_group_master_log_name(master_log_file);
    rli->set_group_master_log_pos(master_log_pos);
  }
err:
  DBUG_RETURN(error);
}

/*
  Updates the master info based on the information stored in the
  relay info and ignores relay logs previously retrieved by the IO
  thread, which thus starts fetching again based on to the
  master_log_pos and master_log_name. Eventually, the old
  relay logs will be purged by the normal purge mechanism.

  There can be a special case where rli->group_master_log_name and
  rli->group_master_log_pos are not intialized, as the sql thread was never
  started at all. In those cases all the existing relay logs are parsed
  starting from the first one and the initial rotate event that was received
  from the master is identified. From the rotate event master_log_name and
  master_log_pos are extracted and they are set to rli->group_master_log_name
  and rli->group_master_log_pos.

  In the feature, we should improve this routine in order to avoid throwing
  away logs that are safely stored in the disk. Note also that this recovery
  routine relies on the correctness of the relay-log.info and only tolerates
  coordinate problems in master.info.

  In this function, there is no need for a mutex as the caller
  (i.e. init_slave) already has one acquired.

  Specifically, the following structures are updated:

  1 - mi->master_log_pos  <-- rli->group_master_log_pos
  2 - mi->master_log_name <-- rli->group_master_log_name
  3 - It moves the relay log to the new relay log file, by
      rli->group_relay_log_pos  <-- BIN_LOG_HEADER_SIZE;
      rli->event_relay_log_pos  <-- BIN_LOG_HEADER_SIZE;
      rli->group_relay_log_name <-- rli->relay_log.get_log_fname();
      rli->event_relay_log_name <-- rli->relay_log.get_log_fname();

   If there is an error, it returns (1), otherwise returns (0).
 */
int init_recovery(Master_info* mi, const char** errmsg)
{
  DBUG_ENTER("init_recovery");

  int error= 0;
  Relay_log_info *rli= mi->rli;
  char *group_master_log_name= NULL;

  if (rli->recovery_parallel_workers)
  {
    /*
      This is not idempotent and a crash after this function and before
      the recovery is actually done may lead the system to an inconsistent
      state.

      This may happen because the gap is not persitent stored anywhere
      and eventually old relay log files will be removed and further
      calculations on the gaps will be impossible.

      We need to improve this. /Alfranio.
    */
    error= mts_recovery_groups(rli);
    if (rli->mts_recovery_group_cnt)
    {
      if (get_gtid_mode(GTID_MODE_LOCK_NONE) == GTID_MODE_ON)
      {
        rli->recovery_parallel_workers= 0;
        rli->clear_mts_recovery_groups();
      }
      else
      {
        error= 1;
        sql_print_error("--relay-log-recovery cannot be executed when the slave "
                        "was stopped with an error or killed in MTS mode; "
                        "consider using RESET SLAVE or restart the server "
                        "with --relay-log-recovery = 0 followed by "
                        "START SLAVE UNTIL SQL_AFTER_MTS_GAPS");
      }
    }
  }

  group_master_log_name= const_cast<char *>(rli->get_group_master_log_name());
  if (!error)
  {
    if (!group_master_log_name[0])
    {
      if (rli->replicate_same_server_id)
      {
        error= 1;
        sql_print_error("Error during --relay-log-recovery: "
                        "replicate_same_server_id is in use and sql thread's "
                        "positions are not initialized, hence relay log "
                        "recovery cannot happen.");
        DBUG_RETURN(error);
      }
      error= find_first_relay_log_with_rotate_from_master(rli);
      if (error)
        DBUG_RETURN(error);
    }
    mi->set_master_log_pos(max<ulonglong>(BIN_LOG_HEADER_SIZE,
                                               rli->get_group_master_log_pos()));
    mi->set_master_log_name(rli->get_group_master_log_name());

    sql_print_warning("Recovery from master pos %ld and file %s%s. "
                      "Previous relay log pos and relay log file had "
                      "been set to %lld, %s respectively.",
                      (ulong) mi->get_master_log_pos(), mi->get_master_log_name(),
                      mi->get_for_channel_str(),
                      rli->get_group_relay_log_pos(), rli->get_group_relay_log_name());

    rli->set_group_relay_log_name(rli->relay_log.get_log_fname());
    rli->set_event_relay_log_name(rli->relay_log.get_log_fname());
    rli->set_group_relay_log_pos(BIN_LOG_HEADER_SIZE);
    rli->set_event_relay_log_pos(BIN_LOG_HEADER_SIZE);
  }

  /*
    Clear the retrieved GTID set so that events that are written partially
    will be fetched again.
    */
  global_sid_lock->wrlock();
  (const_cast<Gtid_set *>(rli->get_gtid_set()))->clear();
  global_sid_lock->unlock();
  DBUG_RETURN(error);
}

int global_init_info(Master_info* mi, bool ignore_if_no_info, int thread_mask)
{
  DBUG_ENTER("init_info");
  DBUG_ASSERT(mi != NULL && mi->rli != NULL);
  int init_error= 0;
  enum_return_check check_return= ERROR_CHECKING_REPOSITORY;
  THD *thd= current_thd;

  /*
    We need a mutex while we are changing master info parameters to
    keep other threads from reading bogus info
  */
  mysql_mutex_lock(&mi->data_lock);
  mysql_mutex_lock(&mi->rli->data_lock);

  /*
    When info tables are used and autocommit= 0 we force a new
    transaction start to avoid table access deadlocks when START SLAVE
    is executed after RESET SLAVE.
  */
  if (thd && thd->in_multi_stmt_transaction_mode() &&
      (opt_mi_repository_id == INFO_REPOSITORY_TABLE ||
       opt_rli_repository_id == INFO_REPOSITORY_TABLE))
    if (trans_begin(thd))
    {
      init_error= 1;
      goto end;
    }

  /*
    This takes care of the startup dependency between the master_info
    and relay_info. It initializes the master info if the SLAVE_IO
    thread is being started and the relay log info if either the
    SLAVE_SQL thread is being started or was not initialized as it is
    required by the SLAVE_IO thread.
  */
  check_return= mi->check_info();
  if (check_return == ERROR_CHECKING_REPOSITORY)
    goto end;

  if (!(ignore_if_no_info && check_return == REPOSITORY_DOES_NOT_EXIST))
  {
    if ((thread_mask & SLAVE_IO) != 0 && mi->mi_init_info())
      init_error= 1;
  }

  check_return= mi->rli->check_info();
  if (check_return == ERROR_CHECKING_REPOSITORY)
    goto end;
  if (!(ignore_if_no_info && check_return == REPOSITORY_DOES_NOT_EXIST))
  {
    if (((thread_mask & SLAVE_SQL) != 0 || !(mi->rli->inited))
        && mi->rli->rli_init_info())
      init_error= 1;
  }

end:
  /*
    When info tables are used and autocommit= 0 we force transaction
    commit to avoid table access deadlocks when START SLAVE is executed
    after RESET SLAVE.
  */
  if (thd && thd->in_multi_stmt_transaction_mode() &&
      (opt_mi_repository_id == INFO_REPOSITORY_TABLE ||
       opt_rli_repository_id == INFO_REPOSITORY_TABLE))
    if (trans_commit(thd))
      init_error= 1;

  mysql_mutex_unlock(&mi->rli->data_lock);
  mysql_mutex_unlock(&mi->data_lock);
  DBUG_RETURN(check_return == ERROR_CHECKING_REPOSITORY || init_error);
}

void end_info(Master_info* mi)
{
  DBUG_ENTER("end_info");
  DBUG_ASSERT(mi != NULL && mi->rli != NULL);

  /*
    The previous implementation was not acquiring locks.  We do the same here.
    However, this is quite strange.
  */
  mi->end_info();
  mi->rli->end_info();

  DBUG_VOID_RETURN;
}

int remove_info(Master_info* mi)
{
  int error= 1;
  DBUG_ENTER("remove_info");
  DBUG_ASSERT(mi != NULL && mi->rli != NULL);

  /*
    The previous implementation was not acquiring locks.
    We do the same here. However, this is quite strange.
  */
  /*
    Reset errors (the idea is that we forget about the
    old master).
  */
  mi->clear_error();
  mi->rli->clear_error();
  if (mi->rli->workers_array_initialized)
  {
    for(size_t i= 0; i < mi->rli->get_worker_count(); i++)
    {
      mi->rli->get_worker(i)->clear_error();
    }
  }
  mi->rli->clear_until_condition();
  mi->rli->clear_sql_delay();

  mi->end_info();
  mi->rli->end_info();

  if (mi->remove_info() || Rpl_info_factory::reset_workers(mi->rli) ||
      mi->rli->remove_info())
    goto err;

  error= 0;

err:
  DBUG_RETURN(error);
}

int flush_master_info(Master_info* mi, bool force)
{
  DBUG_ENTER("flush_master_info");
  DBUG_ASSERT(mi != NULL && mi->rli != NULL);
  /*
    The previous implementation was not acquiring locks.
    We do the same here. However, this is quite strange.
  */
  /*
    With the appropriate recovery process, we will not need to flush
    the content of the current log.

    For now, we flush the relay log BEFORE the master.info file, because
    if we crash, we will get a duplicate event in the relay log at restart.
    If we change the order, there might be missing events.

    If we don't do this and the slave server dies when the relay log has
    some parts (its last kilobytes) in memory only, with, say, from master's
    position 100 to 150 in memory only (not on disk), and with position 150
    in master.info, there will be missing information. When the slave restarts,
    the I/O thread will fetch binlogs from 150, so in the relay log we will
    have "[0, 100] U [150, infinity[" and nobody will notice it, so the SQL
    thread will jump from 100 to 150, and replication will silently break.
  */
  mysql_mutex_t *log_lock= mi->rli->relay_log.get_log_lock();

  mysql_mutex_lock(log_lock);

  int err=  (mi->rli->flush_current_log() ||
             mi->flush_info(force));

  mysql_mutex_unlock(log_lock);

  DBUG_RETURN (err);
}

/**
  Convert slave skip errors bitmap into a printable string.
*/

static void print_slave_skip_errors(void)
{
  /*
    To be safe, we want 10 characters of room in the buffer for a number
    plus terminators. Also, we need some space for constant strings.
    10 characters must be sufficient for a number plus {',' | '...'}
    plus a NUL terminator. That is a max 6 digit number.
  */
  const size_t MIN_ROOM= 10;
  DBUG_ENTER("print_slave_skip_errors");
  DBUG_ASSERT(sizeof(slave_skip_error_names) > MIN_ROOM);
  DBUG_ASSERT(MAX_SLAVE_ERROR <= 999999); // 6 digits

  if (!use_slave_mask || bitmap_is_clear_all(&slave_error_mask))
  {
    /* purecov: begin tested */
    memcpy(slave_skip_error_names, STRING_WITH_LEN("OFF"));
    /* purecov: end */
  }
  else if (bitmap_is_set_all(&slave_error_mask))
  {
    /* purecov: begin tested */
    memcpy(slave_skip_error_names, STRING_WITH_LEN("ALL"));
    /* purecov: end */
  }
  else
  {
    char *buff= slave_skip_error_names;
    char *bend= buff + sizeof(slave_skip_error_names);
    int  errnum;

    for (errnum= 0; errnum < MAX_SLAVE_ERROR; errnum++)
    {
      if (bitmap_is_set(&slave_error_mask, errnum))
      {
        if (buff + MIN_ROOM >= bend)
          break; /* purecov: tested */
        buff= int10_to_str(errnum, buff, 10);
        *buff++= ',';
      }
    }
    if (buff != slave_skip_error_names)
      buff--; // Remove last ','
    if (errnum < MAX_SLAVE_ERROR)
    {
      /* Couldn't show all errors */
      buff= my_stpcpy(buff, "..."); /* purecov: tested */
    }
    *buff=0;
  }
  DBUG_PRINT("init", ("error_names: '%s'", slave_skip_error_names));
  DBUG_VOID_RETURN;
}

/**
 Change arg to the string with the nice, human-readable skip error values.
   @param slave_skip_errors_ptr
          The pointer to be changed
*/
void set_slave_skip_errors(char** slave_skip_errors_ptr)
{
  DBUG_ENTER("set_slave_skip_errors");
  print_slave_skip_errors();
  *slave_skip_errors_ptr= slave_skip_error_names;
  DBUG_VOID_RETURN;
}

/**
  Init function to set up array for errors that should be skipped for slave
*/
static void init_slave_skip_errors()
{
  DBUG_ENTER("init_slave_skip_errors");
  DBUG_ASSERT(!use_slave_mask); // not already initialized

  if (bitmap_init(&slave_error_mask,0,MAX_SLAVE_ERROR,0))
  {
    fprintf(stderr, "Badly out of memory, please check your system status\n");
    exit(MYSQLD_ABORT_EXIT);
  }
  use_slave_mask = 1;
  DBUG_VOID_RETURN;
}

static void add_slave_skip_errors(const uint* errors, uint n_errors)
{
  DBUG_ENTER("add_slave_skip_errors");
  DBUG_ASSERT(errors);
  DBUG_ASSERT(use_slave_mask);

  for (uint i = 0; i < n_errors; i++)
  {
    const uint err_code = errors[i];
    if (err_code < MAX_SLAVE_ERROR)
       bitmap_set_bit(&slave_error_mask, err_code);
  }
  DBUG_VOID_RETURN;
}

/*
  Add errors that should be skipped for slave

  SYNOPSIS
    add_slave_skip_errors()
    arg         List of errors numbers to be added to skip, separated with ','

  NOTES
    Called from get_options() in mysqld.cc on start-up
*/

void add_slave_skip_errors(const char* arg)
{
  const char *p= NULL;
  /*
    ALL is only valid when nothing else is provided.
  */
  const uchar SKIP_ALL[]= "all";
  size_t SIZE_SKIP_ALL= strlen((const char *) SKIP_ALL) + 1;
  /*
    IGNORE_DDL_ERRORS can be combined with other parameters
    but must be the first one provided.
  */
  const uchar SKIP_DDL_ERRORS[]= "ddl_exist_errors";
  size_t SIZE_SKIP_DDL_ERRORS= strlen((const char *) SKIP_DDL_ERRORS);
  DBUG_ENTER("add_slave_skip_errors");

  // initialize mask if not done yet
  if (!use_slave_mask)
    init_slave_skip_errors();

  for (; my_isspace(system_charset_info,*arg); ++arg)
    /* empty */;
  if (!my_strnncoll(system_charset_info, (uchar*)arg, SIZE_SKIP_ALL,
                    SKIP_ALL, SIZE_SKIP_ALL))
  {
    bitmap_set_all(&slave_error_mask);
    DBUG_VOID_RETURN;
  }
  if (!my_strnncoll(system_charset_info, (uchar*)arg, SIZE_SKIP_DDL_ERRORS,
                    SKIP_DDL_ERRORS, SIZE_SKIP_DDL_ERRORS))
  {
    // DDL errors to be skipped for relaxed 'exist' handling
    const uint ddl_errors[] = {
      // error codes with create/add <schema object>
      ER_DB_CREATE_EXISTS, ER_TABLE_EXISTS_ERROR, ER_DUP_KEYNAME,
      ER_MULTIPLE_PRI_KEY,
      // error codes with change/rename <schema object>
      ER_BAD_FIELD_ERROR, ER_NO_SUCH_TABLE, ER_DUP_FIELDNAME,
      // error codes with drop <schema object>
      ER_DB_DROP_EXISTS, ER_BAD_TABLE_ERROR, ER_CANT_DROP_FIELD_OR_KEY
    };

    add_slave_skip_errors(ddl_errors,
                          sizeof(ddl_errors)/sizeof(ddl_errors[0]));
    /*
      After processing the SKIP_DDL_ERRORS, the pointer is
      increased to the position after the comma.
    */
    if (strlen(arg) > SIZE_SKIP_DDL_ERRORS + 1)
      arg+= SIZE_SKIP_DDL_ERRORS + 1;
  }
  for (p= arg ; *p; )
  {
    long err_code;
    if (!(p= str2int(p, 10, 0, LONG_MAX, &err_code)))
      break;
    if (err_code < MAX_SLAVE_ERROR)
       bitmap_set_bit(&slave_error_mask,(uint)err_code);
    while (!my_isdigit(system_charset_info,*p) && *p)
      p++;
  }
  DBUG_VOID_RETURN;
}

static void set_thd_in_use_temporary_tables(Relay_log_info *rli)
{
  TABLE *table;

  for (table= rli->save_temporary_tables ; table ; table= table->next)
  {
    table->in_use= rli->info_thd;
    if (table->file != NULL)
    {
      /*
        Since we are stealing opened temporary tables from one thread to another,
        we need to let the performance schema know that,
        for aggregates per thread to work properly.
      */
      table->file->unbind_psi();
      table->file->rebind_psi();
    }
  }
}

int terminate_slave_threads(Master_info* mi, int thread_mask,
                            ulong stop_wait_timeout, bool need_lock_term)
{
  DBUG_ENTER("terminate_slave_threads");

  if (!mi->inited)
    DBUG_RETURN(0); /* successfully do nothing */
  int error,force_all = (thread_mask & SLAVE_FORCE_ALL);
  mysql_mutex_t *sql_lock = &mi->rli->run_lock, *io_lock = &mi->run_lock;
  mysql_mutex_t *log_lock= mi->rli->relay_log.get_log_lock();
  /*
    Set it to a variable, so the value is shared by both stop methods.
    This guarantees that the user defined value for the timeout value is for
    the time the 2 threads take to shutdown, and not the time of each thread
    stop operation.
  */
  ulong total_stop_wait_timeout= stop_wait_timeout;

  if (thread_mask & (SLAVE_SQL|SLAVE_FORCE_ALL))
  {
    DBUG_PRINT("info",("Terminating SQL thread"));
    mi->rli->abort_slave= 1;
    if ((error=terminate_slave_thread(mi->rli->info_thd, sql_lock,
                                      &mi->rli->stop_cond,
                                      &mi->rli->slave_running,
                                      &total_stop_wait_timeout,
                                      need_lock_term)) &&
        !force_all)
    {
      if (error == 1)
      {
        DBUG_RETURN(ER_STOP_SLAVE_SQL_THREAD_TIMEOUT);
      }
      DBUG_RETURN(error);
    }
    mysql_mutex_lock(log_lock);

    DBUG_PRINT("info",("Flushing relay-log info file."));
    if (current_thd)
      THD_STAGE_INFO(current_thd, stage_flushing_relay_log_info_file);

    /*
      Flushes the relay log info regardles of the sync_relay_log_info option.
    */
    if (mi->rli->flush_info(TRUE))
    {
      mysql_mutex_unlock(log_lock);
      DBUG_RETURN(ER_ERROR_DURING_FLUSH_LOGS);
    }

    mysql_mutex_unlock(log_lock);
  }
  if (thread_mask & (SLAVE_IO|SLAVE_FORCE_ALL))
  {
    DBUG_PRINT("info",("Terminating IO thread"));
    mi->abort_slave=1;
    if ((error=terminate_slave_thread(mi->info_thd,io_lock,
                                      &mi->stop_cond,
                                      &mi->slave_running,
                                      &total_stop_wait_timeout,
                                      need_lock_term)) &&
        !force_all)
    {
      if (error == 1)
      {
        DBUG_RETURN(ER_STOP_SLAVE_IO_THREAD_TIMEOUT);
      }
      DBUG_RETURN(error);
    }
    mysql_mutex_lock(log_lock);

    DBUG_PRINT("info",("Flushing relay log and master info repository."));
    if (current_thd)
      THD_STAGE_INFO(current_thd, stage_flushing_relay_log_and_master_info_repository);

    /*
      Flushes the master info regardles of the sync_master_info option.
    */
    if (mi->flush_info(TRUE))
    {
      mysql_mutex_unlock(log_lock);
      DBUG_RETURN(ER_ERROR_DURING_FLUSH_LOGS);
    }

    /*
      Flushes the relay log regardles of the sync_relay_log option.
    */
    if (mi->rli->relay_log.is_open() &&
        mi->rli->relay_log.flush_and_sync(true))
    {
      mysql_mutex_unlock(log_lock);
      DBUG_RETURN(ER_ERROR_DURING_FLUSH_LOGS);
    }

    mysql_mutex_unlock(log_lock);
  }
  DBUG_RETURN(0);
}


/**
   Wait for a slave thread to terminate.

   This function is called after requesting the thread to terminate
   (by setting @c abort_slave member of @c Relay_log_info or @c
   Master_info structure to 1). Termination of the thread is
   controlled with the the predicate <code>*slave_running</code>.

   Function will acquire @c term_lock before waiting on the condition
   unless @c need_lock_term is false in which case the mutex should be
   owned by the caller of this function and will remain acquired after
   return from the function.

   @param term_lock
          Associated lock to use when waiting for @c term_cond

   @param term_cond
          Condition that is signalled when the thread has terminated

   @param slave_running
          Pointer to predicate to check for slave thread termination

   @param stop_wait_timeout
          A pointer to a variable that denotes the time the thread has
          to stop before we time out and throw an error.

   @param need_lock_term
          If @c false the lock will not be acquired before waiting on
          the condition. In this case, it is assumed that the calling
          function acquires the lock before calling this function.

   @retval 0 All OK, 1 on "STOP SLAVE" command timeout, ER_SLAVE_CHANNEL_NOT_RUNNING otherwise.

   @note  If the executing thread has to acquire term_lock
          (need_lock_term is true, the negative running status does not
          represent any issue therefore no error is reported.

 */
static int
terminate_slave_thread(THD *thd,
                       mysql_mutex_t *term_lock,
                       mysql_cond_t *term_cond,
                       volatile uint *slave_running,
                       ulong *stop_wait_timeout,
                       bool need_lock_term)
{
  DBUG_ENTER("terminate_slave_thread");
  if (need_lock_term)
  {
    mysql_mutex_lock(term_lock);
  }
  else
  {
    mysql_mutex_assert_owner(term_lock);
  }
  if (!*slave_running)
  {
    if (need_lock_term)
    {
      /*
        if run_lock (term_lock) is acquired locally then either
        slave_running status is fine
      */
      mysql_mutex_unlock(term_lock);
      DBUG_RETURN(0);
    }
    else
    {
      DBUG_RETURN(ER_SLAVE_CHANNEL_NOT_RUNNING);
    }
  }
  DBUG_ASSERT(thd != 0);
  THD_CHECK_SENTRY(thd);

  /*
    Is is critical to test if the slave is running. Otherwise, we might
    be referening freed memory trying to kick it
  */

  while (*slave_running)                        // Should always be true
  {
    DBUG_PRINT("loop", ("killing slave thread"));

    mysql_mutex_lock(&thd->LOCK_thd_data);
    /*
      Error codes from pthread_kill are:
      EINVAL: invalid signal number (can't happen)
      ESRCH: thread already killed (can happen, should be ignored)
    */
#ifndef _WIN32
    int err __attribute__((unused))= pthread_kill(thd->real_id, SIGUSR1);
    DBUG_ASSERT(err != EINVAL);
#endif
    thd->awake(THD::NOT_KILLED);
    mysql_mutex_unlock(&thd->LOCK_thd_data);

    /*
      There is a small chance that slave thread might miss the first
      alarm. To protect againts it, resend the signal until it reacts
    */
    struct timespec abstime;
    set_timespec(&abstime,2);
#ifndef DBUG_OFF
    int error=
#endif
      mysql_cond_timedwait(term_cond, term_lock, &abstime);
    if ((*stop_wait_timeout) >= 2)
      (*stop_wait_timeout)= (*stop_wait_timeout) - 2;
    else if (*slave_running)
    {
      if (need_lock_term)
        mysql_mutex_unlock(term_lock);
      DBUG_RETURN (1);
    }
    DBUG_ASSERT(error == ETIMEDOUT || error == 0);
  }

  DBUG_ASSERT(*slave_running == 0);

  if (need_lock_term)
    mysql_mutex_unlock(term_lock);
  DBUG_RETURN(0);
}


bool start_slave_thread(
#ifdef HAVE_PSI_INTERFACE
                        PSI_thread_key thread_key,
#endif
                        my_start_routine h_func, mysql_mutex_t *start_lock,
                        mysql_mutex_t *cond_lock,
                        mysql_cond_t *start_cond,
                        volatile uint *slave_running,
                        volatile ulong *slave_run_id,
                        Master_info* mi)
{
  bool is_error= false;
  my_thread_handle th;
  ulong start_id;
  DBUG_ENTER("start_slave_thread");

  if (start_lock)
    mysql_mutex_lock(start_lock);
  if (!server_id)
  {
    if (start_cond)
      mysql_cond_broadcast(start_cond);
    sql_print_error("Server id not set, will not start slave%s",
                    mi->get_for_channel_str());
    my_error(ER_BAD_SLAVE, MYF(0));
    goto err;
  }

  if (*slave_running)
  {
    if (start_cond)
      mysql_cond_broadcast(start_cond);
    my_error(ER_SLAVE_CHANNEL_MUST_STOP, MYF(0), mi->get_channel());
    goto err;
  }
  start_id= *slave_run_id;
  DBUG_PRINT("info", ("Creating new slave thread"));
  if (mysql_thread_create(thread_key, &th, &connection_attrib, h_func,
                          (void*)mi))
  {
    sql_print_error("Can't create slave thread%s.", mi->get_for_channel_str());
    my_error(ER_SLAVE_THREAD, MYF(0));
    goto err;
  }
  if (start_cond && cond_lock) // caller has cond_lock
  {
    THD* thd = current_thd;
    while (start_id == *slave_run_id && thd != NULL)
    {
      DBUG_PRINT("sleep",("Waiting for slave thread to start"));
      PSI_stage_info saved_stage= {0, "", 0};
      thd->ENTER_COND(start_cond, cond_lock,
                      & stage_waiting_for_slave_thread_to_start,
                      & saved_stage);
      /*
        It is not sufficient to test this at loop bottom. We must test
        it after registering the mutex in enter_cond(). If the kill
        happens after testing of thd->killed and before the mutex is
        registered, we could otherwise go waiting though thd->killed is
        set.
      */
      if (!thd->killed)
        mysql_cond_wait(start_cond, cond_lock);
      mysql_mutex_unlock(cond_lock);
      thd->EXIT_COND(& saved_stage);
      mysql_mutex_lock(cond_lock); // re-acquire it
      if (thd->killed)
      {
        int error= thd->killed_errno();
        my_message(error, ER(error), MYF(0));
        goto err;
      }
    }
  }

  goto end;
err:
  is_error= true;
end:

  if (start_lock)
    mysql_mutex_unlock(start_lock);
  DBUG_RETURN(is_error);
}


/*
  start_slave_threads()

  NOTES
    SLAVE_FORCE_ALL is not implemented here on purpose since it does not make
    sense to do that for starting a slave--we always care if it actually
    started the threads that were not previously running
*/

bool start_slave_threads(bool need_lock_slave, bool wait_for_start,
                         Master_info* mi, int thread_mask)
{
  mysql_mutex_t *lock_io=0, *lock_sql=0, *lock_cond_io=0, *lock_cond_sql=0;
  mysql_cond_t* cond_io=0, *cond_sql=0;
  bool is_error= 0;
  DBUG_ENTER("start_slave_threads");
  DBUG_EXECUTE_IF("uninitialized_master-info_structure",
                   mi->inited= FALSE;);

  if (!mi->inited || !mi->rli->inited)
  {
    int error= (!mi->inited ? ER_SLAVE_MI_INIT_REPOSITORY :
                ER_SLAVE_RLI_INIT_REPOSITORY);
    Rpl_info *info= (!mi->inited ?  mi : static_cast<Rpl_info *>(mi->rli));
    const char* prefix= current_thd ? ER_THD(current_thd, error) : ER_DEFAULT(error);
    info->report(ERROR_LEVEL, error, prefix, NULL);
    my_error(error, MYF(0));
    DBUG_RETURN(true);
  }

  if (mi->is_auto_position() && (thread_mask & SLAVE_IO) &&
      get_gtid_mode(GTID_MODE_LOCK_NONE) == GTID_MODE_OFF)
  {
    my_error(ER_CANT_USE_AUTO_POSITION_WITH_GTID_MODE_OFF, MYF(0),
             mi->get_for_channel_str());
    DBUG_RETURN(true);
  }

  if (need_lock_slave)
  {
    lock_io = &mi->run_lock;
    lock_sql = &mi->rli->run_lock;
  }
  if (wait_for_start)
  {
    cond_io = &mi->start_cond;
    cond_sql = &mi->rli->start_cond;
    lock_cond_io = &mi->run_lock;
    lock_cond_sql = &mi->rli->run_lock;
  }

  if (thread_mask & SLAVE_IO)
    is_error= start_slave_thread(
#ifdef HAVE_PSI_INTERFACE
                                 key_thread_slave_io,
#endif
                                 handle_slave_io, lock_io, lock_cond_io,
                                 cond_io,
                                 &mi->slave_running, &mi->slave_run_id,
                                 mi);
  if (!is_error && (thread_mask & SLAVE_SQL))
  {
    /*
      MTS-recovery gaps gathering is placed onto common execution path
      for either START-SLAVE and --skip-start-slave= 0 
    */
    if (mi->rli->recovery_parallel_workers != 0)
    {
      if (mts_recovery_groups(mi->rli))
      {
        is_error= true;
        my_error(ER_MTS_RECOVERY_FAILURE, MYF(0));
      }
    }
    if (!is_error)
      is_error= start_slave_thread(
#ifdef HAVE_PSI_INTERFACE
                                   key_thread_slave_sql,
#endif
                                   handle_slave_sql, lock_sql, lock_cond_sql,
                                   cond_sql,
                                   &mi->rli->slave_running,
                                   &mi->rli->slave_run_id,
                                   mi);
    if (is_error)
      terminate_slave_threads(mi, thread_mask & SLAVE_IO,
                              rpl_stop_slave_timeout, need_lock_slave);
  }
  DBUG_RETURN(is_error);
}

/*
  Release slave threads at time of executing shutdown.

  SYNOPSIS
    end_slave()
*/

void end_slave()
{
  DBUG_ENTER("end_slave");

  Master_info *mi= 0;

  /*
    This is called when the server terminates, in close_connections().
    It terminates slave threads. However, some CHANGE MASTER etc may still be
    running presently. If a START SLAVE was in progress, the mutex lock below
    will make us wait until slave threads have started, and START SLAVE
    returns, then we terminate them here.
  */
  mysql_mutex_lock(&LOCK_msr_map);

  /* traverse through the map and terminate the threads */
  for(mi_map::iterator it= msr_map.begin(); it!=msr_map.end(); it++)
  {
    mi= it->second;

    if (mi)
      terminate_slave_threads(mi,SLAVE_FORCE_ALL,
                              rpl_stop_slave_timeout);
  }
  mysql_mutex_unlock(&LOCK_msr_map);
  DBUG_VOID_RETURN;
}

/**
   Free all resources used by slave threads at time of executing shutdown.
   The routine must be called after all possible users of msr_map
   have left.

*/
void delete_slave_info_objects()
{
  DBUG_ENTER("delete_slave_info_objects");

  Master_info *mi= 0;

  mysql_mutex_lock(&LOCK_msr_map);

  for (mi_map::iterator it= msr_map.begin(); it!=msr_map.end(); it++)
  {
    mi= it->second;

    if (mi)
    {
      end_info(mi);
      if (mi->rli)
        delete mi->rli;
      delete mi;
      it->second= 0;
    }
  }

  //Clean other types of channel
  for (mi_map::iterator it= msr_map.begin(GROUP_REPLICATION_CHANNEL);
           it!=msr_map.end(GROUP_REPLICATION_CHANNEL); it++)
  {
    mi= it->second;

    if (mi)
    {
      end_info(mi);
      if (mi->rli)
        delete mi->rli;
      delete mi;
      it->second= 0;
    }
  }

  mysql_mutex_unlock(&LOCK_msr_map);

  DBUG_VOID_RETURN;
}

static bool io_slave_killed(THD* thd, Master_info* mi)
{
  DBUG_ENTER("io_slave_killed");

  DBUG_ASSERT(mi->info_thd == thd);
  DBUG_ASSERT(mi->slave_running); // tracking buffer overrun
  DBUG_RETURN(mi->abort_slave || connection_events_loop_aborted() ||
              thd->killed);
}

/**
   The function analyzes a possible killed status and makes
   a decision whether to accept it or not.
   Normally upon accepting the sql thread goes to shutdown.
   In the event of deferring decision @c rli->last_event_start_time waiting
   timer is set to force the killed status be accepted upon its expiration.

   Notice Multi-Threaded-Slave behaves similarly in that when it's being
   stopped and the current group of assigned events has not yet scheduled 
   completely, Coordinator defers to accept to leave its read-distribute
   state. The above timeout ensures waiting won't last endlessly, and in
   such case an error is reported.

   @param thd   pointer to a THD instance
   @param rli   pointer to Relay_log_info instance

   @return TRUE the killed status is recognized, FALSE a possible killed
           status is deferred.
*/
bool sql_slave_killed(THD* thd, Relay_log_info* rli)
{
  bool ret= FALSE;
  bool is_parallel_warn= FALSE;

  DBUG_ENTER("sql_slave_killed");

  DBUG_ASSERT(rli->info_thd == thd);
  DBUG_ASSERT(rli->slave_running == 1);
  if (connection_events_loop_aborted() || thd->killed || rli->abort_slave)
  {
    is_parallel_warn= (rli->is_parallel_exec() && 
                       (rli->is_mts_in_group() || thd->killed));
    /*
      Slave can execute stop being in one of two MTS or Single-Threaded mode.
      The modes define different criteria to accept the stop.
      In particular that relates to the concept of groupping.
      Killed Coordinator thread expects the worst so it warns on
      possible consistency issue.
    */
    if (is_parallel_warn ||
        (!rli->is_parallel_exec() &&
         thd->get_transaction()->cannot_safely_rollback(
             Transaction_ctx::SESSION) &&
         rli->is_in_group()))
    {
      char msg_stopped[]=
        "... Slave SQL Thread stopped with incomplete event group "
        "having non-transactional changes. "
        "If the group consists solely of row-based events, you can try "
        "to restart the slave with --slave-exec-mode=IDEMPOTENT, which "
        "ignores duplicate key, key not found, and similar errors (see "
        "documentation for details).";
      char msg_stopped_mts[]=
        "... The slave coordinator and worker threads are stopped, possibly "
        "leaving data in inconsistent state. A restart should "
        "restore consistency automatically, although using non-transactional "
        "storage for data or info tables or DDL queries could lead to problems. "
        "In such cases you have to examine your data (see documentation for "
        "details).";

      ret= TRUE;
      if (rli->abort_slave)
      {
        DBUG_PRINT("info", ("Request to stop slave SQL Thread received while "
                            "applying an MTS group or a group that "
                            "has non-transactional "
                            "changes; waiting for completion of the group ... "));

        /*
          Slave sql thread shutdown in face of unfinished group modified 
          Non-trans table is handled via a timer. The slave may eventually
          give out to complete the current group and in that case there
          might be issues at consequent slave restart, see the error message.
          WL#2975 offers a robust solution requiring to store the last exectuted
          event's coordinates along with the group's coordianates
          instead of waiting with @c last_event_start_time the timer.
        */

        if (rli->last_event_start_time == 0)
          rli->last_event_start_time= my_time(0);
        ret= difftime(my_time(0), rli->last_event_start_time) <=
          SLAVE_WAIT_GROUP_DONE ? FALSE : TRUE;

        DBUG_EXECUTE_IF("stop_slave_middle_group", 
                        DBUG_EXECUTE_IF("incomplete_group_in_relay_log",
                                        ret= TRUE;);); // time is over

        if (!ret && !rli->reported_unsafe_warning)
        {
          rli->report(WARNING_LEVEL, 0,
                      !is_parallel_warn ?
                      "Request to stop slave SQL Thread received while "
                      "applying a group that has non-transactional "
                      "changes; waiting for completion of the group ... "
                      :
                      "Coordinator thread of multi-threaded slave is being "
                      "stopped in the middle of assigning a group of events; "
                      "deferring to exit until the group completion ... ");
          rli->reported_unsafe_warning= true;
        }
      }
      if (ret)
      {
        if (is_parallel_warn)
          rli->report(!rli->is_error() ? ERROR_LEVEL :
                      WARNING_LEVEL,    // an error was reported by Worker
                      ER_MTS_INCONSISTENT_DATA,
                      ER_THD(thd, ER_MTS_INCONSISTENT_DATA),
                      msg_stopped_mts);
        else
          rli->report(ERROR_LEVEL, ER_SLAVE_FATAL_ERROR,
                      ER_THD(thd, ER_SLAVE_FATAL_ERROR), msg_stopped);
      }
    }
    else
    {
      ret= TRUE;
    }
  }
  if (ret)
  {
    rli->last_event_start_time= 0;
    if (rli->mts_group_status == Relay_log_info::MTS_IN_GROUP)
    {
      rli->mts_group_status= Relay_log_info::MTS_KILLED_GROUP;
    }
  }
  
  DBUG_RETURN(ret);
}


/*
  skip_load_data_infile()

  NOTES
    This is used to tell a 3.23 master to break send_file()
*/

void skip_load_data_infile(NET *net)
{
  DBUG_ENTER("skip_load_data_infile");

  (void)net_request_file(net, "/dev/null");
  (void)my_net_read(net);                               // discard response
  (void)net_write_command(net, 0, (uchar*) "", 0, (uchar*) "", 0); // ok
  DBUG_VOID_RETURN;
}


bool net_request_file(NET* net, const char* fname)
{
  DBUG_ENTER("net_request_file");
  DBUG_RETURN(net_write_command(net, 251, (uchar*) fname, strlen(fname),
                                (uchar*) "", 0));
}

/*
  From other comments and tests in code, it looks like
  sometimes Query_log_event and Load_log_event can have db == 0
  (see rewrite_db() above for example)
  (cases where this happens are unclear; it may be when the master is 3.23).
*/

const char *print_slave_db_safe(const char* db)
{
  DBUG_ENTER("*print_slave_db_safe");

  DBUG_RETURN((db ? db : ""));
}

/*
  Check if the error is caused by network.
  @param[in]   errorno   Number of the error.
  RETURNS:
  TRUE         network error
  FALSE        not network error
*/

static bool is_network_error(uint errorno)
{
  return errorno == CR_CONNECTION_ERROR ||
      errorno == CR_CONN_HOST_ERROR ||
      errorno == CR_SERVER_GONE_ERROR ||
      errorno == CR_SERVER_LOST ||
      errorno == ER_CON_COUNT_ERROR ||
      errorno == ER_SERVER_SHUTDOWN ||
      errorno == ER_NET_READ_INTERRUPTED ||
      errorno == ER_NET_WRITE_INTERRUPTED;
}


/**
  Execute an initialization query for the IO thread.

  If there is an error, then this function calls mysql_free_result;
  otherwise the MYSQL object holds the result after this call.  If
  there is an error other than allowed_error, then this function
  prints a message and returns -1.

  @param mysql MYSQL object.
  @param query Query string.
  @param allowed_error Allowed error code, or 0 if no errors are allowed.
  @param[out] master_res If this is not NULL and there is no error, then
  mysql_store_result() will be called and the result stored in this pointer.
  @param[out] master_row If this is not NULL and there is no error, then
  mysql_fetch_row() will be called and the result stored in this pointer.

  @retval COMMAND_STATUS_OK No error.
  @retval COMMAND_STATUS_ALLOWED_ERROR There was an error and the
  error code was 'allowed_error'.
  @retval COMMAND_STATUS_ERROR There was an error and the error code
  was not 'allowed_error'.
*/
enum enum_command_status
{ COMMAND_STATUS_OK, COMMAND_STATUS_ERROR, COMMAND_STATUS_ALLOWED_ERROR };
static enum_command_status
io_thread_init_command(Master_info *mi, const char *query, int allowed_error,
                       MYSQL_RES **master_res= NULL,
                       MYSQL_ROW *master_row= NULL)
{
  DBUG_ENTER("io_thread_init_command");
  DBUG_PRINT("info", ("IO thread initialization command: '%s'", query));
  MYSQL *mysql= mi->mysql;
  int ret= mysql_real_query(mysql, query, static_cast<ulong>(strlen(query)));
  if (io_slave_killed(mi->info_thd, mi))
  {
    sql_print_information("The slave IO thread%s was killed while executing "
                          "initialization query '%s'",
                          mi->get_for_channel_str(), query);
    mysql_free_result(mysql_store_result(mysql));
    DBUG_RETURN(COMMAND_STATUS_ERROR);
  }
  if (ret != 0)
  {
    int err= mysql_errno(mysql);
    mysql_free_result(mysql_store_result(mysql));
    if (!err || err != allowed_error)
    {
      mi->report(is_network_error(err) ? WARNING_LEVEL : ERROR_LEVEL, err,
                 "The slave IO thread stops because the initialization query "
                 "'%s' failed with error '%s'.",
                 query, mysql_error(mysql));
      DBUG_RETURN(COMMAND_STATUS_ERROR);
    }
    DBUG_RETURN(COMMAND_STATUS_ALLOWED_ERROR);
  }
  if (master_res != NULL)
  {
    if ((*master_res= mysql_store_result(mysql)) == NULL)
    {
      mi->report(WARNING_LEVEL, mysql_errno(mysql),
                 "The slave IO thread stops because the initialization query "
                 "'%s' did not return any result.",
                 query);
      DBUG_RETURN(COMMAND_STATUS_ERROR);
    }
    if (master_row != NULL)
    {
      if ((*master_row= mysql_fetch_row(*master_res)) == NULL)
      {
        mysql_free_result(*master_res);
        mi->report(WARNING_LEVEL, mysql_errno(mysql),
                   "The slave IO thread stops because the initialization query "
                   "'%s' did not return any row.",
                   query);
        DBUG_RETURN(COMMAND_STATUS_ERROR);
      }
    }
  }
  else
    DBUG_ASSERT(master_row == NULL);
  DBUG_RETURN(COMMAND_STATUS_OK);
}


/**
  Set user variables after connecting to the master.

  @param  mysql MYSQL to request uuid from master.
  @param  mi    Master_info to set master_uuid

  @return 0: Success, 1: Fatal error, 2: Transient network error.
 */
int io_thread_init_commands(MYSQL *mysql, Master_info *mi)
{
  char query[256];
  int ret= 0;

  sprintf(query, "SET @slave_uuid= '%s'", server_uuid);
  if (mysql_real_query(mysql, query, static_cast<ulong>(strlen(query)))
      && !check_io_slave_killed(mi->info_thd, mi, NULL))
    goto err;

  mysql_free_result(mysql_store_result(mysql));
  return ret;

err:
  if (mysql_errno(mysql) && is_network_error(mysql_errno(mysql)))
  {
    mi->report(WARNING_LEVEL, mysql_errno(mysql),
               "The initialization command '%s' failed with the following"
               " error: '%s'.", query, mysql_error(mysql));
    ret= 2;
  }
  else
  {
    char errmsg[512];
    const char *errmsg_fmt=
      "The slave I/O thread stops because a fatal error is encountered "
      "when it tries to send query to master(query: %s).";

    sprintf(errmsg, errmsg_fmt, query);
    mi->report(ERROR_LEVEL, ER_SLAVE_FATAL_ERROR,
               ER_THD(current_thd, ER_SLAVE_FATAL_ERROR),
               errmsg);
    ret= 1;
  }
  mysql_free_result(mysql_store_result(mysql));
  return ret;
}

/**
  Get master's uuid on connecting.

  @param  mysql MYSQL to request uuid from master.
  @param  mi    Master_info to set master_uuid

  @return 0: Success, 1: Fatal error, 2: Transient network error.
*/
static int get_master_uuid(MYSQL *mysql, Master_info *mi)
{
  const char *errmsg;
  MYSQL_RES *master_res= NULL;
  MYSQL_ROW master_row= NULL;
  int ret= 0;

  DBUG_EXECUTE_IF("dbug.return_null_MASTER_UUID",
                  {
                    mi->master_uuid[0]= 0;
                    return 0;
                  };);

  DBUG_EXECUTE_IF("dbug.before_get_MASTER_UUID",
                  {
                    const char act[]= "now wait_for signal.get_master_uuid";
                    DBUG_ASSERT(opt_debug_sync_timeout > 0);
                    DBUG_ASSERT(!debug_sync_set_action(current_thd,
                                                       STRING_WITH_LEN(act)));
                  };);

  DBUG_EXECUTE_IF("dbug.simulate_busy_io",
                  {
                    const char act[]= "now signal Reached wait_for signal.got_stop_slave";
                    DBUG_ASSERT(opt_debug_sync_timeout > 0);
                    DBUG_ASSERT(!debug_sync_set_action(current_thd,
                                                       STRING_WITH_LEN(act)));
                  };);
  if (!mysql_real_query(mysql,
                        STRING_WITH_LEN("SHOW GLOBAL VARIABLES LIKE 'SERVER_UUID'")) &&
      (master_res= mysql_store_result(mysql)) &&
      (master_row= mysql_fetch_row(master_res)))
  {
    if (!strcmp(::server_uuid, master_row[1]) &&
        !mi->rli->replicate_same_server_id)
    {
      errmsg= "The slave I/O thread stops because master and slave have equal "
              "MySQL server UUIDs; these UUIDs must be different for "
              "replication to work.";
      mi->report(ERROR_LEVEL, ER_SLAVE_FATAL_ERROR,
                 ER_THD(current_thd, ER_SLAVE_FATAL_ERROR),
                 errmsg);
      // Fatal error
      ret= 1;
    }
    else
    {
      if (mi->master_uuid[0] != 0 && strcmp(mi->master_uuid, master_row[1]))
        sql_print_warning("The master's UUID has changed, although this should"
                          " not happen unless you have changed it manually."
                          " The old UUID was %s.",
                          mi->master_uuid);
      strncpy(mi->master_uuid, master_row[1], UUID_LENGTH);
      mi->master_uuid[UUID_LENGTH]= 0;
    }
  }
  else if (mysql_errno(mysql))
  {
    if (is_network_error(mysql_errno(mysql)))
    {
      mi->report(WARNING_LEVEL, mysql_errno(mysql),
                 "Get master SERVER_UUID failed with error: %s",
                 mysql_error(mysql));
      ret= 2;
    }
    else
    {
      /* Fatal error */
      errmsg= "The slave I/O thread stops because a fatal error is encountered "
        "when it tries to get the value of SERVER_UUID variable from master.";
      mi->report(ERROR_LEVEL, ER_SLAVE_FATAL_ERROR,
                 ER_THD(current_thd, ER_SLAVE_FATAL_ERROR),
                 errmsg);
      ret= 1;
    }
  }
  else if (!master_row && master_res)
  {
    mi->master_uuid[0]= 0;
    mi->report(WARNING_LEVEL, ER_UNKNOWN_SYSTEM_VARIABLE,
               "Unknown system variable 'SERVER_UUID' on master. "
               "A probable cause is that the variable is not supported on the "
               "master (version: %s), even though it is on the slave (version: %s)",
               mysql->server_version, server_version);
  }

  if (master_res)
    mysql_free_result(master_res);
  return ret;
}


/**
  Determine, case-sensitively, if short_string is equal to
  long_string, or a true prefix of long_string, or not a prefix.

  @retval 0 short_string is not a prefix of long_string.
  @retval 1 short_string is a true prefix of long_string (not equal).
  @retval 2 short_string is equal to long_string.
*/
static int is_str_prefix_case(const char *short_string, const char *long_string)
{
  int i;
  for (i= 0; short_string[i]; i++)
    if (my_toupper(system_charset_info, short_string[i]) !=
        my_toupper(system_charset_info, long_string[i]))
      return 0;
  return long_string[i] ? 1 : 2;
}

/*
  Note that we rely on the master's version (3.23, 4.0.14 etc) instead of
  relying on the binlog's version. This is not perfect: imagine an upgrade
  of the master without waiting that all slaves are in sync with the master;
  then a slave could be fooled about the binlog's format. This is what happens
  when people upgrade a 3.23 master to 4.0 without doing RESET MASTER: 4.0
  slaves are fooled. So we do this only to distinguish between 3.23 and more
  recent masters (it's too late to change things for 3.23).

  RETURNS
  0       ok
  1       error
  2       transient network problem, the caller should try to reconnect
*/

static int get_master_version_and_clock(MYSQL* mysql, Master_info* mi)
{
  char err_buff[MAX_SLAVE_ERRMSG];
  const char* errmsg= 0;
  int err_code= 0;
  int version_number=0;
  version_number= atoi(mysql->server_version);

  MYSQL_RES *master_res= 0;
  MYSQL_ROW master_row;
  DBUG_ENTER("get_master_version_and_clock");

  /*
    Free old mi_description_event (that is needed if we are in
    a reconnection).
  */
  DBUG_EXECUTE_IF("unrecognized_master_version",
                 {
                   version_number= 1;
                 };);
  mysql_mutex_lock(&mi->data_lock);
  mi->set_mi_description_event(NULL);

  if (!my_isdigit(&my_charset_bin,*mysql->server_version))
  {
    errmsg = "Master reported unrecognized MySQL version";
    err_code= ER_SLAVE_FATAL_ERROR;
    sprintf(err_buff, ER_THD(current_thd, err_code), errmsg);
  }
  else
  {
    /*
      Note the following switch will bug when we have MySQL branch 30 ;)
    */
    switch (version_number)
    {
    case 0:
    case 1:
    case 2:
      errmsg = "Master reported unrecognized MySQL version";
      err_code= ER_SLAVE_FATAL_ERROR;
      sprintf(err_buff, ER_THD(current_thd, err_code), errmsg);
      break;
    case 3:
      mi->set_mi_description_event(new
        Format_description_log_event(1, mysql->server_version));
      break;
    case 4:
      mi->set_mi_description_event(new
        Format_description_log_event(3, mysql->server_version));
      break;
    default:
      /*
        Master is MySQL >=5.0. Give a default Format_desc event, so that we can
        take the early steps (like tests for "is this a 3.23 master") which we
        have to take before we receive the real master's Format_desc which will
        override this one. Note that the Format_desc we create below is garbage
        (it has the format of the *slave*); it's only good to help know if the
        master is 3.23, 4.0, etc.
      */
      mi->set_mi_description_event(new
        Format_description_log_event(4, mysql->server_version));
      break;
    }
  }

  /*
     This does not mean that a 5.0 slave will be able to read a 5.5 master; but
     as we don't know yet, we don't want to forbid this for now. If a 5.0 slave
     can't read a 5.5 master, this will show up when the slave can't read some
     events sent by the master, and there will be error messages.
  */

  if (errmsg)
  {
    /* unlock the mutex on master info structure */
    mysql_mutex_unlock(&mi->data_lock);
    goto err;
  }

  /* as we are here, we tried to allocate the event */
  if (mi->get_mi_description_event() == NULL)
  {
    mysql_mutex_unlock(&mi->data_lock);
    errmsg= "default Format_description_log_event";
    err_code= ER_SLAVE_CREATE_EVENT_FAILURE;
    sprintf(err_buff, ER_THD(current_thd, err_code), errmsg);
    goto err;
  }

  if (mi->get_mi_description_event()->binlog_version < 4 &&
      opt_slave_sql_verify_checksum)
  {
    sql_print_warning("Found a master with MySQL server version older than "
                      "5.0. With checksums enabled on the slave, replication "
                      "might not work correctly. To ensure correct "
                      "replication, restart the slave server with "
                      "--slave_sql_verify_checksum=0.");
  }
  /*
    FD_q's (A) is set initially from RL's (A): FD_q.(A) := RL.(A).
    It's necessary to adjust FD_q.(A) at this point because in the following
    course FD_q is going to be dumped to RL.
    Generally FD_q is derived from a received FD_m (roughly FD_q := FD_m) 
    in queue_event and the master's (A) is installed.
    At one step with the assignment the Relay-Log's checksum alg is set to 
    a new value: RL.(A) := FD_q.(A). If the slave service is stopped
    the last time assigned RL.(A) will be passed over to the restarting
    service (to the current execution point).
    RL.A is a "codec" to verify checksum in queue_event() almost all the time
    the first fake Rotate event.
    Starting from this point IO thread will executes the following checksum
    warmup sequence  of actions:

    FD_q.A := RL.A,
    A_m^0 := master.@@global.binlog_checksum,
    {queue_event(R_f): verifies(R_f, A_m^0)},
    {queue_event(FD_m): verifies(FD_m, FD_m.A), dump(FD_q), rotate(RL),
                        FD_q := FD_m, RL.A := FD_q.A)}

    See legends definition on MYSQL_BIN_LOG::relay_log_checksum_alg
    docs lines (binlog.h).
    In above A_m^0 - the value of master's
    @@binlog_checksum determined in the upcoming handshake (stored in
    mi->checksum_alg_before_fd).


    After the warm-up sequence IO gets to "normal" checksum verification mode
    to use RL.A in

    {queue_event(E_m): verifies(E_m, RL.A)}

    until it has received a new FD_m.
  */
  mi->get_mi_description_event()->common_footer->checksum_alg=
    mi->rli->relay_log.relay_log_checksum_alg;

  DBUG_ASSERT(mi->get_mi_description_event()->common_footer->checksum_alg !=
              binary_log::BINLOG_CHECKSUM_ALG_UNDEF);
  DBUG_ASSERT(mi->rli->relay_log.relay_log_checksum_alg !=
              binary_log::BINLOG_CHECKSUM_ALG_UNDEF);

  mysql_mutex_unlock(&mi->data_lock);

  /*
    Compare the master and slave's clock. Do not die if master's clock is
    unavailable (very old master not supporting UNIX_TIMESTAMP()?).
  */

  DBUG_EXECUTE_IF("dbug.before_get_UNIX_TIMESTAMP",
                  {
                    const char act[]=
                      "now "
                      "wait_for signal.get_unix_timestamp";
                    DBUG_ASSERT(opt_debug_sync_timeout > 0);
                    DBUG_ASSERT(!debug_sync_set_action(current_thd,
                                                       STRING_WITH_LEN(act)));
                  };);

  master_res= NULL;
  if (!mysql_real_query(mysql, STRING_WITH_LEN("SELECT UNIX_TIMESTAMP()")) &&
      (master_res= mysql_store_result(mysql)) &&
      (master_row= mysql_fetch_row(master_res)))
  {
    mysql_mutex_lock(&mi->data_lock);
    mi->clock_diff_with_master=
      (long) (time((time_t*) 0) - strtoul(master_row[0], 0, 10));
    mysql_mutex_unlock(&mi->data_lock);
  }
  else if (check_io_slave_killed(mi->info_thd, mi, NULL))
    goto slave_killed_err;
  else if (is_network_error(mysql_errno(mysql)))
  {
    mi->report(WARNING_LEVEL, mysql_errno(mysql),
               "Get master clock failed with error: %s", mysql_error(mysql));
    goto network_err;
  }
  else 
  {
    mysql_mutex_lock(&mi->data_lock);
    mi->clock_diff_with_master= 0; /* The "most sensible" value */
    mysql_mutex_unlock(&mi->data_lock);
    sql_print_warning("\"SELECT UNIX_TIMESTAMP()\" failed on master, "
                      "do not trust column Seconds_Behind_Master of SHOW "
                      "SLAVE STATUS. Error: %s (%d)",
                      mysql_error(mysql), mysql_errno(mysql));
  }
  if (master_res)
  {
    mysql_free_result(master_res);
    master_res= NULL;
  }

  /*
    Check that the master's server id and ours are different. Because if they
    are equal (which can result from a simple copy of master's datadir to slave,
    thus copying some my.cnf), replication will work but all events will be
    skipped.
    Do not die if SHOW GLOBAL VARIABLES LIKE 'SERVER_ID' fails on master (very old
    master?).
    Note: we could have put a @@SERVER_ID in the previous SELECT
    UNIX_TIMESTAMP() instead, but this would not have worked on 3.23 masters.
  */
  DBUG_EXECUTE_IF("dbug.before_get_SERVER_ID",
                  {
                    const char act[]=
                      "now "
                      "wait_for signal.get_server_id";
                    DBUG_ASSERT(opt_debug_sync_timeout > 0);
                    DBUG_ASSERT(!debug_sync_set_action(current_thd, 
                                                       STRING_WITH_LEN(act)));
                  };);
  master_res= NULL;
  master_row= NULL;
  DBUG_EXECUTE_IF("get_master_server_id.ER_NET_READ_INTERRUPTED",
                  {
                    DBUG_SET("+d,inject_ER_NET_READ_INTERRUPTED");
                    DBUG_SET("-d,get_master_server_id."
                             "ER_NET_READ_INTERRUPTED");
                  });
  if (!mysql_real_query(mysql,
                        STRING_WITH_LEN("SHOW GLOBAL VARIABLES LIKE 'SERVER_ID'")) &&
      (master_res= mysql_store_result(mysql)) &&
      (master_row= mysql_fetch_row(master_res)))
  {
    if ((::server_id == (mi->master_id= strtoul(master_row[1], 0, 10))) &&
        !mi->rli->replicate_same_server_id)
    {
      errmsg= "The slave I/O thread stops because master and slave have equal \
MySQL server ids; these ids must be different for replication to work (or \
the --replicate-same-server-id option must be used on slave but this does \
not always make sense; please check the manual before using it).";
      err_code= ER_SLAVE_FATAL_ERROR;
      sprintf(err_buff, ER_THD(current_thd, err_code), errmsg);
      goto err;
    }
  }
  else if (mysql_errno(mysql))
  {
    if (check_io_slave_killed(mi->info_thd, mi, NULL))
      goto slave_killed_err;
    else if (is_network_error(mysql_errno(mysql)))
    {
      mi->report(WARNING_LEVEL, mysql_errno(mysql),
                 "Get master SERVER_ID failed with error: %s", mysql_error(mysql));
      goto network_err;
    }
    /* Fatal error */
    errmsg= "The slave I/O thread stops because a fatal error is encountered \
when it try to get the value of SERVER_ID variable from master.";
    err_code= mysql_errno(mysql);
    sprintf(err_buff, "%s Error: %s", errmsg, mysql_error(mysql));
    goto err;
  }
  else if (!master_row && master_res)
  {
    mi->report(WARNING_LEVEL, ER_UNKNOWN_SYSTEM_VARIABLE,
               "Unknown system variable 'SERVER_ID' on master, \
maybe it is a *VERY OLD MASTER*.");
  }
  if (master_res)
  {
    mysql_free_result(master_res);
    master_res= NULL;
  }
  if (mi->master_id == 0 && mi->ignore_server_ids->dynamic_ids.size() > 0)
  {
    errmsg= "Slave configured with server id filtering could not detect the master server id.";
    err_code= ER_SLAVE_FATAL_ERROR;
    sprintf(err_buff, ER_THD(current_thd, err_code), errmsg);
    goto err;
  }

  /*
    Check that the master's global character_set_server and ours are the same.
    Not fatal if query fails (old master?).
    Note that we don't check for equality of global character_set_client and
    collation_connection (neither do we prevent their setting in
    set_var.cc). That's because from what I (Guilhem) have tested, the global
    values of these 2 are never used (new connections don't use them).
    We don't test equality of global collation_database either as it's is
    going to be deprecated (made read-only) in 4.1 very soon.
    The test is only relevant if master < 5.0.3 (we'll test only if it's older
    than the 5 branch; < 5.0.3 was alpha...), as >= 5.0.3 master stores
    charset info in each binlog event.
    We don't do it for 3.23 because masters <3.23.50 hang on
    SELECT @@unknown_var (BUG#7965 - see changelog of 3.23.50). So finally we
    test only if master is 4.x.
  */

  /* redundant with rest of code but safer against later additions */
  if (*mysql->server_version == '3')
    goto err;

  if (*mysql->server_version == '4')
  {
    master_res= NULL;
    if (!mysql_real_query(mysql,
                          STRING_WITH_LEN("SELECT @@GLOBAL.COLLATION_SERVER")) &&
        (master_res= mysql_store_result(mysql)) &&
        (master_row= mysql_fetch_row(master_res)))
    {
      if (strcmp(master_row[0], global_system_variables.collation_server->name))
      {
        errmsg= "The slave I/O thread stops because master and slave have \
different values for the COLLATION_SERVER global variable. The values must \
be equal for the Statement-format replication to work";
        err_code= ER_SLAVE_FATAL_ERROR;
        sprintf(err_buff, ER_THD(current_thd, err_code), errmsg);
        goto err;
      }
    }
    else if (check_io_slave_killed(mi->info_thd, mi, NULL))
      goto slave_killed_err;
    else if (is_network_error(mysql_errno(mysql)))
    {
      mi->report(WARNING_LEVEL, mysql_errno(mysql),
                 "Get master COLLATION_SERVER failed with error: %s", mysql_error(mysql));
      goto network_err;
    }
    else if (mysql_errno(mysql) != ER_UNKNOWN_SYSTEM_VARIABLE)
    {
      /* Fatal error */
      errmsg= "The slave I/O thread stops because a fatal error is encountered \
when it try to get the value of COLLATION_SERVER global variable from master.";
      err_code= mysql_errno(mysql);
      sprintf(err_buff, "%s Error: %s", errmsg, mysql_error(mysql));
      goto err;
    }
    else
      mi->report(WARNING_LEVEL, ER_UNKNOWN_SYSTEM_VARIABLE,
                 "Unknown system variable 'COLLATION_SERVER' on master, \
maybe it is a *VERY OLD MASTER*. *NOTE*: slave may experience \
inconsistency if replicated data deals with collation.");

    if (master_res)
    {
      mysql_free_result(master_res);
      master_res= NULL;
    }
  }

  /*
    Perform analogous check for time zone. Theoretically we also should
    perform check here to verify that SYSTEM time zones are the same on
    slave and master, but we can't rely on value of @@system_time_zone
    variable (it is time zone abbreviation) since it determined at start
    time and so could differ for slave and master even if they are really
    in the same system time zone. So we are omiting this check and just
    relying on documentation. Also according to Monty there are many users
    who are using replication between servers in various time zones. Hence
    such check will broke everything for them. (And now everything will
    work for them because by default both their master and slave will have
    'SYSTEM' time zone).
    This check is only necessary for 4.x masters (and < 5.0.4 masters but
    those were alpha).
  */
  if (*mysql->server_version == '4')
  {
    master_res= NULL;
    if (!mysql_real_query(mysql, STRING_WITH_LEN("SELECT @@GLOBAL.TIME_ZONE")) &&
        (master_res= mysql_store_result(mysql)) &&
        (master_row= mysql_fetch_row(master_res)))
    {
      if (strcmp(master_row[0],
                 global_system_variables.time_zone->get_name()->ptr()))
      {
        errmsg= "The slave I/O thread stops because master and slave have \
different values for the TIME_ZONE global variable. The values must \
be equal for the Statement-format replication to work";
        err_code= ER_SLAVE_FATAL_ERROR;
        sprintf(err_buff, ER_THD(current_thd, err_code), errmsg);
        goto err;
      }
    }
    else if (check_io_slave_killed(mi->info_thd, mi, NULL))
      goto slave_killed_err;
    else if (is_network_error(mysql_errno(mysql)))
    {
      mi->report(WARNING_LEVEL, mysql_errno(mysql),
                 "Get master TIME_ZONE failed with error: %s", mysql_error(mysql));
      goto network_err;
    } 
    else
    {
      /* Fatal error */
      errmsg= "The slave I/O thread stops because a fatal error is encountered \
when it try to get the value of TIME_ZONE global variable from master.";
      err_code= mysql_errno(mysql);
      sprintf(err_buff, "%s Error: %s", errmsg, mysql_error(mysql));
      goto err;
    }
    if (master_res)
    {
      mysql_free_result(master_res);
      master_res= NULL;
    }
  }

  if (mi->heartbeat_period != 0.0)
  {
    char llbuf[22];
    const char query_format[]= "SET @master_heartbeat_period= %s";
    char query[sizeof(query_format) - 2 + sizeof(llbuf)];
    /* 
       the period is an ulonglong of nano-secs. 
    */
    llstr((ulonglong) (mi->heartbeat_period*1000000000UL), llbuf);
    sprintf(query, query_format, llbuf);

    if (mysql_real_query(mysql, query, static_cast<ulong>(strlen(query))))
    {
      if (check_io_slave_killed(mi->info_thd, mi, NULL))
        goto slave_killed_err;

      if (is_network_error(mysql_errno(mysql)))
      {
        mi->report(WARNING_LEVEL, mysql_errno(mysql),
                   "SET @master_heartbeat_period to master failed with error: %s",
                   mysql_error(mysql));
        mysql_free_result(mysql_store_result(mysql));
        goto network_err;
      }
      else
      {
        /* Fatal error */
        errmsg= "The slave I/O thread stops because a fatal error is encountered "
          " when it tries to SET @master_heartbeat_period on master.";
        err_code= ER_SLAVE_FATAL_ERROR;
        sprintf(err_buff, "%s Error: %s", errmsg, mysql_error(mysql));
        mysql_free_result(mysql_store_result(mysql));
        goto err;
      }
    }
    mysql_free_result(mysql_store_result(mysql));
  }

  /*
    Querying if master is capable to checksum and notifying it about own
    CRC-awareness. The master's side instant value of @@global.binlog_checksum 
    is stored in the dump thread's uservar area as well as cached locally
    to become known in consensus by master and slave.
  */
  if (DBUG_EVALUATE_IF("simulate_slave_unaware_checksum", 0, 1))
  {
    int rc;
    const char query[]= "SET @master_binlog_checksum= @@global.binlog_checksum";
    master_res= NULL;
    //initially undefined
    mi->checksum_alg_before_fd= binary_log::BINLOG_CHECKSUM_ALG_UNDEF;
    /*
      @c checksum_alg_before_fd is queried from master in this block.
      If master is old checksum-unaware the value stays undefined.
      Once the first FD will be received its alg descriptor will replace
      the being queried one.
    */
    rc= mysql_real_query(mysql, query, static_cast<ulong>(strlen(query)));
    if (rc != 0)
    {
      mi->checksum_alg_before_fd= binary_log::BINLOG_CHECKSUM_ALG_OFF;
      if (check_io_slave_killed(mi->info_thd, mi, NULL))
        goto slave_killed_err;

      if (mysql_errno(mysql) == ER_UNKNOWN_SYSTEM_VARIABLE)
      {
        // this is tolerable as OM -> NS is supported
        mi->report(WARNING_LEVEL, mysql_errno(mysql),
                   "Notifying master by %s failed with "
                   "error: %s", query, mysql_error(mysql));
      }
      else
      {
        if (is_network_error(mysql_errno(mysql)))
        {
          mi->report(WARNING_LEVEL, mysql_errno(mysql),
                     "Notifying master by %s failed with "
                     "error: %s", query, mysql_error(mysql));
          mysql_free_result(mysql_store_result(mysql));
          goto network_err;
        }
        else
        {
          errmsg= "The slave I/O thread stops because a fatal error is encountered "
            "when it tried to SET @master_binlog_checksum on master.";
          err_code= ER_SLAVE_FATAL_ERROR;
          sprintf(err_buff, "%s Error: %s", errmsg, mysql_error(mysql));
          mysql_free_result(mysql_store_result(mysql));
          goto err;
        }
      }
    }
    else
    {
      mysql_free_result(mysql_store_result(mysql));
      if (!mysql_real_query(mysql,
                            STRING_WITH_LEN("SELECT @master_binlog_checksum")) &&
          (master_res= mysql_store_result(mysql)) &&
          (master_row= mysql_fetch_row(master_res)) &&
          (master_row[0] != NULL))
      {
        mi->checksum_alg_before_fd= static_cast<enum_binlog_checksum_alg>
          (find_type(master_row[0], &binlog_checksum_typelib, 1) - 1);

       DBUG_EXECUTE_IF("undefined_algorithm_on_slave",
        mi->checksum_alg_before_fd = binary_log::BINLOG_CHECKSUM_ALG_UNDEF;);
       if(mi->checksum_alg_before_fd == binary_log::BINLOG_CHECKSUM_ALG_UNDEF)
       {
         errmsg= "The slave I/O thread was stopped because a fatal error is encountered "
                 "The checksum algorithm used by master is unknown to slave.";
         err_code= ER_SLAVE_FATAL_ERROR;
         sprintf(err_buff, "%s Error: %s", errmsg, mysql_error(mysql));
         mysql_free_result(mysql_store_result(mysql));
         goto err;
       }

        // valid outcome is either of
        DBUG_ASSERT(mi->checksum_alg_before_fd ==
                    binary_log::BINLOG_CHECKSUM_ALG_OFF ||
                    mi->checksum_alg_before_fd ==
                    binary_log::BINLOG_CHECKSUM_ALG_CRC32);
      }
      else if (check_io_slave_killed(mi->info_thd, mi, NULL))
        goto slave_killed_err;
      else if (is_network_error(mysql_errno(mysql)))
      {
        mi->report(WARNING_LEVEL, mysql_errno(mysql),
                   "Get master BINLOG_CHECKSUM failed with error: %s", mysql_error(mysql));
        goto network_err;
      }
      else
      {
        errmsg= "The slave I/O thread stops because a fatal error is encountered "
          "when it tried to SELECT @master_binlog_checksum.";
        err_code= ER_SLAVE_FATAL_ERROR;
        sprintf(err_buff, "%s Error: %s", errmsg, mysql_error(mysql));
        mysql_free_result(mysql_store_result(mysql));
        goto err;
      }
    }
    if (master_res)
    {
      mysql_free_result(master_res);
      master_res= NULL;
    }
  }
  else
    mi->checksum_alg_before_fd= binary_log::BINLOG_CHECKSUM_ALG_OFF;

  if (DBUG_EVALUATE_IF("simulate_slave_unaware_gtid", 0, 1))
  {
    enum_gtid_mode master_gtid_mode= GTID_MODE_OFF;
    enum_gtid_mode slave_gtid_mode= get_gtid_mode(GTID_MODE_LOCK_NONE);
    switch (io_thread_init_command(mi, "SELECT @@GLOBAL.GTID_MODE",
                                   ER_UNKNOWN_SYSTEM_VARIABLE,
                                   &master_res, &master_row))
    {
    case COMMAND_STATUS_ERROR:
      DBUG_RETURN(2);
    case COMMAND_STATUS_ALLOWED_ERROR:
      // master is old and does not have @@GLOBAL.GTID_MODE
      master_gtid_mode= GTID_MODE_OFF;
      break;
    case COMMAND_STATUS_OK:
    {
      bool error= false;
      const char *master_gtid_mode_string= master_row[0];
      DBUG_EXECUTE_IF("simulate_master_has_gtid_mode_on_something",
                      { master_gtid_mode_string= "on_something"; });
      DBUG_EXECUTE_IF("simulate_master_has_gtid_mode_off_something",
                      { master_gtid_mode_string= "off_something"; });
      DBUG_EXECUTE_IF("simulate_master_has_unknown_gtid_mode",
                      { master_gtid_mode_string= "Krakel Spektakel"; });
      master_gtid_mode= get_gtid_mode(master_gtid_mode_string, &error);
      if (error)
      {
        // For potential future compatibility, allow unknown
        // GTID_MODEs that begin with ON/OFF (treating them as ON/OFF
        // respectively).
        enum_gtid_mode mode= GTID_MODE_OFF;
        for (int i= 0; i < 2; i++)
        {
          switch (is_str_prefix_case(get_gtid_mode_string(mode),
                                     master_gtid_mode_string))
          {
          case 0: // is not a prefix; continue loop
            break;
          case 1: // is a true prefix, i.e. not equal
            mi->report(WARNING_LEVEL, ER_UNKNOWN_ERROR,
                       "The master uses an unknown GTID_MODE '%s'. "
                       "Treating it as '%s'.",
                       master_gtid_mode_string,
                       get_gtid_mode_string(mode));
            // fall through
          case 2: // is equal
            error= false;
            master_gtid_mode= mode;
            break;
          }
          mode= GTID_MODE_ON;
        }
      }
      if (error)
      {
        mi->report(ERROR_LEVEL, ER_SLAVE_FATAL_ERROR,
                   "The slave IO thread stops because the master has "
                   "an unknown @@GLOBAL.GTID_MODE '%s'.",
                   master_gtid_mode_string);
        mysql_free_result(master_res);
        DBUG_RETURN(1);
      }
      mysql_free_result(master_res);
      break;
    }
    }
    if ((slave_gtid_mode == GTID_MODE_OFF &&
         master_gtid_mode >= GTID_MODE_ON_PERMISSIVE) ||
        (slave_gtid_mode == GTID_MODE_ON &&
         master_gtid_mode <= GTID_MODE_OFF_PERMISSIVE))
    {
      mi->report(ERROR_LEVEL, ER_SLAVE_FATAL_ERROR,
                 "The replication receiver thread cannot start because "
                 "the master has GTID_MODE = %.192s and this server has "
                 "GTID_MODE = %.192s.",
                 get_gtid_mode_string(master_gtid_mode),
                 get_gtid_mode_string(slave_gtid_mode));
      DBUG_RETURN(1);
    }
    if (mi->is_auto_position() && master_gtid_mode != GTID_MODE_ON)
    {
      mi->report(ERROR_LEVEL, ER_SLAVE_FATAL_ERROR,
                 "The replication receiver thread cannot start in "
                 "AUTO_POSITION mode: the master has GTID_MODE = %.192s "
                 "instead of ON.",
                 get_gtid_mode_string(master_gtid_mode));
      DBUG_RETURN(1);
    }
  }

err:
  if (errmsg)
  {
    if (master_res)
      mysql_free_result(master_res);
    DBUG_ASSERT(err_code != 0);
    mi->report(ERROR_LEVEL, err_code, "%s", err_buff);
    DBUG_RETURN(1);
  }

  DBUG_RETURN(0);

network_err:
  if (master_res)
    mysql_free_result(master_res);
  DBUG_RETURN(2);

slave_killed_err:
  if (master_res)
    mysql_free_result(master_res);
  DBUG_RETURN(2);
}

static bool wait_for_relay_log_space(Relay_log_info* rli)
{
  bool slave_killed=0;
  Master_info* mi = rli->mi;
  PSI_stage_info old_stage;
  THD* thd = mi->info_thd;
  DBUG_ENTER("wait_for_relay_log_space");

  mysql_mutex_lock(&rli->log_space_lock);
  thd->ENTER_COND(&rli->log_space_cond,
                  &rli->log_space_lock,
                  &stage_waiting_for_relay_log_space,
                  &old_stage);
  while (rli->log_space_limit < rli->log_space_total &&
         !(slave_killed=io_slave_killed(thd,mi)) &&
         !rli->ignore_log_space_limit)
    mysql_cond_wait(&rli->log_space_cond, &rli->log_space_lock);

  /* 
    Makes the IO thread read only one event at a time
    until the SQL thread is able to purge the relay 
    logs, freeing some space.

    Therefore, once the SQL thread processes this next 
    event, it goes to sleep (no more events in the queue),
    sets ignore_log_space_limit=true and wakes the IO thread. 
    However, this event may have been enough already for 
    the SQL thread to purge some log files, freeing 
    rli->log_space_total .

    This guarantees that the SQL and IO thread move
    forward only one event at a time (to avoid deadlocks), 
    when the relay space limit is reached. It also 
    guarantees that when the SQL thread is prepared to
    rotate (to be able to purge some logs), the IO thread
    will know about it and will rotate.

    NOTE: The ignore_log_space_limit is only set when the SQL
          thread sleeps waiting for events.

   */
  if (rli->ignore_log_space_limit)
  {
#ifndef DBUG_OFF
    {
      char llbuf1[22], llbuf2[22];
      DBUG_PRINT("info", ("log_space_limit=%s "
                          "log_space_total=%s "
                          "ignore_log_space_limit=%d "
                          "sql_force_rotate_relay=%d", 
                        llstr(rli->log_space_limit,llbuf1),
                        llstr(rli->log_space_total,llbuf2),
                        (int) rli->ignore_log_space_limit,
                        (int) rli->sql_force_rotate_relay));
    }
#endif
    if (rli->sql_force_rotate_relay)
    {
      mysql_mutex_lock(&mi->data_lock);
      rotate_relay_log(mi);
      mysql_mutex_unlock(&mi->data_lock);
      rli->sql_force_rotate_relay= false;
    }

    rli->ignore_log_space_limit= false;
  }

  mysql_mutex_unlock(&rli->log_space_lock);
  thd->EXIT_COND(&old_stage);
  DBUG_RETURN(slave_killed);
}


/*
  Builds a Rotate from the ignored events' info and writes it to relay log.

  The caller must hold mi->data_lock before invoking this function.

  @param thd pointer to I/O Thread's Thd.
  @param mi  point to I/O Thread metadata class.

  @return 0 if everything went fine, 1 otherwise.
*/
static int write_ignored_events_info_to_relay_log(THD *thd, Master_info *mi)
{
  Relay_log_info *rli= mi->rli;
  mysql_mutex_t *log_lock= rli->relay_log.get_log_lock();
  int error= 0;
  DBUG_ENTER("write_ignored_events_info_to_relay_log");

  DBUG_ASSERT(thd == mi->info_thd);
  mysql_mutex_assert_owner(&mi->data_lock);
  mysql_mutex_lock(log_lock);
  if (rli->ign_master_log_name_end[0])
  {
    DBUG_PRINT("info",("writing a Rotate event to track down ignored events"));
    Rotate_log_event *ev= new Rotate_log_event(rli->ign_master_log_name_end,
                                               0, rli->ign_master_log_pos_end,
                                               Rotate_log_event::DUP_NAME);
    if (mi->get_mi_description_event() != NULL)
      ev->common_footer->checksum_alg=
                   mi->get_mi_description_event()->common_footer->checksum_alg;

    rli->ign_master_log_name_end[0]= 0;
    /* can unlock before writing as slave SQL thd will soon see our Rotate */
    mysql_mutex_unlock(log_lock);
    if (likely((bool)ev))
    {
      ev->server_id= 0; // don't be ignored by slave SQL thread
      if (unlikely(rli->relay_log.append_event(ev, mi) != 0))
        mi->report(ERROR_LEVEL, ER_SLAVE_RELAY_LOG_WRITE_FAILURE,
                   ER_THD(thd, ER_SLAVE_RELAY_LOG_WRITE_FAILURE),
                   "failed to write a Rotate event"
                   " to the relay log, SHOW SLAVE STATUS may be"
                   " inaccurate");
      rli->relay_log.harvest_bytes_written(&rli->log_space_total);
      if (flush_master_info(mi, TRUE))
      {
        error= 1;
        sql_print_error("Failed to flush master info file.");
      }
      delete ev;
    }
    else
    {
      error= 1;
      mi->report(ERROR_LEVEL, ER_SLAVE_CREATE_EVENT_FAILURE,
                 ER_THD(thd, ER_SLAVE_CREATE_EVENT_FAILURE),
                 "Rotate_event (out of memory?),"
                 " SHOW SLAVE STATUS may be inaccurate");
    }
  }
  else
    mysql_mutex_unlock(log_lock);

  DBUG_RETURN(error);
}


int register_slave_on_master(MYSQL* mysql, Master_info *mi,
                             bool *suppress_warnings)
{
  uchar buf[1024], *pos= buf;
  size_t report_host_len=0, report_user_len=0, report_password_len=0;
  DBUG_ENTER("register_slave_on_master");

  *suppress_warnings= FALSE;
  if (report_host)
    report_host_len= strlen(report_host);
  if (report_host_len > HOSTNAME_LENGTH)
  {
    sql_print_warning("The length of report_host is %zu. "
                      "It is larger than the max length(%d), so this "
                      "slave cannot be registered to the master%s.",
                      report_host_len, HOSTNAME_LENGTH,
                      mi->get_for_channel_str());
    DBUG_RETURN(0);
  }

  if (report_user)
    report_user_len= strlen(report_user);
  if (report_user_len > USERNAME_LENGTH)
  {
    sql_print_warning("The length of report_user is %zu. "
                      "It is larger than the max length(%d), so this "
                      "slave cannot be registered to the master%s.",
                      report_user_len, USERNAME_LENGTH, mi->get_for_channel_str());
    DBUG_RETURN(0);
  }

  if (report_password)
    report_password_len= strlen(report_password);
  if (report_password_len > MAX_PASSWORD_LENGTH)
  {
    sql_print_warning("The length of report_password is %zu. "
                      "It is larger than the max length(%d), so this "
                      "slave cannot be registered to the master%s.",
                      report_password_len, MAX_PASSWORD_LENGTH,
                      mi->get_for_channel_str());
    DBUG_RETURN(0);
  }

  int4store(pos, server_id); pos+= 4;
  pos= net_store_data(pos, (uchar*) report_host, report_host_len);
  pos= net_store_data(pos, (uchar*) report_user, report_user_len);
  pos= net_store_data(pos, (uchar*) report_password, report_password_len);
  int2store(pos, (uint16) report_port); pos+= 2;
  /* 
    Fake rpl_recovery_rank, which was removed in BUG#13963,
    so that this server can register itself on old servers,
    see BUG#49259.
   */
  int4store(pos, /* rpl_recovery_rank */ 0);    pos+= 4;
  /* The master will fill in master_id */
  int4store(pos, 0);                    pos+= 4;

  if (simple_command(mysql, COM_REGISTER_SLAVE, buf, (size_t) (pos- buf), 0))
  {
    if (mysql_errno(mysql) == ER_NET_READ_INTERRUPTED)
    {
      *suppress_warnings= TRUE;                 // Suppress reconnect warning
    }
    else if (!check_io_slave_killed(mi->info_thd, mi, NULL))
    {
      char buf[256];
      my_snprintf(buf, sizeof(buf), "%s (Errno: %d)", mysql_error(mysql), 
                  mysql_errno(mysql));
      mi->report(ERROR_LEVEL, ER_SLAVE_MASTER_COM_FAILURE,
                 ER_THD(current_thd, ER_SLAVE_MASTER_COM_FAILURE),
                 "COM_REGISTER_SLAVE", buf);
    }
    DBUG_RETURN(1);
  }
  DBUG_RETURN(0);
}


/**
    Function that fills the metadata required for SHOW SLAVE STATUS.
    This function shall be used in two cases:
     1) SHOW SLAVE STATUS FOR ALL CHANNELS
     2) SHOW SLAVE STATUS for a channel

     @param[in,out]  field_list        field_list to fill the metadata
     @param[in]      io_gtid_set_size  the size to be allocated to store
                                       the retrieved gtid set
     @param[in]      sql_gtid_set_size the size to be allocated to store
                                       the executed gtid set

     @todo  return a bool after adding catching the exceptions to the
            push_back() methods for field_list.
*/

void show_slave_status_metadata(List<Item> &field_list,
                                int io_gtid_set_size, int sql_gtid_set_size)
{

  field_list.push_back(new Item_empty_string("Slave_IO_State", 14));
  field_list.push_back(new Item_empty_string("Master_Host",
                                             HOSTNAME_LENGTH+1));
  field_list.push_back(new Item_empty_string("Master_User",
                                             USERNAME_LENGTH+1));
  field_list.push_back(new Item_return_int("Master_Port", 7,MYSQL_TYPE_LONG));
  field_list.push_back(new Item_return_int("Connect_Retry", 10,
                                           MYSQL_TYPE_LONG));
  field_list.push_back(new Item_empty_string("Master_Log_File", FN_REFLEN));
  field_list.push_back(new Item_return_int("Read_Master_Log_Pos", 10,
                                           MYSQL_TYPE_LONGLONG));
  field_list.push_back(new Item_empty_string("Relay_Log_File", FN_REFLEN));
  field_list.push_back(new Item_return_int("Relay_Log_Pos", 10,
                                           MYSQL_TYPE_LONGLONG));
  field_list.push_back(new Item_empty_string("Relay_Master_Log_File",
                                             FN_REFLEN));
  field_list.push_back(new Item_empty_string("Slave_IO_Running", 3));
  field_list.push_back(new Item_empty_string("Slave_SQL_Running", 3));
  field_list.push_back(new Item_empty_string("Replicate_Do_DB", 20));
  field_list.push_back(new Item_empty_string("Replicate_Ignore_DB", 20));
  field_list.push_back(new Item_empty_string("Replicate_Do_Table", 20));
  field_list.push_back(new Item_empty_string("Replicate_Ignore_Table", 23));
  field_list.push_back(new Item_empty_string("Replicate_Wild_Do_Table", 24));
  field_list.push_back(new Item_empty_string("Replicate_Wild_Ignore_Table",
                                             28));
  field_list.push_back(new Item_return_int("Last_Errno", 4, MYSQL_TYPE_LONG));
  field_list.push_back(new Item_empty_string("Last_Error", 20));
  field_list.push_back(new Item_return_int("Skip_Counter", 10,
                                           MYSQL_TYPE_LONG));
  field_list.push_back(new Item_return_int("Exec_Master_Log_Pos", 10,
                                           MYSQL_TYPE_LONGLONG));
  field_list.push_back(new Item_return_int("Relay_Log_Space", 10,
                                           MYSQL_TYPE_LONGLONG));
  field_list.push_back(new Item_empty_string("Until_Condition", 6));
  field_list.push_back(new Item_empty_string("Until_Log_File", FN_REFLEN));
  field_list.push_back(new Item_return_int("Until_Log_Pos", 10,
                                           MYSQL_TYPE_LONGLONG));
  field_list.push_back(new Item_empty_string("Master_SSL_Allowed", 7));
  field_list.push_back(new Item_empty_string("Master_SSL_CA_File", FN_REFLEN));
  field_list.push_back(new Item_empty_string("Master_SSL_CA_Path", FN_REFLEN));
  field_list.push_back(new Item_empty_string("Master_SSL_Cert", FN_REFLEN));
  field_list.push_back(new Item_empty_string("Master_SSL_Cipher", FN_REFLEN));
  field_list.push_back(new Item_empty_string("Master_SSL_Key", FN_REFLEN));
  field_list.push_back(new Item_return_int("Seconds_Behind_Master", 10,
                                           MYSQL_TYPE_LONGLONG));
  field_list.push_back(new Item_empty_string("Master_SSL_Verify_Server_Cert",
                                             3));
  field_list.push_back(new Item_return_int("Last_IO_Errno", 4, MYSQL_TYPE_LONG));
  field_list.push_back(new Item_empty_string("Last_IO_Error", 20));
  field_list.push_back(new Item_return_int("Last_SQL_Errno", 4, MYSQL_TYPE_LONG));
  field_list.push_back(new Item_empty_string("Last_SQL_Error", 20));
  field_list.push_back(new Item_empty_string("Replicate_Ignore_Server_Ids",
                                             FN_REFLEN));
  field_list.push_back(new Item_return_int("Master_Server_Id", sizeof(ulong),
                                           MYSQL_TYPE_LONG));
  field_list.push_back(new Item_empty_string("Master_UUID", UUID_LENGTH));
  field_list.push_back(new Item_empty_string("Master_Info_File",
                                             2 * FN_REFLEN));
  field_list.push_back(new Item_return_int("SQL_Delay", 10, MYSQL_TYPE_LONG));
  field_list.push_back(new Item_return_int("SQL_Remaining_Delay", 8, MYSQL_TYPE_LONG));
  field_list.push_back(new Item_empty_string("Slave_SQL_Running_State", 20));
  field_list.push_back(new Item_return_int("Master_Retry_Count", 10,
                                           MYSQL_TYPE_LONGLONG));
  field_list.push_back(new Item_empty_string("Master_Bind", HOSTNAME_LENGTH+1));
  field_list.push_back(new Item_empty_string("Last_IO_Error_Timestamp", 20));
  field_list.push_back(new Item_empty_string("Last_SQL_Error_Timestamp", 20));
  field_list.push_back(new Item_empty_string("Master_SSL_Crl", FN_REFLEN));
  field_list.push_back(new Item_empty_string("Master_SSL_Crlpath", FN_REFLEN));
  field_list.push_back(new Item_empty_string("Retrieved_Gtid_Set",
                                             io_gtid_set_size));
  field_list.push_back(new Item_empty_string("Executed_Gtid_Set",
                                             sql_gtid_set_size));
  field_list.push_back(new Item_return_int("Auto_Position", sizeof(ulong),
                                           MYSQL_TYPE_LONG));
  field_list.push_back(new Item_empty_string("Replicate_Rewrite_DB", 24));
  field_list.push_back(new Item_empty_string("Channel_Name", CHANNEL_NAME_LENGTH));

}


/**
    Send the data to the client of a Master_info during show_slave_status()
    This function has to be called after calling show_slave_status_metadata().
    Just before sending the data, thd->get_protocol() is prepared to (re)send;

    @param[in]     thd         client thread
    @param[in]     mi          the master info. In the case of multisource
                               replication, this master info corresponds to a
                                channel.

    @param[in]     io_gtid_set_buffer    buffer related to Retrieved GTID set
                                          for each channel.
    @param[in]     sql_gtid_set_buffer   buffer related to Executed GTID set
                                           for each channel.
    @return
     @retval        0     success
     @retval        1     Error
*/

bool show_slave_status_send_data(THD *thd, Master_info *mi,
                                 char* io_gtid_set_buffer,
                                 char* sql_gtid_set_buffer)
{
  DBUG_ENTER("show_slave_status_send_data");

  Protocol *protocol = thd->get_protocol();
  char* slave_sql_running_state= NULL;

  DBUG_PRINT("info",("host is set: '%s'", mi->host));

  protocol->start_row();

  /*
    slave_running can be accessed without run_lock but not other
    non-volatile members like mi->info_thd or rli->info_thd, for
    them either info_thd_lock or run_lock hold is required.
  */
  mysql_mutex_lock(&mi->info_thd_lock);
  protocol->store(mi->info_thd ? mi->info_thd->get_proc_info() : "",
                  &my_charset_bin);
  mysql_mutex_unlock(&mi->info_thd_lock);

  mysql_mutex_lock(&mi->rli->info_thd_lock);
  slave_sql_running_state= const_cast<char *>(mi->rli->info_thd ? mi->rli->info_thd->get_proc_info() : "");
  mysql_mutex_unlock(&mi->rli->info_thd_lock);

  mysql_mutex_lock(&mi->data_lock);
  mysql_mutex_lock(&mi->rli->data_lock);
  mysql_mutex_lock(&mi->err_lock);
  mysql_mutex_lock(&mi->rli->err_lock);

  DEBUG_SYNC(thd, "wait_after_lock_active_mi_and_rli_data_lock_is_acquired");
  protocol->store(mi->host, &my_charset_bin);
  protocol->store(mi->get_user(), &my_charset_bin);
  protocol->store((uint32) mi->port);
  protocol->store((uint32) mi->connect_retry);
  protocol->store(mi->get_master_log_name(), &my_charset_bin);
  protocol->store((ulonglong) mi->get_master_log_pos());
  protocol->store(mi->rli->get_group_relay_log_name() +
                  dirname_length(mi->rli->get_group_relay_log_name()),
                  &my_charset_bin);
  protocol->store((ulonglong) mi->rli->get_group_relay_log_pos());
  protocol->store(mi->rli->get_group_master_log_name(), &my_charset_bin);
  protocol->store(mi->slave_running == MYSQL_SLAVE_RUN_CONNECT ?
                  "Yes" : (mi->slave_running == MYSQL_SLAVE_RUN_NOT_CONNECT ?
                           "Connecting" : "No"), &my_charset_bin);
  protocol->store(mi->rli->slave_running ? "Yes":"No", &my_charset_bin);
  store(protocol, rpl_filter->get_do_db());
  store(protocol, rpl_filter->get_ignore_db());

  char buf[256];
  String tmp(buf, sizeof(buf), &my_charset_bin);
  rpl_filter->get_do_table(&tmp);
  protocol->store(&tmp);
  rpl_filter->get_ignore_table(&tmp);
  protocol->store(&tmp);
  rpl_filter->get_wild_do_table(&tmp);
  protocol->store(&tmp);
  rpl_filter->get_wild_ignore_table(&tmp);
  protocol->store(&tmp);

  protocol->store(mi->rli->last_error().number);
  protocol->store(mi->rli->last_error().message, &my_charset_bin);
  protocol->store((uint32) mi->rli->slave_skip_counter);
  protocol->store((ulonglong) mi->rli->get_group_master_log_pos());
  protocol->store((ulonglong) mi->rli->log_space_total);


  const char *until_type= "";

  switch (mi->rli->until_condition)
  {
  case Relay_log_info::UNTIL_NONE:
    until_type= "None";
    break;
  case Relay_log_info::UNTIL_MASTER_POS:
    until_type= "Master";
    break;
  case Relay_log_info::UNTIL_RELAY_POS:
    until_type= "Relay";
    break;
  case Relay_log_info::UNTIL_SQL_BEFORE_GTIDS:
    until_type= "SQL_BEFORE_GTIDS";
    break;
  case Relay_log_info::UNTIL_SQL_AFTER_GTIDS:
    until_type= "SQL_AFTER_GTIDS";
    break;
  case Relay_log_info::UNTIL_SQL_AFTER_MTS_GAPS:
    until_type= "SQL_AFTER_MTS_GAPS";
#ifndef DBUG_OFF
  case Relay_log_info::UNTIL_DONE:
    until_type= "DONE";
    break;
#endif
  default:
    DBUG_ASSERT(0);
  }
  protocol->store(until_type, &my_charset_bin);
  protocol->store(mi->rli->until_log_name, &my_charset_bin);
  protocol->store((ulonglong) mi->rli->until_log_pos);

#ifdef HAVE_OPENSSL
  protocol->store(mi->ssl? "Yes":"No", &my_charset_bin);
#else
  protocol->store(mi->ssl? "Ignored":"No", &my_charset_bin);
#endif
  protocol->store(mi->ssl_ca, &my_charset_bin);
  protocol->store(mi->ssl_capath, &my_charset_bin);
  protocol->store(mi->ssl_cert, &my_charset_bin);
  protocol->store(mi->ssl_cipher, &my_charset_bin);
  protocol->store(mi->ssl_key, &my_charset_bin);

  /*
     The pseudo code to compute Seconds_Behind_Master:
     if (SQL thread is running)
     {
       if (SQL thread processed all the available relay log)
       {
         if (IO thread is running)
            print 0;
         else
            print NULL;
       }
        else
          compute Seconds_Behind_Master;
      }
      else
       print NULL;
  */

  if (mi->rli->slave_running)
  {
    /*
       Check if SQL thread is at the end of relay log
       Checking should be done using two conditions
       condition1: compare the log positions and
       condition2: compare the file names (to handle rotation case)
    */
    if ((mi->get_master_log_pos() == mi->rli->get_group_master_log_pos()) &&
        (!strcmp(mi->get_master_log_name(), mi->rli->get_group_master_log_name())))
    {
      if (mi->slave_running == MYSQL_SLAVE_RUN_CONNECT)
        protocol->store(0LL);
      else
        protocol->store_null();
    }
    else
    {
      long time_diff= ((long)(time(0) - mi->rli->last_master_timestamp)
                       - mi->clock_diff_with_master);
      /*
        Apparently on some systems time_diff can be <0. Here are possible
        reasons related to MySQL:
        - the master is itself a slave of another master whose time is ahead.
        - somebody used an explicit SET TIMESTAMP on the master.
        Possible reason related to granularity-to-second of time functions
        (nothing to do with MySQL), which can explain a value of -1:
        assume the master's and slave's time are perfectly synchronized, and
        that at slave's connection time, when the master's timestamp is read,
        it is at the very end of second 1, and (a very short time later) when
        the slave's timestamp is read it is at the very beginning of second
        2. Then the recorded value for master is 1 and the recorded value for
        slave is 2. At SHOW SLAVE STATUS time, assume that the difference
        between timestamp of slave and rli->last_master_timestamp is 0
        (i.e. they are in the same second), then we get 0-(2-1)=-1 as a result.
        This confuses users, so we don't go below 0: hence the max().

        last_master_timestamp == 0 (an "impossible" timestamp 1970) is a
        special marker to say "consider we have caught up".
      */
      protocol->store((longlong)(mi->rli->last_master_timestamp ?
                                   max(0L, time_diff) : 0));
    }
  }
  else
  {
    protocol->store_null();
  }
  protocol->store(mi->ssl_verify_server_cert? "Yes":"No", &my_charset_bin);

  // Last_IO_Errno
  protocol->store(mi->last_error().number);
  // Last_IO_Error
  protocol->store(mi->last_error().message, &my_charset_bin);
  // Last_SQL_Errno
  protocol->store(mi->rli->last_error().number);
  // Last_SQL_Error
  protocol->store(mi->rli->last_error().message, &my_charset_bin);
  // Replicate_Ignore_Server_Ids
  {
    char buff[FN_REFLEN];
    ulong i, cur_len;
    for (i= 0, buff[0]= 0, cur_len= 0;
         i < mi->ignore_server_ids->dynamic_ids.size(); i++)
    {
      ulong s_id, slen;
      char sbuff[FN_REFLEN];
      s_id= mi->ignore_server_ids->dynamic_ids[i];
      slen= sprintf(sbuff, (i == 0 ? "%lu" : ", %lu"), s_id);
      if (cur_len + slen + 4 > FN_REFLEN)
      {
        /*
          break the loop whenever remained space could not fit
          ellipses on the next cycle
        */
        sprintf(buff + cur_len, "...");
        break;
      }
      cur_len += sprintf(buff + cur_len, "%s", sbuff);
    }
    protocol->store(buff, &my_charset_bin);
  }
  // Master_Server_id
  protocol->store((uint32) mi->master_id);
  protocol->store(mi->master_uuid, &my_charset_bin);
  // Master_Info_File
  protocol->store(mi->get_description_info(), &my_charset_bin);
  // SQL_Delay
  protocol->store((uint32) mi->rli->get_sql_delay());
  // SQL_Remaining_Delay
  if (slave_sql_running_state == stage_sql_thd_waiting_until_delay.m_name)
  {
    time_t t= my_time(0), sql_delay_end= mi->rli->get_sql_delay_end();
    protocol->store((uint32)(t < sql_delay_end ? sql_delay_end - t : 0));
  }
  else
    protocol->store_null();
  // Slave_SQL_Running_State
  protocol->store(slave_sql_running_state, &my_charset_bin);
  // Master_Retry_Count
  protocol->store((ulonglong) mi->retry_count);
  // Master_Bind
  protocol->store(mi->bind_addr, &my_charset_bin);
  // Last_IO_Error_Timestamp
  protocol->store(mi->last_error().timestamp, &my_charset_bin);
  // Last_SQL_Error_Timestamp
  protocol->store(mi->rli->last_error().timestamp, &my_charset_bin);
  // Master_Ssl_Crl
  protocol->store(mi->ssl_crl, &my_charset_bin);
  // Master_Ssl_Crlpath
  protocol->store(mi->ssl_crlpath, &my_charset_bin);
  // Retrieved_Gtid_Set
  protocol->store(io_gtid_set_buffer, &my_charset_bin);
  // Executed_Gtid_Set
  protocol->store(sql_gtid_set_buffer, &my_charset_bin);
  // Auto_Position
  protocol->store(mi->is_auto_position() ? 1 : 0);
  // Replicate_Rewrite_DB
  rpl_filter->get_rewrite_db(&tmp);
  protocol->store(&tmp);
  // channel_name
  protocol->store(mi->get_channel(), &my_charset_bin);

  mysql_mutex_unlock(&mi->rli->err_lock);
  mysql_mutex_unlock(&mi->err_lock);
  mysql_mutex_unlock(&mi->rli->data_lock);
  mysql_mutex_unlock(&mi->data_lock);

  DBUG_RETURN(false);
}


/**
   Method to the show the replication status in all channels.

   @param[in]       thd        the client thread

   @return
     @retval        0           success
     @retval        1           Error

*/
bool show_slave_status(THD *thd)
{
  List<Item> field_list;
  Protocol *protocol= thd->get_protocol();
  int sql_gtid_set_size= 0, io_gtid_set_size= 0;
  Master_info *mi= NULL;
  char* sql_gtid_set_buffer= NULL;
  char** io_gtid_set_buffer_array;
  /*
    We need the maximum size of the retrieved gtid set (i.e io_gtid_set_size).
    This size is needed to reserve the place in show_slave_status_metadata().
    So, we travel all the mi's and find out the maximum size of io_gtid_set_size
    and pass it through show_slave_status_metadata()
  */
  int max_io_gtid_set_size= io_gtid_set_size;
  uint idx;
  uint num_io_gtid_sets;
  bool ret= true;

  DBUG_ENTER("show_slave_status(THD)");

  mysql_mutex_assert_owner(&LOCK_msr_map);

  num_io_gtid_sets= msr_map.get_num_instances();


  io_gtid_set_buffer_array=
    (char**)my_malloc(key_memory_show_slave_status_io_gtid_set,
                      num_io_gtid_sets * sizeof(char*), MYF(MY_WME));

  if (io_gtid_set_buffer_array == NULL)
     DBUG_RETURN(true);

  global_sid_lock->wrlock();

  const Gtid_set *sql_gtid_set= gtid_state->get_executed_gtids();
  sql_gtid_set_size= sql_gtid_set->to_string(&sql_gtid_set_buffer);

  idx= 0;
  for (mi_map::iterator it= msr_map.begin(); it!=msr_map.end(); it++)
  {
    mi= it->second;
    /*
      The following statement is needed because, when mi->host[0]=0
      we don't alloc memory for retried_gtid_set. However, we try
      to free it at the end, causing a crash. To be on safeside,
      we initialize it to NULL, so that my_free() takes care of it.
    */
    io_gtid_set_buffer_array[idx]= NULL;

    if (mi != NULL && mi->host[0])
    {
      const Gtid_set*  io_gtid_set= mi->rli->get_gtid_set();

      /*
         @todo: a single memory allocation improves speed,
         instead of doing it for each loop
      */

      if ((io_gtid_set_size=
           io_gtid_set->to_string(&io_gtid_set_buffer_array[idx])) < 0)
      {
        my_eof(thd);
        my_free(sql_gtid_set_buffer);

        for (uint i= 0; i < idx -1; i++)
        {
          my_free(io_gtid_set_buffer_array[i]);
        }
        my_free(io_gtid_set_buffer_array);

        global_sid_lock->unlock();
        DBUG_RETURN(true);
      }
      else
        max_io_gtid_set_size= max_io_gtid_set_size > io_gtid_set_size ?
                              max_io_gtid_set_size : io_gtid_set_size;
    }
    idx++;
  }
  global_sid_lock->unlock();


  show_slave_status_metadata(field_list, max_io_gtid_set_size,
                             sql_gtid_set_size);

  if (thd->send_result_metadata(&field_list,
                                Protocol::SEND_NUM_ROWS | Protocol::SEND_EOF))
  {
    goto err;
  }

  /* Run through each mi */

  idx=0;
  for (mi_map::iterator it= msr_map.begin(); it!=msr_map.end(); it++)
  {
    mi= it->second;

    if (mi != NULL && mi->host[0])
    {
      if (show_slave_status_send_data(thd, mi, io_gtid_set_buffer_array[idx],
                                 sql_gtid_set_buffer))
        goto err;

      if (protocol->end_row())
        goto err;
    }
    idx++;
  }

  ret= false;
err:
  my_eof(thd);
  for (uint i= 0; i < num_io_gtid_sets; i++)
  {
    my_free(io_gtid_set_buffer_array[i]);
  }
  my_free(io_gtid_set_buffer_array);
  my_free(sql_gtid_set_buffer);

  DBUG_RETURN(ret);

}


/**
  Execute a SHOW SLAVE STATUS statement.

  @param thd Pointer to THD object for the client thread executing the
  statement.

  @param mi Pointer to Master_info object for the IO thread.

  @retval FALSE success
  @retval TRUE failure

  Currently, show slave status works for a channel too, in multisource
  replication. But using performance schema tables is better.

*/
bool show_slave_status(THD* thd, Master_info* mi)
{
  List<Item> field_list;
  Protocol *protocol= thd->get_protocol();
  char *sql_gtid_set_buffer= NULL, *io_gtid_set_buffer= NULL;
  int sql_gtid_set_size= 0, io_gtid_set_size= 0;
  DBUG_ENTER("show_slave_status(THD, Master_info)");
 
  if (mi != NULL)
  { 
    global_sid_lock->wrlock();
    const Gtid_set* sql_gtid_set= gtid_state->get_executed_gtids();
    const Gtid_set* io_gtid_set= mi->rli->get_gtid_set();
    if ((sql_gtid_set_size= sql_gtid_set->to_string(&sql_gtid_set_buffer)) < 0 ||
        (io_gtid_set_size= io_gtid_set->to_string(&io_gtid_set_buffer)) < 0)
    {
      my_eof(thd);
      my_free(sql_gtid_set_buffer);
      my_free(io_gtid_set_buffer);
      global_sid_lock->unlock();
      DBUG_RETURN(true);
    }
    global_sid_lock->unlock();
  }

  /* Fill the metadata required for show slave status. */

  show_slave_status_metadata(field_list, io_gtid_set_size, sql_gtid_set_size);

  if (thd->send_result_metadata(&field_list,
                                Protocol::SEND_NUM_ROWS | Protocol::SEND_EOF))
  {
    my_free(sql_gtid_set_buffer);
    my_free(io_gtid_set_buffer);
    DBUG_RETURN(true);
  }

  if (mi != NULL && mi->host[0])
  {

    if (show_slave_status_send_data(thd, mi,
                                    io_gtid_set_buffer, sql_gtid_set_buffer))
      DBUG_RETURN(true);

    if (protocol->end_row())
    {
      my_free(sql_gtid_set_buffer);
      my_free(io_gtid_set_buffer);
      DBUG_RETURN(true);
    }
  }
  my_eof(thd);
  my_free(sql_gtid_set_buffer);
  my_free(io_gtid_set_buffer);
  DBUG_RETURN(false);
}


/**
  Entry point for SHOW SLAVE STATUS command. Function displayes
  the slave status for all channels or for a single channel
  based on the FOR CHANNEL  clause.

  @param[in]       thd          the client thread.

  @return
    @retval        false          ok
    @retval        true          not ok
*/
bool show_slave_status_cmd(THD *thd)
{
  Master_info *mi= 0;
  LEX *lex= thd->lex;
  bool res;

  DBUG_ENTER("show_slave_status_cmd");

  mysql_mutex_lock(&LOCK_msr_map);

  if (!lex->mi.for_channel)
    res= show_slave_status(thd);
  else
  {
    /* when mi is 0, i.e mi doesn't exist, SSS will return an empty set */
    mi= msr_map.get_mi(lex->mi.channel);
    res= show_slave_status(thd, mi);
  }

  mysql_mutex_unlock(&LOCK_msr_map);

  DBUG_RETURN(res);
}


void set_slave_thread_options(THD* thd)
{
  DBUG_ENTER("set_slave_thread_options");
  /*
     It's nonsense to constrain the slave threads with max_join_size; if a
     query succeeded on master, we HAVE to execute it. So set
     OPTION_BIG_SELECTS. Setting max_join_size to HA_POS_ERROR is not enough
     (and it's not needed if we have OPTION_BIG_SELECTS) because an INSERT
     SELECT examining more than 4 billion rows would still fail (yes, because
     when max_join_size is 4G, OPTION_BIG_SELECTS is automatically set, but
     only for client threads.
  */
  ulonglong options= thd->variables.option_bits | OPTION_BIG_SELECTS;
  if (opt_log_slave_updates)
    options|= OPTION_BIN_LOG;
  else
    options&= ~OPTION_BIN_LOG;
  thd->variables.option_bits= options;
  thd->variables.completion_type= 0;

  /*
    Set autocommit= 1 when info tables are used and autocommit == 0 to
    avoid trigger asserts on mysql_execute_command(THD *thd) caused by
    info tables updates which do not commit, like Rotate, Stop and
    skipped events handling.
  */
  if ((thd->variables.option_bits & OPTION_NOT_AUTOCOMMIT) &&
      (opt_mi_repository_id == INFO_REPOSITORY_TABLE ||
       opt_rli_repository_id == INFO_REPOSITORY_TABLE))
  {
    thd->variables.option_bits|= OPTION_AUTOCOMMIT;
    thd->variables.option_bits&= ~OPTION_NOT_AUTOCOMMIT;
    thd->server_status|= SERVER_STATUS_AUTOCOMMIT;
  }

  /*
    Set thread InnoDB high priority.
  */
  DBUG_EXECUTE_IF("dbug_set_high_prio_sql_thread",
    {
      if (thd->system_thread == SYSTEM_THREAD_SLAVE_SQL ||
          thd->system_thread == SYSTEM_THREAD_SLAVE_WORKER)
        thd->thd_tx_priority= 1;
    });

  DBUG_VOID_RETURN;
}

void set_slave_thread_default_charset(THD* thd, Relay_log_info const *rli)
{
  DBUG_ENTER("set_slave_thread_default_charset");

  thd->variables.character_set_client=
    global_system_variables.character_set_client;
  thd->variables.collation_connection=
    global_system_variables.collation_connection;
  thd->variables.collation_server=
    global_system_variables.collation_server;
  thd->update_charset();

  /*
    We use a const cast here since the conceptual (and externally
    visible) behavior of the function is to set the default charset of
    the thread.  That the cache has to be invalidated is a secondary
    effect.
   */
  const_cast<Relay_log_info*>(rli)->cached_charset_invalidate();
  DBUG_VOID_RETURN;
}

/*
  init_slave_thread()
*/

static int init_slave_thread(THD* thd, SLAVE_THD_TYPE thd_type)
{
  DBUG_ENTER("init_slave_thread");
#if !defined(DBUG_OFF)
  int simulate_error= 0;
#endif
  thd->system_thread= (thd_type == SLAVE_THD_WORKER) ? 
    SYSTEM_THREAD_SLAVE_WORKER : (thd_type == SLAVE_THD_SQL) ?
    SYSTEM_THREAD_SLAVE_SQL : SYSTEM_THREAD_SLAVE_IO;
  thd->security_context()->skip_grants();
  thd->get_protocol_classic()->init_net(0);
  thd->slave_thread = 1;
  thd->enable_slow_log= opt_log_slow_slave_statements;
  set_slave_thread_options(thd);
  thd->get_protocol_classic()->set_client_capabilities(
      CLIENT_LOCAL_FILES);

  /*
    Replication threads are:
    - background threads in the server, not user sessions,
    - yet still assigned a PROCESSLIST_ID,
      for historical reasons (displayed in SHOW PROCESSLIST).
  */
  thd->set_new_thread_id();

#ifdef HAVE_PSI_INTERFACE
  /*
    Populate the PROCESSLIST_ID in the instrumentation.
  */
  struct PSI_thread *psi= PSI_THREAD_CALL(get_thread)();
  PSI_THREAD_CALL(set_thread_id)(psi, thd->thread_id());
#endif /* HAVE_PSI_INTERFACE */

  DBUG_EXECUTE_IF("simulate_io_slave_error_on_init",
                  simulate_error|= (1 << SLAVE_THD_IO););
  DBUG_EXECUTE_IF("simulate_sql_slave_error_on_init",
                  simulate_error|= (1 << SLAVE_THD_SQL););
#if !defined(DBUG_OFF)
  if (thd->store_globals() || simulate_error & (1<< thd_type))
#else
  if (thd->store_globals())
#endif
  {
    DBUG_RETURN(-1);
  }

  if (thd_type == SLAVE_THD_SQL)
  {
    THD_STAGE_INFO(thd, stage_waiting_for_the_next_event_in_relay_log);
  }
  else
  {
    THD_STAGE_INFO(thd, stage_waiting_for_master_update);
  }
  thd->set_time();
  /* Do not use user-supplied timeout value for system threads. */
  thd->variables.lock_wait_timeout= LONG_TIMEOUT;
  DBUG_RETURN(0);
}


/**
  Sleep for a given amount of time or until killed.

  @param thd        Thread context of the current thread.
  @param seconds    The number of seconds to sleep.
  @param func       Function object to check if the thread has been killed.
  @param info       The Rpl_info object associated with this sleep.

  @retval True if the thread has been killed, false otherwise.
*/
template <typename killed_func, typename rpl_info>
static inline bool slave_sleep(THD *thd, time_t seconds,
                               killed_func func, rpl_info info)
{
  bool ret;
  struct timespec abstime;
  mysql_mutex_t *lock= &info->sleep_lock;
  mysql_cond_t *cond= &info->sleep_cond;

  /* Absolute system time at which the sleep time expires. */
  set_timespec(&abstime, seconds);

  mysql_mutex_lock(lock);
  thd->ENTER_COND(cond, lock, NULL, NULL);

  while (! (ret= func(thd, info)))
  {
    int error= mysql_cond_timedwait(cond, lock, &abstime);
    if (error == ETIMEDOUT || error == ETIME)
      break;
  }

  mysql_mutex_unlock(lock);
  thd->EXIT_COND(NULL);

  return ret;
}

static int request_dump(THD *thd, MYSQL* mysql, Master_info* mi,
                        bool *suppress_warnings)
{
  DBUG_ENTER("request_dump");

  const size_t BINLOG_NAME_INFO_SIZE= strlen(mi->get_master_log_name());
  int error= 1;
  size_t command_size= 0;
  enum_server_command command= mi->is_auto_position() ?
    COM_BINLOG_DUMP_GTID : COM_BINLOG_DUMP;
  uchar* command_buffer= NULL;
  ushort binlog_flags= 0;

  if (RUN_HOOK(binlog_relay_io,
               before_request_transmit,
               (thd, mi, binlog_flags)))
    goto err;

  *suppress_warnings= false;
  if (command == COM_BINLOG_DUMP_GTID)
  {
    // get set of GTIDs
    Sid_map sid_map(NULL/*no lock needed*/);
    Gtid_set gtid_executed(&sid_map);
    global_sid_lock->wrlock();
    gtid_state->dbug_print();

    if (gtid_executed.add_gtid_set(mi->rli->get_gtid_set()) != RETURN_STATUS_OK ||
        gtid_executed.add_gtid_set(gtid_state->get_executed_gtids()) !=
        RETURN_STATUS_OK)
    {
      global_sid_lock->unlock();
      goto err;
    }
    global_sid_lock->unlock();
     
    // allocate buffer
    size_t encoded_data_size= gtid_executed.get_encoded_length();
    size_t allocation_size= 
      ::BINLOG_FLAGS_INFO_SIZE + ::BINLOG_SERVER_ID_INFO_SIZE +
      ::BINLOG_NAME_SIZE_INFO_SIZE + BINLOG_NAME_INFO_SIZE +
      ::BINLOG_POS_INFO_SIZE + ::BINLOG_DATA_SIZE_INFO_SIZE +
      encoded_data_size + 1;
    if (!(command_buffer= (uchar *) my_malloc(key_memory_rpl_slave_command_buffer,
                                              allocation_size, MYF(MY_WME))))
      goto err;
    uchar* ptr_buffer= command_buffer;

    DBUG_PRINT("info", ("Do I know something about the master? (binary log's name %s - auto position %d).",
               mi->get_master_log_name(), mi->is_auto_position()));
    /*
      Note: binlog_flags is always 0.  However, in versions up to 5.6
      RC, the master would check the lowest bit and do something
      unexpected if it was set; in early versions of 5.6 it would also
      use the two next bits.  Therefore, for backward compatibility,
      if we ever start to use the flags, we should leave the three
      lowest bits unused.
    */
    int2store(ptr_buffer, binlog_flags);
    ptr_buffer+= ::BINLOG_FLAGS_INFO_SIZE;
    int4store(ptr_buffer, server_id);
    ptr_buffer+= ::BINLOG_SERVER_ID_INFO_SIZE;
    int4store(ptr_buffer, static_cast<uint32>(BINLOG_NAME_INFO_SIZE));
    ptr_buffer+= ::BINLOG_NAME_SIZE_INFO_SIZE;
    memset(ptr_buffer, 0, BINLOG_NAME_INFO_SIZE);
    ptr_buffer+= BINLOG_NAME_INFO_SIZE;
    int8store(ptr_buffer, 4LL);
    ptr_buffer+= ::BINLOG_POS_INFO_SIZE;

    int4store(ptr_buffer, static_cast<uint32>(encoded_data_size));
    ptr_buffer+= ::BINLOG_DATA_SIZE_INFO_SIZE;
    gtid_executed.encode(ptr_buffer);
    ptr_buffer+= encoded_data_size;

    command_size= ptr_buffer - command_buffer;
    DBUG_ASSERT(command_size == (allocation_size - 1));
  }
  else
  {
    size_t allocation_size= ::BINLOG_POS_OLD_INFO_SIZE +
      BINLOG_NAME_INFO_SIZE + ::BINLOG_FLAGS_INFO_SIZE +
      ::BINLOG_SERVER_ID_INFO_SIZE + 1;
    if (!(command_buffer= (uchar *) my_malloc(key_memory_rpl_slave_command_buffer,
                                              allocation_size, MYF(MY_WME))))
      goto err;
    uchar* ptr_buffer= command_buffer;
  
    int4store(ptr_buffer, DBUG_EVALUATE_IF("request_master_log_pos_3", 3,
                                           static_cast<uint32>(mi->get_master_log_pos())));
    ptr_buffer+= ::BINLOG_POS_OLD_INFO_SIZE;
    // See comment regarding binlog_flags above.
    int2store(ptr_buffer, binlog_flags);
    ptr_buffer+= ::BINLOG_FLAGS_INFO_SIZE;
    int4store(ptr_buffer, server_id);
    ptr_buffer+= ::BINLOG_SERVER_ID_INFO_SIZE;
    memcpy(ptr_buffer, mi->get_master_log_name(), BINLOG_NAME_INFO_SIZE);
    ptr_buffer+= BINLOG_NAME_INFO_SIZE;

    command_size= ptr_buffer - command_buffer;
    DBUG_ASSERT(command_size == (allocation_size - 1));
  }

  if (simple_command(mysql, command, command_buffer, command_size, 1))
  {
    /*
      Something went wrong, so we will just reconnect and retry later
      in the future, we should do a better error analysis, but for
      now we just fill up the error log :-)
    */
    if (mysql_errno(mysql) == ER_NET_READ_INTERRUPTED)
      *suppress_warnings= true;                 // Suppress reconnect warning
    else
      sql_print_error("Error on %s: %d  %s, will retry in %d secs",
                      command_name[command].str,
                      mysql_errno(mysql), mysql_error(mysql),
                      mi->connect_retry);
    goto err;
  }
  error= 0;

err:
  my_free(command_buffer);
  DBUG_RETURN(error);
}


/*
  Read one event from the master

  SYNOPSIS
    read_event()
    mysql               MySQL connection
    mi                  Master connection information
    suppress_warnings   TRUE when a normal net read timeout has caused us to
                        try a reconnect.  We do not want to print anything to
                        the error log in this case because this a anormal
                        event in an idle server.

    RETURN VALUES
    'packet_error'      Error
    number              Length of packet
*/

static ulong read_event(MYSQL* mysql, Master_info *mi, bool* suppress_warnings)
{
  ulong len;
  DBUG_ENTER("read_event");

  *suppress_warnings= FALSE;
  /*
    my_real_read() will time us out
    We check if we were told to die, and if not, try reading again
  */
#ifndef DBUG_OFF
  if (disconnect_slave_event_count && !(mi->events_until_exit--))
    DBUG_RETURN(packet_error);
#endif

  len= cli_safe_read(mysql, NULL);
  if (len == packet_error || (long) len < 1)
  {
    if (mysql_errno(mysql) == ER_NET_READ_INTERRUPTED)
    {
      /*
        We are trying a normal reconnect after a read timeout;
        we suppress prints to .err file as long as the reconnect
        happens without problems
      */
      *suppress_warnings= TRUE;
    }
    else
    {
      if (!mi->rli->abort_slave) 
      {
        sql_print_error("Error reading packet from server%s: %s (server_errno=%d)",
                        mi->get_for_channel_str(), mysql_error(mysql),
                        mysql_errno(mysql));
      }
    }
    DBUG_RETURN(packet_error);
  }

  /* Check if eof packet */
  if (len < 8 && mysql->net.read_pos[0] == 254)
  {
     sql_print_information("Slave%s: received end packet from server due to dump "
                           "thread being killed on master. Dump threads are "
                           "killed for example during master shutdown, "
                           "explicitly by a user, or when the master receives "
                           "a binlog send request from a duplicate server "
                           "UUID <%s> : Error %s", mi->get_for_channel_str(),
                           ::server_uuid,
                           mysql_error(mysql));
     DBUG_RETURN(packet_error);
  }

  DBUG_PRINT("exit", ("len: %lu  net->read_pos[4]: %d",
                      len, mysql->net.read_pos[4]));
  DBUG_RETURN(len - 1);
}


/**
  If this is a lagging slave (specified with CHANGE MASTER TO MASTER_DELAY = X), delays accordingly. Also unlocks rli->data_lock.

  Design note: this is the place to unlock rli->data_lock. The lock
  must be held when reading delay info from rli, but it should not be
  held while sleeping.

  @param ev Event that is about to be executed.

  @param thd The sql thread's THD object.

  @param rli The sql thread's Relay_log_info structure.

  @retval 0 If the delay timed out and the event shall be executed.

  @retval nonzero If the delay was interrupted and the event shall be skipped.
*/
static int sql_delay_event(Log_event *ev, THD *thd, Relay_log_info *rli)
{
  time_t sql_delay= rli->get_sql_delay();

  DBUG_ENTER("sql_delay_event");
  mysql_mutex_assert_owner(&rli->data_lock);
  DBUG_ASSERT(!rli->belongs_to_client());

  int type= ev->get_type_code();
  if (sql_delay && type != binary_log::ROTATE_EVENT &&
      type != binary_log::FORMAT_DESCRIPTION_EVENT &&
      type != binary_log::START_EVENT_V3)
  {
    // The time when we should execute the event.
    time_t sql_delay_end=
      ev->common_header->when.tv_sec + rli->mi->clock_diff_with_master + sql_delay;
    // The current time.
    time_t now= my_time(0);
    // The time we will have to sleep before executing the event.
    time_t nap_time= 0;
    if (sql_delay_end > now)
      nap_time= sql_delay_end - now;

    DBUG_PRINT("info", ("sql_delay= %lu "
                        "ev->when= %lu "
                        "rli->mi->clock_diff_with_master= %lu "
                        "now= %ld "
                        "sql_delay_end= %ld "
                        "nap_time= %ld",
                        sql_delay, (long) ev->common_header->when.tv_sec,
                        rli->mi->clock_diff_with_master,
                        (long)now, (long)sql_delay_end, (long)nap_time));

    if (sql_delay_end > now)
    {
      DBUG_PRINT("info", ("delaying replication event %lu secs",
                          nap_time));
      rli->start_sql_delay(sql_delay_end);
      mysql_mutex_unlock(&rli->data_lock);
      DBUG_RETURN(slave_sleep(thd, nap_time, sql_slave_killed, rli));
    }
  }

  mysql_mutex_unlock(&rli->data_lock);

  DBUG_RETURN(0);
}


/**
  Applies the given event and advances the relay log position.

  This is needed by the sql thread to execute events from the binlog,
  and by clients executing BINLOG statements.  Conceptually, this
  function does:

  @code
    ev->apply_event(rli);
    ev->update_pos(rli);
  @endcode

  It also does the following maintainance:

   - Initializes the thread's server_id and time; and the event's
     thread.

   - If !rli->belongs_to_client() (i.e., if it belongs to the slave
     sql thread instead of being used for executing BINLOG
     statements), it does the following things: (1) skips events if it
     is needed according to the server id or slave_skip_counter; (2)
     unlocks rli->data_lock; (3) sleeps if required by 'CHANGE MASTER
     TO MASTER_DELAY=X'; (4) maintains the running state of the sql
     thread (rli->thread_state).

   - Reports errors as needed.

  @param ptr_ev a pointer to a reference to the event to apply.

  @param thd The client thread that executes the event (i.e., the
  slave sql thread if called from a replication slave, or the client
  thread if called to execute a BINLOG statement).

  @param rli The relay log info (i.e., the slave's rli if called from
  a replication slave, or the client's thd->rli_fake if called to
  execute a BINLOG statement).

  @note MTS can store NULL to @c ptr_ev location to indicate
        the event is taken over by a Worker.

  @retval SLAVE_APPLY_EVENT_AND_UPDATE_POS_OK
          OK.

  @retval SLAVE_APPLY_EVENT_AND_UPDATE_POS_APPLY_ERROR
          Error calling ev->apply_event().

  @retval SLAVE_APPLY_EVENT_AND_UPDATE_POS_UPDATE_POS_ERROR
          No error calling ev->apply_event(), but error calling
          ev->update_pos().

  @retval SLAVE_APPLY_EVENT_AND_UPDATE_POS_APPEND_JOB_ERROR
          append_item_to_jobs() failed, thread was killed while waiting
          for successful enqueue on worker.
*/
enum enum_slave_apply_event_and_update_pos_retval
apply_event_and_update_pos(Log_event** ptr_ev, THD* thd, Relay_log_info* rli)
{
  int exec_res= 0;
  bool skip_event= FALSE;
  Log_event *ev= *ptr_ev;
  Log_event::enum_skip_reason reason= Log_event::EVENT_SKIP_NOT;

  DBUG_ENTER("apply_event_and_update_pos");

  DBUG_PRINT("exec_event",("%s(type_code: %d; server_id: %d)",
                           ev->get_type_str(), ev->get_type_code(),
                           ev->server_id));
  DBUG_PRINT("info", ("thd->options: %s%s; rli->last_event_start_time: %lu",
                      FLAGSTR(thd->variables.option_bits, OPTION_NOT_AUTOCOMMIT),
                      FLAGSTR(thd->variables.option_bits, OPTION_BEGIN),
                      (ulong) rli->last_event_start_time));

  /*
    Execute the event to change the database and update the binary
    log coordinates, but first we set some data that is needed for
    the thread.

    The event will be executed unless it is supposed to be skipped.

    Queries originating from this server must be skipped.  Low-level
    events (Format_description_log_event, Rotate_log_event,
    Stop_log_event) from this server must also be skipped. But for
    those we don't want to modify 'group_master_log_pos', because
    these events did not exist on the master.
    Format_description_log_event is not completely skipped.

    Skip queries specified by the user in 'slave_skip_counter'.  We
    can't however skip events that has something to do with the log
    files themselves.

    Filtering on own server id is extremely important, to ignore
    execution of events created by the creation/rotation of the relay
    log (remember that now the relay log starts with its Format_desc,
    has a Rotate etc).
  */
  /*
     Set the unmasked and actual server ids from the event
   */
  thd->server_id = ev->server_id; // use the original server id for logging
  thd->unmasked_server_id = ev->common_header->unmasked_server_id;
  thd->set_time();                            // time the query
  thd->lex->set_current_select(0);
  if (!ev->common_header->when.tv_sec)
    my_micro_time_to_timeval(my_micro_time(), &ev->common_header->when);
  ev->thd = thd; // because up to this point, ev->thd == 0

  if (!(rli->is_mts_recovery() && bitmap_is_set(&rli->recovery_groups,
                                                rli->mts_recovery_index)))
  {
    reason= ev->shall_skip(rli);
  }
#ifndef DBUG_OFF
  if (rli->is_mts_recovery())
  {
    DBUG_PRINT("mts", ("Mts is recovering %d, number of bits set %d, "
                       "bitmap is set %d, index %lu.\n",
                       rli->is_mts_recovery(),
                       bitmap_bits_set(&rli->recovery_groups),
                       bitmap_is_set(&rli->recovery_groups,
                                     rli->mts_recovery_index),
                       rli->mts_recovery_index));
  }
#endif
  if (reason == Log_event::EVENT_SKIP_COUNT)
  {
    --rli->slave_skip_counter;
    skip_event= TRUE;
  }
  set_timespec_nsec(&rli->ts_exec[0], 0);
  rli->stats_read_time += diff_timespec(&rli->ts_exec[0], &rli->ts_exec[1]);

  if (reason == Log_event::EVENT_SKIP_NOT)
  {
    // Sleeps if needed, and unlocks rli->data_lock.
    if (sql_delay_event(ev, thd, rli))
      DBUG_RETURN(SLAVE_APPLY_EVENT_AND_UPDATE_POS_OK);

    exec_res= ev->apply_event(rli);

    if (!exec_res && (ev->worker != rli))
    {
      if (ev->worker)
      {
        Slave_job_item item= {ev, rli->get_event_relay_log_number(),
                              rli->get_event_start_pos() };
        Slave_job_item *job_item= &item;
        Slave_worker *w= (Slave_worker *) ev->worker;
        // specially marked group typically with OVER_MAX_DBS_IN_EVENT_MTS db:s
        bool need_sync= ev->is_mts_group_isolated();

        // all events except BEGIN-query must be marked with a non-NULL Worker
        DBUG_ASSERT(((Slave_worker*) ev->worker) == rli->last_assigned_worker);

        DBUG_PRINT("Log_event::apply_event:",
                   ("-> job item data %p to W_%lu", job_item->data, w->id));

        // Reset mts in-group state
        if (rli->mts_group_status == Relay_log_info::MTS_END_GROUP)
        {
          // CGAP cleanup
          rli->curr_group_assigned_parts.clear();
          // reset the B-group and Gtid-group marker
          rli->curr_group_seen_begin= rli->curr_group_seen_gtid= false;
          rli->last_assigned_worker= NULL;
        }
        /*
           Stroring GAQ index of the group that the event belongs to
           in the event. Deferred events are handled similarly below.
        */
        ev->mts_group_idx= rli->gaq->assigned_group_index;

        bool append_item_to_jobs_error= false;
        if (rli->curr_group_da.size() > 0)
        {
          /*
            the current event sorted out which partion the current group
            belongs to. It's time now to processed deferred array events.
          */
          for (uint i= 0; i < rli->curr_group_da.size(); i++)
          {
            Slave_job_item da_item= rli->curr_group_da[i];
            DBUG_PRINT("mts", ("Assigning job %llu to worker %lu",
                      (da_item.data)->common_header->log_pos, w->id));
            da_item.data->mts_group_idx=
              rli->gaq->assigned_group_index; // similarly to above
            if (!append_item_to_jobs_error)
              append_item_to_jobs_error= append_item_to_jobs(&da_item, w, rli);
            if (append_item_to_jobs_error)
              delete da_item.data;
          }
          rli->curr_group_da.clear();
        }
        if (append_item_to_jobs_error)
          DBUG_RETURN(SLAVE_APPLY_EVENT_AND_UPDATE_POS_APPEND_JOB_ERROR);

        DBUG_PRINT("mts", ("Assigning job %llu to worker %lu\n",
                   job_item->data->common_header->log_pos, w->id));

        /* Notice `ev' instance can be destoyed after `append()' */
        if (append_item_to_jobs(job_item, w, rli))
          DBUG_RETURN(SLAVE_APPLY_EVENT_AND_UPDATE_POS_APPEND_JOB_ERROR);
        if (need_sync)
        {
          /*
            combination of over-max db:s and end of the current group
            forces to wait for the assigned groups completion by assigned
            to the event worker.
            Indeed MTS group status could be safely set to MTS_NOT_IN_GROUP
            after wait_() returns.
            No need to know a possible error out of synchronization call.
          */
          (void)rli->current_mts_submode->wait_for_workers_to_finish(rli);
        }

      }
      *ptr_ev= NULL; // announcing the event is passed to w-worker

      if (rli->is_parallel_exec() && rli->mts_events_assigned % 1024 == 1)
      {
        time_t my_now= my_time(0);

        if ((my_now - rli->mts_last_online_stat) >=
            mts_online_stat_period)
        {
          sql_print_information("Multi-threaded slave statistics%s: "
                                "seconds elapsed = %lu; "
                                "events assigned = %llu; "
                                "worker queues filled over overrun level = %lu; "
                                "waited due a Worker queue full = %lu; "
                                "waited due the total size = %lu; "
                                "waited at clock conflicts = %llu "
                                "waited (count) when Workers occupied = %lu "
                                "waited when Workers occupied = %llu",
                                rli->get_for_channel_str(),
                                static_cast<unsigned long>
                                (my_now - rli->mts_last_online_stat),
                                rli->mts_events_assigned,
                                rli->mts_wq_overrun_cnt,
                                rli->mts_wq_overfill_cnt,
                                rli->wq_size_waits_cnt,
                                rli->mts_total_wait_overlap,
                                rli->mts_wq_no_underrun_cnt,
                                rli->mts_total_wait_worker_avail);
          rli->mts_last_online_stat= my_now;
        }
      }
    }
  }
  else
    mysql_mutex_unlock(&rli->data_lock);

  set_timespec_nsec(&rli->ts_exec[1], 0);
  rli->stats_exec_time += diff_timespec(&rli->ts_exec[1], &rli->ts_exec[0]);

  DBUG_PRINT("info", ("apply_event error = %d", exec_res));
  if (exec_res == 0)
  {
    /*
      Positions are not updated here when an XID is processed. To make
      a slave crash-safe, positions must be updated while processing a
      XID event and as such do not need to be updated here again.

      However, if the event needs to be skipped, this means that it
      will not be processed and then positions need to be updated here.

      See sql/rpl_rli.h for further details.
    */
    int error= 0;
    if (*ptr_ev &&
        (ev->get_type_code() != binary_log::XID_EVENT ||
         skip_event || (rli->is_mts_recovery() && !is_gtid_event(ev) &&
         (ev->ends_group() || !rli->mts_recovery_group_seen_begin) &&
          bitmap_is_set(&rli->recovery_groups, rli->mts_recovery_index))))
    {
#ifndef DBUG_OFF
      /*
        This only prints information to the debug trace.
        
        TODO: Print an informational message to the error log?
      */
      static const char *const explain[] = {
        // EVENT_SKIP_NOT,
        "not skipped",
        // EVENT_SKIP_IGNORE,
        "skipped because event should be ignored",
        // EVENT_SKIP_COUNT
        "skipped because event skip counter was non-zero"
      };
      DBUG_PRINT("info", ("OPTION_BEGIN: %d; IN_STMT: %d",
                          MY_TEST(thd->variables.option_bits & OPTION_BEGIN),
                          rli->get_flag(Relay_log_info::IN_STMT)));
      DBUG_PRINT("skip_event", ("%s event was %s",
                                ev->get_type_str(), explain[reason]));
#endif

      error= ev->update_pos(rli);

#ifndef DBUG_OFF
      DBUG_PRINT("info", ("update_pos error = %d", error));
      if (!rli->belongs_to_client())
      {
        char buf[22];
        DBUG_PRINT("info", ("group %s %s",
                            llstr(rli->get_group_relay_log_pos(), buf),
                            rli->get_group_relay_log_name()));
        DBUG_PRINT("info", ("event %s %s",
                            llstr(rli->get_event_relay_log_pos(), buf),
                            rli->get_event_relay_log_name()));
      }
#endif
    }
    else
    {
      /*
        INTVAR_EVENT, RAND_EVENT, USER_VAR_EVENT and ROWS_QUERY_LOG_EVENT are
        deferred event. It means ev->worker is NULL.
      */
      DBUG_ASSERT(*ptr_ev == ev || rli->is_parallel_exec() ||
		  (!ev->worker &&
		   (ev->get_type_code() == binary_log::INTVAR_EVENT ||
		    ev->get_type_code() == binary_log::RAND_EVENT ||
		    ev->get_type_code() == binary_log::USER_VAR_EVENT ||
                    ev->get_type_code() == binary_log::ROWS_QUERY_LOG_EVENT)));

      rli->inc_event_relay_log_pos();
    }

    if (!error && rli->is_mts_recovery() &&
        ev->get_type_code() != binary_log::ROTATE_EVENT &&
        ev->get_type_code() != binary_log::FORMAT_DESCRIPTION_EVENT &&
        ev->get_type_code() != binary_log::PREVIOUS_GTIDS_LOG_EVENT)
    {
      if (ev->starts_group())
      {
        rli->mts_recovery_group_seen_begin= true;
      }
      else if ((ev->ends_group() || !rli->mts_recovery_group_seen_begin) &&
               !is_gtid_event(ev))
      {
        rli->mts_recovery_index++;
        if (--rli->mts_recovery_group_cnt == 0)
        {
          rli->mts_recovery_index= 0;
          sql_print_information("Slave%s: MTS Recovery has completed at "
                                "relay log %s, position %llu "
                                "master log %s, position %llu.",
                                rli->get_for_channel_str(),
                                rli->get_group_relay_log_name(),
                                rli->get_group_relay_log_pos(),
                                rli->get_group_master_log_name(),
                                rli->get_group_master_log_pos());
#ifndef DBUG_OFF
          /* 
             Few tests wait for UNTIL_SQL_AFTER_MTS_GAPS completion.
             Due to exisiting convention the status won't change 
             prior to slave restarts.
             So making of UNTIL_SQL_AFTER_MTS_GAPS completion isdone here,
             and only in the debug build to make the test to catch the change
             despite a faulty design of UNTIL checking before execution.
          */
          if (rli->until_condition == Relay_log_info::UNTIL_SQL_AFTER_MTS_GAPS)
          {
            rli->until_condition= Relay_log_info::UNTIL_DONE;
          }
#endif
          // reset the Worker tables to remove last slave session time info
          if ((error= rli->mts_finalize_recovery()))
          {
            (void) Rpl_info_factory::reset_workers(rli);
          }
        }
        rli->mts_recovery_group_seen_begin= false;
        if (!error)
          error= rli->flush_info(true);
      }
    }

    if (error)
    {
      /*
        The update should not fail, so print an error message and
        return an error code.
        
        TODO: Replace this with a decent error message when merged
        with BUG#24954 (which adds several new error message).
      */
      char buf[22];
      rli->report(ERROR_LEVEL, ER_UNKNOWN_ERROR,
                  "It was not possible to update the positions"
                  " of the relay log information: the slave may"
                  " be in an inconsistent state."
                  " Stopped in %s position %s",
                  rli->get_group_relay_log_name(),
                  llstr(rli->get_group_relay_log_pos(), buf));
      DBUG_RETURN(SLAVE_APPLY_EVENT_AND_UPDATE_POS_UPDATE_POS_ERROR);
    }
  }

  DBUG_RETURN(exec_res ? SLAVE_APPLY_EVENT_AND_UPDATE_POS_APPLY_ERROR :
                         SLAVE_APPLY_EVENT_AND_UPDATE_POS_OK);
}

/**
  Let the worker applying the current group to rollback and gracefully
  finish its work before.

  @param rli The slave's relay log info.

  @param ev a pointer to the event on hold before applying this rollback
  procedure.

  @retval false The rollback succeeded.

  @retval true  There was an error while injecting events.
*/
static bool coord_handle_partial_binlogged_transaction(Relay_log_info *rli,
                                                       const Log_event *ev)
{
  DBUG_ENTER("coord_handle_partial_binlogged_transaction");
  /*
    This function is called holding the rli->data_lock.
    We must return it still holding this lock, except in the case of returning
    error.
  */
  mysql_mutex_assert_owner(&rli->data_lock);
  THD *thd= rli->info_thd;

  if (!rli->curr_group_seen_begin)
  {
    DBUG_PRINT("info",("Injecting QUERY(BEGIN) to rollback worker"));
    Log_event *begin_event= new Query_log_event(thd,
                                                STRING_WITH_LEN("BEGIN"),
                                                true, /* using_trans */
                                                false, /* immediate */
                                                true, /* suppress_use */
                                                0, /* error */
                                                true /* ignore_command */);
    ((Query_log_event*) begin_event)->db= "";
    begin_event->common_header->data_written= 0;
    begin_event->server_id= ev->server_id;
    /*
      We must be careful to avoid SQL thread increasing its position
      farther than the event that triggered this QUERY(BEGIN).
    */
    begin_event->common_header->log_pos= ev->common_header->log_pos;
    begin_event->future_event_relay_log_pos= ev->future_event_relay_log_pos;

    if (apply_event_and_update_pos(&begin_event, thd, rli) !=
        SLAVE_APPLY_EVENT_AND_UPDATE_POS_OK)
    {
      delete begin_event;
      DBUG_RETURN(true);
    }
    mysql_mutex_lock(&rli->data_lock);
  }

  DBUG_PRINT("info",("Injecting QUERY(ROLLBACK) to rollback worker"));
  Log_event *rollback_event= new Query_log_event(thd,
                                                 STRING_WITH_LEN("ROLLBACK"),
                                                 true, /* using_trans */
                                                 false, /* immediate */
                                                 true, /* suppress_use */
                                                 0, /* error */
                                                 true /* ignore_command */);
  ((Query_log_event*) rollback_event)->db= "";
  rollback_event->common_header->data_written= 0;
  rollback_event->server_id= ev->server_id;
  /*
    We must be careful to avoid SQL thread increasing its position
    farther than the event that triggered this QUERY(ROLLBACK).
  */
  rollback_event->common_header->log_pos= ev->common_header->log_pos;
  rollback_event->future_event_relay_log_pos= ev->future_event_relay_log_pos;

  if (apply_event_and_update_pos(&rollback_event, thd, rli) !=
      SLAVE_APPLY_EVENT_AND_UPDATE_POS_OK)
  {
    delete rollback_event;
    DBUG_RETURN(true);
  }
  mysql_mutex_lock(&rli->data_lock);

  DBUG_RETURN(false);
}

/**
  Top-level function for executing the next event in the relay log.
  This is called from the SQL thread.

  This function reads the event from the relay log, executes it, and
  advances the relay log position.  It also handles errors, etc.

  This function may fail to apply the event for the following reasons:

   - The position specfied by the UNTIL condition of the START SLAVE
     command is reached.

   - It was not possible to read the event from the log.

   - The slave is killed.

   - An error occurred when applying the event, and the event has been
     tried slave_trans_retries times.  If the event has been retried
     fewer times, 0 is returned.

   - init_info or init_relay_log_pos failed. (These are called
     if a failure occurs when applying the event.)

   - An error occurred when updating the binlog position.

  @retval 0 The event was applied.

  @retval 1 The event was not applied.
*/
static int exec_relay_log_event(THD* thd, Relay_log_info* rli)
{
  DBUG_ENTER("exec_relay_log_event");

  /*
     We acquire this mutex since we need it for all operations except
     event execution. But we will release it in places where we will
     wait for something for example inside of next_event().
   */
  mysql_mutex_lock(&rli->data_lock);

  /*
    UNTIL_SQL_AFTER_GTIDS, UNTIL_MASTER_POS and UNTIL_RELAY_POS require
    special handling since we have to check whether the until_condition is
    satisfied *before* the SQL threads goes on a wait inside next_event()
    for the relay log to grow.
    This is required in the following case: We have already applied the last
    event in the waiting set, but the relay log ends after this event. Then it
    is not enough to check the condition in next_event; we also have to check
    it here, before going to sleep. Otherwise, if no updates were coming from
    the master, we would sleep forever despite having reached the required
    position.
  */
  if ((rli->until_condition == Relay_log_info::UNTIL_SQL_AFTER_GTIDS ||
       rli->until_condition == Relay_log_info::UNTIL_MASTER_POS ||
       rli->until_condition == Relay_log_info::UNTIL_RELAY_POS ||
       rli->until_condition == Relay_log_info::UNTIL_SQL_VIEW_ID) &&
       rli->is_until_satisfied(thd, NULL))
  {
    rli->abort_slave= 1;
    mysql_mutex_unlock(&rli->data_lock);
    DBUG_RETURN(1);
  }

  Log_event *ev = next_event(rli), **ptr_ev;

  DBUG_ASSERT(rli->info_thd==thd);

  if (sql_slave_killed(thd,rli))
  {
    mysql_mutex_unlock(&rli->data_lock);
    delete ev;
    DBUG_RETURN(1);
  }
  if (ev)
  {
    enum enum_slave_apply_event_and_update_pos_retval exec_res;

    ptr_ev= &ev;
    /*
      Even if we don't execute this event, we keep the master timestamp,
      so that seconds behind master shows correct delta (there are events
      that are not replayed, so we keep falling behind).

      If it is an artificial event, or a relay log event (IO thread generated
      event) or ev->when is set to 0, or a FD from master, or a heartbeat
      event with server_id '0' then  we don't update the last_master_timestamp.
    */
    if (!(rli->is_parallel_exec() ||
          ev->is_artificial_event() || ev->is_relay_log_event() ||
          (ev->common_header->when.tv_sec == 0) ||
          ev->get_type_code() == binary_log::FORMAT_DESCRIPTION_EVENT ||
          ev->server_id == 0))
    {
      rli->last_master_timestamp= ev->common_header->when.tv_sec +
                                  (time_t) ev->exec_time;
      DBUG_ASSERT(rli->last_master_timestamp >= 0);
    }

    /*
      This tests if the position of the beginning of the current event
      hits the UNTIL barrier.
      MTS: since the master and the relay-group coordinates change 
      asynchronously logics of rli->is_until_satisfied() can't apply.
      A special UNTIL_SQL_AFTER_MTS_GAPS is still deployed here
      temporarily (see is_until_satisfied todo).
    */
    if (rli->until_condition != Relay_log_info::UNTIL_NONE &&
        rli->until_condition != Relay_log_info::UNTIL_SQL_AFTER_GTIDS &&
        rli->is_until_satisfied(thd, ev))
    {
      /*
        Setting abort_slave flag because we do not want additional message about
        error in query execution to be printed.
      */
      rli->abort_slave= 1;
      mysql_mutex_unlock(&rli->data_lock);
      delete ev;
      DBUG_RETURN(1);
    }

    { /**
         The following failure injecion works in cooperation with tests 
         setting @@global.debug= 'd,incomplete_group_in_relay_log'.
         Xid or Commit events are not executed to force the slave sql
         read hanging if the realy log does not have any more events.
      */
      DBUG_EXECUTE_IF("incomplete_group_in_relay_log",
                      if ((ev->get_type_code() == binary_log::XID_EVENT) ||
                          ((ev->get_type_code() == binary_log::QUERY_EVENT) &&
                           strcmp("COMMIT", ((Query_log_event *) ev)->query) == 0))
                      {
                        DBUG_ASSERT(thd->get_transaction()->cannot_safely_rollback(
                            Transaction_ctx::SESSION));
                        rli->abort_slave= 1;
                        mysql_mutex_unlock(&rli->data_lock);
                        delete ev;
                        rli->inc_event_relay_log_pos();
                        DBUG_RETURN(0);
                      };);
    }

    /*
      GTID protocol will put a FORMAT_DESCRIPTION_EVENT from the master with
      log_pos != 0 after each (re)connection if auto positioning is enabled.
      This means that the SQL thread might have already started to apply the
      current group but, as the IO thread had to reconnect, it left this
      group incomplete and will start it again from the beginning.
      So, before applying this FORMAT_DESCRIPTION_EVENT, we must let the
      worker roll back the current group and gracefully finish its work,
      before starting to apply the new (complete) copy of the group.
    */
    if (ev->get_type_code() == binary_log::FORMAT_DESCRIPTION_EVENT &&
        ev->server_id != ::server_id && ev->common_header->log_pos != 0 &&
        rli->is_parallel_exec() && rli->curr_group_seen_gtid)
    {
      if (coord_handle_partial_binlogged_transaction(rli, ev))
        /*
          In the case of an error, coord_handle_partial_binlogged_transaction
          will not try to get the rli->data_lock again.
        */
        DBUG_RETURN(1);
    }

    /* ptr_ev can change to NULL indicating MTS coorinator passed to a Worker */
    exec_res= apply_event_and_update_pos(ptr_ev, thd, rli);
    /*
      Note: the above call to apply_event_and_update_pos executes
      mysql_mutex_unlock(&rli->data_lock);
    */

    /* For deferred events, the ptr_ev is set to NULL
        in Deferred_log_events::add() function.
        Hence deferred events wont be deleted here.
        They will be deleted in Deferred_log_events::rewind() funciton.
    */
    if (*ptr_ev)
    {
      DBUG_ASSERT(*ptr_ev == ev); // event remains to belong to Coordinator

      DBUG_EXECUTE_IF("dbug.calculate_sbm_after_previous_gtid_log_event",
                    {
                      if (ev->get_type_code() == binary_log::PREVIOUS_GTIDS_LOG_EVENT)
                      {
                        const char act[]= "now signal signal.reached wait_for signal.done_sbm_calculation";
                        DBUG_ASSERT(opt_debug_sync_timeout > 0);
                        DBUG_ASSERT(!debug_sync_set_action(thd, STRING_WITH_LEN(act)));
                      }
                    };);
      /*
        Format_description_log_event should not be deleted because it will be
        used to read info about the relay log's format; it will be deleted when
        the SQL thread does not need it, i.e. when this thread terminates.
        ROWS_QUERY_LOG_EVENT is destroyed at the end of the current statement
        clean-up routine.
      */
      if (ev->get_type_code() != binary_log::FORMAT_DESCRIPTION_EVENT &&
          ev->get_type_code() != binary_log::ROWS_QUERY_LOG_EVENT)
      {
        DBUG_PRINT("info", ("Deleting the event after it has been executed"));
        delete ev;
        ev= NULL;
      }
    }

    /*
      exec_res == SLAVE_APPLY_EVENT_AND_UPDATE_POS_UPDATE_POS_ERROR
                  update_log_pos failed: this should not happen, so we
                  don't retry.
      exec_res == SLAVE_APPLY_EVENT_AND_UPDATE_POS_APPEND_JOB_ERROR
                  append_item_to_jobs() failed, this happened because
                  thread was killed while waiting for enqueue on worker.
    */
    if (exec_res >= SLAVE_APPLY_EVENT_AND_UPDATE_POS_UPDATE_POS_ERROR)
    {
      delete ev;
      DBUG_RETURN(1);
    }

    if (slave_trans_retries)
    {
      int temp_err= 0;
      bool silent= false;
      if (exec_res && !is_mts_worker(thd) /* no reexecution in MTS mode */ &&
          (temp_err= rli->has_temporary_error(thd, 0, &silent)) &&
          !thd->get_transaction()->cannot_safely_rollback(
              Transaction_ctx::SESSION))
      {
        const char *errmsg;
        /*
          We were in a transaction which has been rolled back because of a
          temporary error;
          let's seek back to BEGIN log event and retry it all again.
	  Note, if lock wait timeout (innodb_lock_wait_timeout exceeded)
	  there is no rollback since 5.0.13 (ref: manual).
          We have to not only seek but also
          a) init_info(), to seek back to hot relay log's start for later
          (for when we will come back to this hot log after re-processing the
          possibly existing old logs where BEGIN is: check_binlog_magic() will
          then need the cache to be at position 0 (see comments at beginning of
          init_info()).
          b) init_relay_log_pos(), because the BEGIN may be an older relay log.
        */
        if (rli->trans_retries < slave_trans_retries)
        {
          /*
            The transactions has to be rolled back before global_init_info is
            called. Because global_init_info will starts a new transaction if
            master_info_repository is TABLE.
          */
          rli->cleanup_context(thd, 1);
          /*
             We need to figure out if there is a test case that covers
             this part. \Alfranio.
          */
          if (global_init_info(rli->mi, false, SLAVE_SQL))
            sql_print_error("Failed to initialize the master info structure%s",
                            rli->get_for_channel_str());
          else if (rli->init_relay_log_pos(rli->get_group_relay_log_name(),
                                           rli->get_group_relay_log_pos(),
                                           true/*need_data_lock=true*/,
                                           &errmsg, 1))
            sql_print_error("Error initializing relay log position%s: %s",
                            rli->get_for_channel_str(), errmsg);
          else
          {
            exec_res= SLAVE_APPLY_EVENT_AND_UPDATE_POS_OK;
            /* chance for concurrent connection to get more locks */
            slave_sleep(thd, min<ulong>(rli->trans_retries, MAX_SLAVE_RETRY_PAUSE),
                        sql_slave_killed, rli);
            mysql_mutex_lock(&rli->data_lock); // because of SHOW STATUS
            if (!silent)
              rli->trans_retries++;
            
            rli->retried_trans++;
            mysql_mutex_unlock(&rli->data_lock);
            DBUG_PRINT("info", ("Slave retries transaction "
                                "rli->trans_retries: %lu", rli->trans_retries));
          }
        }
        else
        {
          thd->is_fatal_error= 1;
          rli->report(ERROR_LEVEL, thd->get_stmt_da()->mysql_errno(),
                      "Slave SQL thread retried transaction %lu time(s) "
                      "in vain, giving up. Consider raising the value of "
                      "the slave_transaction_retries variable.", rli->trans_retries);
        }
      }
      else if ((exec_res && !temp_err) ||
               (opt_using_transactions &&
                rli->get_group_relay_log_pos() == rli->get_event_relay_log_pos()))
      {
        /*
          Only reset the retry counter if the entire group succeeded
          or failed with a non-transient error.  On a successful
          event, the execution will proceed as usual; in the case of a
          non-transient error, the slave will stop with an error.
         */
        rli->trans_retries= 0; // restart from fresh
        DBUG_PRINT("info", ("Resetting retry counter, rli->trans_retries: %lu",
                            rli->trans_retries));
      }
    }
    if (exec_res)
      delete ev;
    DBUG_RETURN(exec_res);
  }
  mysql_mutex_unlock(&rli->data_lock);
  rli->report(ERROR_LEVEL, ER_SLAVE_RELAY_LOG_READ_FAILURE,
              ER_THD(thd, ER_SLAVE_RELAY_LOG_READ_FAILURE), "\
Could not parse relay log event entry. The possible reasons are: the master's \
binary log is corrupted (you can check this by running 'mysqlbinlog' on the \
binary log), the slave's relay log is corrupted (you can check this by running \
'mysqlbinlog' on the relay log), a network problem, or a bug in the master's \
or slave's MySQL code. If you want to check the master's binary log or slave's \
relay log, you will be able to know their names by issuing 'SHOW SLAVE STATUS' \
on this slave.\
");
  DBUG_RETURN(1);
}

static bool check_io_slave_killed(THD *thd, Master_info *mi, const char *info)
{
  if (io_slave_killed(thd, mi))
  {
    if (info)
      sql_print_information("%s%s", info, mi->get_for_channel_str());
    return TRUE;
  }
  return FALSE;
}

/**
  @brief Try to reconnect slave IO thread.

  @details Terminates current connection to master, sleeps for
  @c mi->connect_retry msecs and initiates new connection with
  @c safe_reconnect(). Variable pointed by @c retry_count is increased -
  if it exceeds @c mi->retry_count then connection is not re-established
  and function signals error.
  Unless @c suppres_warnings is TRUE, a warning is put in the server error log
  when reconnecting. The warning message and messages used to report errors
  are taken from @c messages array. In case @c mi->retry_count is exceeded,
  no messages are added to the log.

  @param[in]     thd                 Thread context.
  @param[in]     mysql               MySQL connection.
  @param[in]     mi                  Master connection information.
  @param[in,out] retry_count         Number of attempts to reconnect.
  @param[in]     suppress_warnings   TRUE when a normal net read timeout 
                                     has caused to reconnecting.
  @param[in]     messages            Messages to print/log, see 
                                     reconnect_messages[] array.

  @retval        0                   OK.
  @retval        1                   There was an error.
*/

static int try_to_reconnect(THD *thd, MYSQL *mysql, Master_info *mi,
                            uint *retry_count, bool suppress_warnings,
                            const char *messages[SLAVE_RECON_MSG_MAX])
{
  mi->slave_running= MYSQL_SLAVE_RUN_NOT_CONNECT;
  thd->proc_info= messages[SLAVE_RECON_MSG_WAIT];
  thd->clear_active_vio();
  end_server(mysql);
  if ((*retry_count)++)
  {
    if (*retry_count > mi->retry_count)
      return 1;                             // Don't retry forever
    slave_sleep(thd, mi->connect_retry, io_slave_killed, mi);
  }
  if (check_io_slave_killed(thd, mi, messages[SLAVE_RECON_MSG_KILLED_WAITING]))
    return 1;
  thd->proc_info = messages[SLAVE_RECON_MSG_AFTER];
  if (!suppress_warnings) 
  {
    char buf[256], llbuff[22];
    my_snprintf(buf, sizeof(buf), messages[SLAVE_RECON_MSG_FAILED], 
                mi->get_io_rpl_log_name(), llstr(mi->get_master_log_pos(),
                llbuff));
    /* 
      Raise a warining during registering on master/requesting dump.
      Log a message reading event.
    */
    if (messages[SLAVE_RECON_MSG_COMMAND][0])
    {
      mi->report(WARNING_LEVEL, ER_SLAVE_MASTER_COM_FAILURE,
                 ER_THD(thd, ER_SLAVE_MASTER_COM_FAILURE), 
                 messages[SLAVE_RECON_MSG_COMMAND], buf);
    }
    else
    {
      sql_print_information("%s%s", buf, mi->get_for_channel_str());
    }
  }
  if (safe_reconnect(thd, mysql, mi, 1) || io_slave_killed(thd, mi))
  {
    sql_print_information("%s", messages[SLAVE_RECON_MSG_KILLED_AFTER]);
    return 1;
  }
  return 0;
}


/**
  Slave IO thread entry point.

  @param arg Pointer to Master_info struct that holds information for
  the IO thread.

  @return Always 0.
*/
extern "C" void *handle_slave_io(void *arg)
{
  THD *thd= NULL; // needs to be first for thread_stack
  bool thd_added= false;
  MYSQL *mysql;
  Master_info *mi = (Master_info*)arg;
  Relay_log_info *rli= mi->rli;
  char llbuff[22];
  uint retry_count;
  bool suppress_warnings;
  int ret;
  int binlog_version;
#ifndef DBUG_OFF
  uint retry_count_reg= 0, retry_count_dump= 0, retry_count_event= 0;
#endif
  Global_THD_manager *thd_manager= Global_THD_manager::get_instance();
  // needs to call my_thread_init(), otherwise we get a coredump in DBUG_ stuff
  my_thread_init();
  DBUG_ENTER("handle_slave_io");

  DBUG_ASSERT(mi->inited);
  mysql= NULL ;
  retry_count= 0;

  mysql_mutex_lock(&mi->run_lock);
  /* Inform waiting threads that slave has started */
  mi->slave_run_id++;

#ifndef DBUG_OFF
  mi->events_until_exit = disconnect_slave_event_count;
#endif

  thd= new THD; // note that contructor of THD uses DBUG_ !
  THD_CHECK_SENTRY(thd);
  mi->info_thd = thd;

  #ifdef HAVE_PSI_INTERFACE
  // save the instrumentation for IO thread in mi->info_thd->scheduler
  struct PSI_thread *psi= PSI_THREAD_CALL(get_thread)();
  thd_set_psi(mi->info_thd, psi);
  #endif

  thd->thread_stack= (char*) &thd; // remember where our stack is
  mi->clear_error();
  mi->slave_running = 1;
  if (init_slave_thread(thd, SLAVE_THD_IO))
  {
    mysql_cond_broadcast(&mi->start_cond);
    mysql_mutex_unlock(&mi->run_lock);
    mi->report(ERROR_LEVEL, ER_SLAVE_FATAL_ERROR,
               ER_THD(thd, ER_SLAVE_FATAL_ERROR),
               "Failed during slave I/O thread initialization ");
    goto err;
  }

  thd_manager->add_thd(thd);
  thd_added= true;

  mi->abort_slave = 0;
  mysql_mutex_unlock(&mi->run_lock);
  mysql_cond_broadcast(&mi->start_cond);

  DBUG_PRINT("master_info",("log_file_name: '%s'  position: %s",
                            mi->get_master_log_name(),
                            llstr(mi->get_master_log_pos(), llbuff)));

  /* This must be called before run any binlog_relay_io hooks */
  my_set_thread_local(RPL_MASTER_INFO, mi);

  if (RUN_HOOK(binlog_relay_io, thread_start, (thd, mi)))
  {
    mi->report(ERROR_LEVEL, ER_SLAVE_FATAL_ERROR,
               ER_THD(thd, ER_SLAVE_FATAL_ERROR),
               "Failed to run 'thread_start' hook");
    goto err;
  }

  if (!(mi->mysql = mysql = mysql_init(NULL)))
  {
    mi->report(ERROR_LEVEL, ER_SLAVE_FATAL_ERROR,
               ER_THD(thd, ER_SLAVE_FATAL_ERROR), "error in mysql_init()");
    goto err;
  }

  THD_STAGE_INFO(thd, stage_connecting_to_master);
  // we can get killed during safe_connect
  if (!safe_connect(thd, mysql, mi))
  {
    sql_print_information("Slave I/O thread%s: connected to master '%s@%s:%d',"
                          "replication started in log '%s' at position %s",
                          mi->get_for_channel_str(),
                          mi->get_user(), mi->host, mi->port,
			  mi->get_io_rpl_log_name(),
			  llstr(mi->get_master_log_pos(), llbuff));
  }
  else
  {
    sql_print_information("Slave I/O thread%s killed while connecting to master",
                          mi->get_for_channel_str());
    goto err;
  }

connected:

  /*
    When using auto positioning, the slave IO thread will always start reading
    a transaction from the beginning of the transaction (transaction's first
    event). So, we have to reset the transaction boundary parser after
    (re)connecting.
    If not using auto positioning, the Relay_log_info::rli_init_info() took
    care of putting the mi->transaction_parser in the correct state when
    initializing Received_gtid_set from relay log during slave server starts,
    as the IO thread might had stopped in the middle of a transaction.
  */
  if (mi->is_auto_position())
  {
    mi->transaction_parser.reset();
    mi->clear_last_gtid_queued();
  }

    DBUG_EXECUTE_IF("dbug.before_get_running_status_yes",
                    {
                      const char act[]=
                        "now "
                        "wait_for signal.io_thread_let_running";
                      DBUG_ASSERT(opt_debug_sync_timeout > 0);
                      DBUG_ASSERT(!debug_sync_set_action(thd, 
                                                         STRING_WITH_LEN(act)));
                    };);
    DBUG_EXECUTE_IF("dbug.calculate_sbm_after_previous_gtid_log_event",
                    {
                      /* Fake that thread started 3 mints ago */
                      thd->start_time.tv_sec-=180;
                    };);
  mysql_mutex_lock(&mi->run_lock);
  mi->slave_running= MYSQL_SLAVE_RUN_CONNECT;
  mysql_mutex_unlock(&mi->run_lock);

  thd->slave_net = &mysql->net;
  THD_STAGE_INFO(thd, stage_checking_master_version);
  ret= get_master_version_and_clock(mysql, mi);
  if (!ret)
    ret= get_master_uuid(mysql, mi);
  if (!ret)
    ret= io_thread_init_commands(mysql, mi);

  if (ret == 1)
    /* Fatal error */
    goto err;

  if (ret == 2) 
  { 
    if (check_io_slave_killed(mi->info_thd, mi, "Slave I/O thread killed "
                              "while calling get_master_version_and_clock(...)"))
      goto err;
    suppress_warnings= FALSE;
    /* Try to reconnect because the error was caused by a transient network problem */
    if (try_to_reconnect(thd, mysql, mi, &retry_count, suppress_warnings,
                             reconnect_messages[SLAVE_RECON_ACT_REG]))
      goto err;
    goto connected;
  } 

  mysql_mutex_lock(&mi->data_lock);
  binlog_version= mi->get_mi_description_event()->binlog_version;
  mysql_mutex_unlock(&mi->data_lock);

  if (binlog_version > 1)
  {
    /*
      Register ourselves with the master.
    */
    THD_STAGE_INFO(thd, stage_registering_slave_on_master);
    if (register_slave_on_master(mysql, mi, &suppress_warnings))
    {
      if (!check_io_slave_killed(thd, mi, "Slave I/O thread killed "
                                "while registering slave on master"))
      {
        sql_print_error("Slave I/O thread couldn't register on master");
        if (try_to_reconnect(thd, mysql, mi, &retry_count, suppress_warnings,
                             reconnect_messages[SLAVE_RECON_ACT_REG]))
          goto err;
      }
      else
        goto err;
      goto connected;
    }
    DBUG_EXECUTE_IF("FORCE_SLAVE_TO_RECONNECT_REG", 
      if (!retry_count_reg)
      {
        retry_count_reg++;
        sql_print_information("Forcing to reconnect slave I/O thread%s",
                              mi->get_for_channel_str());
        if (try_to_reconnect(thd, mysql, mi, &retry_count, suppress_warnings,
                             reconnect_messages[SLAVE_RECON_ACT_REG]))
          goto err;
        goto connected;
      });
  }

  DBUG_PRINT("info",("Starting reading binary log from master"));
  while (!io_slave_killed(thd,mi))
  {
    THD_STAGE_INFO(thd, stage_requesting_binlog_dump);
    if (request_dump(thd, mysql, mi, &suppress_warnings))
    {
      sql_print_error("Failed on request_dump()%s", mi->get_for_channel_str());
      if (check_io_slave_killed(thd, mi, "Slave I/O thread killed while \
requesting master dump") ||
          try_to_reconnect(thd, mysql, mi, &retry_count, suppress_warnings,
                           reconnect_messages[SLAVE_RECON_ACT_DUMP]))
        goto err;
      goto connected;
    }
    DBUG_EXECUTE_IF("FORCE_SLAVE_TO_RECONNECT_DUMP", 
      if (!retry_count_dump)
      {
        retry_count_dump++;
        sql_print_information("Forcing to reconnect slave I/O thread%s",
                              mi->get_for_channel_str());
        if (try_to_reconnect(thd, mysql, mi, &retry_count, suppress_warnings,
                             reconnect_messages[SLAVE_RECON_ACT_DUMP]))
          goto err;
        goto connected;
      });
    const char *event_buf;

    DBUG_ASSERT(mi->last_error().number == 0);
    while (!io_slave_killed(thd,mi))
    {
      ulong event_len;
      /*
         We say "waiting" because read_event() will wait if there's nothing to
         read. But if there's something to read, it will not wait. The
         important thing is to not confuse users by saying "reading" whereas
         we're in fact receiving nothing.
      */
      THD_STAGE_INFO(thd, stage_waiting_for_master_to_send_event);
      event_len= read_event(mysql, mi, &suppress_warnings);
      if (check_io_slave_killed(thd, mi, "Slave I/O thread killed while \
reading event"))
        goto err;
      DBUG_EXECUTE_IF("FORCE_SLAVE_TO_RECONNECT_EVENT",
        if (!retry_count_event)
        {
          retry_count_event++;
          sql_print_information("Forcing to reconnect slave I/O thread%s",
                                mi->get_for_channel_str());
          if (try_to_reconnect(thd, mysql, mi, &retry_count, suppress_warnings,
                               reconnect_messages[SLAVE_RECON_ACT_EVENT]))
            goto err;
          goto connected;
        });

      if (event_len == packet_error)
      {
        uint mysql_error_number= mysql_errno(mysql);
        switch (mysql_error_number) {
        case CR_NET_PACKET_TOO_LARGE:
          sql_print_error("\
Log entry on master is longer than slave_max_allowed_packet (%lu) on \
slave. If the entry is correct, restart the server with a higher value of \
slave_max_allowed_packet",
                         slave_max_allowed_packet);
          mi->report(ERROR_LEVEL, ER_NET_PACKET_TOO_LARGE,
                     "%s", "Got a packet bigger than 'slave_max_allowed_packet' bytes");
          goto err;
        case ER_MASTER_FATAL_ERROR_READING_BINLOG:
          mi->report(ERROR_LEVEL, ER_MASTER_FATAL_ERROR_READING_BINLOG,
                     ER_THD(thd, ER_MASTER_FATAL_ERROR_READING_BINLOG),
                     mysql_error_number, mysql_error(mysql));
          goto err;
        case ER_OUT_OF_RESOURCES:
          sql_print_error("\
Stopping slave I/O thread due to out-of-memory error from master");
          mi->report(ERROR_LEVEL, ER_OUT_OF_RESOURCES,
                     "%s", ER_THD(thd, ER_OUT_OF_RESOURCES));
          goto err;
        }
        if (try_to_reconnect(thd, mysql, mi, &retry_count, suppress_warnings,
                             reconnect_messages[SLAVE_RECON_ACT_EVENT]))
          goto err;
        goto connected;
      } // if (event_len == packet_error)

      retry_count=0;                    // ok event, reset retry counter
      THD_STAGE_INFO(thd, stage_queueing_master_event_to_the_relay_log);
      event_buf= (const char*)mysql->net.read_pos + 1;
      DBUG_PRINT("info", ("IO thread received event of type %s",
                 Log_event::get_type_str(
                            (Log_event_type)event_buf[EVENT_TYPE_OFFSET])));
      if (RUN_HOOK(binlog_relay_io, after_read_event,
                   (thd, mi,(const char*)mysql->net.read_pos + 1,
                    event_len, &event_buf, &event_len)))
      {
        mi->report(ERROR_LEVEL, ER_SLAVE_FATAL_ERROR,
                   ER_THD(thd, ER_SLAVE_FATAL_ERROR),
                   "Failed to run 'after_read_event' hook");
        goto err;
      }

      /* XXX: 'synced' should be updated by queue_event to indicate
         whether event has been synced to disk */
      bool synced= 0;
      if (queue_event(mi, event_buf, event_len))
      {
        mi->report(ERROR_LEVEL, ER_SLAVE_RELAY_LOG_WRITE_FAILURE,
                   ER_THD(thd, ER_SLAVE_RELAY_LOG_WRITE_FAILURE),
                   "could not queue event from master");
        goto err;
      }
      if (RUN_HOOK(binlog_relay_io, after_queue_event,
                   (thd, mi, event_buf, event_len, synced)))
      {
        mi->report(ERROR_LEVEL, ER_SLAVE_FATAL_ERROR,
                   ER_THD(thd, ER_SLAVE_FATAL_ERROR),
                   "Failed to run 'after_queue_event' hook");
        goto err;
      }

      mysql_mutex_lock(&mi->data_lock);
      if (flush_master_info(mi, FALSE))
      {
        mi->report(ERROR_LEVEL, ER_SLAVE_FATAL_ERROR,
                   ER_THD(thd, ER_SLAVE_FATAL_ERROR),
                   "Failed to flush master info.");
        mysql_mutex_unlock(&mi->data_lock);
        goto err;
      }
      mysql_mutex_unlock(&mi->data_lock);

      /*
        Pause the IO thread execution and wait for
        'continue_after_queue_event' signal to continue IO thread
        execution.
      */
      DBUG_EXECUTE_IF("pause_after_queue_event",
                      {
                        const char act[]=
                          "now SIGNAL reached_after_queue_event "
                          "WAIT_FOR continue_after_queue_event";
                        DBUG_ASSERT(!debug_sync_set_action(current_thd,
                                                           STRING_WITH_LEN(act)));
                      };);

      /*
        See if the relay logs take too much space.
        We don't lock mi->rli->log_space_lock here; this dirty read saves time
        and does not introduce any problem:
        - if mi->rli->ignore_log_space_limit is 1 but becomes 0 just after (so
        the clean value is 0), then we are reading only one more event as we
        should, and we'll block only at the next event. No big deal.
        - if mi->rli->ignore_log_space_limit is 0 but becomes 1 just after (so
        the clean value is 1), then we are going into wait_for_relay_log_space()
        for no reason, but this function will do a clean read, notice the clean
        value and exit immediately.
      */
#ifndef DBUG_OFF
      {
        char llbuf1[22], llbuf2[22];
        DBUG_PRINT("info", ("log_space_limit=%s log_space_total=%s \
ignore_log_space_limit=%d",
                            llstr(rli->log_space_limit,llbuf1),
                            llstr(rli->log_space_total,llbuf2),
                            (int) rli->ignore_log_space_limit));
      }
#endif

      if (rli->log_space_limit && rli->log_space_limit <
          rli->log_space_total &&
          !rli->ignore_log_space_limit)
        if (wait_for_relay_log_space(rli))
        {
          sql_print_error("Slave I/O thread aborted while waiting for relay"
                          " log space");
          goto err;
        }
      DBUG_EXECUTE_IF("flush_after_reading_user_var_event",
                      {
                      if (event_buf[EVENT_TYPE_OFFSET] == binary_log::USER_VAR_EVENT)
                      {
                      const char act[]= "now signal Reached wait_for signal.flush_complete_continue";
                      DBUG_ASSERT(opt_debug_sync_timeout > 0);
                      DBUG_ASSERT(!debug_sync_set_action(current_thd,
                                                         STRING_WITH_LEN(act)));

                      }
                      });
      DBUG_EXECUTE_IF("stop_io_after_reading_gtid_log_event",
        if (event_buf[EVENT_TYPE_OFFSET] == binary_log::GTID_LOG_EVENT)
          thd->killed= THD::KILLED_NO_VALUE;
      );
      DBUG_EXECUTE_IF("stop_io_after_reading_query_log_event",
        if (event_buf[EVENT_TYPE_OFFSET] == binary_log::QUERY_EVENT)
          thd->killed= THD::KILLED_NO_VALUE;
      );
      DBUG_EXECUTE_IF("stop_io_after_reading_user_var_log_event",
        if (event_buf[EVENT_TYPE_OFFSET] == binary_log::USER_VAR_EVENT)
          thd->killed= THD::KILLED_NO_VALUE;
      );
      DBUG_EXECUTE_IF("stop_io_after_reading_table_map_event",
        if (event_buf[EVENT_TYPE_OFFSET] == binary_log::TABLE_MAP_EVENT)
          thd->killed= THD::KILLED_NO_VALUE;
      );
      DBUG_EXECUTE_IF("stop_io_after_reading_xid_log_event",
        if (event_buf[EVENT_TYPE_OFFSET] == binary_log::XID_EVENT)
          thd->killed= THD::KILLED_NO_VALUE;
      );
      DBUG_EXECUTE_IF("stop_io_after_reading_write_rows_log_event",
        if (event_buf[EVENT_TYPE_OFFSET] == binary_log::WRITE_ROWS_EVENT)
          thd->killed= THD::KILLED_NO_VALUE;
      );
      DBUG_EXECUTE_IF("stop_io_after_reading_unknown_event",
        if (event_buf[EVENT_TYPE_OFFSET] >= binary_log::ENUM_END_EVENT)
          thd->killed= THD::KILLED_NO_VALUE;
      );
      DBUG_EXECUTE_IF("stop_io_after_queuing_event",
        thd->killed= THD::KILLED_NO_VALUE;
      );
      /*
        After event is flushed to relay log file, memory used
        by thread's mem_root is not required any more.
        Hence adding free_root(thd->mem_root,...) to do the
        cleanup, otherwise a long running IO thread can
        cause OOM error.
      */
      free_root(thd->mem_root, MYF(MY_KEEP_PREALLOC));
    }
  }

  // error = 0;
err:
  // print the current replication position
  sql_print_information("Slave I/O thread exiting%s, read up to log '%s', position %s",
                        mi->get_for_channel_str(), mi->get_io_rpl_log_name(),
                        llstr(mi->get_master_log_pos(), llbuff));
  (void) RUN_HOOK(binlog_relay_io, thread_stop, (thd, mi));
  thd->reset_query();
  thd->reset_db(NULL_CSTR);
  if (mysql)
  {
    /*
      Here we need to clear the active VIO before closing the
      connection with the master.  The reason is that THD::awake()
      might be called from terminate_slave_thread() because somebody
      issued a STOP SLAVE.  If that happends, the shutdown_active_vio()
      can be called in the middle of closing the VIO associated with
      the 'mysql' object, causing a crash.
    */
    thd->clear_active_vio();
    mysql_close(mysql);
    mi->mysql=0;
  }
  mysql_mutex_lock(&mi->data_lock);
  write_ignored_events_info_to_relay_log(thd, mi);
  mysql_mutex_unlock(&mi->data_lock);
  THD_STAGE_INFO(thd, stage_waiting_for_slave_mutex_on_exit);
  mysql_mutex_lock(&mi->run_lock);
  /*
    Clean information used to start slave in order to avoid
    security issues.
  */
  mi->reset_start_info();
  /* Forget the relay log's format */
  mysql_mutex_lock(&mi->data_lock);
  mi->set_mi_description_event(NULL);
  mysql_mutex_unlock(&mi->data_lock);

  // destructor will not free it, because net.vio is 0
  thd->get_protocol_classic()->end_net();

  thd->release_resources();
  THD_CHECK_SENTRY(thd);
  if (thd_added)
    thd_manager->remove_thd(thd);

  mi->abort_slave= 0;
  mi->slave_running= 0;
  mysql_mutex_lock(&mi->info_thd_lock);
  mi->info_thd= NULL;
  mysql_mutex_unlock(&mi->info_thd_lock);

  /*
    The thd can only be destructed after indirect references
    through mi->info_thd are cleared: mi->info_thd= NULL.

    For instance, user thread might be issuing show_slave_status
    and attempting to read mi->info_thd->get_proc_info().
    Therefore thd must only be deleted after info_thd is set
    to NULL.
  */
  delete thd;

  /*
    Note: the order of the two following calls (first broadcast, then unlock)
    is important. Otherwise a killer_thread can execute between the calls and
    delete the mi structure leading to a crash! (see BUG#25306 for details)
   */ 
  mysql_cond_broadcast(&mi->stop_cond);       // tell the world we are done
  DBUG_EXECUTE_IF("simulate_slave_delay_at_terminate_bug38694", sleep(5););
  mysql_mutex_unlock(&mi->run_lock);
  DBUG_LEAVE;                                   // Must match DBUG_ENTER()
  my_thread_end();
  ERR_remove_state(0);
  my_thread_exit(0);
  return(0);                                    // Avoid compiler warnings
}

/*
  Check the temporary directory used by commands like
  LOAD DATA INFILE.
 */
static 
int check_temp_dir(char* tmp_file, const char *channel_name)
{
  int fd;
  MY_DIR *dirp;
  char tmp_dir[FN_REFLEN];
  size_t tmp_dir_size;

  DBUG_ENTER("check_temp_dir");

  /*
    Get the directory from the temporary file.
  */
  dirname_part(tmp_dir, tmp_file, &tmp_dir_size);

  /*
    Check if the directory exists.
   */
  if (!(dirp=my_dir(tmp_dir,MYF(MY_WME))))
    DBUG_RETURN(1);
  my_dirend(dirp);

  /*
    Check permissions to create a file.
   */
  //append the server UUID to the temp file name.
  uint size_of_tmp_file_name= FN_REFLEN+TEMP_FILE_MAX_LEN * sizeof(char);
  char *unique_tmp_file_name= (char*)my_malloc(key_memory_rpl_slave_check_temp_dir,
                                               size_of_tmp_file_name, MYF(0));
  /*
    In the case of Multisource replication, the file create
    sometimes fail because of there is a race that a second SQL
    thread might create the same file and the creation fails.
    TO overcome this, we add a channel name to get a unique file name.
  */

  /* @TODO: dangerous. Prevent this buffer flow */
  my_snprintf(unique_tmp_file_name, size_of_tmp_file_name,
              "%s%s%s", tmp_file, channel_name, server_uuid);
  if ((fd= mysql_file_create(key_file_misc,
                             unique_tmp_file_name, CREATE_MODE,
                             O_WRONLY | O_BINARY | O_EXCL | O_NOFOLLOW,
                             MYF(MY_WME))) < 0)
  DBUG_RETURN(1);

  /*
    Clean up.
   */
  mysql_file_close(fd, MYF(0));

  mysql_file_delete(key_file_misc, unique_tmp_file_name, MYF(0));
  my_free(unique_tmp_file_name);
  DBUG_RETURN(0);
}

/*
  Worker thread for the parallel execution of the replication events.
*/
extern "C" void *handle_slave_worker(void *arg)
{
  THD *thd;                     /* needs to be first for thread_stack */
  bool thd_added= false;
  int error= 0;
  Slave_worker *w= (Slave_worker *) arg;
  Relay_log_info* rli= w->c_rli;
  ulong purge_cnt= 0;
  ulonglong purge_size= 0;
  struct slave_job_item _item, *job_item= &_item;
  Global_THD_manager *thd_manager= Global_THD_manager::get_instance();
  #ifdef HAVE_PSI_INTERFACE
  struct PSI_thread *psi;
  #endif

  my_thread_init();
  DBUG_ENTER("handle_slave_worker");

  thd= new THD;
  if (!thd)
  {
    sql_print_error("Failed during slave worker initialization%s",
                    rli->get_for_channel_str());
    goto err;
  }
  mysql_mutex_lock(&w->info_thd_lock);
  w->info_thd= thd;
  mysql_mutex_unlock(&w->info_thd_lock);
  thd->thread_stack = (char*)&thd;

  #ifdef HAVE_PSI_INTERFACE
  // save the instrumentation for worker thread in w->info_thd->scheduler
  psi= PSI_THREAD_CALL(get_thread)();
  thd_set_psi(w->info_thd, psi);
  #endif

  if (init_slave_thread(thd, SLAVE_THD_WORKER))
  {
    // todo make SQL thread killed
    sql_print_error("Failed during slave worker initialization%s",
                    rli->get_for_channel_str());
    goto err;
  }
  thd->rli_slave= w;
  thd->init_for_queries(w);
  /* Set applier thread InnoDB priority */
  set_thd_tx_priority(thd, rli->get_thd_tx_priority());

  thd_manager->add_thd(thd);
  thd_added= true;

  if (w->update_is_transactional())
  {
    rli->report(ERROR_LEVEL, ER_SLAVE_FATAL_ERROR,
                ER_THD(thd, ER_SLAVE_FATAL_ERROR),
                "Error checking if the worker repository is transactional.");
    goto err;
  }

  mysql_mutex_lock(&w->jobs_lock);
  w->running_status= Slave_worker::RUNNING;
  mysql_cond_signal(&w->jobs_cond);

  mysql_mutex_unlock(&w->jobs_lock);

  DBUG_ASSERT(thd->is_slave_error == 0);

  w->stats_exec_time= w->stats_read_time= 0;
  set_timespec_nsec(&w->ts_exec[0], 0);
  set_timespec_nsec(&w->ts_exec[1], 0);
  set_timespec_nsec(&w->stats_begin, 0);

  while (!error)
  {
    error= slave_worker_exec_job_group(w, rli);
  }

  /*
     Cleanup after an error requires clear_error() go first.
     Otherwise assert(!all) in binlog_rollback()
  */
  thd->clear_error();
  w->cleanup_context(thd, error);

  mysql_mutex_lock(&w->jobs_lock);

  while(de_queue(&w->jobs, job_item))
  {
    purge_cnt++;
    purge_size += job_item->data->common_header->data_written;
    DBUG_ASSERT(job_item->data);
    delete job_item->data;
  }

  DBUG_ASSERT(w->jobs.len == 0);

  mysql_mutex_unlock(&w->jobs_lock);

  mysql_mutex_lock(&rli->pending_jobs_lock);
  rli->pending_jobs -= purge_cnt;
  rli->mts_pending_jobs_size -= purge_size;
  DBUG_ASSERT(rli->mts_pending_jobs_size < rli->mts_pending_jobs_size_max);

  mysql_mutex_unlock(&rli->pending_jobs_lock);

  /*
     In MTS case cleanup_after_session() has be called explicitly.
     TODO: to make worker thd be deleted before Slave_worker instance.
  */
  if (thd->rli_slave)
  {
    w->cleanup_after_session();
    thd->rli_slave= NULL;
  }
  mysql_mutex_lock(&w->jobs_lock);

  struct timespec stats_end;
  set_timespec_nsec(&stats_end, 0);
  DBUG_PRINT("info", ("Worker %lu statistics: "
                      "events processed = %lu "
                      "online time = %llu "
                      "events exec time = %llu "
                      "events read time = %llu "
                      "hungry waits = %lu "
                      "priv queue overfills = %llu ",
                      w->id, w->events_done,
                      diff_timespec(&stats_end, &w->stats_begin),
                      w->stats_exec_time,
                      w->stats_read_time,
                      w->wq_empty_waits,
                      w->jobs.waited_overfill));

  w->running_status= Slave_worker::NOT_RUNNING;
  mysql_cond_signal(&w->jobs_cond);  // famous last goodbye

  mysql_mutex_unlock(&w->jobs_lock);

err:

  if (thd)
  {
    /*
       The slave code is very bad. Notice that it is missing
       several clean up calls here. I've just added what was
       necessary to avoid valgrind errors.
 
       /Alfranio
    */
    thd->get_protocol_classic()->end_net();

    /*
      to avoid close_temporary_tables() closing temp tables as those
      are Coordinator's burden.
    */
    thd->system_thread= NON_SYSTEM_THREAD;
    thd->release_resources();

    THD_CHECK_SENTRY(thd);
    if (thd_added)
      thd_manager->remove_thd(thd);
    delete thd;
  }

  my_thread_end();
  ERR_remove_state(0);
  my_thread_exit(0);
  DBUG_RETURN(0); 
}

/**
   Orders jobs by comparing relay log information.
*/

int mts_event_coord_cmp(LOG_POS_COORD *id1, LOG_POS_COORD *id2)
{
  longlong filecmp= strcmp(id1->file_name, id2->file_name);
  longlong poscmp= id1->pos - id2->pos;
  return (filecmp < 0  ? -1 : (filecmp > 0  ?  1 :
         (poscmp  < 0  ? -1 : (poscmp  > 0  ?  1 : 0))));
}

bool mts_recovery_groups(Relay_log_info *rli)
{ 
  Log_event *ev= NULL;
  bool is_error= false;
  const char *errmsg= NULL;
  bool flag_group_seen_begin= FALSE;
  uint recovery_group_cnt= 0;
  bool not_reached_commit= true;

  // Value-initialization, to avoid compiler warnings on push_back.
  Slave_job_group job_worker= Slave_job_group();

  IO_CACHE log;
  File file;
  LOG_INFO linfo;
  my_off_t offset= 0;
  MY_BITMAP *groups= &rli->recovery_groups;

  DBUG_ENTER("mts_recovery_groups");

  DBUG_ASSERT(rli->slave_parallel_workers == 0);

  /* 
     Although mts_recovery_groups() is reentrant it returns
     early if the previous invocation raised any bit in 
     recovery_groups bitmap.
  */
  if (rli->is_mts_recovery())
    DBUG_RETURN(0);

  /*
    Parallel applier recovery is based on master log name and
    position, on Group Replication we have several masters what
    makes impossible to recover parallel applier from that information.
    Since we always have GTID_MODE=ON on Group Replication, we can
    ignore the positions completely, seek the current relay log to the
    beginning and start from there. Already applied transactions will be
    skipped due to GTIDs auto skip feature and applier will resume from
    the last applied transaction.
  */
  if (msr_map.is_group_replication_channel_name(rli->get_channel(), true))
  {
    rli->recovery_parallel_workers= 0;
    rli->mts_recovery_group_cnt= 0;
    rli->set_group_relay_log_pos(BIN_LOG_HEADER_SIZE);
    rli->set_event_relay_log_pos(BIN_LOG_HEADER_SIZE);
    DBUG_RETURN(0);
  }

  /*
    Save relay log position to compare with worker's position.
  */
  LOG_POS_COORD cp=
  {
    (char *) rli->get_group_master_log_name(),
    rli->get_group_master_log_pos()
  };

  Format_description_log_event fdle(BINLOG_VERSION), *p_fdle= &fdle;
  DBUG_ASSERT(p_fdle->is_valid());

  /*
    Gathers information on valuable workers and stores it in 
    above_lwm_jobs in asc ordered by the master binlog coordinates.
  */
  Prealloced_array<Slave_job_group, 16, true>
    above_lwm_jobs(PSI_NOT_INSTRUMENTED);
  above_lwm_jobs.reserve(rli->recovery_parallel_workers);

  for (uint id= 0; id < rli->recovery_parallel_workers; id++)
  {
    Slave_worker *worker=
      Rpl_info_factory::create_worker(opt_rli_repository_id, id, rli, true);

    if (!worker)
      goto err;

    LOG_POS_COORD w_last= { const_cast<char*>(worker->get_group_master_log_name()),
                            worker->get_group_master_log_pos() };
    if (mts_event_coord_cmp(&w_last, &cp) > 0)
    {
      /*
        Inserts information into a dynamic array for further processing.
        The jobs/workers are ordered by the last checkpoint positions
        workers have seen.
      */
      job_worker.worker= worker;
      job_worker.checkpoint_log_pos= worker->checkpoint_master_log_pos;
      job_worker.checkpoint_log_name= worker->checkpoint_master_log_name;

      above_lwm_jobs.push_back(job_worker);
    }
    else
    {
      /*
        Deletes the worker because its jobs are included in the latest
        checkpoint.
      */
      delete worker;
    }
  }

  /*
    In what follows, the group Recovery Bitmap is constructed.

     seek(lwm);

     while(w= next(above_lwm_w))
       do
         read G
         if G == w->last_comm
           w.B << group_cnt++;
           RB |= w.B;
            break;
         else
           group_cnt++;
        while(!eof);
        continue;
  */
  DBUG_ASSERT(!rli->recovery_groups_inited);

  if (!above_lwm_jobs.empty())
  {
    bitmap_init(groups, NULL, MTS_MAX_BITS_IN_GROUP, FALSE);
    rli->recovery_groups_inited= true;
    bitmap_clear_all(groups);
  }
  rli->mts_recovery_group_cnt= 0;
  for (Slave_job_group *jg= above_lwm_jobs.begin();
       jg != above_lwm_jobs.end(); ++jg)
  {
    Slave_worker *w= jg->worker;
    LOG_POS_COORD w_last= { const_cast<char*>(w->get_group_master_log_name()),
                            w->get_group_master_log_pos() };
    bool checksum_detected= FALSE;

    sql_print_information("Slave: MTS group recovery relay log info based on "
                          "Worker-Id %lu, "
                          "group_relay_log_name %s, group_relay_log_pos %llu "
                          "group_master_log_name %s, group_master_log_pos %llu",
                          w->id,
                          w->get_group_relay_log_name(),
                          w->get_group_relay_log_pos(),
                          w->get_group_master_log_name(),
                          w->get_group_master_log_pos());

    recovery_group_cnt= 0;
    not_reached_commit= true;
    if (rli->relay_log.find_log_pos(&linfo, rli->get_group_relay_log_name(), 1))
    {
      sql_print_error("Error looking for %s.", rli->get_group_relay_log_name());
      goto err;
    }
    offset= rli->get_group_relay_log_pos();
    for (int checking= 0 ; not_reached_commit; checking++)
    {
      if ((file= open_binlog_file(&log, linfo.log_file_name, &errmsg)) < 0)
      {
        sql_print_error("%s", errmsg);
        goto err;
      }
      /*
        Looking for the actual relay checksum algorithm that is present in
        a FD at head events of the relay log.
      */
      if (!checksum_detected)
      {
        int i= 0;
        while (i < 4 && (ev= Log_event::read_log_event(&log,
               (mysql_mutex_t*) 0, p_fdle, 0)))
        {
          if (ev->get_type_code() == binary_log::FORMAT_DESCRIPTION_EVENT)
          {
            p_fdle->common_footer->checksum_alg=
                                   ev->common_footer->checksum_alg;
            checksum_detected= TRUE;
          }
          delete ev;
          i++;
        }
        if (!checksum_detected)
        {
          sql_print_error("%s", "malformed or very old relay log which "
                          "does not have FormatDescriptor");
          goto err;
        }
      }

      my_b_seek(&log, offset);

      while (not_reached_commit &&
             (ev= Log_event::read_log_event(&log, 0, p_fdle,
                                            opt_slave_sql_verify_checksum)))
      {
        DBUG_ASSERT(ev->is_valid());

        if (ev->get_type_code() == binary_log::FORMAT_DESCRIPTION_EVENT)
          p_fdle->common_footer->checksum_alg= ev->common_footer->checksum_alg;

        if (ev->get_type_code() == binary_log::ROTATE_EVENT ||
            ev->get_type_code() == binary_log::FORMAT_DESCRIPTION_EVENT ||
            ev->get_type_code() == binary_log::PREVIOUS_GTIDS_LOG_EVENT)
        {
          delete ev;
          ev= NULL;
          continue;
        }

        DBUG_PRINT("mts", ("Event Recoverying relay log info "
                   "group_mster_log_name %s, event_master_log_pos %llu type code %u.",
                   linfo.log_file_name, ev->common_header->log_pos,
                   ev->get_type_code()));

        if (ev->starts_group())
        {
          flag_group_seen_begin= true;
        }
        else if ((ev->ends_group() || !flag_group_seen_begin) &&
                 !is_gtid_event(ev))
        {
          int ret= 0;
          LOG_POS_COORD ev_coord= { (char *) rli->get_group_master_log_name(),
                                      ev->common_header->log_pos };
          flag_group_seen_begin= false;
          recovery_group_cnt++;

          sql_print_information("Slave: MTS group recovery relay log info "
                                "group_master_log_name %s, "
                                "event_master_log_pos %llu.",
                                rli->get_group_master_log_name(),
                                ev->common_header->log_pos);
          if ((ret= mts_event_coord_cmp(&ev_coord, &w_last)) == 0)
          {
#ifndef DBUG_OFF
            for (uint i= 0; i <= w->checkpoint_seqno; i++)
            {
              if (bitmap_is_set(&w->group_executed, i))
                DBUG_PRINT("mts", ("Bit %u is set.", i));
              else
                DBUG_PRINT("mts", ("Bit %u is not set.", i));
            }
#endif
            DBUG_PRINT("mts",
                       ("Doing a shift ini(%lu) end(%lu).",
                       (w->checkpoint_seqno + 1) - recovery_group_cnt,
                        w->checkpoint_seqno));

            for (uint i= (w->checkpoint_seqno + 1) - recovery_group_cnt,
                 j= 0; i <= w->checkpoint_seqno; i++, j++)
            {
              if (bitmap_is_set(&w->group_executed, i))
              {
                DBUG_PRINT("mts", ("Setting bit %u.", j));
                bitmap_fast_test_and_set(groups, j);
              }
            }
            not_reached_commit= false;
          }
          else
            DBUG_ASSERT(ret < 0);
        }
        delete ev;
        ev= NULL;
      }
      end_io_cache(&log);
      mysql_file_close(file, MYF(MY_WME));
      offset= BIN_LOG_HEADER_SIZE;
      if (not_reached_commit && rli->relay_log.find_next_log(&linfo, 1))
      {
         sql_print_error("Error looking for file after %s.", linfo.log_file_name);
         goto err;
      }
    }

    rli->mts_recovery_group_cnt= (rli->mts_recovery_group_cnt < recovery_group_cnt ?
      recovery_group_cnt : rli->mts_recovery_group_cnt);
  }

  DBUG_ASSERT(!rli->recovery_groups_inited ||
              rli->mts_recovery_group_cnt <= groups->n_bits);

  goto end;
err:
  is_error= true;
end:
  
  for (Slave_job_group *jg= above_lwm_jobs.begin();
       jg != above_lwm_jobs.end(); ++jg)
  {
    delete jg->worker;
  }

  if (rli->mts_recovery_group_cnt == 0)
    rli->clear_mts_recovery_groups();

  DBUG_RETURN(is_error);
}

/**
   Processing rli->gaq to find out the low-water-mark (lwm) coordinates
   which is stored into the cental recovery table.

   @param rli            pointer to Relay-log-info of Coordinator
   @param period         period of processing GAQ, normally derived from
                         @c mts_checkpoint_period
   @param force          if TRUE then hang in a loop till some progress
   @param need_data_lock False if rli->data_lock mutex is aquired by
                         the caller.

   @return FALSE success, TRUE otherwise
*/
bool mts_checkpoint_routine(Relay_log_info *rli, ulonglong period,
                            bool force, bool need_data_lock)
{
  ulong cnt;
  bool error= FALSE;
  struct timespec curr_clock;

  DBUG_ENTER("checkpoint_routine");

#ifndef DBUG_OFF
  if (DBUG_EVALUATE_IF("check_slave_debug_group", 1, 0))
  {
    if (!rli->gaq->count_done(rli))
      DBUG_RETURN(FALSE);
  }
#endif

  /*
    rli->checkpoint_group can have two possible values due to
    two possible status of the last (being scheduled) group. 
  */
  DBUG_ASSERT(!rli->gaq->full() ||
              ((rli->checkpoint_seqno == rli->checkpoint_group -1 &&
                rli->mts_group_status == Relay_log_info::MTS_IN_GROUP) ||
               rli->checkpoint_seqno == rli->checkpoint_group));

  /*
    Currently, the checkpoint routine is being called by the SQL Thread.
    For that reason, this function is called call from appropriate points
    in the SQL Thread's execution path and the elapsed time is calculated
    here to check if it is time to execute it.
  */
  set_timespec_nsec(&curr_clock, 0);
  ulonglong diff= diff_timespec(&curr_clock, &rli->last_clock);
  if (!force && diff < period)
  {
    /*
      We do not need to execute the checkpoint now because
      the time elapsed is not enough.
    */
    DBUG_RETURN(FALSE);
  }

 do
  {
    if (!is_mts_db_partitioned(rli))
      mysql_mutex_lock(&rli->mts_gaq_LOCK);

    cnt= rli->gaq->move_queue_head(&rli->workers);

    if (!is_mts_db_partitioned(rli))
      mysql_mutex_unlock(&rli->mts_gaq_LOCK);
#ifndef DBUG_OFF
    if (DBUG_EVALUATE_IF("check_slave_debug_group", 1, 0) &&
        cnt != opt_mts_checkpoint_period)
      sql_print_error("This an error cnt != mts_checkpoint_period");
#endif
  } while (!sql_slave_killed(rli->info_thd, rli) &&
           cnt == 0 && force &&
           !DBUG_EVALUATE_IF("check_slave_debug_group", 1, 0) &&
           (my_sleep(rli->mts_coordinator_basic_nap), 1));
  /*
    This checks how many consecutive jobs where processed.
    If this value is different than zero the checkpoint
    routine can proceed. Otherwise, there is nothing to be
    done.
  */
  if (cnt == 0)
    goto end;

 /*
    The workers have completed  cnt jobs from the gaq. This means that we
    should increment C->jobs_done by cnt.
  */
  if (!is_mts_worker(rli->info_thd) &&
      !is_mts_db_partitioned(rli))
  {
    DBUG_PRINT("info", ("jobs_done this itr=%ld", cnt));
    static_cast<Mts_submode_logical_clock*>
      (rli->current_mts_submode)->jobs_done+= cnt;
  }

  /* TODO: 
     to turn the least occupied selection in terms of jobs pieces
  */
  for (Slave_worker **it= rli->workers.begin();
       it != rli->workers.begin(); ++it)
  {
    Slave_worker *w_i= *it;
    rli->least_occupied_workers[w_i->id]= w_i->jobs.len;
  };
  std::sort(rli->least_occupied_workers.begin(),
            rli->least_occupied_workers.end());

  if (need_data_lock)
    mysql_mutex_lock(&rli->data_lock);
  else
    mysql_mutex_assert_owner(&rli->data_lock);

  /*
    "Coordinator::commit_positions" {

    rli->gaq->lwm has been updated in move_queue_head() and
    to contain all but rli->group_master_log_name which
    is altered solely by Coordinator at special checkpoints.
  */
  rli->set_group_master_log_pos(rli->gaq->lwm.group_master_log_pos);
  rli->set_group_relay_log_pos(rli->gaq->lwm.group_relay_log_pos);
  DBUG_PRINT("mts", ("New checkpoint %llu %llu %s",
             rli->gaq->lwm.group_master_log_pos,
             rli->gaq->lwm.group_relay_log_pos,
             rli->gaq->lwm.group_relay_log_name));

  if (rli->gaq->lwm.group_relay_log_name[0] != 0)
    rli->set_group_relay_log_name(rli->gaq->lwm.group_relay_log_name);

  /* 
     todo: uncomment notifies when UNTIL will be supported

     rli->notify_group_master_log_name_update();
     rli->notify_group_relay_log_name_update();

     Todo: optimize with if (wait_flag) broadcast
         waiter: set wait_flag; waits....; drops wait_flag;
  */

  error= rli->flush_info(TRUE);

  mysql_cond_broadcast(&rli->data_cond);
  if (need_data_lock)
    mysql_mutex_unlock(&rli->data_lock);

  /*
    We need to ensure that this is never called at this point when
    cnt is zero. This value means that the checkpoint information
    will be completely reset.
  */
  rli->reset_notified_checkpoint(cnt, rli->gaq->lwm.ts, need_data_lock);

  /* end-of "Coordinator::"commit_positions" */

end:
#ifndef DBUG_OFF
  if (DBUG_EVALUATE_IF("check_slave_debug_group", 1, 0))
    DBUG_SUICIDE();
#endif
  set_timespec_nsec(&rli->last_clock, 0);

  DBUG_RETURN(error);
}

/**
   Instantiation of a Slave_worker and forking out a single Worker thread.
   
   @param  rli  Coordinator's Relay_log_info pointer
   @param  i    identifier of the Worker

   @return 0 suppress or 1 if fails
*/
int slave_start_single_worker(Relay_log_info *rli, ulong i)
{
  int error= 0;
  my_thread_handle th;
  Slave_worker *w= NULL;

  mysql_mutex_assert_owner(&rli->run_lock);

  if (!(w=
        Rpl_info_factory::create_worker(opt_rli_repository_id, i, rli, false)))
  {
    sql_print_error("Failed during slave worker thread creation%s",
                    rli->get_for_channel_str());
    error= 1;
    goto err;
  }

  if (w->init_worker(rli, i))
  {
    sql_print_error("Failed during slave worker thread creation%s",
                    rli->get_for_channel_str());
    error= 1;
    goto err;
  }

  // We assume that workers are added in sequential order here.
  DBUG_ASSERT(i == rli->workers.size());
  if (i >= rli->workers.size())
    rli->workers.resize(i+1);
  rli->workers[i]= w;

  w->currently_executing_gtid.set_automatic();

  if (DBUG_EVALUATE_IF("mts_worker_thread_fails", i == 1, 0) ||
      (error= mysql_thread_create(key_thread_slave_worker, &th,
                                  &connection_attrib, handle_slave_worker,
                                  (void*) w)))
  {
    sql_print_error("Failed during slave worker thread creation%s (errno= %d)",
                    rli->get_for_channel_str(), error);
    error= 1;
    goto err;
  }
  
  mysql_mutex_lock(&w->jobs_lock);
  if (w->running_status == Slave_worker::NOT_RUNNING)
    mysql_cond_wait(&w->jobs_cond, &w->jobs_lock);
  mysql_mutex_unlock(&w->jobs_lock);
  // Least occupied inited with zero
  {
    ulong jobs_len= w->jobs.len;
    rli->least_occupied_workers.push_back(jobs_len);
  }
err:
  if (error && w)
  {
    delete w;
    /*
      Any failure after array inserted must follow with deletion
      of just created item.
    */
    if (rli->workers.size() == i + 1)
      rli->workers.erase(i);
  }
  return error;
}

/**
   Initialization of the central rli members for Coordinator's role,
   communication channels such as Assigned Partition Hash (APH),
   and starting the Worker pool.

   @param  n   Number of configured Workers in the upcoming session.

   @return 0         success
           non-zero  as failure
*/
int slave_start_workers(Relay_log_info *rli, ulong n, bool *mts_inited)
{
  uint i;
  int error= 0;

  mysql_mutex_assert_owner(&rli->run_lock);

  if (n == 0 && rli->mts_recovery_group_cnt == 0)
  {
    rli->workers.clear();
    goto end;
  }

  *mts_inited= true;

  /*
    The requested through argument number of Workers can be different 
     from the previous time which ended with an error. Thereby
     the effective number of configured Workers is max of the two.
  */
  rli->init_workers(max(n, rli->recovery_parallel_workers));

  rli->last_assigned_worker= NULL;     // associated with curr_group_assigned
  // Least_occupied_workers array to hold items size of Slave_jobs_queue::len
  rli->least_occupied_workers.resize(n); 

  /* 
     GAQ  queue holds seqno:s of scheduled groups. C polls workers in 
     @c opt_mts_checkpoint_period to update GAQ (see @c next_event())
     The length of GAQ is set to be equal to checkpoint_group.
     Notice, the size matters for mts_checkpoint_routine's progress loop.
  */

  rli->gaq= new Slave_committed_queue(rli->get_group_master_log_name(),
                                      rli->checkpoint_group, n);
  if (!rli->gaq->inited)
    return 1;

  // length of WQ is actually constant though can be made configurable
  rli->mts_slave_worker_queue_len_max= mts_slave_worker_queue_len_max;
  rli->mts_pending_jobs_size= 0;
  rli->mts_pending_jobs_size_max= ::opt_mts_pending_jobs_size_max;
  rli->mts_wq_underrun_w_id= MTS_WORKER_UNDEF;
  rli->mts_wq_excess_cnt= 0;
  rli->mts_wq_overrun_cnt= 0;
  rli->mts_wq_oversize= FALSE;
  rli->mts_coordinator_basic_nap= mts_coordinator_basic_nap;
  rli->mts_worker_underrun_level= mts_worker_underrun_level;
  rli->curr_group_seen_begin= rli->curr_group_seen_gtid= false;
  rli->curr_group_isolated= FALSE;
  rli->checkpoint_seqno= 0;
  rli->mts_last_online_stat= my_time(0);
  rli->mts_group_status= Relay_log_info::MTS_NOT_IN_GROUP;

  if (init_hash_workers(rli))  // MTS: mapping_db_to_worker
  {
    sql_print_error("Failed to init partitions hash");
    error= 1;
    goto err;
  }

  for (i= 0; i < n; i++)
  {
    if ((error= slave_start_single_worker(rli, i)))
      goto err;
  }

end:
  /*
    Free the buffer that was being used to report worker's status through
    the table performance_schema.table_replication_applier_status_by_worker
    between stop slave and next start slave.
  */
  for (int i= static_cast<int>(rli->workers_copy_pfs.size()) - 1; i >= 0; i--)
    delete rli->workers_copy_pfs[i];
  rli->workers_copy_pfs.clear();

  rli->slave_parallel_workers= n;
  // Effective end of the recovery right now when there is no gaps
  if (!error && rli->mts_recovery_group_cnt == 0)
  {
    if ((error= rli->mts_finalize_recovery()))
      (void) Rpl_info_factory::reset_workers(rli);
    if (!error)
      error= rli->flush_info(TRUE);
  }

err:
  return error;
}

/* 
   Ending Worker threads.

   Not in case Coordinator is killed itself, it first waits for
   Workers have finished their assignements, and then updates checkpoint. 
   Workers are notified with setting KILLED status
   and waited for their acknowledgment as specified by
   worker's running_status.
   Coordinator finalizes with its MTS running status to reset few objects.
*/
void slave_stop_workers(Relay_log_info *rli, bool *mts_inited)
{
  THD *thd= rli->info_thd;

  if (!*mts_inited)
    return;
  else if (rli->slave_parallel_workers == 0)
    goto end;

  /*
    If request for stop slave is received notify worker
    to stop.
  */
  // Initialize worker exit count and max_updated_index to 0 during each stop.
  rli->exit_counter= 0;
  rli->max_updated_index= (rli->until_condition !=
                           Relay_log_info::UNTIL_NONE)?
                           rli->mts_groups_assigned:0;
  if (!rli->workers.empty())
  {
    for (int i= static_cast<int>(rli->workers.size()) - 1; i >= 0; i--)
    {
      Slave_worker *w= rli->workers[i];
      struct slave_job_item item= {NULL, 0, 0};
      struct slave_job_item *job_item= &item;
      mysql_mutex_lock(&w->jobs_lock);

      if (w->running_status != Slave_worker::RUNNING)
      {
        mysql_mutex_unlock(&w->jobs_lock);
        continue;
      }

      w->running_status= Slave_worker::STOP;
      (void) set_max_updated_index_on_stop(w, job_item);
      mysql_cond_signal(&w->jobs_cond);

      mysql_mutex_unlock(&w->jobs_lock);

      DBUG_PRINT("info",
                 ("Notifying worker %lu%s to exit, thd %p", w->id,
                  w->get_for_channel_str(), w->info_thd));
    }
  }
  thd_proc_info(thd, "Waiting for workers to exit");

  for (Slave_worker **it= rli->workers.begin(); it != rli->workers.end(); ++it)
  {
    Slave_worker *w= *it;

    /*
      Make copies for reporting through the performance schema tables.
      This is preserved until the next START SLAVE.
    */
    Slave_worker *worker_copy=new Slave_worker(NULL
    #ifdef HAVE_PSI_INTERFACE
                                               ,&key_relay_log_info_run_lock,
                                               &key_relay_log_info_data_lock,
                                               &key_relay_log_info_sleep_lock,
                                               &key_relay_log_info_thd_lock,
                                               &key_relay_log_info_data_cond,
                                               &key_relay_log_info_start_cond,
                                               &key_relay_log_info_stop_cond,
                                               &key_relay_log_info_sleep_cond
    #endif
                                               ,w->id, rli->get_channel());
    worker_copy->copy_values_for_PFS(w->id, w->running_status, w->info_thd,
                                     w->last_error(),
                                     w->currently_executing_gtid);
    rli->workers_copy_pfs.push_back(worker_copy);
  }

  for (Slave_worker **it= rli->workers.begin(); it != rli->workers.end(); ++it)
  {
    Slave_worker *w= *it;
    mysql_mutex_lock(&w->jobs_lock);
    while (w->running_status != Slave_worker::NOT_RUNNING)
    {
      PSI_stage_info old_stage;
      DBUG_ASSERT(w->running_status == Slave_worker::ERROR_LEAVING ||
                  w->running_status == Slave_worker::STOP ||
                  w->running_status == Slave_worker::STOP_ACCEPTED);

      thd->ENTER_COND(&w->jobs_cond, &w->jobs_lock,
                      &stage_slave_waiting_workers_to_exit, &old_stage);
      mysql_cond_wait(&w->jobs_cond, &w->jobs_lock);
      mysql_mutex_unlock(&w->jobs_lock);
      thd->EXIT_COND(&old_stage);
      mysql_mutex_lock(&w->jobs_lock);
    }
    mysql_mutex_unlock(&w->jobs_lock);
  }

  if (thd->killed == THD::NOT_KILLED)
    (void) mts_checkpoint_routine(rli, 0, false, true/*need_data_lock=true*/); // TODO:consider to propagate an error out of the function

  while (!rli->workers.empty())
  {
    Slave_worker *w= rli->workers.back();
    // Free the current submode object
    delete w->current_mts_submode;
    w->current_mts_submode= 0;
    rli->workers.pop_back();
    delete w;
  }
  struct timespec stats_end;
  set_timespec_nsec(&stats_end, 0);

  DBUG_PRINT("info", ("Total MTS session statistics: "
                      "events processed = %llu; "
                      "online time = %llu "
                      "worker queues filled over overrun level = %lu "
                      "waited due a Worker queue full = %lu "
                      "waited due the total size = %lu "
                      "total wait at clock conflicts = %llu "
                      "found (count) workers occupied = %lu "
                      "waited when workers occupied = %llu",
                      rli->mts_events_assigned,
                      diff_timespec(&stats_end, &rli->stats_begin),
                      rli->mts_wq_overrun_cnt,
                      rli->mts_wq_overfill_cnt, rli->wq_size_waits_cnt,
                      rli->mts_total_wait_overlap,
                      rli->mts_wq_no_underrun_cnt,
                      rli->mts_total_wait_worker_avail));

  DBUG_ASSERT(rli->pending_jobs == 0);
  DBUG_ASSERT(rli->mts_pending_jobs_size == 0);

end:
  rli->mts_group_status= Relay_log_info::MTS_NOT_IN_GROUP;
  destroy_hash_workers(rli);
  delete rli->gaq;
  rli->least_occupied_workers.clear();

  // Destroy buffered events of the current group prior to exit.
  for (uint i= 0; i < rli->curr_group_da.size(); i++)
    delete rli->curr_group_da[i].data;
  rli->curr_group_da.clear();                      // GCDA

  rli->curr_group_assigned_parts.clear();          // GCAP
  rli->deinit_workers();
  rli->workers_array_initialized= false;
  rli->slave_parallel_workers= 0;

  *mts_inited= false;
}


/**
  Slave SQL thread entry point.

  @param arg Pointer to Relay_log_info object that holds information
  for the SQL thread.

  @return Always 0.
*/
extern "C" void *handle_slave_sql(void *arg)
{
  THD *thd;                     /* needs to be first for thread_stack */
  bool thd_added= false;
  char llbuff[22],llbuff1[22];
  char saved_log_name[FN_REFLEN];
  char saved_master_log_name[FN_REFLEN];
  my_off_t saved_log_pos= 0;
  my_off_t saved_master_log_pos= 0;
  my_off_t saved_skip= 0;

  Relay_log_info* rli = ((Master_info*)arg)->rli;
  const char *errmsg;
  bool mts_inited= false;
  Global_THD_manager *thd_manager= Global_THD_manager::get_instance();
  Commit_order_manager *commit_order_mngr= NULL;

  // needs to call my_thread_init(), otherwise we get a coredump in DBUG_ stuff
  my_thread_init();
  DBUG_ENTER("handle_slave_sql");

  DBUG_ASSERT(rli->inited);
  mysql_mutex_lock(&rli->run_lock);
  DBUG_ASSERT(!rli->slave_running);
  errmsg= 0;
#ifndef DBUG_OFF
  rli->events_until_exit = abort_slave_event_count;
#endif

  thd = new THD; // note that contructor of THD uses DBUG_ !
  thd->thread_stack = (char*)&thd; // remember where our stack is
  mysql_mutex_lock(&rli->info_thd_lock);
  rli->info_thd= thd;

  #ifdef HAVE_PSI_INTERFACE
  // save the instrumentation for SQL thread in rli->info_thd->scheduler
  struct PSI_thread *psi= PSI_THREAD_CALL(get_thread)();
  thd_set_psi(rli->info_thd, psi);
  #endif

 if (rli->channel_mts_submode != MTS_PARALLEL_TYPE_DB_NAME)
   rli->current_mts_submode= new Mts_submode_logical_clock();
 else
   rli->current_mts_submode= new Mts_submode_database();

  if (opt_slave_preserve_commit_order && rli->opt_slave_parallel_workers > 0 &&
      opt_bin_log && opt_log_slave_updates)
    commit_order_mngr= new Commit_order_manager(rli->opt_slave_parallel_workers);

  rli->set_commit_order_manager(commit_order_mngr);

  mysql_mutex_unlock(&rli->info_thd_lock);

  /* Inform waiting threads that slave has started */
  rli->slave_run_id++;
  rli->slave_running = 1;
  rli->reported_unsafe_warning= false;

  if (init_slave_thread(thd, SLAVE_THD_SQL))
  {
    /*
      TODO: this is currently broken - slave start and change master
      will be stuck if we fail here
    */
    mysql_cond_broadcast(&rli->start_cond);
    mysql_mutex_unlock(&rli->run_lock);
    rli->report(ERROR_LEVEL, ER_SLAVE_FATAL_ERROR,
                ER_THD(thd, ER_SLAVE_FATAL_ERROR),
                "Failed during slave thread initialization");
    goto err;
  }
  thd->init_for_queries(rli);
  thd->temporary_tables = rli->save_temporary_tables; // restore temp tables
  set_thd_in_use_temporary_tables(rli);   // (re)set sql_thd in use for saved temp tables
  /* Set applier thread InnoDB priority */
  set_thd_tx_priority(thd, rli->get_thd_tx_priority());

  thd_manager->add_thd(thd);
  thd_added= true;

  rli->stats_exec_time= rli->stats_read_time= 0;
  set_timespec_nsec(&rli->ts_exec[0], 0);
  set_timespec_nsec(&rli->ts_exec[1], 0);
  set_timespec_nsec(&rli->stats_begin, 0);

  /* MTS: starting the worker pool */
  if (slave_start_workers(rli, rli->opt_slave_parallel_workers, &mts_inited) != 0)
  {
    mysql_cond_broadcast(&rli->start_cond);
    mysql_mutex_unlock(&rli->run_lock);
    rli->report(ERROR_LEVEL, ER_SLAVE_FATAL_ERROR,
                ER_THD(thd, ER_SLAVE_FATAL_ERROR),
                "Failed during slave workers initialization");
    goto err;
  }
  /*
    We are going to set slave_running to 1. Assuming slave I/O thread is
    alive and connected, this is going to make Seconds_Behind_Master be 0
    i.e. "caught up". Even if we're just at start of thread. Well it's ok, at
    the moment we start we can think we are caught up, and the next second we
    start receiving data so we realize we are not caught up and
    Seconds_Behind_Master grows. No big deal.
  */
  rli->abort_slave = 0;

  /*
    Reset errors for a clean start (otherwise, if the master is idle, the SQL
    thread may execute no Query_log_event, so the error will remain even
    though there's no problem anymore). Do not reset the master timestamp
    (imagine the slave has caught everything, the STOP SLAVE and START SLAVE:
    as we are not sure that we are going to receive a query, we want to
    remember the last master timestamp (to say how many seconds behind we are
    now.
    But the master timestamp is reset by RESET SLAVE & CHANGE MASTER.
  */
  rli->clear_error();
  if (rli->workers_array_initialized)
  {
    for(size_t i= 0; i<rli->get_worker_count(); i++)
    {
      rli->get_worker(i)->clear_error();
    }
  }

  if (rli->update_is_transactional())
  {
    mysql_cond_broadcast(&rli->start_cond);
    mysql_mutex_unlock(&rli->run_lock);
    rli->report(ERROR_LEVEL, ER_SLAVE_FATAL_ERROR,
                ER_THD(thd, ER_SLAVE_FATAL_ERROR),
                "Error checking if the relay log repository is transactional.");
    goto err;
  }

  if (!rli->is_transactional())
    rli->report(WARNING_LEVEL, 0,
    "If a crash happens this configuration does not guarantee that the relay "
    "log info will be consistent");

  mysql_mutex_unlock(&rli->run_lock);
  mysql_cond_broadcast(&rli->start_cond);

  DEBUG_SYNC(thd, "after_start_slave");

  //tell the I/O thread to take relay_log_space_limit into account from now on
  mysql_mutex_lock(&rli->log_space_lock);
  rli->ignore_log_space_limit= 0;
  mysql_mutex_unlock(&rli->log_space_lock);
  rli->trans_retries= 0; // start from "no error"
  DBUG_PRINT("info", ("rli->trans_retries: %lu", rli->trans_retries));

  if (rli->init_relay_log_pos(rli->get_group_relay_log_name(),
                              rli->get_group_relay_log_pos(),
                              true/*need_data_lock=true*/, &errmsg,
                              1 /*look for a description_event*/))
  { 
    rli->report(ERROR_LEVEL, ER_SLAVE_FATAL_ERROR, 
                "Error initializing relay log position: %s", errmsg);
    goto err;
  }
  THD_CHECK_SENTRY(thd);
#ifndef DBUG_OFF
  {
    char llbuf1[22], llbuf2[22];
    DBUG_PRINT("info", ("my_b_tell(rli->cur_log)=%s rli->event_relay_log_pos=%s",
                        llstr(my_b_tell(rli->cur_log),llbuf1),
                        llstr(rli->get_event_relay_log_pos(),llbuf2)));
    DBUG_ASSERT(rli->get_event_relay_log_pos() >= BIN_LOG_HEADER_SIZE);
    /*
      Wonder if this is correct. I (Guilhem) wonder if my_b_tell() returns the
      correct position when it's called just after my_b_seek() (the questionable
      stuff is those "seek is done on next read" comments in the my_b_seek()
      source code).
      The crude reality is that this assertion randomly fails whereas
      replication seems to work fine. And there is no easy explanation why it
      fails (as we my_b_seek(rli->event_relay_log_pos) at the very end of
      init_relay_log_pos() called above). Maybe the assertion would be
      meaningful if we held rli->data_lock between the my_b_seek() and the
      DBUG_ASSERT().

      DBUG_ASSERT(my_b_tell(rli->cur_log) == rli->get_event_relay_log_pos());
    */
  }
#endif
  DBUG_ASSERT(rli->info_thd == thd);

#ifdef WITH_NDBCLUSTER_STORAGE_ENGINE
  /* engine specific hook, to be made generic */
  if (ndb_wait_setup_func && ndb_wait_setup_func(opt_ndb_wait_setup))
  {
    sql_print_warning("Slave SQL thread : NDB : Tables not available after %lu"
                      " seconds.  Consider increasing --ndb-wait-setup value",
                      opt_ndb_wait_setup);
  }
#endif

  DBUG_PRINT("master_info",("log_file_name: %s  position: %s",
                            rli->get_group_master_log_name(),
                            llstr(rli->get_group_master_log_pos(),llbuff)));
  sql_print_information("Slave SQL thread%s initialized, starting replication in"
                        " log '%s' at position %s, relay log '%s' position: %s",
                        rli->get_for_channel_str(), rli->get_rpl_log_name(),
                        llstr(rli->get_group_master_log_pos(),llbuff),
                        rli->get_group_relay_log_name(),
                        llstr(rli->get_group_relay_log_pos(),llbuff1));

  if (check_temp_dir(rli->slave_patternload_file, rli->get_channel()))
  {
    rli->report(ERROR_LEVEL, thd->get_stmt_da()->mysql_errno(),
                "Unable to use slave's temporary directory %s - %s", 
                slave_load_tmpdir, thd->get_stmt_da()->message_text());
    goto err;
  }

  /* execute init_slave variable */
  if (opt_init_slave.length)
  {
    execute_init_command(thd, &opt_init_slave, &LOCK_sys_init_slave);
    if (thd->is_slave_error)
    {
      rli->report(ERROR_LEVEL, thd->get_stmt_da()->mysql_errno(),
                  "Slave SQL thread aborted. Can't execute init_slave query,"
                  "'%s'", thd->get_stmt_da()->message_text());
      goto err;
    }
  }

  /*
    First check until condition - probably there is nothing to execute. We
    do not want to wait for next event in this case.
  */
  mysql_mutex_lock(&rli->data_lock);
  if (rli->slave_skip_counter)
  {
    strmake(saved_log_name, rli->get_group_relay_log_name(), FN_REFLEN - 1);
    strmake(saved_master_log_name, rli->get_group_master_log_name(), FN_REFLEN - 1);
    saved_log_pos= rli->get_group_relay_log_pos();
    saved_master_log_pos= rli->get_group_master_log_pos();
    saved_skip= rli->slave_skip_counter;
  }
  if (rli->until_condition != Relay_log_info::UNTIL_NONE &&
      rli->is_until_satisfied(thd, NULL))
  {
    mysql_mutex_unlock(&rli->data_lock);
    goto err;
  }
  mysql_mutex_unlock(&rli->data_lock);

  /* Read queries from the IO/THREAD until this thread is killed */

  while (!sql_slave_killed(thd,rli))
  {
    THD_STAGE_INFO(thd, stage_reading_event_from_the_relay_log);
    DBUG_ASSERT(rli->info_thd == thd);
    THD_CHECK_SENTRY(thd);

    if (saved_skip && rli->slave_skip_counter == 0)
    {
      sql_print_information("'SQL_SLAVE_SKIP_COUNTER=%ld' executed at "
        "relay_log_file='%s', relay_log_pos='%ld', master_log_name='%s', "
        "master_log_pos='%ld' and new position at "
        "relay_log_file='%s', relay_log_pos='%ld', master_log_name='%s', "
        "master_log_pos='%ld' ",
        (ulong) saved_skip, saved_log_name, (ulong) saved_log_pos,
        saved_master_log_name, (ulong) saved_master_log_pos,
        rli->get_group_relay_log_name(), (ulong) rli->get_group_relay_log_pos(),
        rli->get_group_master_log_name(), (ulong) rli->get_group_master_log_pos());
      saved_skip= 0;
    }
    
    if (exec_relay_log_event(thd,rli))
    {
      DBUG_PRINT("info", ("exec_relay_log_event() failed"));
      // do not scare the user if SQL thread was simply killed or stopped
      if (!sql_slave_killed(thd,rli))
      {
        /*
          retrieve as much info as possible from the thd and, error
          codes and warnings and print this to the error log as to
          allow the user to locate the error
        */
        uint32 const last_errno= rli->last_error().number;

        if (thd->is_error())
        {
          char const *const errmsg= thd->get_stmt_da()->message_text();

          DBUG_PRINT("info",
                     ("thd->get_stmt_da()->get_mysql_errno()=%d; "
                      "rli->last_error.number=%d",
                      thd->get_stmt_da()->mysql_errno(), last_errno));
          if (last_errno == 0)
          {
            /*
 	      This function is reporting an error which was not reported
 	      while executing exec_relay_log_event().
 	    */ 
            rli->report(ERROR_LEVEL, thd->get_stmt_da()->mysql_errno(),
                        "%s", errmsg);
          }
          else if (last_errno != thd->get_stmt_da()->mysql_errno())
          {
            /*
             * An error was reported while executing exec_relay_log_event()
             * however the error code differs from what is in the thread.
             * This function prints out more information to help finding
             * what caused the problem.
             */  
            sql_print_error("Slave (additional info): %s Error_code: %d",
                            errmsg, thd->get_stmt_da()->mysql_errno());
          }
        }

        /* Print any warnings issued */
        Diagnostics_area::Sql_condition_iterator it=
          thd->get_stmt_da()->sql_conditions();
        const Sql_condition *err;
        /*
          Added controlled slave thread cancel for replication
          of user-defined variables.
        */
        bool udf_error = false;
        while ((err= it++))
        {
          if (err->mysql_errno() == ER_CANT_OPEN_LIBRARY)
            udf_error = true;
          sql_print_warning("Slave: %s Error_code: %d",
                            err->message_text(), err->mysql_errno());
        }
        if (udf_error)
          sql_print_error("Error loading user-defined library, slave SQL "
            "thread aborted. Install the missing library, and restart the "
            "slave SQL thread with \"SLAVE START\". We stopped at log '%s' "
            "position %s", rli->get_rpl_log_name(),
            llstr(rli->get_group_master_log_pos(), llbuff));
        else
          sql_print_error("\
Error running query, slave SQL thread aborted. Fix the problem, and restart \
the slave SQL thread with \"SLAVE START\". We stopped at log \
'%s' position %s", rli->get_rpl_log_name(),
llstr(rli->get_group_master_log_pos(), llbuff));
      }
      goto err;
    }
  }

  /* Thread stopped. Print the current replication position to the log */
  sql_print_information("Slave SQL thread%s exiting, replication stopped in log "
                        "'%s' at position %s",
                        rli->get_for_channel_str(),
                        rli->get_rpl_log_name(),
                        llstr(rli->get_group_master_log_pos(), llbuff));

 err:

  (void) RUN_HOOK(binlog_relay_io, applier_stop,
                  (thd, rli->mi,
                   (connection_events_loop_aborted() || thd->killed || rli->abort_slave)));

  slave_stop_workers(rli, &mts_inited); // stopping worker pool
  delete rli->current_mts_submode;
  rli->current_mts_submode= 0;
  rli->clear_mts_recovery_groups();

  /*
    Some events set some playgrounds, which won't be cleared because thread
    stops. Stopping of this thread may not be known to these events ("stop"
    request is detected only by the present function, not by events), so we
    must "proactively" clear playgrounds:
  */
  thd->clear_error();
  rli->cleanup_context(thd, 1);
  /*
    Some extra safety, which should not been needed (normally, event deletion
    should already have done these assignments (each event which sets these
    variables is supposed to set them to 0 before terminating)).
  */
  thd->set_catalog(NULL_CSTR);
  thd->reset_query();
  thd->reset_db(NULL_CSTR);

  THD_STAGE_INFO(thd, stage_waiting_for_slave_mutex_on_exit);
  mysql_mutex_lock(&rli->run_lock);
  /* We need data_lock, at least to wake up any waiting master_pos_wait() */
  mysql_mutex_lock(&rli->data_lock);
  DBUG_ASSERT(rli->slave_running == 1); // tracking buffer overrun
  /* When master_pos_wait() wakes up it will check this and terminate */
  rli->slave_running= 0;
  /* Forget the relay log's format */
  rli->set_rli_description_event(NULL);
  /* Wake up master_pos_wait() */
  mysql_mutex_unlock(&rli->data_lock);
  DBUG_PRINT("info",("Signaling possibly waiting master_pos_wait() functions"));
  mysql_cond_broadcast(&rli->data_cond);
  rli->ignore_log_space_limit= 0; /* don't need any lock */
  /* we die so won't remember charset - re-update them on next thread start */
  rli->cached_charset_invalidate();
  rli->save_temporary_tables = thd->temporary_tables;

  /*
    TODO: see if we can do this conditionally in next_event() instead
    to avoid unneeded position re-init
  */
  thd->temporary_tables = 0; // remove tempation from destructor to close them
  // destructor will not free it, because we are weird
  thd->get_protocol_classic()->end_net();
  DBUG_ASSERT(rli->info_thd == thd);
  THD_CHECK_SENTRY(thd);
  mysql_mutex_lock(&rli->info_thd_lock);
  rli->info_thd= NULL;
  if (commit_order_mngr)
  {
    delete commit_order_mngr;
    rli->set_commit_order_manager(NULL);
  }

  mysql_mutex_unlock(&rli->info_thd_lock);
  set_thd_in_use_temporary_tables(rli);  // (re)set info_thd in use for saved temp tables

  thd->release_resources();
  THD_CHECK_SENTRY(thd);
  if (thd_added)
    thd_manager->remove_thd(thd);

  /*
    The thd can only be destructed after indirect references
    through mi->rli->info_thd are cleared: mi->rli->info_thd= NULL.

    For instance, user thread might be issuing show_slave_status
    and attempting to read mi->rli->info_thd->get_proc_info().
    Therefore thd must only be deleted after info_thd is set
    to NULL.
  */
  delete thd;

 /*
  Note: the order of the broadcast and unlock calls below (first broadcast, then unlock)
  is important. Otherwise a killer_thread can execute between the calls and
  delete the mi structure leading to a crash! (see BUG#25306 for details)
 */ 
  mysql_cond_broadcast(&rli->stop_cond);
  DBUG_EXECUTE_IF("simulate_slave_delay_at_terminate_bug38694", sleep(5););
  mysql_mutex_unlock(&rli->run_lock);  // tell the world we are done

  DBUG_LEAVE;                            // Must match DBUG_ENTER()
  my_thread_end();
  ERR_remove_state(0);
  my_thread_exit(0);
  return 0;                             // Avoid compiler warnings
}


/*
  process_io_create_file()
*/

static int process_io_create_file(Master_info* mi, Create_file_log_event* cev)
{
  int error = 1;
  ulong num_bytes;
  bool cev_not_written;
  THD *thd = mi->info_thd;
  NET *net = &mi->mysql->net;
  DBUG_ENTER("process_io_create_file");

  mysql_mutex_assert_owner(&mi->data_lock);

  if (unlikely(!cev->is_valid()))
    DBUG_RETURN(1);

  if (!rpl_filter->db_ok(cev->db))
  {
    skip_load_data_infile(net);
    DBUG_RETURN(0);
  }
  DBUG_ASSERT(cev->inited_from_old);
  thd->file_id = cev->file_id = mi->file_id++;
  thd->server_id = cev->server_id;
  cev_not_written = 1;

  if (unlikely(net_request_file(net,cev->fname)))
  {
    sql_print_error("Slave I/O: failed requesting download of '%s'",
                    cev->fname);
    goto err;
  }

  /*
    This dummy block is so we could instantiate Append_block_log_event
    once and then modify it slightly instead of doing it multiple times
    in the loop
  */
  {
    Append_block_log_event aev(thd,0,0,0,0);

    for (;;)
    {
      if (unlikely((num_bytes=my_net_read(net)) == packet_error))
      {
        sql_print_error("Network read error downloading '%s' from master",
                        cev->fname);
        goto err;
      }
      if (unlikely(!num_bytes)) /* eof */
      {
	/* 3.23 master wants it */
        net_write_command(net, 0, (uchar*) "", 0, (uchar*) "", 0);
        /*
          If we wrote Create_file_log_event, then we need to write
          Execute_load_log_event. If we did not write Create_file_log_event,
          then this is an empty file and we can just do as if the LOAD DATA
          INFILE had not existed, i.e. write nothing.
        */
        if (unlikely(cev_not_written))
          break;
        Execute_load_log_event xev(thd,0,0);
        xev.common_header->log_pos = cev->common_header->log_pos;
        if (unlikely(mi->rli->relay_log.append_event(&xev, mi) != 0))
        {
          mi->report(ERROR_LEVEL, ER_SLAVE_RELAY_LOG_WRITE_FAILURE,
                     ER_THD(thd, ER_SLAVE_RELAY_LOG_WRITE_FAILURE),
                     "error writing Exec_load event to relay log");
          goto err;
        }
        mi->rli->relay_log.harvest_bytes_written(&mi->rli->log_space_total);
        break;
      }
      if (unlikely(cev_not_written))
      {
        cev->block = net->read_pos;
        cev->block_len = num_bytes;
        if (unlikely(mi->rli->relay_log.append_event(cev, mi) != 0))
        {
          mi->report(ERROR_LEVEL, ER_SLAVE_RELAY_LOG_WRITE_FAILURE,
                     ER_THD(thd, ER_SLAVE_RELAY_LOG_WRITE_FAILURE),
                     "error writing Create_file event to relay log");
          goto err;
        }
        cev_not_written=0;
        mi->rli->relay_log.harvest_bytes_written(&mi->rli->log_space_total);
      }
      else
      {
        aev.block = net->read_pos;
        aev.block_len = num_bytes;
        aev.common_header->log_pos= cev->common_header->log_pos;
        if (unlikely(mi->rli->relay_log.append_event(&aev, mi) != 0))
        {
          mi->report(ERROR_LEVEL, ER_SLAVE_RELAY_LOG_WRITE_FAILURE,
                     ER_THD(thd, ER_SLAVE_RELAY_LOG_WRITE_FAILURE),
                     "error writing Append_block event to relay log");
          goto err;
        }
        mi->rli->relay_log.harvest_bytes_written(&mi->rli->log_space_total);
      }
    }
  }
  error=0;
err:
  DBUG_RETURN(error);
}


/**
  Used by the slave IO thread when it receives a rotate event from the
  master.

  Updates the master info with the place in the next binary log where
  we should start reading.  Rotate the relay log to avoid mixed-format
  relay logs.

  @param mi master_info for the slave
  @param rev The rotate log event read from the master

  @note The caller must hold mi->data_lock before invoking this function.

  @retval 0 ok
  @retval 1 error
*/
static int process_io_rotate(Master_info *mi, Rotate_log_event *rev)
{
  DBUG_ENTER("process_io_rotate");
  mysql_mutex_assert_owner(&mi->data_lock);

  if (unlikely(!rev->is_valid()))
    DBUG_RETURN(1);

  /* Safe copy as 'rev' has been "sanitized" in Rotate_log_event's ctor */
  memcpy(const_cast<char *>(mi->get_master_log_name()),
         rev->new_log_ident, rev->ident_len + 1);
  mi->set_master_log_pos(rev->pos);
  DBUG_PRINT("info", ("new (master_log_name, master_log_pos): ('%s', %lu)",
                      mi->get_master_log_name(), (ulong) mi->get_master_log_pos()));
#ifndef DBUG_OFF
  /*
    If we do not do this, we will be getting the first
    rotate event forever, so we need to not disconnect after one.
  */
  if (disconnect_slave_event_count)
    mi->events_until_exit++;
#endif

  /*
    If mi_description_event is format <4, there is conversion in the
    relay log to the slave's format (4). And Rotate can mean upgrade or
    nothing. If upgrade, it's to 5.0 or newer, so we will get a Format_desc, so
    no need to reset mi_description_event now. And if it's nothing (same
    master version as before), no need (still using the slave's format).
  */
  Format_description_log_event *old_fdle= mi->get_mi_description_event();
  if (old_fdle->binlog_version >= 4)
  {
    DBUG_ASSERT(old_fdle->common_footer->checksum_alg ==
                mi->rli->relay_log.relay_log_checksum_alg);
    Format_description_log_event *new_fdle= new
      Format_description_log_event(3);
    new_fdle->common_footer->checksum_alg=
                             mi->rli->relay_log.relay_log_checksum_alg;
    mi->set_mi_description_event(new_fdle);
  }
  /*
    Rotate the relay log makes binlog format detection easier (at next slave
    start or mysqlbinlog)
  */
  int ret= rotate_relay_log(mi);
  DBUG_RETURN(ret);
}

/**
  Reads a 3.23 event and converts it to the slave's format. This code was
  copied from MySQL 4.0.

  @note The caller must hold mi->data_lock before invoking this function.
*/
static int queue_binlog_ver_1_event(Master_info *mi, const char *buf,
                                    ulong event_len)
{
  const char *errmsg = 0;
  ulong inc_pos;
  bool ignore_event= 0;
  char *tmp_buf = 0;
  Relay_log_info *rli= mi->rli;
  DBUG_ENTER("queue_binlog_ver_1_event");

  mysql_mutex_assert_owner(&mi->data_lock);

  /*
    If we get Load event, we need to pass a non-reusable buffer
    to read_log_event, so we do a trick
  */
  if (buf[EVENT_TYPE_OFFSET] == binary_log::LOAD_EVENT)
  {
    if (unlikely(!(tmp_buf=(char*)my_malloc(key_memory_binlog_ver_1_event,
                                            event_len+1,MYF(MY_WME)))))
    {
      mi->report(ERROR_LEVEL, ER_SLAVE_FATAL_ERROR,
                 ER_THD(current_thd, ER_SLAVE_FATAL_ERROR), "Memory allocation failed");
      DBUG_RETURN(1);
    }
    memcpy(tmp_buf,buf,event_len);
    /*
      Create_file constructor wants a 0 as last char of buffer, this 0 will
      serve as the string-termination char for the file's name (which is at the
      end of the buffer)
      We must increment event_len, otherwise the event constructor will not see
      this end 0, which leads to segfault.
    */
    tmp_buf[event_len++]=0;
    int4store(tmp_buf+EVENT_LEN_OFFSET, event_len);
    buf = (const char*)tmp_buf;
  }
  /*
    This will transform LOAD_EVENT into CREATE_FILE_EVENT, ask the master to
    send the loaded file, and write it to the relay log in the form of
    Append_block/Exec_load (the SQL thread needs the data, as that thread is not
    connected to the master).
  */
  Log_event *ev=
    Log_event::read_log_event(buf, event_len, &errmsg,
                              mi->get_mi_description_event(), 0);
  if (unlikely(!ev))
  {
    sql_print_error("Read invalid event from master: '%s',\
 master could be corrupt but a more likely cause of this is a bug",
                    errmsg);
    my_free(tmp_buf);
    DBUG_RETURN(1);
  }
  /* 3.23 events don't contain log_pos */
  mi->set_master_log_pos(ev->common_header->log_pos);
  switch (ev->get_type_code()) {
  case binary_log::STOP_EVENT:
    ignore_event= 1;
    inc_pos= event_len;
    break;
  case binary_log::ROTATE_EVENT:
    if (unlikely(process_io_rotate(mi,(Rotate_log_event*)ev)))
    {
      delete ev;
      DBUG_RETURN(1);
    }
    inc_pos= 0;
    break;
  case binary_log::CREATE_FILE_EVENT:
    /*
      Yes it's possible to have CREATE_FILE_EVENT here, even if we're in
      queue_old_event() which is for 3.23 events which don't comprise
      CREATE_FILE_EVENT. This is because read_log_event() above has just
      transformed LOAD_EVENT into CREATE_FILE_EVENT.
    */
  {
    /* We come here when and only when tmp_buf != 0 */
    DBUG_ASSERT(tmp_buf != 0);
    inc_pos=event_len;
    ev->common_header->log_pos+= inc_pos;
    int error = process_io_create_file(mi,(Create_file_log_event*)ev);
    delete ev;
    mi->set_master_log_pos(mi->get_master_log_pos() + inc_pos);
    DBUG_PRINT("info", ("master_log_pos: %lu", (ulong) mi->get_master_log_pos()));
    my_free(tmp_buf);
    DBUG_RETURN(error);
  }
  default:
    inc_pos= event_len;
    break;
  }
  if (likely(!ignore_event))
  {
    if (ev->common_header->log_pos)
      /*
         Don't do it for fake Rotate events (see comment in
      Log_event::Log_event(const char* buf...) in log_event.cc).
      */
      /* make log_pos be the pos of the end of the event */
      ev->common_header->log_pos+= event_len;
    if (unlikely(rli->relay_log.append_event(ev, mi) != 0))
    {
      delete ev;
      DBUG_RETURN(1);
    }
    rli->relay_log.harvest_bytes_written(&rli->log_space_total);
  }
  delete ev;
  mi->set_master_log_pos(mi->get_master_log_pos() + inc_pos);
  DBUG_PRINT("info", ("master_log_pos: %lu", (ulong) mi->get_master_log_pos()));
  DBUG_RETURN(0);
}

/**
  Reads a 4.0 event and converts it to the slave's format. This code was copied
  from queue_binlog_ver_1_event(), with some affordable simplifications.

  @note The caller must hold mi->data_lock before invoking this function.
*/
static int queue_binlog_ver_3_event(Master_info *mi, const char *buf,
                                    ulong event_len)
{
  const char *errmsg = 0;
  ulong inc_pos;
  char *tmp_buf = 0;
  Relay_log_info *rli= mi->rli;
  DBUG_ENTER("queue_binlog_ver_3_event");

  mysql_mutex_assert_owner(&mi->data_lock);

  /* read_log_event() will adjust log_pos to be end_log_pos */
  Log_event *ev=
    Log_event::read_log_event(buf, event_len, &errmsg,
                              mi->get_mi_description_event(), 0);
  if (unlikely(!ev))
  {
    sql_print_error("Read invalid event from master: '%s',\
 master could be corrupt but a more likely cause of this is a bug",
                    errmsg);
    my_free(tmp_buf);
    DBUG_RETURN(1);
  }
  switch (ev->get_type_code()) {
  case binary_log::STOP_EVENT:
    goto err;
  case binary_log::ROTATE_EVENT:
    if (unlikely(process_io_rotate(mi,(Rotate_log_event*)ev)))
    {
      delete ev;
      DBUG_RETURN(1);
    }
    inc_pos= 0;
    break;
  default:
    inc_pos= event_len;
    break;
  }

  if (unlikely(rli->relay_log.append_event(ev, mi) != 0))
  {
    delete ev;
    DBUG_RETURN(1);
  }
  rli->relay_log.harvest_bytes_written(&rli->log_space_total);
  delete ev;
  mi->set_master_log_pos(mi->get_master_log_pos() + inc_pos);
err:
  DBUG_PRINT("info", ("master_log_pos: %lu", (ulong) mi->get_master_log_pos()));
  DBUG_RETURN(0);
}

/*
  queue_old_event()

  Writes a 3.23 or 4.0 event to the relay log, after converting it to the 5.0
  (exactly, slave's) format. To do the conversion, we create a 5.0 event from
  the 3.23/4.0 bytes, then write this event to the relay log.

  TODO:
    Test this code before release - it has to be tested on a separate
    setup with 3.23 master or 4.0 master
*/

static int queue_old_event(Master_info *mi, const char *buf,
                           ulong event_len)
{
  DBUG_ENTER("queue_old_event");

  mysql_mutex_assert_owner(&mi->data_lock);

  switch (mi->get_mi_description_event()->binlog_version)
  {
  case 1:
      DBUG_RETURN(queue_binlog_ver_1_event(mi,buf,event_len));
  case 3:
      DBUG_RETURN(queue_binlog_ver_3_event(mi,buf,event_len));
  default: /* unsupported format; eg version 2 */
    DBUG_PRINT("info",("unsupported binlog format %d in queue_old_event()",
                       mi->get_mi_description_event()->binlog_version));
    DBUG_RETURN(1);
  }
}

/**
  Store an event received from the master connection into the relay
  log.

  @param mi The Master_info object representing this connection.
  @param buf Pointer to the event data.
  @param event_len Length of event data.

  @retval true Error.
  @retval false Success.

  @note
  If the event is 3.23/4.0, passes it to queue_old_event() which will convert
  it. Otherwise, writes a 5.0 (or newer) event to the relay log. Then there is
  no format conversion, it's pure read/write of bytes.
  So a 5.0.0 slave's relay log can contain events in the slave's format or in
  any >=5.0.0 format.

  @todo Make this a member of Master_info.
*/
bool queue_event(Master_info* mi,const char* buf, ulong event_len)
{
  bool error= false;
  ulong inc_pos= 0;
  Relay_log_info *rli= mi->rli;
  mysql_mutex_t *log_lock= rli->relay_log.get_log_lock();
  ulong s_id;
  int lock_count= 0;
  /*
    FD_q must have been prepared for the first R_a event
    inside get_master_version_and_clock()
    Show-up of FD:s affects checksum_alg at once because
    that changes FD_queue.
  */
  enum_binlog_checksum_alg checksum_alg= mi->checksum_alg_before_fd !=
                                         binary_log::BINLOG_CHECKSUM_ALG_UNDEF ?
    mi->checksum_alg_before_fd :
    mi->rli->relay_log.relay_log_checksum_alg;

  char *save_buf= NULL; // needed for checksumming the fake Rotate event
  char rot_buf[LOG_EVENT_HEADER_LEN + Binary_log_event::ROTATE_HEADER_LEN + FN_REFLEN];
  Gtid gtid= { 0, 0 };
  Log_event_type event_type= (Log_event_type)buf[EVENT_TYPE_OFFSET];

  DBUG_ASSERT(checksum_alg == binary_log::BINLOG_CHECKSUM_ALG_OFF || 
              checksum_alg == binary_log::BINLOG_CHECKSUM_ALG_UNDEF || 
              checksum_alg == binary_log::BINLOG_CHECKSUM_ALG_CRC32); 

  DBUG_ENTER("queue_event");

  /*
    Pause the IO thread execution and wait for 'continue_queuing_event'
    signal to continue IO thread execution.
  */
  DBUG_EXECUTE_IF("pause_on_queuing_event",
                  {
                    const char act[]= "now SIGNAL reached_queuing_event "
                                      "WAIT_FOR continue_queuing_event";
                    DBUG_ASSERT(!debug_sync_set_action(current_thd,
                                                       STRING_WITH_LEN(act)));
                  };);

  /*
    FD_queue checksum alg description does not apply in a case of
    FD itself. The one carries both parts of the checksum data.
  */
  if (event_type == binary_log::FORMAT_DESCRIPTION_EVENT)
  {
    checksum_alg= Log_event_footer::get_checksum_alg(buf, event_len);
  }
  else if (event_type == binary_log::START_EVENT_V3)
  {
    // checksum behaviour is similar to the pre-checksum FD handling
    mi->checksum_alg_before_fd= binary_log::BINLOG_CHECKSUM_ALG_UNDEF;
    mysql_mutex_lock(&mi->data_lock);
    mi->get_mi_description_event()->common_footer->checksum_alg=
      mi->rli->relay_log.relay_log_checksum_alg= checksum_alg=
      binary_log::BINLOG_CHECKSUM_ALG_OFF;
    mysql_mutex_unlock(&mi->data_lock);
  }

  // does not hold always because of old binlog can work with NM 
  // DBUG_ASSERT(checksum_alg != BINLOG_CHECKSUM_ALG_UNDEF);

  // should hold unless manipulations with RL. Tests that do that
  // will have to refine the clause.
  DBUG_ASSERT(mi->rli->relay_log.relay_log_checksum_alg !=
              binary_log::BINLOG_CHECKSUM_ALG_UNDEF);
              
  // Emulate the network corruption
  DBUG_EXECUTE_IF("corrupt_queue_event",
    if (event_type != binary_log::FORMAT_DESCRIPTION_EVENT)
    {
      char *debug_event_buf_c = (char*) buf;
      int debug_cor_pos = rand() % (event_len - BINLOG_CHECKSUM_LEN);
      debug_event_buf_c[debug_cor_pos] =~ debug_event_buf_c[debug_cor_pos];
      DBUG_PRINT("info", ("Corrupt the event at queue_event: byte on position %d", debug_cor_pos));
      DBUG_SET("");
    }
  );
  binary_log_debug::debug_checksum_test=
    DBUG_EVALUATE_IF("simulate_checksum_test_failure", true, false);
  if (Log_event_footer::event_checksum_test((uchar *) buf,
                                            event_len, checksum_alg))
  {
    mi->report(ERROR_LEVEL, ER_NETWORK_READ_EVENT_CHECKSUM_FAILURE,
               "%s", ER(ER_NETWORK_READ_EVENT_CHECKSUM_FAILURE));
    goto err;
  }

  mysql_mutex_lock(&mi->data_lock);
  DBUG_ASSERT(lock_count == 0);
  lock_count= 1;

  /*
    Simulate an unknown ignorable log event by rewriting a Xid
    log event before queuing it into relay log.
  */
  DBUG_EXECUTE_IF("simulate_unknown_ignorable_log_event_with_xid",
    if (event_type == binary_log::XID_EVENT)
    {
      uchar* ev_buf= (uchar*)buf;
      /* Overwrite the log event type with an unknown type. */
      ev_buf[EVENT_TYPE_OFFSET]= binary_log::ENUM_END_EVENT + 1;
      /* Set LOG_EVENT_IGNORABLE_F for the log event. */
      int2store(ev_buf + FLAGS_OFFSET,
                uint2korr(ev_buf + FLAGS_OFFSET) | LOG_EVENT_IGNORABLE_F);
      /* Recalc event's CRC */
      ha_checksum ev_crc= checksum_crc32(0L, NULL, 0);
      ev_crc= checksum_crc32(ev_crc, (const uchar *) ev_buf,
                             event_len - BINLOG_CHECKSUM_LEN);
      int4store(&ev_buf[event_len - BINLOG_CHECKSUM_LEN], ev_crc);
      /*
        We will skip writing this event to the relay log in order to let
        the startup procedure to not finding it and assuming this transaction
        is incomplete.
        But we have to keep the unknown ignorable error to let the
        "stop_io_after_reading_unknown_event" debug point to work after
        "queuing" this event.
      */
      mi->set_master_log_pos(mi->get_master_log_pos() + event_len);
      goto end;
    }
  );

  /*
    This transaction parser is used to ensure that the GTID of the transaction
    (if it has one) will only be added to the Retrieved_Gtid_Set after the
    last event of the transaction be queued.
    It will also be used to avoid rotating the relay log in the middle of
    a transaction.
  */
  if (mi->transaction_parser.feed_event(buf, event_len,
                                        mi->get_mi_description_event(), true))
  {
    /*
      The transaction parser detected a problem while changing state and threw
      a warning message. We are taking care of avoiding transaction boundary
      issues, but it can happen.

      Transaction boundary errors might happen only because of bad master
      positioning in 'CHANGE MASTER TO' (or bad manipulation of master.info)
      when GTID auto positioning is off.

      The IO thread will keep working and queuing events regardless of the
      transaction parser error, but we will throw another warning message to
      log the relay log file and position of the parser error to help
      forensics.
    */
    sql_print_warning(
      "An unexpected event sequence was detected by the IO thread while "
      "queuing the event received from master '%s' binary log file, at "
      "position %llu.", mi->get_master_log_name(), mi->get_master_log_pos());

    DBUG_ASSERT(!mi->is_auto_position());
  }

  if (mi->get_mi_description_event()->binlog_version < 4 &&
      event_type != binary_log::FORMAT_DESCRIPTION_EVENT /* a way to escape */)
  {
    if (queue_old_event(mi,buf,event_len))
      goto err;
    else
      goto end;
  }
  switch (event_type) {
  case binary_log::STOP_EVENT:
    /*
      We needn't write this event to the relay log. Indeed, it just indicates a
      master server shutdown. The only thing this does is cleaning. But
      cleaning is already done on a per-master-thread basis (as the master
      server is shutting down cleanly, it has written all DROP TEMPORARY TABLE
      prepared statements' deletion are TODO only when we binlog prep stmts).

      We don't even increment mi->get_master_log_pos(), because we may be just after
      a Rotate event. Btw, in a few milliseconds we are going to have a Start
      event from the next binlog (unless the master is presently running
      without --log-bin).
    */
    goto end;
  case binary_log::ROTATE_EVENT:
  {
    Rotate_log_event rev(buf, checksum_alg != binary_log::BINLOG_CHECKSUM_ALG_OFF ?
                         event_len - BINLOG_CHECKSUM_LEN : event_len,
                         mi->get_mi_description_event());

    if (unlikely(process_io_rotate(mi, &rev)))
    {
      mi->report(ERROR_LEVEL, ER_SLAVE_RELAY_LOG_WRITE_FAILURE,
                 ER(ER_SLAVE_RELAY_LOG_WRITE_FAILURE),
                 "could not queue event from master");
      goto err;
    }
    /* 
       Checksum special cases for the fake Rotate (R_f) event caused by the protocol
       of events generation and serialization in RL where Rotate of master is 
       queued right next to FD of slave.
       Since it's only FD that carries the alg desc of FD_s has to apply to R_m.
       Two special rules apply only to the first R_f which comes in before any FD_m.
       The 2nd R_f should be compatible with the FD_s that must have taken over
       the last seen FD_m's (A).
       
       RSC_1: If OM \and fake Rotate \and slave is configured to
              to compute checksum for its first FD event for RL
              the fake Rotate gets checksummed here.
    */
    if (uint4korr(&buf[0]) == 0 && checksum_alg ==
                  binary_log::BINLOG_CHECKSUM_ALG_OFF &&
                  mi->rli->relay_log.relay_log_checksum_alg !=
                  binary_log::BINLOG_CHECKSUM_ALG_OFF)
    {
      ha_checksum rot_crc= checksum_crc32(0L, NULL, 0);
      event_len += BINLOG_CHECKSUM_LEN;
      memcpy(rot_buf, buf, event_len - BINLOG_CHECKSUM_LEN);
      int4store(&rot_buf[EVENT_LEN_OFFSET],
                uint4korr(rot_buf + EVENT_LEN_OFFSET) +
                BINLOG_CHECKSUM_LEN);
      rot_crc= checksum_crc32(rot_crc, (const uchar *) rot_buf,
                           event_len - BINLOG_CHECKSUM_LEN);
      int4store(&rot_buf[event_len - BINLOG_CHECKSUM_LEN], rot_crc);
      DBUG_ASSERT(event_len == uint4korr(&rot_buf[EVENT_LEN_OFFSET]));
      DBUG_ASSERT(mi->get_mi_description_event()->common_footer->checksum_alg ==
                  mi->rli->relay_log.relay_log_checksum_alg);
      /* the first one */
      DBUG_ASSERT(mi->checksum_alg_before_fd !=
                  binary_log::BINLOG_CHECKSUM_ALG_UNDEF);
      save_buf= (char *) buf;
      buf= rot_buf;
    }
    else
      /*
        RSC_2: If NM \and fake Rotate \and slave does not compute checksum
        the fake Rotate's checksum is stripped off before relay-logging.
      */
      if (uint4korr(&buf[0]) == 0 && checksum_alg !=
                    binary_log::BINLOG_CHECKSUM_ALG_OFF &&
                    mi->rli->relay_log.relay_log_checksum_alg ==
                    binary_log::BINLOG_CHECKSUM_ALG_OFF)
      {
        event_len -= BINLOG_CHECKSUM_LEN;
        memcpy(rot_buf, buf, event_len);
        int4store(&rot_buf[EVENT_LEN_OFFSET],
                  uint4korr(rot_buf + EVENT_LEN_OFFSET) -
                  BINLOG_CHECKSUM_LEN);
        DBUG_ASSERT(event_len == uint4korr(&rot_buf[EVENT_LEN_OFFSET]));
        DBUG_ASSERT(mi->get_mi_description_event()->common_footer->checksum_alg ==
                    mi->rli->relay_log.relay_log_checksum_alg);
        /* the first one */
        DBUG_ASSERT(mi->checksum_alg_before_fd !=
                    binary_log::BINLOG_CHECKSUM_ALG_UNDEF);
        save_buf= (char *) buf;
        buf= rot_buf;
      }
    /*
      Now the I/O thread has just changed its mi->get_master_log_name(), so
      incrementing mi->get_master_log_pos() is nonsense.
    */
    inc_pos= 0;
    break;
  }
  case binary_log::FORMAT_DESCRIPTION_EVENT:
  {
    /*
      Create an event, and save it (when we rotate the relay log, we will have
      to write this event again).
    */
    /*
      We are the only thread which reads/writes mi_description_event.
      The relay_log struct does not move (though some members of it can
      change), so we needn't any lock (no rli->data_lock, no log lock).
    */
    const char* errmsg_unused;
    // mark it as undefined that is irrelevant anymore
    mi->checksum_alg_before_fd= binary_log::BINLOG_CHECKSUM_ALG_UNDEF;
    Format_description_log_event *new_fdle=
      (Format_description_log_event*)
      Log_event::read_log_event(buf, event_len, &errmsg_unused,
                                mi->get_mi_description_event(), 1);
    /// @todo: don't ignore 'errmsg_unused'; instead report correct error here
    if (new_fdle == NULL)
    {
      mi->report(ERROR_LEVEL, ER_SLAVE_RELAY_LOG_WRITE_FAILURE,
                 ER(ER_SLAVE_RELAY_LOG_WRITE_FAILURE),
                 "could not queue event from master");
      goto err;
    }
    if (new_fdle->common_footer->checksum_alg ==
                                 binary_log::BINLOG_CHECKSUM_ALG_UNDEF)
      new_fdle->common_footer->checksum_alg= binary_log::BINLOG_CHECKSUM_ALG_OFF;

    mi->set_mi_description_event(new_fdle);

    /* installing new value of checksum Alg for relay log */
    mi->rli->relay_log.relay_log_checksum_alg= new_fdle->common_footer->checksum_alg;

    /*
       Though this does some conversion to the slave's format, this will
       preserve the master's binlog format version, and number of event types.
    */
    /*
       If the event was not requested by the slave (the slave did not ask for
       it), i.e. has end_log_pos=0, we do not increment mi->get_master_log_pos()
    */
    inc_pos= uint4korr(buf+LOG_POS_OFFSET) ? event_len : 0;
    DBUG_PRINT("info",("binlog format is now %d",
                       mi->get_mi_description_event()->binlog_version));

  }
  break;

  case binary_log::HEARTBEAT_LOG_EVENT:
  {
    /*
      HB (heartbeat) cannot come before RL (Relay)
    */
    Heartbeat_log_event hb(buf,
                           mi->rli->relay_log.relay_log_checksum_alg
                           != binary_log::BINLOG_CHECKSUM_ALG_OFF ?
                           event_len - BINLOG_CHECKSUM_LEN : event_len,
                           mi->get_mi_description_event());
    if (!hb.is_valid())
    {
      char errbuf[1024];
      char llbuf[22];
      sprintf(errbuf, "inconsistent heartbeat event content; the event's data: "
              "log_file_name %-.512s log_pos %s",
              hb.get_log_ident(), llstr(hb.common_header->log_pos, llbuf));
      mi->report(ERROR_LEVEL, ER_SLAVE_HEARTBEAT_FAILURE,
                 ER(ER_SLAVE_HEARTBEAT_FAILURE), errbuf);
      goto err;
    }
    mi->received_heartbeats++;
    mi->last_heartbeat= my_time(0);


    /*
      During GTID protocol, if the master skips transactions,
      a heartbeat event is sent to the slave at the end of last
      skipped transaction to update coordinates.

      I/O thread receives the heartbeat event and updates mi
      only if the received heartbeat position is greater than
      mi->get_master_log_pos(). This event is written to the
      relay log as an ignored Rotate event. SQL thread reads
      the rotate event only to update the coordinates corresponding
      to the last skipped transaction. Note that,
      we update only the positions and not the file names, as a ROTATE
      EVENT from the master prior to this will update the file name.
    */
    if (mi->is_auto_position()  && mi->get_master_log_pos() <
       hb.common_header->log_pos &&  mi->get_master_log_name() != NULL)
    {

      DBUG_ASSERT(memcmp(const_cast<char*>(mi->get_master_log_name()),
                         hb.get_log_ident(), hb.get_ident_len()) == 0);

      mi->set_master_log_pos(hb.common_header->log_pos);

      /*
         Put this heartbeat event in the relay log as a Rotate Event.
      */
      inc_pos= 0;
      memcpy(rli->ign_master_log_name_end, mi->get_master_log_name(),
             FN_REFLEN);
      rli->ign_master_log_pos_end = mi->get_master_log_pos();

      if (write_ignored_events_info_to_relay_log(mi->info_thd, mi))
        goto end;
    }

    /* 
       compare local and event's versions of log_file, log_pos.
       
       Heartbeat is sent only after an event corresponding to the corrdinates
       the heartbeat carries.
       Slave can not have a difference in coordinates except in the only
       special case when mi->get_master_log_name(), mi->get_master_log_pos() have never
       been updated by Rotate event i.e when slave does not have any history
       with the master (and thereafter mi->get_master_log_pos() is NULL).

       TODO: handling `when' for SHOW SLAVE STATUS' snds behind
    */
    if (memcmp(const_cast<char *>(mi->get_master_log_name()),
               hb.get_log_ident(), hb.get_ident_len())
        || (mi->get_master_log_pos() > hb.common_header->log_pos))
    {
      /* missed events of heartbeat from the past */
      char errbuf[1024];
      char llbuf[22];
      sprintf(errbuf, "heartbeat is not compatible with local info; "
              "the event's data: log_file_name %-.512s log_pos %s",
              hb.get_log_ident(), llstr(hb.common_header->log_pos, llbuf));
      mi->report(ERROR_LEVEL, ER_SLAVE_HEARTBEAT_FAILURE,
                 ER(ER_SLAVE_HEARTBEAT_FAILURE), errbuf);
      goto err;
    }
    goto end;
  }
  break;

  case binary_log::PREVIOUS_GTIDS_LOG_EVENT:
  {
    /*
      This event does not have any meaning for the slave and
      was just sent to show the slave the master is making
      progress and avoid possible deadlocks.
      So at this point, the event is replaced by a rotate
      event what will make the slave to update what it knows
      about the master's coordinates.
    */
    inc_pos= 0;
    mi->set_master_log_pos(mi->get_master_log_pos() + event_len);
    memcpy(rli->ign_master_log_name_end, mi->get_master_log_name(), FN_REFLEN);
    rli->ign_master_log_pos_end= mi->get_master_log_pos();

    if (write_ignored_events_info_to_relay_log(mi->info_thd, mi))
      goto err;

    goto end;
  }
  break;

  case binary_log::GTID_LOG_EVENT:
  {
    global_sid_lock->rdlock();
    /*
      This can happen if the master uses GTID_MODE=OFF_PERMISSIVE, and
      sends GTID events to the slave. A possible scenario is that user
      does not follow the upgrade procedure for GTIDs, and creates a
      topology like A->B->C, where A uses GTID_MODE=ON_PERMISSIVE, B
      uses GTID_MODE=OFF_PERMISSIVE, and C uses GTID_MODE=OFF.  Each
      connection is allowed, but the master A will generate GTID
      transactions which will be sent through B to C.  Then C will hit
      this error.
    */
    if (get_gtid_mode(GTID_MODE_LOCK_SID) == GTID_MODE_OFF)
    {
      global_sid_lock->unlock();
      mi->report(ERROR_LEVEL, ER_CANT_REPLICATE_GTID_WITH_GTID_MODE_OFF,
                 ER_THD(current_thd, ER_CANT_REPLICATE_GTID_WITH_GTID_MODE_OFF),
                 mi->get_master_log_name(), mi->get_master_log_pos());
      goto err;
    }
    Gtid_log_event gtid_ev(buf,
                           checksum_alg != binary_log::BINLOG_CHECKSUM_ALG_OFF ?
                           event_len - BINLOG_CHECKSUM_LEN : event_len,
                           mi->get_mi_description_event());
    gtid.sidno= gtid_ev.get_sidno(false);
    global_sid_lock->unlock();
    if (gtid.sidno < 0)
      goto err;
    gtid.gno= gtid_ev.get_gno();
    inc_pos= event_len;
  }
  break;

  case binary_log::ANONYMOUS_GTID_LOG_EVENT:
    /*
      This cannot normally happen, because the master has a check that
      prevents it from sending anonymous events when auto_position is
      enabled.  However, the master could be something else than
      mysqld, which could contain bugs that we have no control over.
      So we need this check on the slave to be sure that whoever is on
      the other side of the protocol does not break the protocol.
    */
    if (mi->is_auto_position())
    {
      mi->report(ERROR_LEVEL, ER_CANT_REPLICATE_ANONYMOUS_WITH_AUTO_POSITION,
                 ER_THD(current_thd, ER_CANT_REPLICATE_ANONYMOUS_WITH_AUTO_POSITION),
                 mi->get_master_log_name(), mi->get_master_log_pos());
      goto err;
    }
    /*
      This can happen if the master uses GTID_MODE=ON_PERMISSIVE, and
      sends an anonymous event to the slave. A possible scenario is
      that user does not follow the upgrade procedure for GTIDs, and
      creates a topology like A->B->C, where A uses
      GTID_MODE=OFF_PERMISSIVE, B uses GTID_MODE=ON_PERMISSIVE, and C
      uses GTID_MODE=ON.  Each connection is allowed, but the master A
      will generate anonymous transactions which will be sent through
      B to C.  Then C will hit this error.
    */
    else if (get_gtid_mode(GTID_MODE_LOCK_NONE) == GTID_MODE_ON)
    {
      mi->report(ERROR_LEVEL, ER_CANT_REPLICATE_ANONYMOUS_WITH_GTID_MODE_ON,
                 ER_THD(current_thd, ER_CANT_REPLICATE_ANONYMOUS_WITH_GTID_MODE_ON),
                 mi->get_master_log_name(), mi->get_master_log_pos());
      goto err;
    }
    /* fall through */

  default:
    inc_pos= event_len;
  break;
  }

  /*
    Simulate an unknown ignorable log event by rewriting the write_rows log
    event and previous_gtids log event before writing them in relay log.
  */
  DBUG_EXECUTE_IF("simulate_unknown_ignorable_log_event",
    if (event_type == binary_log::WRITE_ROWS_EVENT ||
        event_type == binary_log::PREVIOUS_GTIDS_LOG_EVENT)
    {
      char *event_buf= const_cast<char*>(buf);
      /* Overwrite the log event type with an unknown type. */
      event_buf[EVENT_TYPE_OFFSET]= binary_log::ENUM_END_EVENT + 1;
      /* Set LOG_EVENT_IGNORABLE_F for the log event. */
      int2store(event_buf + FLAGS_OFFSET,
                uint2korr(event_buf + FLAGS_OFFSET) | LOG_EVENT_IGNORABLE_F);
    }
  );

  /*
     If this event is originating from this server, don't queue it.
     We don't check this for 3.23 events because it's simpler like this; 3.23
     will be filtered anyway by the SQL slave thread which also tests the
     server id (we must also keep this test in the SQL thread, in case somebody
     upgrades a 4.0 slave which has a not-filtered relay log).

     ANY event coming from ourselves can be ignored: it is obvious for queries;
     for STOP_EVENT/ROTATE_EVENT/START_EVENT: these cannot come from ourselves
     (--log-slave-updates would not log that) unless this slave is also its
     direct master (an unsupported, useless setup!).
  */

  mysql_mutex_lock(log_lock);
  DBUG_ASSERT(lock_count == 1);
  lock_count= 2;

  s_id= uint4korr(buf + SERVER_ID_OFFSET);

  /*
    If server_id_bits option is set we need to mask out irrelevant bits
    when checking server_id, but we still put the full unmasked server_id
    into the Relay log so that it can be accessed when applying the event
  */
  s_id&= opt_server_id_mask;

  if ((s_id == ::server_id && !mi->rli->replicate_same_server_id) ||
      /*
        the following conjunction deals with IGNORE_SERVER_IDS, if set
        If the master is on the ignore list, execution of
        format description log events and rotate events is necessary.
      */
      (mi->ignore_server_ids->dynamic_ids.size() > 0 &&
       mi->shall_ignore_server_id(s_id) &&
       /* everything is filtered out from non-master */
       (s_id != mi->master_id ||
        /* for the master meta information is necessary */
        (event_type != binary_log::FORMAT_DESCRIPTION_EVENT &&
         event_type != binary_log::ROTATE_EVENT))))
  {
    /*
      Do not write it to the relay log.
      a) We still want to increment mi->get_master_log_pos(), so that we won't
      re-read this event from the master if the slave IO thread is now
      stopped/restarted (more efficient if the events we are ignoring are big
      LOAD DATA INFILE).
      b) We want to record that we are skipping events, for the information of
      the slave SQL thread, otherwise that thread may let
      rli->group_relay_log_pos stay too small if the last binlog's event is
      ignored.
      But events which were generated by this slave and which do not exist in
      the master's binlog (i.e. Format_desc, Rotate & Stop) should not increment
      mi->get_master_log_pos().
      If the event is originated remotely and is being filtered out by
      IGNORE_SERVER_IDS it increments mi->get_master_log_pos()
      as well as rli->group_relay_log_pos.
    */
    if (!(s_id == ::server_id && !mi->rli->replicate_same_server_id) ||
        (event_type != binary_log::FORMAT_DESCRIPTION_EVENT &&
         event_type != binary_log::ROTATE_EVENT &&
         event_type != binary_log::STOP_EVENT))
    {
      mi->set_master_log_pos(mi->get_master_log_pos() + inc_pos);
      memcpy(rli->ign_master_log_name_end, mi->get_master_log_name(), FN_REFLEN);
      DBUG_ASSERT(rli->ign_master_log_name_end[0]);
      rli->ign_master_log_pos_end= mi->get_master_log_pos();
    }
    rli->relay_log.signal_update(); // the slave SQL thread needs to re-check
    DBUG_PRINT("info", ("master_log_pos: %lu, event originating from %u server, ignored",
                        (ulong) mi->get_master_log_pos(), uint4korr(buf + SERVER_ID_OFFSET)));
  }
  else
  {
    bool is_error= false;
    /* write the event to the relay log */
    if (likely(rli->relay_log.append_buffer(buf, event_len, mi) == 0))
    {
      mi->set_master_log_pos(mi->get_master_log_pos() + inc_pos);
      DBUG_PRINT("info", ("master_log_pos: %lu", (ulong) mi->get_master_log_pos()));
      rli->relay_log.harvest_bytes_written(&rli->log_space_total);

      /*
        If this event is GTID_LOG_EVENT we store its GTID to add to the
        Retrieved_Gtid_Set later, when the last event of the transaction be
        queued.
      */
      if (event_type == binary_log::GTID_LOG_EVENT)
      {
        mi->set_last_gtid_queued(gtid);
      }

      /*
        If we are starting an anonymous transaction, we have to discard
        the GTID of the partial transaction that was not finished (if
        there is one).
        */
      if (event_type == binary_log::ANONYMOUS_GTID_LOG_EVENT)
      {
#ifndef DBUG_OFF
        if (!mi->get_last_gtid_queued()->is_empty())
        {
          DBUG_PRINT("info", ("Discarding Gtid(%d, %lld) as the transaction "
                              "wasn't complete and we found an "
                              "ANONYMOUS_GTID_LOG_EVENT.",
                              mi->get_last_gtid_queued()->sidno,
                              mi->get_last_gtid_queued()->gno));
        }
#endif
        mi->clear_last_gtid_queued();
      }
    }
    else
      is_error= true;
    rli->ign_master_log_name_end[0]= 0; // last event is not ignored
    if (save_buf != NULL)
      buf= save_buf;
    if (is_error)
    {
      mi->report(ERROR_LEVEL, ER_SLAVE_RELAY_LOG_WRITE_FAILURE,
                 ER(ER_SLAVE_RELAY_LOG_WRITE_FAILURE),
                 "could not queue event from master");
      goto err;
    }
  }
  goto end;

err:
  error= true;

end:
  if (lock_count >= 1)
    mysql_mutex_unlock(&mi->data_lock);
  if (lock_count >= 2)
    mysql_mutex_unlock(log_lock);
  DBUG_PRINT("info", ("error: %d", error));
<<<<<<< HEAD
  if (error && !reported_error)
    mi->report(ERROR_LEVEL, error, ER_THD(current_thd, error),
               (error == ER_SLAVE_RELAY_LOG_WRITE_FAILURE)?
               "could not queue event from master" :
               error_msg.ptr());
=======
>>>>>>> 61c9dc37
  DBUG_RETURN(error);
}

/**
  Hook to detach the active VIO before closing a connection handle.

  The client API might close the connection (and associated data)
  in case it encounters a unrecoverable (network) error. This hook
  is called from the client code before the VIO handle is deleted
  allows the thread to detach the active vio so it does not point
  to freed memory.

  Other calls to THD::clear_active_vio throughout this module are
  redundant due to the hook but are left in place for illustrative
  purposes.
*/

extern "C" void slave_io_thread_detach_vio()
{
  THD *thd= current_thd;
  if (thd && thd->slave_thread)
    thd->clear_active_vio();
}


/*
  Try to connect until successful or slave killed

  SYNPOSIS
    safe_connect()
    thd                 Thread handler for slave
    mysql               MySQL connection handle
    mi                  Replication handle

  RETURN
    0   ok
    #   Error
*/

static int safe_connect(THD* thd, MYSQL* mysql, Master_info* mi)
{
  DBUG_ENTER("safe_connect");

  DBUG_RETURN(connect_to_master(thd, mysql, mi, 0, 0));
}


/*
  SYNPOSIS
    connect_to_master()

  IMPLEMENTATION
    Try to connect until successful or slave killed or we have retried
    mi->retry_count times
*/

static int connect_to_master(THD* thd, MYSQL* mysql, Master_info* mi,
                             bool reconnect, bool suppress_warnings)
{
  int slave_was_killed= 0;
  int last_errno= -2;                           // impossible error
  ulong err_count=0;
  char llbuff[22];
  char password[MAX_PASSWORD_LENGTH + 1];
  size_t password_size= sizeof(password);
  DBUG_ENTER("connect_to_master");
  set_slave_max_allowed_packet(thd, mysql);
#ifndef DBUG_OFF
  mi->events_until_exit = disconnect_slave_event_count;
#endif
  ulong client_flag= CLIENT_REMEMBER_OPTIONS;
  if (opt_slave_compressed_protocol)
    client_flag|= CLIENT_COMPRESS;              /* We will use compression */

  mysql_options(mysql, MYSQL_OPT_CONNECT_TIMEOUT, (char *) &slave_net_timeout);
  mysql_options(mysql, MYSQL_OPT_READ_TIMEOUT, (char *) &slave_net_timeout);

  if (mi->bind_addr[0])
  {
    DBUG_PRINT("info",("bind_addr: %s", mi->bind_addr));
    mysql_options(mysql, MYSQL_OPT_BIND, mi->bind_addr);
  }

#ifdef HAVE_OPENSSL
  if (mi->ssl)
  {
    const static my_bool ssl_enforce_true= TRUE;
    mysql_ssl_set(mysql,
                  mi->ssl_key[0]?mi->ssl_key:0,
                  mi->ssl_cert[0]?mi->ssl_cert:0,
                  mi->ssl_ca[0]?mi->ssl_ca:0,
                  mi->ssl_capath[0]?mi->ssl_capath:0,
                  mi->ssl_cipher[0]?mi->ssl_cipher:0);
#ifdef HAVE_YASSL
    mi->ssl_crl[0]= '\0';
    mi->ssl_crlpath[0]= '\0';
#endif
    mysql_options(mysql, MYSQL_OPT_SSL_CRL,
                  mi->ssl_crl[0] ? mi->ssl_crl : 0);
    mysql_options(mysql, MYSQL_OPT_SSL_CRLPATH,
                  mi->ssl_crlpath[0] ? mi->ssl_crlpath : 0);
    mysql_options(mysql, MYSQL_OPT_SSL_VERIFY_SERVER_CERT,
                  &mi->ssl_verify_server_cert);
    /* we always enforce SSL if SSL is turned on */
    mysql_options(mysql, MYSQL_OPT_SSL_ENFORCE, &ssl_enforce_true);
  }
#endif

  /*
    If server's default charset is not supported (like utf16, utf32) as client
    charset, then set client charset to 'latin1' (default client charset).
  */
  if (is_supported_parser_charset(default_charset_info))
    mysql_options(mysql, MYSQL_SET_CHARSET_NAME, default_charset_info->csname);
  else
  {
    sql_print_information("'%s' can not be used as client character set. "
                          "'%s' will be used as default client character set "
                          "while connecting to master.",
                          default_charset_info->csname,
                          default_client_charset_info->csname);
    mysql_options(mysql, MYSQL_SET_CHARSET_NAME,
                  default_client_charset_info->csname);
  }


  /* This one is not strictly needed but we have it here for completeness */
  mysql_options(mysql, MYSQL_SET_CHARSET_DIR, (char *) charsets_dir);

  if (mi->is_start_plugin_auth_configured())
  {
    DBUG_PRINT("info", ("Slaving is using MYSQL_DEFAULT_AUTH %s",
                        mi->get_start_plugin_auth()));
    mysql_options(mysql, MYSQL_DEFAULT_AUTH, mi->get_start_plugin_auth());
  }
  
  if (mi->is_start_plugin_dir_configured())
  {
    DBUG_PRINT("info", ("Slaving is using MYSQL_PLUGIN_DIR %s",
                        mi->get_start_plugin_dir()));
    mysql_options(mysql, MYSQL_PLUGIN_DIR, mi->get_start_plugin_dir());
  }
  /* Set MYSQL_PLUGIN_DIR in case master asks for an external authentication plugin */
  else if (opt_plugin_dir_ptr && *opt_plugin_dir_ptr)
    mysql_options(mysql, MYSQL_PLUGIN_DIR, opt_plugin_dir_ptr);
  
  if (!mi->is_start_user_configured())
    sql_print_warning("%s", ER_DEFAULT(ER_INSECURE_CHANGE_MASTER));

  if (mi->get_password(password, &password_size))
  {
    mi->report(ERROR_LEVEL, ER_SLAVE_FATAL_ERROR,
               ER_THD(thd, ER_SLAVE_FATAL_ERROR),
               "Unable to configure password when attempting to "
               "connect to the master server. Connection attempt "
               "terminated.");
    DBUG_RETURN(1);
  }

  const char* user= mi->get_user();
  if (user == NULL || user[0] == 0)
  {
    mi->report(ERROR_LEVEL, ER_SLAVE_FATAL_ERROR,
               ER_THD(thd, ER_SLAVE_FATAL_ERROR),
               "Invalid (empty) username when attempting to "
               "connect to the master server. Connection attempt "
               "terminated.");
    DBUG_RETURN(1);
  }

  mysql_options4(mysql, MYSQL_OPT_CONNECT_ATTR_ADD,
                "program_name", "mysqld");
  mysql_options4(mysql, MYSQL_OPT_CONNECT_ATTR_ADD,
                "_client_role", "binary_log_listener");
  mysql_options4(mysql, MYSQL_OPT_CONNECT_ATTR_ADD,
                "_client_replication_channel_name", mi->get_channel());

  while (!(slave_was_killed = io_slave_killed(thd,mi))
         && (reconnect ? mysql_reconnect(mysql) != 0 :
             mysql_real_connect(mysql, mi->host, user,
                                password, 0, mi->port, 0, client_flag) == 0))
  {
    /*
       SHOW SLAVE STATUS will display the number of retries which
       would be real retry counts instead of mi->retry_count for
       each connection attempt by 'Last_IO_Error' entry.
    */
    last_errno=mysql_errno(mysql);
    suppress_warnings= 0;
    mi->report(ERROR_LEVEL, last_errno,
               "error %s to master '%s@%s:%d'"
               " - retry-time: %d  retries: %lu",
               (reconnect ? "reconnecting" : "connecting"),
               mi->get_user(), mi->host, mi->port,
               mi->connect_retry, err_count + 1);
    /*
      By default we try forever. The reason is that failure will trigger
      master election, so if the user did not set mi->retry_count we
      do not want to have election triggered on the first failure to
      connect
    */
    if (++err_count == mi->retry_count)
    {
      slave_was_killed=1;
      break;
    }
    slave_sleep(thd, mi->connect_retry, io_slave_killed, mi);
  }

  if (!slave_was_killed)
  {
    mi->clear_error(); // clear possible left over reconnect error
    if (reconnect)
    {
      if (!suppress_warnings)
        sql_print_information("Slave%s: connected to master '%s@%s:%d',"
                              "replication resumed in log '%s' at position %s",
                              mi->get_for_channel_str(), mi->get_user(),
                              mi->host, mi->port,
                              mi->get_io_rpl_log_name(),
                              llstr(mi->get_master_log_pos(),llbuff));
    }
    else
    {
      query_logger.general_log_print(thd, COM_CONNECT_OUT, "%s@%s:%d",
                                     mi->get_user(), mi->host, mi->port);
    }

    thd->set_active_vio(mysql->net.vio);
  }
  mysql->reconnect= 1;
  DBUG_PRINT("exit",("slave_was_killed: %d", slave_was_killed));
  DBUG_RETURN(slave_was_killed);
}


/*
  safe_reconnect()

  IMPLEMENTATION
    Try to connect until successful or slave killed or we have retried
    mi->retry_count times
*/

static int safe_reconnect(THD* thd, MYSQL* mysql, Master_info* mi,
                          bool suppress_warnings)
{
  DBUG_ENTER("safe_reconnect");
  DBUG_RETURN(connect_to_master(thd, mysql, mi, 1, suppress_warnings));
}


/*
  Called when we notice that the current "hot" log got rotated under our feet.
*/

static IO_CACHE *reopen_relay_log(Relay_log_info *rli, const char **errmsg)
{
  DBUG_ENTER("reopen_relay_log");
  DBUG_ASSERT(rli->cur_log != &rli->cache_buf);
  DBUG_ASSERT(rli->cur_log_fd == -1);

  IO_CACHE *cur_log = rli->cur_log=&rli->cache_buf;
  if ((rli->cur_log_fd=open_binlog_file(cur_log,rli->get_event_relay_log_name(),
                                        errmsg)) <0)
    DBUG_RETURN(0);
  /*
    We want to start exactly where we was before:
    relay_log_pos       Current log pos
    pending             Number of bytes already processed from the event
  */
  rli->set_event_relay_log_pos(max<ulonglong>(rli->get_event_relay_log_pos(),
                                              BIN_LOG_HEADER_SIZE));
  my_b_seek(cur_log,rli->get_event_relay_log_pos());
  DBUG_RETURN(cur_log);
}


/**
  Reads next event from the relay log.  Should be called from the
  slave IO thread.

  @param rli Relay_log_info structure for the slave IO thread.

  @return The event read, or NULL on error.  If an error occurs, the
  error is reported through the sql_print_information() or
  sql_print_error() functions.
*/
static Log_event* next_event(Relay_log_info* rli)
{
  Log_event* ev;
  IO_CACHE* cur_log = rli->cur_log;
  mysql_mutex_t *log_lock = rli->relay_log.get_log_lock();
  const char* errmsg=0;
  THD* thd = rli->info_thd;
  DBUG_ENTER("next_event");

  DBUG_ASSERT(thd != 0);

#ifndef DBUG_OFF
  if (abort_slave_event_count && !rli->events_until_exit--)
    DBUG_RETURN(0);
#endif

  /*
    For most operations we need to protect rli members with data_lock,
    so we assume calling function acquired this mutex for us and we will
    hold it for the most of the loop below However, we will release it
    whenever it is worth the hassle,  and in the cases when we go into a
    mysql_cond_wait() with the non-data_lock mutex
  */
  mysql_mutex_assert_owner(&rli->data_lock);

  while (!sql_slave_killed(thd,rli))
  {
    /*
      We can have two kinds of log reading:
      hot_log:
        rli->cur_log points at the IO_CACHE of relay_log, which
        is actively being updated by the I/O thread. We need to be careful
        in this case and make sure that we are not looking at a stale log that
        has already been rotated. If it has been, we reopen the log.

      The other case is much simpler:
        We just have a read only log that nobody else will be updating.
    */
    bool hot_log;
    if ((hot_log = (cur_log != &rli->cache_buf)))
    {
      DBUG_ASSERT(rli->cur_log_fd == -1); // foreign descriptor
      mysql_mutex_lock(log_lock);

      /*
        Reading xxx_file_id is safe because the log will only
        be rotated when we hold relay_log.LOCK_log
      */
      if (rli->relay_log.get_open_count() != rli->cur_log_old_open_count)
      {
        // The master has switched to a new log file; Reopen the old log file
        cur_log=reopen_relay_log(rli, &errmsg);
        mysql_mutex_unlock(log_lock);
        if (!cur_log)                           // No more log files
          goto err;
        hot_log=0;                              // Using old binary log
      }
    }
    /* 
      As there is no guarantee that the relay is open (for example, an I/O
      error during a write by the slave I/O thread may have closed it), we
      have to test it.
    */
    if (!my_b_inited(cur_log))
      goto err;
#ifndef DBUG_OFF
    {
      DBUG_PRINT("info", ("assertion skip %lu file pos %lu event relay log pos %lu file %s\n",
        (ulong) rli->slave_skip_counter, (ulong) my_b_tell(cur_log),
        (ulong) rli->get_event_relay_log_pos(),
        rli->get_event_relay_log_name()));

      /* This is an assertion which sometimes fails, let's try to track it */
      char llbuf1[22], llbuf2[22];
      DBUG_PRINT("info", ("my_b_tell(cur_log)=%s rli->event_relay_log_pos=%s",
                          llstr(my_b_tell(cur_log),llbuf1),
                          llstr(rli->get_event_relay_log_pos(),llbuf2)));

      DBUG_ASSERT(my_b_tell(cur_log) >= BIN_LOG_HEADER_SIZE);
      DBUG_ASSERT(my_b_tell(cur_log) == rli->get_event_relay_log_pos() || rli->is_parallel_exec());

      DBUG_PRINT("info", ("next_event group master %s %lu group relay %s %lu event %s %lu\n",
        rli->get_group_master_log_name(),
        (ulong) rli->get_group_master_log_pos(),
        rli->get_group_relay_log_name(),
        (ulong) rli->get_group_relay_log_pos(),
        rli->get_event_relay_log_name(),
        (ulong) rli->get_event_relay_log_pos()));
    }
#endif
    rli->set_event_start_pos(my_b_tell(cur_log));
    /*
      Relay log is always in new format - if the master is 3.23, the
      I/O thread will convert the format for us.
      A problem: the description event may be in a previous relay log. So if
      the slave has been shutdown meanwhile, we would have to look in old relay
      logs, which may even have been deleted. So we need to write this
      description event at the beginning of the relay log.
      When the relay log is created when the I/O thread starts, easy: the
      master will send the description event and we will queue it.
      But if the relay log is created by new_file(): then the solution is:
      MYSQL_BIN_LOG::open() will write the buffered description event.
    */
    if ((ev= Log_event::read_log_event(cur_log, 0,
                                       rli->get_rli_description_event(),
                                       opt_slave_sql_verify_checksum)))
    {
      DBUG_ASSERT(thd==rli->info_thd);
      /*
        read it while we have a lock, to avoid a mutex lock in
        inc_event_relay_log_pos()
      */
      rli->set_future_event_relay_log_pos(my_b_tell(cur_log));
      ev->future_event_relay_log_pos= rli->get_future_event_relay_log_pos();

      if (hot_log)
        mysql_mutex_unlock(log_lock);
      /*
         MTS checkpoint in the successful read branch.
         The following block makes sure that
         a. GAQ the job assignment control resource is not run out of space, and
         b. Last executed transaction coordinates are advanced whenever
            there's been progress by Workers.
         Notice, MTS logical clock scheduler does not introduce any
         own specfics even though internally it may need to learn about
         the done status of a job.
      */
      bool force= (rli->checkpoint_seqno > (rli->checkpoint_group - 1));
      if (rli->is_parallel_exec() && (opt_mts_checkpoint_period != 0 || force))
      {
        ulonglong period= static_cast<ulonglong>(opt_mts_checkpoint_period * 1000000ULL);
        mysql_mutex_unlock(&rli->data_lock);
        /*
          At this point the coordinator has is delegating jobs to workers and
          the checkpoint routine must be periodically invoked.
        */
        (void) mts_checkpoint_routine(rli, period, force, true/*need_data_lock=true*/); // TODO: ALFRANIO ERROR
        DBUG_ASSERT(!force ||
                    (force && (rli->checkpoint_seqno <= (rli->checkpoint_group - 1))) ||
                    sql_slave_killed(thd, rli));
        mysql_mutex_lock(&rli->data_lock);
      }
      DBUG_RETURN(ev);
    }
    DBUG_ASSERT(thd==rli->info_thd);
    if (opt_reckless_slave)                     // For mysql-test
      cur_log->error = 0;
    if (cur_log->error < 0)
    {
      errmsg = "slave SQL thread aborted because of I/O error";
      if (rli->mts_group_status == Relay_log_info::MTS_IN_GROUP)
        /*
          MTS group status is set to MTS_KILLED_GROUP, whenever a read event
          error happens and there was already a non-terminal event scheduled.
        */
        rli->mts_group_status= Relay_log_info::MTS_KILLED_GROUP;
      if (hot_log)
        mysql_mutex_unlock(log_lock);
      goto err;
    }
    if (!cur_log->error) /* EOF */
    {
      /*
        On a hot log, EOF means that there are no more updates to
        process and we must block until I/O thread adds some and
        signals us to continue
      */
      if (hot_log)
      {
        /*
          We say in Seconds_Behind_Master that we have "caught up". Note that
          for example if network link is broken but I/O slave thread hasn't
          noticed it (slave_net_timeout not elapsed), then we'll say "caught
          up" whereas we're not really caught up. Fixing that would require
          internally cutting timeout in smaller pieces in network read, no
          thanks. Another example: SQL has caught up on I/O, now I/O has read
          a new event and is queuing it; the false "0" will exist until SQL
          finishes executing the new event; it will be look abnormal only if
          the events have old timestamps (then you get "many", 0, "many").

          Transient phases like this can be fixed with implemeting
          Heartbeat event which provides the slave the status of the
          master at time the master does not have any new update to send.
          Seconds_Behind_Master would be zero only when master has no
          more updates in binlog for slave. The heartbeat can be sent
          in a (small) fraction of slave_net_timeout. Until it's done
          rli->last_master_timestamp is temporarely (for time of
          waiting for the following event) reset whenever EOF is
          reached.
        */

        /* shows zero while it is sleeping (and until the next event
           is about to be executed).  Note, in MTS case
           Seconds_Behind_Master resetting follows slightly different
           schema where reaching EOF is not enough.  The status
           parameter is updated per some number of processed group of
           events. The number can't be greater than
           @@global.slave_checkpoint_group and anyway SBM updating
           rate does not exceed @@global.slave_checkpoint_period.
           Notice that SBM is set to a new value after processing the
           terminal event (e.g Commit) of a group.  Coordinator resets
           SBM when notices no more groups left neither to read from
           Relay-log nor to process by Workers.
        */
        if (!rli->is_parallel_exec())
          rli->last_master_timestamp= 0;

        DBUG_ASSERT(rli->relay_log.get_open_count() ==
                    rli->cur_log_old_open_count);

        if (rli->ign_master_log_name_end[0])
        {
          /* We generate and return a Rotate, to make our positions advance */
          DBUG_PRINT("info",("seeing an ignored end segment"));
          ev= new Rotate_log_event(rli->ign_master_log_name_end,
                                   0, rli->ign_master_log_pos_end,
                                   Rotate_log_event::DUP_NAME);
          rli->ign_master_log_name_end[0]= 0;
          mysql_mutex_unlock(log_lock);
          if (unlikely(!ev))
          {
            errmsg= "Slave SQL thread failed to create a Rotate event "
              "(out of memory?), SHOW SLAVE STATUS may be inaccurate";
            goto err;
          }
          ev->server_id= 0; // don't be ignored by slave SQL thread
          DBUG_RETURN(ev);
        }

        /*
          We can, and should release data_lock while we are waiting for
          update. If we do not, show slave status will block
        */
        mysql_mutex_unlock(&rli->data_lock);

        /*
          Possible deadlock :
          - the I/O thread has reached log_space_limit
          - the SQL thread has read all relay logs, but cannot purge for some
          reason:
            * it has already purged all logs except the current one
            * there are other logs than the current one but they're involved in
            a transaction that finishes in the current one (or is not finished)
          Solution :
          Wake up the possibly waiting I/O thread, and set a boolean asking
          the I/O thread to temporarily ignore the log_space_limit
          constraint, because we do not want the I/O thread to block because of
          space (it's ok if it blocks for any other reason (e.g. because the
          master does not send anything). Then the I/O thread stops waiting
          and reads one more event and starts honoring log_space_limit again.

          If the SQL thread needs more events to be able to rotate the log (it
          might need to finish the current group first), then it can ask for one
          more at a time. Thus we don't outgrow the relay log indefinitely,
          but rather in a controlled manner, until the next rotate.

          When the SQL thread starts it sets ignore_log_space_limit to false. 
          We should also reset ignore_log_space_limit to 0 when the user does 
          RESET SLAVE, but in fact, no need as RESET SLAVE requires that the slave
          be stopped, and the SQL thread sets ignore_log_space_limit to 0 when
          it stops.
        */
        mysql_mutex_lock(&rli->log_space_lock);

        /* 
          If we have reached the limit of the relay space and we
          are going to sleep, waiting for more events:

          1. If outside a group, SQL thread asks the IO thread 
             to force a rotation so that the SQL thread purges 
             logs next time it processes an event (thus space is
             freed).

          2. If in a group, SQL thread asks the IO thread to 
             ignore the limit and queues yet one more event 
             so that the SQL thread finishes the group and 
             is are able to rotate and purge sometime soon.
         */
        if (rli->log_space_limit && 
            rli->log_space_limit < rli->log_space_total)
        {
          /* force rotation if not in an unfinished group */
          if (!rli->is_parallel_exec())
          {
            rli->sql_force_rotate_relay= !rli->is_in_group();
          }
          else
          {
            rli->sql_force_rotate_relay=
              (rli->mts_group_status != Relay_log_info::MTS_IN_GROUP);
          }
          /* ask for one more event */
          rli->ignore_log_space_limit= true;
        }

        /*
          If the I/O thread is blocked, unblock it.  Ok to broadcast
          after unlock, because the mutex is only destroyed in
          ~Relay_log_info(), i.e. when rli is destroyed, and rli will
          not be destroyed before we exit the present function.
        */
        mysql_mutex_unlock(&rli->log_space_lock);
        mysql_cond_broadcast(&rli->log_space_cond);
        // Note that wait_for_update_relay_log unlocks lock_log !

        if (rli->is_parallel_exec() && (opt_mts_checkpoint_period != 0 ||
            DBUG_EVALUATE_IF("check_slave_debug_group", 1, 0)))
        {
          int ret= 0;
          struct timespec waittime;
          ulonglong period= static_cast<ulonglong>(opt_mts_checkpoint_period * 1000000ULL);
          ulong signal_cnt= rli->relay_log.signal_cnt;

          mysql_mutex_unlock(log_lock);
          do
          {
            /*
              At this point the coordinator has no job to delegate to workers.
              However, workers are executing their assigned jobs and as such
              the checkpoint routine must be periodically invoked.
            */
            (void) mts_checkpoint_routine(rli, period, false, true/*need_data_lock=true*/); // TODO: ALFRANIO ERROR
            mysql_mutex_lock(log_lock);
            // More to the empty relay-log all assigned events done so reset it.
            if (rli->gaq->empty())
              rli->last_master_timestamp= 0;

            if (DBUG_EVALUATE_IF("check_slave_debug_group", 1, 0))
              period= 10000000ULL;

            set_timespec_nsec(&waittime, period);
            ret= rli->relay_log.wait_for_update_relay_log(thd, &waittime);
          } while ((ret == ETIMEDOUT || ret == ETIME) /* todo:remove */ &&
                   signal_cnt == rli->relay_log.signal_cnt && !thd->killed);
        }
        else
        {
          rli->relay_log.wait_for_update_relay_log(thd, NULL);
        }
        
        // re-acquire data lock since we released it earlier
        mysql_mutex_lock(&rli->data_lock);
        continue;
      }
      /*
        If the log was not hot, we need to move to the next log in
        sequence. The next log could be hot or cold, we deal with both
        cases separately after doing some common initialization
      */
      end_io_cache(cur_log);
      DBUG_ASSERT(rli->cur_log_fd >= 0);
      mysql_file_close(rli->cur_log_fd, MYF(MY_WME));
      rli->cur_log_fd = -1;

      if (relay_log_purge)
      {
        /*
          purge_first_log will properly set up relay log coordinates in rli.
          If the group's coordinates are equal to the event's coordinates
          (i.e. the relay log was not rotated in the middle of a group),
          we can purge this relay log too.
          We do ulonglong and string comparisons, this may be slow but
          - purging the last relay log is nice (it can save 1GB of disk), so we
          like to detect the case where we can do it, and given this,
          - I see no better detection method
          - purge_first_log is not called that often
        */
        if (rli->relay_log.purge_first_log
            (rli,
             rli->get_group_relay_log_pos() == rli->get_event_relay_log_pos()
             && !strcmp(rli->get_group_relay_log_name(),rli->get_event_relay_log_name())))
        {
          errmsg = "Error purging processed logs";
          goto err;
        }
        DBUG_PRINT("info", ("next_event group master %s %lu  group relay %s %lu event %s %lu\n",
          rli->get_group_master_log_name(),
          (ulong) rli->get_group_master_log_pos(),
          rli->get_group_relay_log_name(),
          (ulong) rli->get_group_relay_log_pos(),
          rli->get_event_relay_log_name(),
          (ulong) rli->get_event_relay_log_pos()));
      }
      else
      {
        /*
          If hot_log is set, then we already have a lock on
          LOCK_log.  If not, we have to get the lock.

          According to Sasha, the only time this code will ever be executed
          is if we are recovering from a bug.
        */
        if (rli->relay_log.find_next_log(&rli->linfo, !hot_log))
        {
          errmsg = "error switching to the next log";
          goto err;
        }
        rli->set_event_relay_log_pos(BIN_LOG_HEADER_SIZE);
        rli->set_event_relay_log_name(rli->linfo.log_file_name);
        /*
          We may update the worker here but this is not extremlly
          necessary. /Alfranio
        */
        rli->flush_info();
      }

      /* Reset the relay-log-change-notified status of  Slave Workers */
      if (rli->is_parallel_exec())
      {
        DBUG_PRINT("info", ("next_event: MTS group relay log changes to %s %lu\n",
                            rli->get_group_relay_log_name(),
                            (ulong) rli->get_group_relay_log_pos()));
        rli->reset_notified_relay_log_change();
      }

      /*
        Now we want to open this next log. To know if it's a hot log (the one
        being written by the I/O thread now) or a cold log, we can use
        is_active(); if it is hot, we use the I/O cache; if it's cold we open
        the file normally. But if is_active() reports that the log is hot, this
        may change between the test and the consequence of the test. So we may
        open the I/O cache whereas the log is now cold, which is nonsense.
        To guard against this, we need to have LOCK_log.
      */

      DBUG_PRINT("info",("hot_log: %d",hot_log));
      if (!hot_log) /* if hot_log, we already have this mutex */
        mysql_mutex_lock(log_lock);
      if (rli->relay_log.is_active(rli->linfo.log_file_name))
      {
#ifdef EXTRA_DEBUG
        sql_print_information("next log '%s' is currently active",
                              rli->linfo.log_file_name);
#endif
        rli->cur_log= cur_log= rli->relay_log.get_log_file();
        rli->cur_log_old_open_count= rli->relay_log.get_open_count();
        DBUG_ASSERT(rli->cur_log_fd == -1);

        /*
           When the SQL thread is [stopped and] (re)started the
           following may happen:

           1. Log was hot at stop time and remains hot at restart

              SQL thread reads again from hot_log (SQL thread was
              reading from the active log when it was stopped and the
              very same log is still active on SQL thread restart).

              In this case, my_b_seek is performed on cur_log, while
              cur_log points to relay_log.get_log_file();

           2. Log was hot at stop time but got cold before restart

              The log was hot when SQL thread stopped, but it is not
              anymore when the SQL thread restarts.

              In this case, the SQL thread reopens the log, using
              cache_buf, ie, cur_log points to &cache_buf, and thence
              its coordinates are reset.

           3. Log was already cold at stop time

              The log was not hot when the SQL thread stopped, and, of
              course, it will not be hot when it restarts.

              In this case, the SQL thread opens the cold log again,
              using cache_buf, ie, cur_log points to &cache_buf, and
              thence its coordinates are reset.

           4. Log was hot at stop time, DBA changes to previous cold
              log and restarts SQL thread

              The log was hot when the SQL thread was stopped, but the
              user changed the coordinates of the SQL thread to
              restart from a previous cold log.

              In this case, at start time, cur_log points to a cold
              log, opened using &cache_buf as cache, and coordinates
              are reset. However, as it moves on to the next logs, it
              will eventually reach the hot log. If the hot log is the
              same at the time the SQL thread was stopped, then
              coordinates were not reset - the cur_log will point to
              relay_log.get_log_file(), and not a freshly opened
              IO_CACHE through cache_buf. For this reason we need to
              deploy a my_b_seek before calling check_binlog_magic at
              this point of the code (see: BUG#55263 for more
              details).
          
          NOTES: 
            - We must keep the LOCK_log to read the 4 first bytes, as
              this is a hot log (same as when we call read_log_event()
              above: for a hot log we take the mutex).

            - Because of scenario #4 above, we need to have a
              my_b_seek here. Otherwise, we might hit the assertion
              inside check_binlog_magic.
        */

        my_b_seek(cur_log, (my_off_t) 0);
        if (check_binlog_magic(cur_log,&errmsg))
        {
          if (!hot_log)
            mysql_mutex_unlock(log_lock);
          goto err;
        }
        if (!hot_log)
          mysql_mutex_unlock(log_lock);
        continue;
      }
      if (!hot_log)
        mysql_mutex_unlock(log_lock);
      /*
        if we get here, the log was not hot, so we will have to open it
        ourselves. We are sure that the log is still not hot now (a log can get
        from hot to cold, but not from cold to hot). No need for LOCK_log.
      */
#ifdef EXTRA_DEBUG
      sql_print_information("next log '%s' is not active",
                            rli->linfo.log_file_name);
#endif
      // open_binlog_file() will check the magic header
      if ((rli->cur_log_fd=open_binlog_file(cur_log,rli->linfo.log_file_name,
                                            &errmsg)) <0)
        goto err;
    }
    else
    {
      /*
        Read failed with a non-EOF error.
        TODO: come up with something better to handle this error
      */
      if (hot_log)
        mysql_mutex_unlock(log_lock);
      sql_print_error("Slave SQL thread%s: I/O error reading "
                      "event(errno: %d  cur_log->error: %d)",
                      rli->get_for_channel_str(), my_errno,cur_log->error);
      // set read position to the beginning of the event
      my_b_seek(cur_log,rli->get_event_relay_log_pos());
      /* otherwise, we have had a partial read */
      errmsg = "Aborting slave SQL thread because of partial event read";
      break;                                    // To end of function
    }
  }
  if (!errmsg)
  {
    sql_print_information("Error reading relay log event%s: %s",
                          rli->get_for_channel_str(), "slave SQL thread was killed");
    DBUG_RETURN(0);
  }

err:
  if (errmsg)
    sql_print_error("Error reading relay log event%s: %s", rli->get_for_channel_str(), errmsg);
  DBUG_RETURN(0);
}

/*
  Rotate a relay log (this is used only by FLUSH LOGS; the automatic rotation
  because of size is simpler because when we do it we already have all relevant
  locks; here we don't, so this function is mainly taking locks).
  Returns nothing as we cannot catch any error (MYSQL_BIN_LOG::new_file()
  is void).
*/

int rotate_relay_log(Master_info* mi)
{
  DBUG_ENTER("rotate_relay_log");

  mysql_mutex_assert_owner(&mi->data_lock);
  DBUG_EXECUTE_IF("crash_before_rotate_relaylog", DBUG_SUICIDE(););

  Relay_log_info* rli= mi->rli;
  int error= 0;

  /*
     We need to test inited because otherwise, new_file() will attempt to lock
     LOCK_log, which may not be inited (if we're not a slave).
  */
  if (!rli->inited)
  {
    DBUG_PRINT("info", ("rli->inited == 0"));
    goto end;
  }

  /* If the relay log is closed, new_file() will do nothing. */
  error= rli->relay_log.new_file(mi->get_mi_description_event());
  if (error != 0)
    goto end;

  /*
    We harvest now, because otherwise BIN_LOG_HEADER_SIZE will not immediately
    be counted, so imagine a succession of FLUSH LOGS  and assume the slave
    threads are started:
    relay_log_space decreases by the size of the deleted relay log, but does
    not increase, so flush-after-flush we may become negative, which is wrong.
    Even if this will be corrected as soon as a query is replicated on the
    slave (because the I/O thread will then call harvest_bytes_written() which
    will harvest all these BIN_LOG_HEADER_SIZE we forgot), it may give strange
    output in SHOW SLAVE STATUS meanwhile. So we harvest now.
    If the log is closed, then this will just harvest the last writes, probably
    0 as they probably have been harvested.
  */
  rli->relay_log.harvest_bytes_written(&rli->log_space_total);
end:
  DBUG_RETURN(error);
}


/**
  flushes the relay logs of a replication channel.

  @param[in]         mi      Master_info corresponding to the
                             channel.
  @return
    @retval          true     fail
    @retval          false     ok.
*/
bool flush_relay_logs(Master_info *mi)
{
  DBUG_ENTER("flush_relay_logs");
  bool error= false;

  if (mi)
  {
    mysql_mutex_lock(&mi->data_lock);
    if (rotate_relay_log(mi))
      error= true;
    mysql_mutex_unlock(&mi->data_lock);
  }
  DBUG_RETURN(error);
}


/**
   Entry point for FLUSH RELAYLOGS command or to flush relaylogs for
   the FLUSH LOGS command.
   FLUSH LOGS or FLUSH RELAYLOGS needs to flush the relaylogs of all
   the replciaiton channels in multisource replication.
   FLUSH RELAYLOGS FOR CHANNEL flushes only the relaylogs pertaining to
   a channel.

   @param[in]         thd              the client thread carrying the command.

   @return
     @retval           true                fail
     @retval           false              success
*/
bool flush_relay_logs_cmd(THD *thd)
{
  DBUG_ENTER("flush_relay_logs_cmd");
  Master_info *mi= 0;
  LEX *lex= thd->lex;
  bool error =false;

  mysql_mutex_lock(&LOCK_msr_map);

  /*
     lex->mi.channel is NULL, for FLUSH LOGS or when the client thread
     is not present. (See tmp_thd in  the caller).
     When channel is not provided, lex->mi.for_channel is false.
  */
  if (!lex->mi.channel || !lex->mi.for_channel)
  {
    for (mi_map::iterator it= msr_map.begin(); it!= msr_map.end(); it++)
    {
      mi= it->second;

      if ((error = flush_relay_logs(mi)))
        break;
    }
  }
  else
  {

    mi= msr_map.get_mi(lex->mi.channel);

    if (mi)
    {
      /*
        Disallow flush on Group Replication applier channel to avoid
        split transactions among relay log files due to DBA action.
      */
      if (msr_map.is_group_replication_channel_name(lex->mi.channel, true))
      {
        if (thd->system_thread == SYSTEM_THREAD_SLAVE_SQL ||
            thd->system_thread == SYSTEM_THREAD_SLAVE_WORKER)
        {
          /*
            Log warning on SQL or worker threads.
          */
          sql_print_warning(ER_DEFAULT(ER_SLAVE_CHANNEL_OPERATION_NOT_ALLOWED),
                            "FLUSH RELAY LOGS", lex->mi.channel);
        }
        else
        {
          /*
            Return error on client sessions.
          */
          error= true;
          my_error(ER_SLAVE_CHANNEL_OPERATION_NOT_ALLOWED,
                   MYF(0), "FLUSH RELAY LOGS", lex->mi.channel);
        }
      }
      else
        error= flush_relay_logs(mi);
    }
    else
    {
      if (thd->system_thread == SYSTEM_THREAD_SLAVE_SQL ||
          thd->system_thread == SYSTEM_THREAD_SLAVE_WORKER)
      {
        /*
          Log warning on SQL or worker threads.
        */
        sql_print_warning(ER_DEFAULT(ER_SLAVE_CHANNEL_DOES_NOT_EXIST),
                          lex->mi.channel);
      }
      else
      {
        /*
          Return error on client sessions.
        */
        error= true;
        my_error(ER_SLAVE_CHANNEL_DOES_NOT_EXIST, MYF(0), lex->mi.channel);
      }
    }
  }

  mysql_mutex_unlock(&LOCK_msr_map);

  DBUG_RETURN(error);
}


/**
   Detects, based on master's version (as found in the relay log), if master
   has a certain bug.
   @param rli Relay_log_info which tells the master's version
   @param bug_id Number of the bug as found in bugs.mysql.com
   @param report bool report error message, default TRUE

   @param pred Predicate function that will be called with @c param to
   check for the bug. If the function return @c true, the bug is present,
   otherwise, it is not.

   @param param  State passed to @c pred function.

   @return TRUE if master has the bug, FALSE if it does not.
*/
bool rpl_master_has_bug(const Relay_log_info *rli, uint bug_id, bool report,
                        bool (*pred)(const void *), const void *param)
{
  struct st_version_range_for_one_bug {
    uint        bug_id;
    const uchar introduced_in[3]; // first version with bug
    const uchar fixed_in[3];      // first version with fix
  };
  static struct st_version_range_for_one_bug versions_for_all_bugs[]=
  {
    {24432, { 5, 0, 24 }, { 5, 0, 38 } },
    {24432, { 5, 1, 12 }, { 5, 1, 17 } },
    {33029, { 5, 0,  0 }, { 5, 0, 58 } },
    {33029, { 5, 1,  0 }, { 5, 1, 12 } },
    {37426, { 5, 1,  0 }, { 5, 1, 26 } },
  };
  const uchar *master_ver=
    rli->get_rli_description_event()->server_version_split;

  DBUG_ASSERT(sizeof(rli->get_rli_description_event()->server_version_split) == 3);

  for (uint i= 0;
       i < sizeof(versions_for_all_bugs)/sizeof(*versions_for_all_bugs);i++)
  {
    const uchar *introduced_in= versions_for_all_bugs[i].introduced_in,
      *fixed_in= versions_for_all_bugs[i].fixed_in;
    if ((versions_for_all_bugs[i].bug_id == bug_id) &&
        (memcmp(introduced_in, master_ver, 3) <= 0) &&
        (memcmp(fixed_in,      master_ver, 3) >  0) &&
        (pred == NULL || (*pred)(param)))
    {
      if (!report)
	return TRUE;
      // a short message for SHOW SLAVE STATUS (message length constraints)
      my_printf_error(ER_UNKNOWN_ERROR, "master may suffer from"
                      " http://bugs.mysql.com/bug.php?id=%u"
                      " so slave stops; check error log on slave"
                      " for more info", MYF(0), bug_id);
      // a verbose message for the error log
      rli->report(ERROR_LEVEL, ER_UNKNOWN_ERROR,
                  "According to the master's version ('%s'),"
                  " it is probable that master suffers from this bug:"
                  " http://bugs.mysql.com/bug.php?id=%u"
                  " and thus replicating the current binary log event"
                  " may make the slave's data become different from the"
                  " master's data."
                  " To take no risk, slave refuses to replicate"
                  " this event and stops."
                  " We recommend that all updates be stopped on the"
                  " master and slave, that the data of both be"
                  " manually synchronized,"
                  " that master's binary logs be deleted,"
                  " that master be upgraded to a version at least"
                  " equal to '%d.%d.%d'. Then replication can be"
                  " restarted.",
                  rli->get_rli_description_event()->server_version,
                  bug_id,
                  fixed_in[0], fixed_in[1], fixed_in[2]);
      return TRUE;
    }
  }
  return FALSE;
}

/**
   BUG#33029, For all 5.0 up to 5.0.58 exclusive, and 5.1 up to 5.1.12
   exclusive, if one statement in a SP generated AUTO_INCREMENT value
   by the top statement, all statements after it would be considered
   generated AUTO_INCREMENT value by the top statement, and a
   erroneous INSERT_ID value might be associated with these statement,
   which could cause duplicate entry error and stop the slave.

   Detect buggy master to work around.
 */
bool rpl_master_erroneous_autoinc(THD *thd)
{
  if (thd->rli_slave && thd->rli_slave->info_thd == thd)
  {
    Relay_log_info *c_rli= thd->rli_slave->get_c_rli();

    DBUG_EXECUTE_IF("simulate_bug33029", return TRUE;);
    return rpl_master_has_bug(c_rli, 33029, FALSE, NULL, NULL);
  }
  return FALSE;
}

/**
  a copy of active_mi->rli->slave_skip_counter, for showing in SHOW GLOBAL VARIABLES,
  INFORMATION_SCHEMA.GLOBAL_VARIABLES and @@sql_slave_skip_counter without
  taking all the mutexes needed to access active_mi->rli->slave_skip_counter
  properly.
*/
uint sql_slave_skip_counter;

/**
   Executes a START SLAVE statement.

  @param thd                 Pointer to THD object for the client thread
                             executing the statement.

   @param connection_param   Connection parameters for starting threads

   @param master_param       Master parameters used for starting threads

   @param thread_mask_input  The thread mask that identifies which threads to
                             start. If 0 is passed (start no thread) then this
                             parameter is ignored and all stopped threads are
                             started

   @param mi                 Pointer to Master_info object for the slave's IO
                             thread.

   @param set_mts_settings   If true, the channel uses the server MTS
                             configured settings when starting the applier
                             thread.

   @retval false success
   @retval true error
*/
bool start_slave(THD* thd,
                 LEX_SLAVE_CONNECTION* connection_param,
                 LEX_MASTER_INFO* master_param,
                 int thread_mask_input,
                 Master_info* mi,
                 bool set_mts_settings)
{
  bool is_error= false;
  int thread_mask;

  DBUG_ENTER("start_slave(THD, lex, lex, int, Master_info, bool");

  if (check_access(thd, SUPER_ACL, any_db, NULL, NULL, 0, 0))
    DBUG_RETURN(1);

  if (connection_param->user ||
      connection_param->password)
  {
#if defined(HAVE_OPENSSL) && !defined(EMBEDDED_LIBRARY)
    if (!thd->get_protocol()->get_ssl())
      push_warning(thd, Sql_condition::SL_NOTE,
                   ER_INSECURE_PLAIN_TEXT,
                   ER_THD(thd, ER_INSECURE_PLAIN_TEXT));
#endif
#if !defined(HAVE_OPENSSL) && !defined(EMBEDDED_LIBRARY)
    push_warning(thd, Sql_condition::SL_NOTE,
                 ER_INSECURE_PLAIN_TEXT,
                 ER_THD(thd, ER_INSECURE_PLAIN_TEXT));
#endif
  }

  lock_slave_threads(mi);  // this allows us to cleanly read slave_running
  // Get a mask of _stopped_ threads
  init_thread_mask(&thread_mask,mi,1 /* inverse */);
  /*
    Below we will start all stopped threads.  But if the user wants to
    start only one thread, do as if the other thread was running (as we
    don't wan't to touch the other thread), so set the bit to 0 for the
    other thread
  */
  if (thread_mask_input)
  {
    thread_mask&= thread_mask_input;
  }
  if (thread_mask) //some threads are stopped, start them
  {
    if (global_init_info(mi, false, thread_mask))
    {
      is_error= true;
      my_error(ER_MASTER_INFO, MYF(0));
    }
    else if (server_id_supplied && (*mi->host || !(thread_mask & SLAVE_IO)))
    {
      /*
        If we will start IO thread we need to take care of possible
        options provided through the START SLAVE if there is any.
      */
      if (thread_mask & SLAVE_IO)
      {
        if (connection_param->user)
        {
          mi->set_start_user_configured(true);
          mi->set_user(connection_param->user);
        }
        if (connection_param->password)
        {
          mi->set_start_user_configured(true);
          mi->set_password(connection_param->password);
        }
        if (connection_param->plugin_auth)
          mi->set_plugin_auth(connection_param->plugin_auth);
        if (connection_param->plugin_dir)
          mi->set_plugin_dir(connection_param->plugin_dir);
      }

      /*
        If we will start SQL thread we will care about UNTIL options If
        not and they are specified we will ignore them and warn user
        about this fact.
      */
      if (thread_mask & SLAVE_SQL)
      {
        /*
          sql_slave_skip_counter only effects the applier thread which is
          first started. So after sql_slave_skip_counter is copied to
          rli->slave_skip_counter, it is reset to 0.
        */
        mysql_mutex_lock(&LOCK_sql_slave_skip_counter);
        mi->rli->slave_skip_counter= sql_slave_skip_counter;
        sql_slave_skip_counter= 0;
        mysql_mutex_unlock(&LOCK_sql_slave_skip_counter);
        /*
          To cache the MTS system var values and used them in the following
          runtime. The system vars can change meanwhile but having no other
          effects.
          It also allows the per channel definition of this variables.
        */
        if (set_mts_settings)
        {
          mi->rli->opt_slave_parallel_workers= opt_mts_slave_parallel_workers;
          if (mts_parallel_option == MTS_PARALLEL_TYPE_DB_NAME)
            mi->rli->channel_mts_submode = MTS_PARALLEL_TYPE_DB_NAME;
          else
            mi->rli->channel_mts_submode = MTS_PARALLEL_TYPE_LOGICAL_CLOCK;

#ifndef DBUG_OFF
        if (!DBUG_EVALUATE_IF("check_slave_debug_group", 1, 0))
#endif
          mi->rli->checkpoint_group= opt_mts_checkpoint_group;
        }

        mysql_mutex_lock(&mi->rli->data_lock);

        if (master_param->pos)
        {
          if (master_param->relay_log_pos)
          {
            is_error= true;
            my_error(ER_BAD_SLAVE_UNTIL_COND, MYF(0));
          }
          mi->rli->until_condition= Relay_log_info::UNTIL_MASTER_POS;
          mi->rli->until_log_pos= master_param->pos;
          /*
             We don't check thd->lex->mi.log_file_name for NULL here
             since it is checked in sql_yacc.yy
          */
          strmake(mi->rli->until_log_name, master_param->log_file_name,
                  sizeof(mi->rli->until_log_name)-1);
        }
        else if (master_param->relay_log_pos)
        {
          if (master_param->pos)
          {
            is_error= true;
            my_error(ER_BAD_SLAVE_UNTIL_COND, MYF(0));
          }
          mi->rli->until_condition= Relay_log_info::UNTIL_RELAY_POS;
          mi->rli->until_log_pos= master_param->relay_log_pos;
          strmake(mi->rli->until_log_name, master_param->relay_log_name,
                  sizeof(mi->rli->until_log_name)-1);
        }
        else if (master_param->gtid)
        {
          global_sid_lock->wrlock();
          mi->rli->clear_until_condition();
          if (mi->rli->until_sql_gtids.add_gtid_text(master_param->gtid)
              != RETURN_STATUS_OK)
          {
            is_error= true;
            my_error(ER_BAD_SLAVE_UNTIL_COND, MYF(0));
          }
          else
          {
            mi->rli->until_condition=
              LEX_MASTER_INFO::UNTIL_SQL_BEFORE_GTIDS == master_param->gtid_until_condition
              ? Relay_log_info::UNTIL_SQL_BEFORE_GTIDS
              : Relay_log_info::UNTIL_SQL_AFTER_GTIDS;
            if ((mi->rli->until_condition ==
               Relay_log_info::UNTIL_SQL_AFTER_GTIDS) &&
               mi->rli->opt_slave_parallel_workers != 0)
            {
              mi->rli->opt_slave_parallel_workers= 0;
              push_warning_printf(thd, Sql_condition::SL_NOTE,
                                  ER_MTS_FEATURE_IS_NOT_SUPPORTED,
                                  ER_THD(thd, ER_MTS_FEATURE_IS_NOT_SUPPORTED),
                                  "UNTIL condtion",
                                  "Slave is started in the sequential execution mode.");
            }
          }
          global_sid_lock->unlock();
        }
        else if (master_param->until_after_gaps)
        {
            mi->rli->until_condition= Relay_log_info::UNTIL_SQL_AFTER_MTS_GAPS;
            mi->rli->opt_slave_parallel_workers=
              mi->rli->recovery_parallel_workers;
        }
        else if (master_param->view_id)
        {
          mi->rli->until_condition= Relay_log_info::UNTIL_SQL_VIEW_ID;
          mi->rli->until_view_id.clear();
          mi->rli->until_view_id.append(master_param->view_id);
          mi->rli->until_view_id_found= false;
          mi->rli->until_view_id_commit_found= false;
        }
        else
          mi->rli->clear_until_condition();

        if (mi->rli->until_condition == Relay_log_info::UNTIL_MASTER_POS ||
            mi->rli->until_condition == Relay_log_info::UNTIL_RELAY_POS)
        {
          /* Preparing members for effective until condition checking */
          const char *p= fn_ext(mi->rli->until_log_name);
          char *p_end;
          if (*p)
          {
            //p points to '.'
            mi->rli->until_log_name_extension= strtoul(++p,&p_end, 10);
            /*
              p_end points to the first invalid character. If it equals
              to p, no digits were found, error. If it contains '\0' it
              means  conversion went ok.
            */
            if (p_end==p || *p_end)
            {
              is_error= true;
              my_error(ER_BAD_SLAVE_UNTIL_COND, MYF(0));
            }
          }
          else
          {
            is_error= true;
            my_error(ER_BAD_SLAVE_UNTIL_COND, MYF(0));
          }

          /* mark the cached result of the UNTIL comparison as "undefined" */
          mi->rli->until_log_names_cmp_result=
            Relay_log_info::UNTIL_LOG_NAMES_CMP_UNKNOWN;

          /* Issuing warning then started without --skip-slave-start */
          if (!opt_skip_slave_start)
            push_warning(thd, Sql_condition::SL_NOTE,
                         ER_MISSING_SKIP_SLAVE,
                         ER_THD(thd, ER_MISSING_SKIP_SLAVE));
          if (mi->rli->opt_slave_parallel_workers != 0)
          {
            mi->rli->opt_slave_parallel_workers= 0;
            push_warning_printf(thd, Sql_condition::SL_NOTE,
                                ER_MTS_FEATURE_IS_NOT_SUPPORTED,
                                ER_THD(thd, ER_MTS_FEATURE_IS_NOT_SUPPORTED),
                                "UNTIL condtion",
                                "Slave is started in the sequential execution mode.");
          }
        }

        mysql_mutex_unlock(&mi->rli->data_lock);

        if (!is_error)
          is_error= check_slave_sql_config_conflict(thd, mi->rli);
      }
      else if (master_param->pos || master_param->relay_log_pos || master_param->gtid)
        push_warning(thd, Sql_condition::SL_NOTE, ER_UNTIL_COND_IGNORED,
                     ER_THD(thd, ER_UNTIL_COND_IGNORED));

      if (!is_error)
        is_error= start_slave_threads(false/*need_lock_slave=false*/,
                                      true/*wait_for_start=true*/,
                                      mi, thread_mask);
    }
    else
    {
      is_error= true;
      my_error(ER_BAD_SLAVE, MYF(0));
    }
  }
  else
  {
    /* no error if all threads are already started, only a warning */
    push_warning_printf(thd, Sql_condition::SL_NOTE,
                        ER_SLAVE_CHANNEL_WAS_RUNNING,
                        ER_THD(thd, ER_SLAVE_CHANNEL_WAS_RUNNING),
                        mi->get_channel());
  }

  /*
    Clean up start information if there was an attempt to start
    the IO thread to avoid any security issue.
  */
  if (is_error && (thread_mask & SLAVE_IO) == SLAVE_IO)
    mi->reset_start_info();

  unlock_slave_threads(mi);

<<<<<<< HEAD
  if (slave_errno)
  {
    if (net_report && !error_reported)
    {
      if ((slave_errno==ER_SLAVE_CHANNEL_NOT_RUNNING)||
          (slave_errno==ER_SLAVE_CHANNEL_MUST_STOP))
        my_error(slave_errno, MYF(0), mi->get_channel());
      else
        my_message(slave_errno, ER_THD(thd, slave_errno), MYF(0));
    }
    DBUG_RETURN(slave_errno);
  }

  DBUG_RETURN(0);
=======
  DBUG_RETURN(is_error);
>>>>>>> 61c9dc37
}


/**
  Execute a STOP SLAVE statement.

  @param thd              Pointer to THD object for the client thread executing
                          the statement.

  @param mi               Pointer to Master_info object for the slave's IO
                          thread.

  @param net_report       If true, saves the exit status into Diagnostics_area.

  @param for_one_channel  If the method is being invoked only for one channel

  @retval 0 success
  @retval 1 error
*/
int stop_slave(THD* thd, Master_info* mi, bool net_report, bool for_one_channel)
{
  DBUG_ENTER("stop_slave(THD, Master_info, bool, bool");

  int slave_errno;
  if (!thd)
    thd = current_thd;

  if (check_access(thd, SUPER_ACL, any_db, NULL, NULL, 0, 0))
    DBUG_RETURN(1);

  THD_STAGE_INFO(thd, stage_killing_slave);
  int thread_mask;
  lock_slave_threads(mi);

  DBUG_EXECUTE_IF("simulate_hold_run_locks_on_stop_slave",
                  my_sleep(10000000););

  // Get a mask of _running_ threads
  init_thread_mask(&thread_mask,mi,0 /* not inverse*/);

  /*
    Below we will stop all running threads.
    But if the user wants to stop only one thread, do as if the other thread
    was stopped (as we don't wan't to touch the other thread), so set the
    bit to 0 for the other thread
  */
  if (thd->lex->slave_thd_opt)
    thread_mask &= thd->lex->slave_thd_opt;

  if (thread_mask)
  {
    slave_errno= terminate_slave_threads(mi,thread_mask,
                                         rpl_stop_slave_timeout,
                                         false/*need_lock_term=false*/);
  }
  else
  {
    //no error if both threads are already stopped, only a warning
    slave_errno= 0;
    push_warning_printf(thd, Sql_condition::SL_NOTE,
                        ER_SLAVE_CHANNEL_WAS_NOT_RUNNING,
                        ER_THD(thd, ER_SLAVE_CHANNEL_WAS_NOT_RUNNING),
                        mi->get_channel());
  }

  /*
    If the slave has open temp tables and there is a following CHANGE MASTER
    there is a possibility that the temporary tables are left open forever.
    Though we dont restrict failover here, we do warn users. In future, we
    should have a command to delete open temp tables the slave has replicated.
    See WL#7441 regarding this command.
  */

  if (slave_open_temp_tables)
    push_warning(thd, Sql_condition::SL_WARNING,
                 ER_WARN_OPEN_TEMP_TABLES_MUST_BE_ZERO,
                 ER_THD(thd, ER_WARN_OPEN_TEMP_TABLES_MUST_BE_ZERO));

  unlock_slave_threads(mi);

  if (slave_errno)
  {
    if ((slave_errno == ER_STOP_SLAVE_SQL_THREAD_TIMEOUT) ||
        (slave_errno == ER_STOP_SLAVE_IO_THREAD_TIMEOUT))
    {
      push_warning(thd, Sql_condition::SL_NOTE, slave_errno,
                   ER_THD(thd, slave_errno));
      sql_print_warning("%s",ER_DEFAULT(slave_errno));
    }
    if (net_report)
      my_error(slave_errno, MYF(0));
    DBUG_RETURN(1);
  }
  else if (net_report && for_one_channel)
    my_ok(thd);

  DBUG_RETURN(0);
}

/**
  Execute a RESET SLAVE (for all channels), used in Multisource replication.
  If resetting of a particular channel fails, it exits out.

  @param[in]  thd  THD object of the client.

  @retval     0    success
  @retval     1    error
 */

int reset_slave(THD *thd)
{
  DBUG_ENTER("reset_slave(THD)");

  Master_info *mi= 0;
  int result= 0;
  mi_map::iterator it;
  if (thd->lex->reset_slave_info.all)
  {
    /* First do reset_slave for default channel */
    mi= msr_map.get_mi(msr_map.get_default_channel());
    if (mi && reset_slave(thd, mi, thd->lex->reset_slave_info.all))
      DBUG_RETURN(1);
    /* Do while iteration for rest of the channels */
    it= msr_map.begin();
    while (it != msr_map.end())
    {
      if (!it->first.compare(msr_map.get_default_channel()))
      {
        it++;
        continue;
      }
      mi= it->second;
      DBUG_ASSERT(mi);
      if ((result= reset_slave(thd, mi, thd->lex->reset_slave_info.all)))
        break;
      it= msr_map.begin();
    }
  }
  else
  {
    it= msr_map.begin();
    while (it!= msr_map.end())
    {
      mi= it->second;
      DBUG_ASSERT(mi);
      if ((result= reset_slave(thd, mi, thd->lex->reset_slave_info.all)))
        break;
      it++;
    }
  }
  DBUG_RETURN(result);

}


/**
  Execute a RESET SLAVE statement.
  Locks slave threads and unlocks the slave threads after executing
  reset slave.

  @param thd        Pointer to THD object of the client thread executing the
                    statement.

  @param mi         Pointer to Master_info object for the slave.

  @param reset_all  Do a full reset or only clean master info structures

  @retval 0   success
  @retval !=0 error
*/
int reset_slave(THD *thd, Master_info* mi, bool reset_all)
{
  int thread_mask= 0, error= 0;
  const char* errmsg= "Unknown error occured while reseting slave";
  DBUG_ENTER("reset_slave");

  bool no_init_after_delete= false;

  lock_slave_threads(mi);
  init_thread_mask(&thread_mask,mi,0 /* not inverse */);
  if (thread_mask) // We refuse if any slave thread is running
  {
    my_error(ER_SLAVE_CHANNEL_MUST_STOP, MYF(0), mi->get_channel());
    error=ER_SLAVE_CHANNEL_MUST_STOP;
    unlock_slave_threads(mi);
    goto err;
  }

  ha_reset_slave(thd);


  // delete relay logs, clear relay log coordinates

  /*
     For named channels, we have to delete the index and log files
     and not init them
  */
  if (strcmp(mi->get_channel(), msr_map.get_default_channel()))
    no_init_after_delete= true;

  if ((error= mi->rli->purge_relay_logs(thd,
                                        1 /* just reset */,
                                        &errmsg,
                                        no_init_after_delete)))
  {
    my_error(ER_RELAY_LOG_FAIL, MYF(0), errmsg);
    error= ER_RELAY_LOG_FAIL;
    unlock_slave_threads(mi);
    goto err;
  }

  /* Clear master's log coordinates and associated information */
  DBUG_ASSERT(!mi->rli || !mi->rli->slave_running); // none writes in rli table
  if (remove_info(mi))
  {
    error= ER_UNKNOWN_ERROR;
    my_error(ER_UNKNOWN_ERROR, MYF(0));
    unlock_slave_threads(mi);
    goto err;
  }
  if (!reset_all)
    mi->init_master_log_pos();

  unlock_slave_threads(mi);

  (void) RUN_HOOK(binlog_relay_io, after_reset_slave, (thd, mi));

  /*
     RESET SLAVE ALL deletes the channels(except default channel), so their mi
     and rli objects are removed. For default channel, its mi and rli are
     deleted and recreated to keep in clear status.
  */
  if (reset_all)
  {
    bool is_default= !strcmp(mi->get_channel(), msr_map.get_default_channel());

    msr_map.delete_mi(mi->get_channel());

    if (is_default)
    {
      if (Rpl_info_factory::
          create_slave_per_channel(opt_mi_repository_id, opt_rli_repository_id,
                                   msr_map.get_default_channel(),
                                   true, &msr_map, SLAVE_REPLICATION_CHANNEL)
          == NULL)
      {
        error= ER_MASTER_INFO;
        my_message(ER_MASTER_INFO, ER_THD(thd, ER_MASTER_INFO), MYF(0));
      }
    }
  }

err:
  DBUG_RETURN(error);
}


/**
  Entry function for RESET SLAVE command. Function either resets
  the slave for all channels or for a single channel.
  When RESET SLAVE ALL is given, the slave_info_objects (mi, rli & workers)
  are destroyed.

  @param[in]           thd          the client thread with the command.

  @return
    @retval            false            OK
    @retval            true            not OK
*/
bool reset_slave_cmd(THD *thd)
{
  DBUG_ENTER("reset_slave_cmd");

  Master_info *mi;
  LEX *lex= thd->lex;
  bool res= true;  // default, an error

  mysql_mutex_lock(&LOCK_msr_map);

  if (!is_slave_configured())
  {
    my_error(ER_SLAVE_CONFIGURATION, MYF(0));
    mysql_mutex_unlock(&LOCK_msr_map);
    DBUG_RETURN(res= true);
  }

  if (!lex->mi.for_channel)
    res= reset_slave(thd);
  else
  {
    mi= msr_map.get_mi(lex->mi.channel);

    if (mi)
      res= reset_slave(thd, mi, thd->lex->reset_slave_info.all);
    else if (strcmp(msr_map.get_default_channel(), lex->mi.channel))
      my_error(ER_SLAVE_CHANNEL_DOES_NOT_EXIST, MYF(0), lex->mi.channel);
  }

  mysql_mutex_unlock(&LOCK_msr_map);

  DBUG_RETURN(res);
}


/**
   This function checks if the given CHANGE MASTER command has any receive
   option being set or changed.

   - used in change_master().

  @param  lex_mi structure that holds all change master options given on the
          change master command.

  @retval false No change master receive option.
  @retval true  At least one receive option was there.
*/

static bool have_change_master_receive_option(const LEX_MASTER_INFO* lex_mi)
{
  bool have_receive_option= false;

  DBUG_ENTER("have_change_master_receive_option");

  /* Check if *at least one* receive option is given on change master command*/
  if (lex_mi->host ||
      lex_mi->user ||
      lex_mi->password ||
      lex_mi->log_file_name ||
      lex_mi->pos ||
      lex_mi->bind_addr ||
      lex_mi->port ||
      lex_mi->connect_retry ||
      lex_mi->server_id ||
      lex_mi->ssl != LEX_MASTER_INFO::LEX_MI_UNCHANGED ||
      lex_mi->ssl_verify_server_cert != LEX_MASTER_INFO::LEX_MI_UNCHANGED ||
      lex_mi->heartbeat_opt != LEX_MASTER_INFO::LEX_MI_UNCHANGED ||
      lex_mi->retry_count_opt !=  LEX_MASTER_INFO::LEX_MI_UNCHANGED ||
      lex_mi->ssl_key ||
      lex_mi->ssl_cert ||
      lex_mi->ssl_ca ||
      lex_mi->ssl_capath ||
      lex_mi->ssl_cipher ||
      lex_mi->ssl_crl ||
      lex_mi->ssl_crlpath ||
      lex_mi->repl_ignore_server_ids_opt == LEX_MASTER_INFO::LEX_MI_ENABLE)
    have_receive_option= true;

  DBUG_RETURN(have_receive_option);
}

/**
   This function checks if the given CHANGE MASTER command has any execute
   option being set or changed.

   - used in change_master().

  @param  lex_mi structure that holds all change master options given on the
          change master command.

  @param[out] need_relay_log_purge
              - If relay_log_file/relay_log_pos options are used,
                we wont delete relaylogs. We set this boolean flag to false.
              - If relay_log_file/relay_log_pos options are NOT used,
                we return the boolean flag UNCHANGED.
              - Used in change_receive_options() and change_master().

  @retval false No change master execute option.
  @retval true  At least one execute option was there.
*/

static bool have_change_master_execute_option(const LEX_MASTER_INFO* lex_mi,
                                              bool* need_relay_log_purge )
{
  bool have_execute_option= false;

  DBUG_ENTER("have_change_master_execute_option");

  /* Check if *at least one* execute option is given on change master command*/
  if (lex_mi->relay_log_name ||
      lex_mi->relay_log_pos ||
      lex_mi->sql_delay != -1)
    have_execute_option= true;

  if (lex_mi->relay_log_name || lex_mi->relay_log_pos)
    *need_relay_log_purge= false;

  DBUG_RETURN(have_execute_option);
}

/**
   This function is called if the change master command had at least one
   receive option. This function then sets or alters the receive option(s)
   given in the command. The execute options are handled in the function
   change_execute_options()

   - used in change_master().
   - Receiver threads should be stopped when this function is called.

  @param thd    Pointer to THD object for the client thread executing the
                statement.

  @param lex_mi structure that holds all change master options given on the
                change master command.
                Coming from the an executing statement or set directly this
                shall contain connection settings like hostname, user, password
                and other settings like the number of connection retries.

  @param mi     Pointer to Master_info object belonging to the slave's IO
                thread.

  @retval 0    no error i.e., success.
  @retval !=0  error.
*/

static int change_receive_options(THD* thd, LEX_MASTER_INFO* lex_mi,
                                  Master_info* mi, bool need_relay_log_purge)
{
  int ret= 0; /* return value. Set if there is an error. */

  DBUG_ENTER("change_receive_options");

  /*
    We want to save the old receive configurations so that we can use them to
    print the changes in these configurations (from-to form). This is used in
    sql_print_information() later.
  */
  char saved_host[HOSTNAME_LENGTH + 1], saved_bind_addr[HOSTNAME_LENGTH + 1];
  uint saved_port= 0;
  char saved_log_name[FN_REFLEN];
  my_off_t saved_log_pos= 0;

  strmake(saved_host, mi->host, HOSTNAME_LENGTH);
  strmake(saved_bind_addr, mi->bind_addr, HOSTNAME_LENGTH);
  saved_port= mi->port;
  strmake(saved_log_name, mi->get_master_log_name(), FN_REFLEN - 1);
  saved_log_pos= mi->get_master_log_pos();

  /*
    If the user specified host or port without binlog or position,
    reset binlog's name to FIRST and position to 4.
  */

  if ((lex_mi->host && strcmp(lex_mi->host, mi->host)) ||
      (lex_mi->port && lex_mi->port != mi->port))
  {
    /*
      This is necessary because the primary key, i.e. host or port, has
      changed.

      The repository does not support direct changes on the primary key,
      so the row is dropped and re-inserted with a new primary key. If we
      don't do that, the master info repository we will end up with several
      rows.
    */
    if (mi->clean_info())
    {
      ret= 1;
      goto err;
    }
    mi->master_uuid[0]= 0;
    mi->master_id= 0;
  }

  if ((lex_mi->host || lex_mi->port) && !lex_mi->log_file_name && !lex_mi->pos)
  {
    char *var_master_log_name= NULL;
    var_master_log_name= const_cast<char*>(mi->get_master_log_name());
    var_master_log_name[0]= '\0';
    mi->set_master_log_pos(BIN_LOG_HEADER_SIZE);
  }

  if (lex_mi->log_file_name)
    mi->set_master_log_name(lex_mi->log_file_name);
  if (lex_mi->pos)
  {
    mi->set_master_log_pos(lex_mi->pos);
  }

  if (lex_mi->log_file_name && !lex_mi->pos)
    push_warning(thd, Sql_condition::SL_WARNING,
                 ER_WARN_ONLY_MASTER_LOG_FILE_NO_POS,
                 ER_THD(thd, ER_WARN_ONLY_MASTER_LOG_FILE_NO_POS));

  DBUG_PRINT("info", ("master_log_pos: %lu", (ulong) mi->get_master_log_pos()));

  if (lex_mi->user || lex_mi->password)
  {
#if defined(HAVE_OPENSSL) && !defined(EMBEDDED_LIBRARY)
    if (!thd->get_protocol()->get_ssl())
      push_warning(thd, Sql_condition::SL_NOTE,
                   ER_INSECURE_PLAIN_TEXT,
                   ER_THD(thd, ER_INSECURE_PLAIN_TEXT));
#endif
#if !defined(HAVE_OPENSSL) && !defined(EMBEDDED_LIBRARY)
    push_warning(thd, Sql_condition::SL_NOTE,
                 ER_INSECURE_PLAIN_TEXT,
                 ER_THD(thd, ER_INSECURE_PLAIN_TEXT));
#endif
    push_warning(thd, Sql_condition::SL_NOTE,
                 ER_INSECURE_CHANGE_MASTER,
                 ER_THD(thd, ER_INSECURE_CHANGE_MASTER));
  }

  if (lex_mi->user)
    mi->set_user(lex_mi->user);
  if (lex_mi->password)
    mi->set_password(lex_mi->password);
  if (lex_mi->host)
    strmake(mi->host, lex_mi->host, sizeof(mi->host)-1);
  if (lex_mi->bind_addr)
    strmake(mi->bind_addr, lex_mi->bind_addr, sizeof(mi->bind_addr)-1);
  if (lex_mi->port)
    mi->port = lex_mi->port;
  if (lex_mi->connect_retry)
    mi->connect_retry = lex_mi->connect_retry;
  if (lex_mi->retry_count_opt !=  LEX_MASTER_INFO::LEX_MI_UNCHANGED)
    mi->retry_count = lex_mi->retry_count;

  if (lex_mi->heartbeat_opt != LEX_MASTER_INFO::LEX_MI_UNCHANGED)
    mi->heartbeat_period = lex_mi->heartbeat_period;
  else if (lex_mi->host || lex_mi->port)
  {
    /*
      If the user specified host or port or both without heartbeat_period,
      we use default value for heartbeat_period. By default, We want to always
      have heartbeat enabled when we switch master unless
      master_heartbeat_period is explicitly set to zero (heartbeat disabled).

      Here is the default value for heartbeat period if CHANGE MASTER did not
      specify it.  (no data loss in conversion as hb period has a max)
    */
    mi->heartbeat_period= min<float>(SLAVE_MAX_HEARTBEAT_PERIOD,
                                     (slave_net_timeout/2.0f));
    DBUG_ASSERT(mi->heartbeat_period > (float) 0.001
                || mi->heartbeat_period == 0);

    // counter is cleared if master is CHANGED.
    mi->received_heartbeats= 0;
    // clear timestamp of last heartbeat as well.
    mi->last_heartbeat= 0;
  }

  /*
    reset the last time server_id list if the current CHANGE MASTER
    is mentioning IGNORE_SERVER_IDS= (...)
  */
  if (lex_mi->repl_ignore_server_ids_opt == LEX_MASTER_INFO::LEX_MI_ENABLE)
    mi->ignore_server_ids->dynamic_ids.clear();
  for (size_t i= 0; i < lex_mi->repl_ignore_server_ids.size(); i++)
  {
    ulong s_id= lex_mi->repl_ignore_server_ids[i];
    if (s_id == ::server_id && replicate_same_server_id)
    {
      ret= ER_SLAVE_IGNORE_SERVER_IDS;
      my_error(ER_SLAVE_IGNORE_SERVER_IDS, MYF(0), static_cast<int>(s_id));
      goto err;
    }
    else
    {
      // Keep the array sorted, ignore duplicates.
      mi->ignore_server_ids->dynamic_ids.insert_unique(s_id);
    }
  }

  if (lex_mi->ssl != LEX_MASTER_INFO::LEX_MI_UNCHANGED)
    mi->ssl= (lex_mi->ssl == LEX_MASTER_INFO::LEX_MI_ENABLE);

  if (lex_mi->ssl_verify_server_cert != LEX_MASTER_INFO::LEX_MI_UNCHANGED)
    mi->ssl_verify_server_cert=
      (lex_mi->ssl_verify_server_cert == LEX_MASTER_INFO::LEX_MI_ENABLE);

  if (lex_mi->ssl_ca)
    strmake(mi->ssl_ca, lex_mi->ssl_ca, sizeof(mi->ssl_ca)-1);
  if (lex_mi->ssl_capath)
    strmake(mi->ssl_capath, lex_mi->ssl_capath, sizeof(mi->ssl_capath)-1);
  if (lex_mi->ssl_cert)
    strmake(mi->ssl_cert, lex_mi->ssl_cert, sizeof(mi->ssl_cert)-1);
  if (lex_mi->ssl_cipher)
    strmake(mi->ssl_cipher, lex_mi->ssl_cipher, sizeof(mi->ssl_cipher)-1);
  if (lex_mi->ssl_key)
    strmake(mi->ssl_key, lex_mi->ssl_key, sizeof(mi->ssl_key)-1);
  if (lex_mi->ssl_crl)
    strmake(mi->ssl_crl, lex_mi->ssl_crl, sizeof(mi->ssl_crl)-1);
  if (lex_mi->ssl_crlpath)
    strmake(mi->ssl_crlpath, lex_mi->ssl_crlpath, sizeof(mi->ssl_crlpath)-1);
#ifndef HAVE_OPENSSL
  if (lex_mi->ssl || lex_mi->ssl_ca || lex_mi->ssl_capath ||
      lex_mi->ssl_cert || lex_mi->ssl_cipher || lex_mi->ssl_key ||
      lex_mi->ssl_verify_server_cert || lex_mi->ssl_crl || lex_mi->ssl_crlpath)
    push_warning(thd, Sql_condition::SL_NOTE,
                 ER_SLAVE_IGNORED_SSL_PARAMS, ER_THD(thd, ER_SLAVE_IGNORED_SSL_PARAMS));
#endif

  /*
    If user did specify neither host nor port nor any log name nor any log
    pos, i.e. he specified only user/password/master_connect_retry, he probably
    wants replication to resume from where it had left, i.e. from the
    coordinates of the **SQL** thread (imagine the case where the I/O is ahead
    of the SQL; restarting from the coordinates of the I/O would lose some
    events which is probably unwanted when you are just doing minor changes
    like changing master_connect_retry).
    A side-effect is that if only the I/O thread was started, this thread may
    restart from ''/4 after the CHANGE MASTER. That's a minor problem (it is a
    much more unlikely situation than the one we are fixing here).
    Note: coordinates of the SQL thread must be read here, before the
    'if (need_relay_log_purge)' block which resets them.
  */
  if (!lex_mi->host && !lex_mi->port &&
      !lex_mi->log_file_name && !lex_mi->pos &&
      need_relay_log_purge)
  {
    /*
      Sometimes mi->rli->master_log_pos == 0 (it happens when the SQL thread is
      not initialized), so we use a max().
      What happens to mi->rli->master_log_pos during the initialization stages
      of replication is not 100% clear, so we guard against problems using
      max().
    */
    mi->set_master_log_pos(max<ulonglong>(BIN_LOG_HEADER_SIZE,
                                          mi->rli->get_group_master_log_pos()));
    mi->set_master_log_name(mi->rli->get_group_master_log_name());
  }

  sql_print_information("'CHANGE MASTER TO%s executed'. "
    "Previous state master_host='%s', master_port= %u, master_log_file='%s', "
    "master_log_pos= %ld, master_bind='%s'. "
    "New state master_host='%s', master_port= %u, master_log_file='%s', "
    "master_log_pos= %ld, master_bind='%s'.",
    mi->get_for_channel_str(true),
    saved_host, saved_port, saved_log_name, (ulong) saved_log_pos,
    saved_bind_addr, mi->host, mi->port, mi->get_master_log_name(),
    (ulong) mi->get_master_log_pos(), mi->bind_addr);

err:
  DBUG_RETURN(ret);
}

/**
   This function is called if the change master command had at least one
   execute option. This function then sets or alters the execute option(s)
   given in the command. The receive options are handled in the function
   change_receive_options()

   - used in change_master().
   - Execute threads should be stopped before this function is called.

  @param lex_mi structure that holds all change master options given on the
                change master command.
                Coming from the an executing statement or set directly this
                shall contain connection settings like hostname, user, password
                and other settings like the number of connection retries.

  @param mi     Pointer to Master_info object belonging to the slave's IO
                thread.
*/

static void change_execute_options(LEX_MASTER_INFO* lex_mi, Master_info* mi)
{
  DBUG_ENTER("change_execute_options");

  if (lex_mi->relay_log_name)
  {
    char relay_log_name[FN_REFLEN];
    mi->rli->relay_log.make_log_name(relay_log_name, lex_mi->relay_log_name);
    mi->rli->set_group_relay_log_name(relay_log_name);
    mi->rli->set_event_relay_log_name(relay_log_name);
    mi->rli->is_group_master_log_pos_invalid= true;
  }

  if (lex_mi->relay_log_pos)
  {
    mi->rli->set_group_relay_log_pos(lex_mi->relay_log_pos);
    mi->rli->set_event_relay_log_pos(lex_mi->relay_log_pos);
    mi->rli->is_group_master_log_pos_invalid= true;
  }

  if (lex_mi->sql_delay != -1)
    mi->rli->set_sql_delay(lex_mi->sql_delay);

  DBUG_VOID_RETURN;
}

/**
  Execute a CHANGE MASTER statement.

  Apart from changing the receive/execute configurations/positions,
  this function also does the following:
  - May leave replicated open temporary table after warning.
  - Purges relay logs if no threads running and no relay log file/pos options.
  - Delete worker info in mysql.slave_worker_info table if applier not running.

  @param thd            Pointer to THD object for the client thread executing
                        the statement.

  @param mi             Pointer to Master_info object belonging to the slave's
                        IO thread.

  @param lex_mi         Lex information with master connection data.
                        Coming from the an executing statement or set directly
                        this shall contain connection settings like hostname,
                        user, password and other settings like the number of
                        connection retries.

  @param preserve_logs  If the decision of purging the logs should be always be
                        false even if a relay log name is given to the method.

  @retval 0   success
  @retval !=0 error
*/
int change_master(THD* thd, Master_info* mi, LEX_MASTER_INFO* lex_mi,
                  bool preserve_logs)
{
  int error= 0;

  /* Do we have at least one receive related (IO thread) option? */
  bool have_receive_option= false;
  /* Do we have at least one execute related (SQL/coord/worker) option? */
  bool have_execute_option= false;
  /* If there are no mts gaps, we delete the rows in this table. */
  bool mts_remove_worker_info= false;
  /* used as a bit mask to indicate running slave threads. */
  int thread_mask;
  /*
    Relay logs are purged only if both receive and execute threads are
    stopped before executing CHANGE MASTER and relay_log_file/relay_log_pos
    options are not used.
  */
  bool need_relay_log_purge= 1;

  DBUG_ENTER("change_master");

  /*
    When we change master, we first decide which thread is running and
    which is not. We dont want this assumption to break while we change master.

    Suppose we decide that receiver thread is running and thus it is
    safe to change receive related options in mi. By this time if
    the receive thread is started, we may have a race condition between
    the client thread and receiver thread.
  */
  lock_slave_threads(mi);

  /*
    Get a bit mask for the slave threads that are running.
    Since the third argument is 0, thread_mask after the function
    returns stands for running threads.
  */
  init_thread_mask(&thread_mask, mi, 0);

  /*
    change master with master_auto_position=1 requires stopping both
    receiver and applier threads. If any slave thread is running,
    we report an error.
  */
  if (thread_mask) /* If any thread is running */
  {
    if (lex_mi->auto_position != LEX_MASTER_INFO::LEX_MI_UNCHANGED)
    {
      error= ER_SLAVE_CHANNEL_MUST_STOP;
      my_error(ER_SLAVE_CHANNEL_MUST_STOP, MYF(0), mi->get_channel());
      goto err;
    }
    /*
      Prior to WL#6120, we imposed the condition that STOP SLAVE is required
      before CHANGE MASTER. Since the slave threads die on STOP SLAVE, it was
      fine if we purged relay logs.

      Now that we do allow CHANGE MASTER with a running receiver/applier thread,
      we need to make sure that the relay logs are purged only if both
      receiver and applier threads are stopped otherwise we could lose events.

      The idea behind purging relay logs if both the threads are stopped is to
      keep consistency with the old behavior. If the user/application is doing
      a CHANGE MASTER without stopping any one thread, the relay log purge
      should be controlled via the 'relay_log_purge' option.
    */
    need_relay_log_purge= 0;
  }

  /*
    We cannot specify auto position and set either the coordinates
    on master or slave. If we try to do so, an error message is
    printed out.
  */
  if (lex_mi->log_file_name != NULL || lex_mi->pos != 0 ||
      lex_mi->relay_log_name != NULL || lex_mi->relay_log_pos != 0)
  {
    if (lex_mi->auto_position == LEX_MASTER_INFO::LEX_MI_ENABLE ||
        (lex_mi->auto_position != LEX_MASTER_INFO::LEX_MI_DISABLE &&
         mi->is_auto_position()))
    {
      error= ER_BAD_SLAVE_AUTO_POSITION;
      my_error(ER_BAD_SLAVE_AUTO_POSITION, MYF(0));
      goto err;
    }
  }

  /* CHANGE MASTER TO MASTER_AUTO_POSITION = 1 requires GTID_MODE != OFF */
  if (lex_mi->auto_position == LEX_MASTER_INFO::LEX_MI_ENABLE &&
      /*
        We hold lock_msr_map for the duration of the CHANGE MASTER.
        This is important since it prevents that a concurrent
        connection changes to GTID_MODE=OFF between this check and the
        point where AUTO_POSITION is stored in the table and in mi.
      */
      get_gtid_mode(GTID_MODE_LOCK_MSR_MAP) == GTID_MODE_OFF)
  {
    error= ER_AUTO_POSITION_REQUIRES_GTID_MODE_NOT_OFF;
    my_error(ER_AUTO_POSITION_REQUIRES_GTID_MODE_NOT_OFF, MYF(0));
    goto err;
  }

  /* Check if at least one receive option is given on change master */
  have_receive_option= have_change_master_receive_option(lex_mi);

  /* Check if at least one execute option is given on change master */
  have_execute_option= have_change_master_execute_option(lex_mi,
                                                         &need_relay_log_purge);

  if (preserve_logs && need_relay_log_purge)
  {
    need_relay_log_purge= false;
  }

  /* With receiver thread running, we dont allow changing receive options. */
  if (have_receive_option && (thread_mask & SLAVE_IO))
  {
    error= ER_SLAVE_CHANNEL_IO_THREAD_MUST_STOP;
    my_error(ER_SLAVE_CHANNEL_IO_THREAD_MUST_STOP, MYF(0), mi->get_channel());
    goto err;
  }

  /* With an execute thread running, we don't allow changing execute options. */
  if (have_execute_option && (thread_mask & SLAVE_SQL))
  {
    error= ER_SLAVE_CHANNEL_SQL_THREAD_MUST_STOP;
    my_error(ER_SLAVE_CHANNEL_SQL_THREAD_MUST_STOP, MYF(0), mi->get_channel());
    goto err;
  }

  /*
    We need to check if there is an empty master_host. Otherwise
    change master succeeds, a master.info file is created containing
    empty master_host string and when issuing: start slave; an error
    is thrown stating that the server is not configured as slave.
    (See BUG#28796).
  */
  if (lex_mi->host && !*lex_mi->host)
  {
    error= ER_WRONG_ARGUMENTS;
    my_error(ER_WRONG_ARGUMENTS, MYF(0), "MASTER_HOST");
    goto err;
  }

  THD_STAGE_INFO(thd, stage_changing_master);

  int thread_mask_stopped_threads;

  /*
    Before global_init_info() call, get a bit mask to indicate stopped threads
    in thread_mask_stopped_threads. Since the third argguement is 1,
    thread_mask when the function returns stands for stopped threads.
  */

  init_thread_mask(&thread_mask_stopped_threads, mi, 1);

  if (global_init_info(mi, false, thread_mask_stopped_threads))
  {
    error= ER_MASTER_INFO;
    my_error(ER_MASTER_INFO, MYF(0));
    goto err;
  }

  if ((thread_mask & SLAVE_SQL) == 0) // If execute threads are stopped
  {
    if (mi->rli->mts_recovery_group_cnt)
    {
      /*
        Change-Master can't be done if there is a mts group gap.
        That requires mts-recovery which START SLAVE provides.
      */
      DBUG_ASSERT(mi->rli->recovery_parallel_workers);

      error= ER_MTS_CHANGE_MASTER_CANT_RUN_WITH_GAPS;
      my_error(ER_MTS_CHANGE_MASTER_CANT_RUN_WITH_GAPS, MYF(0));
      goto err;
    }
    else
    {
      /*
        Lack of mts group gaps makes Workers info stale regardless of
        need_relay_log_purge computation. We set the mts_remove_worker_info
        flag here and call reset_workers() later to delete the worker info
        in mysql.slave_worker_info table.
      */
      if (mi->rli->recovery_parallel_workers)
        mts_remove_worker_info= true;
    }
  }

  /*
    When give a warning?
    CHANGE MASTER command is used in three ways:
    a) To change a connection configuration but remain connected to
       the same master.
    b) To change positions in binary or relay log(eg: master_log_pos).
    c) To change the master you are replicating from.
    We give a warning in cases b and c.
  */
  if ((lex_mi->host || lex_mi->port || lex_mi->log_file_name || lex_mi->pos ||
       lex_mi->relay_log_name || lex_mi->relay_log_pos) &&
      (slave_open_temp_tables > 0))
    push_warning(thd, Sql_condition::SL_WARNING,
                 ER_WARN_OPEN_TEMP_TABLES_MUST_BE_ZERO,
                 ER_THD(thd, ER_WARN_OPEN_TEMP_TABLES_MUST_BE_ZERO));

  /*
    auto_position is the only option that affects both receive
    and execute sections of replication. So, this code is kept
    outside both if (have_receive_option) and if (have_execute_option)

    Here, we check if the auto_position option was used and set the flag
    if the slave should connect to the master and look for GTIDs.
  */
  if (lex_mi->auto_position != LEX_MASTER_INFO::LEX_MI_UNCHANGED)
    mi->set_auto_position(
      (lex_mi->auto_position == LEX_MASTER_INFO::LEX_MI_ENABLE));

  if (have_receive_option)
  {
    if ((error= change_receive_options(thd, lex_mi, mi, need_relay_log_purge)))
    {
      goto err;
    }
  }

  if (have_execute_option)
    change_execute_options(lex_mi, mi);

  /* If the receiver is stopped, flush master_info to disk. */
  if ((thread_mask & SLAVE_IO) == 0 && flush_master_info(mi, true))
  {
    error= ER_RELAY_LOG_INIT;
    my_error(ER_RELAY_LOG_INIT, MYF(0), "Failed to flush master info file");
    goto err;
  }

  if ((thread_mask & SLAVE_SQL) == 0) /* Applier module is not executing */
  {

    /*
      The following code for purging logs can be improved. We currently use
      3 flags-
      1) need_relay_log_purge,
      2) relay_log_purge(global) and
      3) save_relay_log_purge.

      The use of the global variable 'relay_log_purge' is bad. So, when
      refactoring the code for purge logs, please consider improving this code.
    */

    /*
      Used as a temporary variable while logs are being purged.

      We save the value of the global variable 'relay_log_purge' here and then
      set/unset it as required in if (need_relay_log_purge){}else{} block
      following which we restore relay_log_purge value from its saved value.
    */
    bool save_relay_log_purge= relay_log_purge;

    if (need_relay_log_purge)
    {
      /*
        'if (need_relay_log_purge)' implicitly means that all slave threads are
        stopped and there is no use of relay_log_file/relay_log_pos options.
        We need not check these here again.
      */

      /* purge_relay_log() returns pointer to an error message here. */
      const char* errmsg= 0;
      /*
        purge_relay_log() assumes that we have run_lock and no slave threads
        are running.
      */
      relay_log_purge= 1;
      THD_STAGE_INFO(thd, stage_purging_old_relay_logs);
      if (mi->rli->purge_relay_logs(thd,
                                    0 /* not only reset, but also reinit */,
                                    &errmsg))
      {
        error= ER_RELAY_LOG_FAIL;
        my_error(ER_RELAY_LOG_FAIL, MYF(0), errmsg);
        goto err;
      }
    }
    else
    {
      /*
        If our applier module is executing and we want to switch to another
        master without disturbing it, relay log position need not be disturbed.
        The SQL/coordinator thread will continue reasding whereever it is
        placed at the moement, finish events from the old master and
        then start with the new relay log containing events from new master
        on its own. So we only  do this when the relay logs are not purged.

        execute this when the applier is NOT executing.
      */
      const char* msg;
      relay_log_purge= 0;
      /* Relay log is already initialized */

      if (mi->rli->init_relay_log_pos(mi->rli->get_group_relay_log_name(),
                                      mi->rli->get_group_relay_log_pos(),
                                      true/*we do need mi->rli->data_lock*/,
                                      &msg, 0))
      {
        error= ER_RELAY_LOG_INIT;
        my_error(ER_RELAY_LOG_INIT, MYF(0), msg);
        goto err;
      }
    }

    relay_log_purge= save_relay_log_purge;

    /*
      Coordinates in rli were spoilt by the 'if (need_relay_log_purge)' block,
      so restore them to good values. If we left them to ''/0, that would work;
      but that would fail in the case of 2 successive CHANGE MASTER (without a
      START SLAVE in between): because first one would set the coords in mi to
      the good values of those in rli, then set those i>n rli to ''/0, then
      second CHANGE MASTER would set the coords in mi to those of rli, i.e. to
      ''/0: we have lost all copies of the original good coordinates.
      That's why we always save good coords in rli.
    */
    if (need_relay_log_purge)
    {
      mi->rli->set_group_master_log_pos(mi->get_master_log_pos());
      DBUG_PRINT("info", ("master_log_pos: %lu", (ulong) mi->get_master_log_pos()));
      mi->rli->set_group_master_log_name(mi->get_master_log_name());
    }

    char *var_group_master_log_name=
      const_cast<char *>(mi->rli->get_group_master_log_name());

    if (!var_group_master_log_name[0]) // uninitialized case
      mi->rli->set_group_master_log_pos(0);

    mi->rli->abort_pos_wait++; /* for MASTER_POS_WAIT() to abort */

    /* Clear the errors, for a clean start */
    mi->rli->clear_error();
    if (mi->rli->workers_array_initialized)
    {
      for(size_t i= 0; i < mi->rli->get_worker_count(); i++)
      {
        mi->rli->get_worker(i)->clear_error();
      }
    }

    mi->rli->clear_until_condition();

    /*
      If we don't write new coordinates to disk now, then old will remain in
      relay-log.info until START SLAVE is issued; but if mysqld is shutdown
      before START SLAVE, then old will remain in relay-log.info, and will be the
      in-memory value at restart (thus causing errors, as the old relay log does
      not exist anymore).

      Notice that the rli table is available exclusively as slave is not
      running.
    */
    if (mi->rli->flush_info(true))
    {
      error= ER_RELAY_LOG_INIT;
      my_error(ER_RELAY_LOG_INIT, MYF(0), "Failed to flush relay info file.");
      goto err;
    }

  } /* end 'if (thread_mask & SLAVE_SQL == 0)' */

  if (mts_remove_worker_info)
    if (Rpl_info_factory::reset_workers(mi->rli))
    {
      error= ER_MTS_RESET_WORKERS;
      my_error(ER_MTS_RESET_WORKERS, MYF(0));
      goto err;
    }

err:

  unlock_slave_threads(mi);
  DBUG_RETURN(error);
}


/**
   This function is first called when the Master_info object
   corresponding to a channel in a multisourced slave does not
   exist. But before a new channel is created, certain
   conditions have to be met. The below function apriorily
   checks if all such conditions are met. If all the
   conditions are met then it creates a channel i.e
   mi<->rli

   @param[in,out]  mi                When new {mi,rli} are created,
                                     the reference is stored in *mi
   @param[in]      channel           The channel on which the change
                                     master was introduced.
   @param[in]      channel_type      The channel type to be added.
*/
int add_new_channel(Master_info** mi, const char* channel,
                    enum_channel_type channel_type)
{
  DBUG_ENTER("add_new_channel");

  int error= 0;
  enum_ident_name_check ident_check_status;

  /*
    Refuse to create a new channel if the repositories does not support this.
  */

  if (opt_mi_repository_id == INFO_REPOSITORY_FILE ||
      opt_rli_repository_id == INFO_REPOSITORY_FILE)
  {
    sql_print_error("Slave: Cannot create new master info structure when"
                    " repositories are of type FILE. Convert slave"
                    " repositories  to TABLE to replicate from multiple"
                    " sources.");
    error= ER_SLAVE_NEW_CHANNEL_WRONG_REPOSITORY;
    my_error(ER_SLAVE_NEW_CHANNEL_WRONG_REPOSITORY, MYF(0));
    goto err;
  }

  /*
    Return if max num of replication channels exceeded already.
  */

  if (!msr_map.is_valid_channel_count())
  {
    error= ER_SLAVE_MAX_CHANNELS_EXCEEDED;
    my_error(ER_SLAVE_MAX_CHANNELS_EXCEEDED, MYF(0));
    goto err;
  }

 /*
   Now check the sanity of the channel name. It's length etc. The channel
   identifier is similar to table names. So, use  check_table_function.
 */
  if (channel)
  {
    ident_check_status= check_table_name(channel, strlen(channel));
  }
  else
    ident_check_status= IDENT_NAME_WRONG;

  if (ident_check_status != IDENT_NAME_OK)
  {
    error= ER_SLAVE_CHANNEL_NAME_INVALID_OR_TOO_LONG;
    my_error(ER_SLAVE_CHANNEL_NAME_INVALID_OR_TOO_LONG, MYF(0));
    goto err;
  }

  if (!((*mi)=Rpl_info_factory::create_slave_per_channel(
                                             opt_mi_repository_id,
                                             opt_rli_repository_id,
                                             channel, false, &msr_map,
                                             channel_type)))
  {
    error= ER_MASTER_INFO;
    my_error(ER_MASTER_INFO, MYF(0));
    goto err;
  }

err:

  DBUG_RETURN(error);

}

/**
  Entry point for the CHANGE MASTER command. Function
  decides to create a new channel or create an existing one.

  @param[in]        thd        the client thread that issued the command.

  @return
    @retval         true        fail
    @retval         false       success.
*/
bool change_master_cmd(THD *thd)
{
  DBUG_ENTER("change_master_cmd");

  Master_info *mi= 0;
  LEX *lex= thd->lex;
  bool res=false;

  mysql_mutex_lock(&LOCK_msr_map);

  /* The slave must have been initialized to allow CHANGE MASTER statements */
  if (!is_slave_configured())
  {
    my_error(ER_SLAVE_CONFIGURATION, MYF(0));
    res= true;
    goto err;
  }

  //If the chosen name is a group replication reserved name abort
  if (msr_map.is_group_replication_channel_name(lex->mi.channel))
  {
    my_error(ER_SLAVE_CHANNEL_NAME_INVALID_OR_TOO_LONG, MYF(0));
    res= true;
    goto err;
  }

  /*
    Error out if number of replication channels are > 1 if FOR CHANNEL
    clause is not provided in the CHANGE MASTER command.
  */
  if (!lex->mi.for_channel && msr_map.get_num_instances() > 1)
  {
    my_error(ER_SLAVE_MULTIPLE_CHANNELS_CMD, MYF(0));
    res= true;
    goto err;
  }

  /* Get the Master_info of the channel */
  mi= msr_map.get_mi(lex->mi.channel);

  /* create a new channel if doesn't exist */
  if (!mi  && strcmp(lex->mi.channel, msr_map.get_default_channel()))
  {
    if (add_new_channel(&mi, lex->mi.channel))
      goto err;
    }

  if (mi)
  {
    if (!(res= change_master(thd, mi, &thd->lex->mi)))
    {
      my_ok(thd);
    }
  }
  else
  {
    /*
       Even default channel does not exist. So issue a previous
       backward compatible  error message (till 5.6).
       @TODO: This error message shall be improved.
    */
    my_error(ER_SLAVE_CONFIGURATION, MYF(0));
  }

err:
  mysql_mutex_unlock(&LOCK_msr_map);

  DBUG_RETURN(res);
}


/**
  Check if there is any slave SQL config conflict.

  @param[in] thd The THD object of current session.
  @param[in] rli The slave's rli object.

  @return 0 is returned if there is no conflict, otherwise 1 is returned.
 */
static int check_slave_sql_config_conflict(THD *thd, const Relay_log_info *rli)
{
  if (opt_slave_preserve_commit_order && rli->opt_slave_parallel_workers > 0)
  {
    if (rli->channel_mts_submode == MTS_PARALLEL_TYPE_DB_NAME)
    {
      my_error(ER_DONT_SUPPORT_SLAVE_PRESERVE_COMMIT_ORDER, MYF(0),
               "when slave_parallel_type is DATABASE");
      return ER_DONT_SUPPORT_SLAVE_PRESERVE_COMMIT_ORDER;
    }

    if ((!opt_bin_log || !opt_log_slave_updates) &&
        rli->channel_mts_submode == MTS_PARALLEL_TYPE_LOGICAL_CLOCK)
    {
      my_error(ER_DONT_SUPPORT_SLAVE_PRESERVE_COMMIT_ORDER, MYF(0),
               "unless the binlog and log_slave update options are "
               "both enabled");
      return ER_DONT_SUPPORT_SLAVE_PRESERVE_COMMIT_ORDER;
    }
  }
  return 0;
}


bool inline is_slave_configured()
{

  /* If msr_map count is zero because of opt_slave_skip_start
     OR
     failure to load slave info repositories because of repository
     mismatch i.e Assume slave had a multisource replication with several
     channels setup  with TABLE repository. Then if the slave is restarted
     with FILE repository, we fail to load any of the slave repositories.
     Hence, msr_map.get_num_instances() will be 0
  */

  return (msr_map.get_num_instances() > 0);

}

/**
  Checks if any slave threads of any channel is running in Multisource
  replication.
  @note: The caller shall possess LOCK_msr_map before calling this function.

  @param[in]        thread_mask       type of slave thread- IO/SQL or any
  @param[in]        already_locked_mi the mi that has its run_lock already
                                      taken.

  @return
    @retval          true               atleast one channel threads are running.
    @retval          false              none of the the channels are running.
*/
bool is_any_slave_channel_running(int thread_mask,
                                  Master_info* already_locked_mi)
{
  DBUG_ENTER("is_any_slave_channel_running");
  Master_info *mi= 0;
  bool is_running;

  mysql_mutex_assert_owner(&LOCK_msr_map);

  for (mi_map::iterator it= msr_map.begin(); it != msr_map.end(); it++)
  {
    mi= it->second;

    if (mi)
    {
      if ((thread_mask & SLAVE_IO) != 0)
      {
        /*
          start_slave() might call this function after already locking the
          rli->run_lock for a slave channel that is going to be started.
          In this case, we just assert that the lock is taken.
        */
        if (mi != already_locked_mi)
          mysql_mutex_lock(&mi->run_lock);
        else
        {
          mysql_mutex_assert_owner(&mi->run_lock);
        }
        is_running= mi->slave_running;
        if (mi != already_locked_mi)
          mysql_mutex_unlock(&mi->run_lock);
        if (is_running)
          DBUG_RETURN(true);
      }

      if ((thread_mask & SLAVE_SQL) != 0)
      {
        /*
          start_slave() might call this function after already locking the
          rli->run_lock for a slave channel that is going to be started.
          In this case, we just assert that the lock is taken.
        */
        if (mi != already_locked_mi)
          mysql_mutex_lock(&mi->rli->run_lock);
        else
        {
          mysql_mutex_assert_owner(&mi->rli->run_lock);
        }
        is_running= mi->rli->slave_running;
        if (mi != already_locked_mi)
          mysql_mutex_unlock(&mi->rli->run_lock);
        if (is_running)
          DBUG_RETURN(true);
      }
    }

  }

  DBUG_RETURN(false);
}

#endif /* HAVE_REPLICATION */

/**
  @} (end of group Replication)
*/<|MERGE_RESOLUTION|>--- conflicted
+++ resolved
@@ -215,10 +215,6 @@
 static int get_master_uuid(MYSQL *mysql, Master_info *mi);
 int io_thread_init_commands(MYSQL *mysql, Master_info *mi);
 static Log_event* next_event(Relay_log_info* rli);
-<<<<<<< HEAD
-=======
-bool queue_event(Master_info* mi,const char* buf,ulong event_len);
->>>>>>> 61c9dc37
 static int terminate_slave_thread(THD *thd,
                                   mysql_mutex_t *term_lock,
                                   mysql_cond_t *term_cond,
@@ -8279,14 +8275,6 @@
   if (lock_count >= 2)
     mysql_mutex_unlock(log_lock);
   DBUG_PRINT("info", ("error: %d", error));
-<<<<<<< HEAD
-  if (error && !reported_error)
-    mi->report(ERROR_LEVEL, error, ER_THD(current_thd, error),
-               (error == ER_SLAVE_RELAY_LOG_WRITE_FAILURE)?
-               "could not queue event from master" :
-               error_msg.ptr());
-=======
->>>>>>> 61c9dc37
   DBUG_RETURN(error);
 }
 
@@ -9716,24 +9704,7 @@
 
   unlock_slave_threads(mi);
 
-<<<<<<< HEAD
-  if (slave_errno)
-  {
-    if (net_report && !error_reported)
-    {
-      if ((slave_errno==ER_SLAVE_CHANNEL_NOT_RUNNING)||
-          (slave_errno==ER_SLAVE_CHANNEL_MUST_STOP))
-        my_error(slave_errno, MYF(0), mi->get_channel());
-      else
-        my_message(slave_errno, ER_THD(thd, slave_errno), MYF(0));
-    }
-    DBUG_RETURN(slave_errno);
-  }
-
-  DBUG_RETURN(0);
-=======
   DBUG_RETURN(is_error);
->>>>>>> 61c9dc37
 }
 
 
