/* Copyright (C) 2000-2003 MySQL AB

   This program is free software; you can redistribute it and/or modify
   it under the terms of the GNU General Public License as published by
   the Free Software Foundation; version 2 of the License.

   This program is distributed in the hope that it will be useful,
   but WITHOUT ANY WARRANTY; without even the implied warranty of
   MERCHANTABILITY or FITNESS FOR A PARTICULAR PURPOSE.  See the
   GNU General Public License for more details.

   You should have received a copy of the GNU General Public License
   along with this program; if not, write to the Free Software
   Foundation, Inc., 59 Temple Place, Suite 330, Boston, MA  02111-1307  USA */

#include "mysql_priv.h"

#include <mysql.h>
#include <myisam.h>
#include "slave.h"
#include "rpl_mi.h"
#include "rpl_rli.h"
#include "sql_repl.h"
#include "rpl_filter.h"
#include "repl_failsafe.h"
#include <thr_alarm.h>
#include <my_dir.h>
#include <sql_common.h>
#include <errmsg.h>
#include <mysys_err.h>

#ifdef HAVE_REPLICATION

#include "rpl_tblmap.h"

int queue_event(Master_info* mi,const char* buf,ulong event_len);
static Log_event* next_event(Relay_log_info* rli);


#define FLAGSTR(V,F) ((V)&(F)?#F" ":"")

#define MAX_SLAVE_RETRY_PAUSE 5
bool use_slave_mask = 0;
MY_BITMAP slave_error_mask;

typedef bool (*CHECK_KILLED_FUNC)(THD*,void*);

char* slave_load_tmpdir = 0;
Master_info *active_mi= 0;
my_bool replicate_same_server_id;
ulonglong relay_log_space_limit = 0;

/*
  When slave thread exits, we need to remember the temporary tables so we
  can re-use them on slave start.

  TODO: move the vars below under Master_info
*/

int disconnect_slave_event_count = 0, abort_slave_event_count = 0;
int events_till_abort = -1;

enum enum_slave_reconnect_actions
{
  SLAVE_RECON_ACT_REG= 0,
  SLAVE_RECON_ACT_DUMP= 1,
  SLAVE_RECON_ACT_EVENT= 2,
  SLAVE_RECON_ACT_MAX
};

enum enum_slave_reconnect_messages
{
  SLAVE_RECON_MSG_WAIT= 0,
  SLAVE_RECON_MSG_KILLED_WAITING= 1,
  SLAVE_RECON_MSG_AFTER= 2,
  SLAVE_RECON_MSG_FAILED= 3,
  SLAVE_RECON_MSG_COMMAND= 4,
  SLAVE_RECON_MSG_KILLED_AFTER= 5,
  SLAVE_RECON_MSG_MAX
};

static const char *reconnect_messages[SLAVE_RECON_ACT_MAX][SLAVE_RECON_MSG_MAX]=
{
  {
    "Waiting to reconnect after a failed registration on master",
    "Slave I/O thread killed while waitnig to reconnect after a failed \
registration on master",
    "Reconnecting after a failed registration on master",
    "failed registering on master, reconnecting to try again, \
log '%s' at postion %s",
    "COM_REGISTER_SLAVE",
    "Slave I/O thread killed during or after reconnect"
  },
  {
    "Waiting to reconnect after a failed binlog dump request",
    "Slave I/O thread killed while retrying master dump",
    "Reconnecting after a failed binlog dump request",
    "failed dump request, reconnecting to try again, log '%s' at postion %s",
    "COM_BINLOG_DUMP",
    "Slave I/O thread killed during or after reconnect"
  },
  {
    "Waiting to reconnect after a failed master event read",
    "Slave I/O thread killed while waiting to reconnect after a failed read",
    "Reconnecting after a failed master event read",
    "Slave I/O thread: Failed reading log event, reconnecting to retry, \
log '%s' at postion %s",
    "",
    "Slave I/O thread killed during or after a reconnect done to recover from \
failed read"
  }
};
 

typedef enum { SLAVE_THD_IO, SLAVE_THD_SQL} SLAVE_THD_TYPE;

static int process_io_rotate(Master_info* mi, Rotate_log_event* rev);
static int process_io_create_file(Master_info* mi, Create_file_log_event* cev);
static bool wait_for_relay_log_space(Relay_log_info* rli);
static inline bool io_slave_killed(THD* thd,Master_info* mi);
static inline bool sql_slave_killed(THD* thd,Relay_log_info* rli);
static int init_slave_thread(THD* thd, SLAVE_THD_TYPE thd_type);
static int safe_connect(THD* thd, MYSQL* mysql, Master_info* mi);
static int safe_reconnect(THD* thd, MYSQL* mysql, Master_info* mi,
                          bool suppress_warnings);
static int connect_to_master(THD* thd, MYSQL* mysql, Master_info* mi,
                             bool reconnect, bool suppress_warnings);
static int safe_sleep(THD* thd, int sec, CHECK_KILLED_FUNC thread_killed,
                      void* thread_killed_arg);
static int request_table_dump(MYSQL* mysql, const char* db, const char* table);
static int create_table_from_dump(THD* thd, MYSQL *mysql, const char* db,
                                  const char* table_name, bool overwrite);
<<<<<<< HEAD
static int get_master_version_and_clock(MYSQL* mysql, Master_info* mi);
static Log_event* next_event(Relay_log_info* rli);
=======
static int get_master_version_and_clock(MYSQL* mysql, MASTER_INFO* mi);
static Log_event* next_event(RELAY_LOG_INFO* rli);
static int terminate_slave_thread(THD *thd,
                                  pthread_mutex_t* term_lock,
                                  pthread_cond_t* term_cond,
                                  volatile uint *slave_running,
                                  bool skip_lock);
>>>>>>> 65399a4b

/*
  Find out which replications threads are running

  SYNOPSIS
    init_thread_mask()
    mask                Return value here
    mi                  master_info for slave
    inverse             If set, returns which threads are not running

  IMPLEMENTATION
    Get a bit mask for which threads are running so that we can later restart
    these threads.

  RETURN
    mask        If inverse == 0, running threads
                If inverse == 1, stopped threads
*/

void init_thread_mask(int* mask,Master_info* mi,bool inverse)
{
  bool set_io = mi->slave_running, set_sql = mi->rli.slave_running;
  register int tmp_mask=0;
  DBUG_ENTER("init_thread_mask");

  if (set_io)
    tmp_mask |= SLAVE_IO;
  if (set_sql)
    tmp_mask |= SLAVE_SQL;
  if (inverse)
    tmp_mask^= (SLAVE_IO | SLAVE_SQL);
  *mask = tmp_mask;
  DBUG_VOID_RETURN;
}


/*
  lock_slave_threads()
*/

void lock_slave_threads(Master_info* mi)
{
  DBUG_ENTER("lock_slave_threads");

  //TODO: see if we can do this without dual mutex
  pthread_mutex_lock(&mi->run_lock);
  pthread_mutex_lock(&mi->rli.run_lock);
  DBUG_VOID_RETURN;
}


/*
  unlock_slave_threads()
*/

void unlock_slave_threads(Master_info* mi)
{
  DBUG_ENTER("unlock_slave_threads");

  //TODO: see if we can do this without dual mutex
  pthread_mutex_unlock(&mi->rli.run_lock);
  pthread_mutex_unlock(&mi->run_lock);
  DBUG_VOID_RETURN;
}


/* Initialize slave structures */

int init_slave()
{
  DBUG_ENTER("init_slave");

  /*
    This is called when mysqld starts. Before client connections are
    accepted. However bootstrap may conflict with us if it does START SLAVE.
    So it's safer to take the lock.
  */
  pthread_mutex_lock(&LOCK_active_mi);
  /*
    TODO: re-write this to interate through the list of files
    for multi-master
  */
  active_mi= new Master_info;

  /*
    If master_host is not specified, try to read it from the master_info file.
    If master_host is specified, create the master_info file if it doesn't
    exists.
  */
  if (!active_mi)
  {
    sql_print_error("Failed to allocate memory for the master info structure");
    goto err;
  }

  if (init_master_info(active_mi,master_info_file,relay_log_info_file,
                       !master_host, (SLAVE_IO | SLAVE_SQL)))
  {
    sql_print_error("Failed to initialize the master info structure");
    goto err;
  }

  if (server_id && !master_host && active_mi->host[0])
    master_host= active_mi->host;

  /* If server id is not set, start_slave_thread() will say it */

  if (master_host && !opt_skip_slave_start)
  {
    if (start_slave_threads(1 /* need mutex */,
                            0 /* no wait for start*/,
                            active_mi,
                            master_info_file,
                            relay_log_info_file,
                            SLAVE_IO | SLAVE_SQL))
    {
      sql_print_error("Failed to create slave threads");
      goto err;
    }
  }
  pthread_mutex_unlock(&LOCK_active_mi);
  DBUG_RETURN(0);

err:
  pthread_mutex_unlock(&LOCK_active_mi);
  DBUG_RETURN(1);
}


/*
  Init function to set up array for errors that should be skipped for slave

  SYNOPSIS
    init_slave_skip_errors()
    arg         List of errors numbers to skip, separated with ','

  NOTES
    Called from get_options() in mysqld.cc on start-up
*/

void init_slave_skip_errors(const char* arg)
{
  const char *p;
  DBUG_ENTER("init_slave_skip_errors");

  if (bitmap_init(&slave_error_mask,0,MAX_SLAVE_ERROR,0))
  {
    fprintf(stderr, "Badly out of memory, please check your system status\n");
    exit(1);
  }
  use_slave_mask = 1;
  for (;my_isspace(system_charset_info,*arg);++arg)
    /* empty */;
  if (!my_strnncoll(system_charset_info,(uchar*)arg,4,(const uchar*)"all",4))
  {
    bitmap_set_all(&slave_error_mask);
    DBUG_VOID_RETURN;
  }
  for (p= arg ; *p; )
  {
    long err_code;
    if (!(p= str2int(p, 10, 0, LONG_MAX, &err_code)))
      break;
    if (err_code < MAX_SLAVE_ERROR)
       bitmap_set_bit(&slave_error_mask,(uint)err_code);
    while (!my_isdigit(system_charset_info,*p) && *p)
      p++;
  }
  DBUG_VOID_RETURN;
}


int terminate_slave_threads(Master_info* mi,int thread_mask,bool skip_lock)
{
  DBUG_ENTER("terminate_slave_threads");

  if (!mi->inited)
    DBUG_RETURN(0); /* successfully do nothing */
  int error,force_all = (thread_mask & SLAVE_FORCE_ALL);
  pthread_mutex_t *sql_lock = &mi->rli.run_lock, *io_lock = &mi->run_lock;

  if ((thread_mask & (SLAVE_IO|SLAVE_FORCE_ALL)))
  {
    DBUG_PRINT("info",("Terminating IO thread"));
    mi->abort_slave=1;
    if ((error=terminate_slave_thread(mi->io_thd,io_lock,
                                      &mi->stop_cond,
                                      &mi->slave_running,
                                      skip_lock)) &&
        !force_all)
      DBUG_RETURN(error);
  }
  if ((thread_mask & (SLAVE_SQL|SLAVE_FORCE_ALL)))
  {
    DBUG_PRINT("info",("Terminating SQL thread"));
    mi->rli.abort_slave=1;
    if ((error=terminate_slave_thread(mi->rli.sql_thd,sql_lock,
                                      &mi->rli.stop_cond,
                                      &mi->rli.slave_running,
                                      skip_lock)) &&
        !force_all)
      DBUG_RETURN(error);
  }
  DBUG_RETURN(0);
}


/**
   Wait for a slave thread to terminate.

   This function is called after requesting the thread to terminate
   (by setting @c abort_slave member of @c Relay_log_info or @c
   Master_info structure to 1). Termination of the thread is
   controlled with the the predicate <code>*slave_running</code>.

   Function will acquire @c term_lock before waiting on the condition
   unless @c skip_lock is true in which case the mutex should be owned
   by the caller of this function and will remain acquired after
   return from the function.

   @param term_lock
          Associated lock to use when waiting for @c term_cond

   @param term_cond
          Condition that is signalled when the thread has terminated

   @param slave_running
          Pointer to predicate to check for slave thread termination

   @param skip_lock
          If @c true the lock will not be acquired before waiting on
          the condition. In this case, it is assumed that the calling
          function acquires the lock before calling this function.

   @retval 0 All OK
 */
static int
terminate_slave_thread(THD *thd,
                       pthread_mutex_t* term_lock,
                       pthread_cond_t* term_cond,
                       volatile uint *slave_running,
                       bool skip_lock)
{
  int error;

  DBUG_ENTER("terminate_slave_thread");

  if (!skip_lock)
    pthread_mutex_lock(term_lock);

  safe_mutex_assert_owner(term_lock);

  if (!*slave_running)
  {
    if (!skip_lock)
      pthread_mutex_unlock(term_lock);
    DBUG_RETURN(ER_SLAVE_NOT_RUNNING);
  }
  DBUG_ASSERT(thd != 0);
  THD_CHECK_SENTRY(thd);

  /*
    Is is critical to test if the slave is running. Otherwise, we might
    be referening freed memory trying to kick it
  */

  while (*slave_running)                        // Should always be true
  {
    DBUG_PRINT("loop", ("killing slave thread"));
    KICK_SLAVE(thd);
    /*
      There is a small chance that slave thread might miss the first
      alarm. To protect againts it, resend the signal until it reacts
    */
    struct timespec abstime;
    set_timespec(abstime,2);
    error= pthread_cond_timedwait(term_cond, term_lock, &abstime);
    DBUG_ASSERT(error == ETIMEDOUT || error == 0);
  }

  DBUG_ASSERT(*slave_running == 0);

  if (!skip_lock)
    pthread_mutex_unlock(term_lock);
  DBUG_RETURN(0);
}


int start_slave_thread(pthread_handler h_func, pthread_mutex_t *start_lock,
                       pthread_mutex_t *cond_lock,
                       pthread_cond_t *start_cond,
                       volatile uint *slave_running,
                       volatile ulong *slave_run_id,
                       Master_info* mi,
                       bool high_priority)
{
  pthread_t th;
  ulong start_id;
  DBUG_ENTER("start_slave_thread");

  DBUG_ASSERT(mi->inited);

  if (start_lock)
    pthread_mutex_lock(start_lock);
  if (!server_id)
  {
    if (start_cond)
      pthread_cond_broadcast(start_cond);
    if (start_lock)
      pthread_mutex_unlock(start_lock);
    sql_print_error("Server id not set, will not start slave");
    DBUG_RETURN(ER_BAD_SLAVE);
  }

  if (*slave_running)
  {
    if (start_cond)
      pthread_cond_broadcast(start_cond);
    if (start_lock)
      pthread_mutex_unlock(start_lock);
    DBUG_RETURN(ER_SLAVE_MUST_STOP);
  }
  start_id= *slave_run_id;
  DBUG_PRINT("info",("Creating new slave thread"));
  if (high_priority)
    my_pthread_attr_setprio(&connection_attrib,CONNECT_PRIOR);
  if (pthread_create(&th, &connection_attrib, h_func, (void*)mi))
  {
    if (start_lock)
      pthread_mutex_unlock(start_lock);
    DBUG_RETURN(ER_SLAVE_THREAD);
  }
  if (start_cond && cond_lock) // caller has cond_lock
  {
    THD* thd = current_thd;
    while (start_id == *slave_run_id)
    {
      DBUG_PRINT("sleep",("Waiting for slave thread to start"));
      const char* old_msg = thd->enter_cond(start_cond,cond_lock,
                                            "Waiting for slave thread to start");
      pthread_cond_wait(start_cond,cond_lock);
      thd->exit_cond(old_msg);
      pthread_mutex_lock(cond_lock); // re-acquire it as exit_cond() released
      if (thd->killed)
        DBUG_RETURN(thd->killed_errno());
    }
  }
  if (start_lock)
    pthread_mutex_unlock(start_lock);
  DBUG_RETURN(0);
}


/*
  start_slave_threads()

  NOTES
    SLAVE_FORCE_ALL is not implemented here on purpose since it does not make
    sense to do that for starting a slave--we always care if it actually
    started the threads that were not previously running
*/

int start_slave_threads(bool need_slave_mutex, bool wait_for_start,
                        Master_info* mi, const char* master_info_fname,
                        const char* slave_info_fname, int thread_mask)
{
  pthread_mutex_t *lock_io=0,*lock_sql=0,*lock_cond_io=0,*lock_cond_sql=0;
  pthread_cond_t* cond_io=0,*cond_sql=0;
  int error=0;
  DBUG_ENTER("start_slave_threads");

  if (need_slave_mutex)
  {
    lock_io = &mi->run_lock;
    lock_sql = &mi->rli.run_lock;
  }
  if (wait_for_start)
  {
    cond_io = &mi->start_cond;
    cond_sql = &mi->rli.start_cond;
    lock_cond_io = &mi->run_lock;
    lock_cond_sql = &mi->rli.run_lock;
  }

  if (thread_mask & SLAVE_IO)
    error=start_slave_thread(handle_slave_io,lock_io,lock_cond_io,
                             cond_io,
                             &mi->slave_running, &mi->slave_run_id,
                             mi, 1); //high priority, to read the most possible
  if (!error && (thread_mask & SLAVE_SQL))
  {
    error=start_slave_thread(handle_slave_sql,lock_sql,lock_cond_sql,
                             cond_sql,
                             &mi->rli.slave_running, &mi->rli.slave_run_id,
                             mi, 0);
    if (error)
      terminate_slave_threads(mi, thread_mask & SLAVE_IO, 0);
  }
  DBUG_RETURN(error);
}


#ifdef NOT_USED_YET
static int end_slave_on_walk(Master_info* mi, uchar* /*unused*/)
{
  DBUG_ENTER("end_slave_on_walk");

  end_master_info(mi);
  DBUG_RETURN(0);
}
#endif


/*
  Free all resources used by slave

  SYNOPSIS
    end_slave()
*/

void end_slave()
{
  DBUG_ENTER("end_slave");

  /*
    This is called when the server terminates, in close_connections().
    It terminates slave threads. However, some CHANGE MASTER etc may still be
    running presently. If a START SLAVE was in progress, the mutex lock below
    will make us wait until slave threads have started, and START SLAVE
    returns, then we terminate them here.
  */
  pthread_mutex_lock(&LOCK_active_mi);
  if (active_mi)
  {
    /*
      TODO: replace the line below with
      list_walk(&master_list, (list_walk_action)end_slave_on_walk,0);
      once multi-master code is ready.
    */
    terminate_slave_threads(active_mi,SLAVE_FORCE_ALL);
    end_master_info(active_mi);
    delete active_mi;
    active_mi= 0;
  }
  pthread_mutex_unlock(&LOCK_active_mi);
  DBUG_VOID_RETURN;
}


static bool io_slave_killed(THD* thd, Master_info* mi)
{
  DBUG_ENTER("io_slave_killed");

  DBUG_ASSERT(mi->io_thd == thd);
  DBUG_ASSERT(mi->slave_running); // tracking buffer overrun
  DBUG_RETURN(mi->abort_slave || abort_loop || thd->killed);
}


static bool sql_slave_killed(THD* thd, Relay_log_info* rli)
{
  DBUG_ENTER("sql_slave_killed");

  DBUG_ASSERT(rli->sql_thd == thd);
  DBUG_ASSERT(rli->slave_running == 1);// tracking buffer overrun
  if (abort_loop || thd->killed || rli->abort_slave)
  {
    /*
      If we are in an unsafe situation (stopping could corrupt replication),
      we give one minute to the slave SQL thread of grace before really
      terminating, in the hope that it will be able to read more events and
      the unsafe situation will soon be left. Note that this one minute starts
      from the last time anything happened in the slave SQL thread. So it's
      really one minute of idleness, we don't timeout if the slave SQL thread
      is actively working.
    */
    if (rli->last_event_start_time == 0)
      DBUG_RETURN(1);
    DBUG_PRINT("info", ("Slave SQL thread is in an unsafe situation, giving "
                        "it some grace period"));
    if (difftime(time(0), rli->last_event_start_time) > 60)
    {
      rli->report(ERROR_LEVEL, 0,
                  "SQL thread had to stop in an unsafe situation, in "
                  "the middle of applying updates to a "
                  "non-transactional table without any primary key. "
                  "There is a risk of duplicate updates when the slave "
                  "SQL thread is restarted. Please check your tables' "
                  "contents after restart.");
      DBUG_RETURN(1);
    }
  }
  DBUG_RETURN(0);
}


/*
  skip_load_data_infile()

  NOTES
    This is used to tell a 3.23 master to break send_file()
*/

void skip_load_data_infile(NET *net)
{
  DBUG_ENTER("skip_load_data_infile");

  (void)net_request_file(net, "/dev/null");
  (void)my_net_read(net);                               // discard response
  (void)net_write_command(net, 0, (uchar*) "", 0, (uchar*) "", 0); // ok
  DBUG_VOID_RETURN;
}


bool net_request_file(NET* net, const char* fname)
{
  DBUG_ENTER("net_request_file");
  DBUG_RETURN(net_write_command(net, 251, (uchar*) fname, strlen(fname),
                                (uchar*) "", 0));
}

/*
  From other comments and tests in code, it looks like
  sometimes Query_log_event and Load_log_event can have db == 0
  (see rewrite_db() above for example)
  (cases where this happens are unclear; it may be when the master is 3.23).
*/

const char *print_slave_db_safe(const char* db)
{
  DBUG_ENTER("*print_slave_db_safe");

  DBUG_RETURN((db ? db : ""));
}

int init_strvar_from_file(char *var, int max_size, IO_CACHE *f,
                                 const char *default_val)
{
  uint length;
  DBUG_ENTER("init_strvar_from_file");

  if ((length=my_b_gets(f,var, max_size)))
  {
    char* last_p = var + length -1;
    if (*last_p == '\n')
      *last_p = 0; // if we stopped on newline, kill it
    else
    {
      /*
        If we truncated a line or stopped on last char, remove all chars
        up to and including newline.
      */
      int c;
      while (((c=my_b_get(f)) != '\n' && c != my_b_EOF));
    }
    DBUG_RETURN(0);
  }
  else if (default_val)
  {
    strmake(var,  default_val, max_size-1);
    DBUG_RETURN(0);
  }
  DBUG_RETURN(1);
}


int init_intvar_from_file(int* var, IO_CACHE* f, int default_val)
{
  char buf[32];
  DBUG_ENTER("init_intvar_from_file");


  if (my_b_gets(f, buf, sizeof(buf)))
  {
    *var = atoi(buf);
    DBUG_RETURN(0);
  }
  else if (default_val)
  {
    *var = default_val;
    DBUG_RETURN(0);
  }
  DBUG_RETURN(1);
}

/*
  Note that we rely on the master's version (3.23, 4.0.14 etc) instead of
  relying on the binlog's version. This is not perfect: imagine an upgrade
  of the master without waiting that all slaves are in sync with the master;
  then a slave could be fooled about the binlog's format. This is what happens
  when people upgrade a 3.23 master to 4.0 without doing RESET MASTER: 4.0
  slaves are fooled. So we do this only to distinguish between 3.23 and more
  recent masters (it's too late to change things for 3.23).

  RETURNS
  0       ok
  1       error
*/

static int get_master_version_and_clock(MYSQL* mysql, Master_info* mi)
{
  const char* errmsg= 0;
  DBUG_ENTER("get_master_version_and_clock");

  /*
    Free old description_event_for_queue (that is needed if we are in
    a reconnection).
  */
  delete mi->rli.relay_log.description_event_for_queue;
  mi->rli.relay_log.description_event_for_queue= 0;

  if (!my_isdigit(&my_charset_bin,*mysql->server_version))
    errmsg = "Master reported unrecognized MySQL version";
  else
  {
    /*
      Note the following switch will bug when we have MySQL branch 30 ;)
    */
    switch (*mysql->server_version)
    {
    case '0':
    case '1':
    case '2':
      errmsg = "Master reported unrecognized MySQL version";
      break;
    case '3':
      mi->rli.relay_log.description_event_for_queue= new
        Format_description_log_event(1, mysql->server_version);
      break;
    case '4':
      mi->rli.relay_log.description_event_for_queue= new
        Format_description_log_event(3, mysql->server_version);
      break;
    default:
      /*
        Master is MySQL >=5.0. Give a default Format_desc event, so that we can
        take the early steps (like tests for "is this a 3.23 master") which we
        have to take before we receive the real master's Format_desc which will
        override this one. Note that the Format_desc we create below is garbage
        (it has the format of the *slave*); it's only good to help know if the
        master is 3.23, 4.0, etc.
      */
      mi->rli.relay_log.description_event_for_queue= new
        Format_description_log_event(4, mysql->server_version);
      break;
    }
  }

  /*
     This does not mean that a 5.0 slave will be able to read a 6.0 master; but
     as we don't know yet, we don't want to forbid this for now. If a 5.0 slave
     can't read a 6.0 master, this will show up when the slave can't read some
     events sent by the master, and there will be error messages.
  */

  if (errmsg)
  {
    sql_print_error(errmsg);
    DBUG_RETURN(1);
  }

  /* as we are here, we tried to allocate the event */
  if (!mi->rli.relay_log.description_event_for_queue)
  {
    mi->report(ERROR_LEVEL, ER_SLAVE_CREATE_EVENT_FAILURE,
               ER(ER_SLAVE_CREATE_EVENT_FAILURE),
               "default Format_description_log_event");
    DBUG_RETURN(1);
  }

  /*
    Compare the master and slave's clock. Do not die if master's clock is
    unavailable (very old master not supporting UNIX_TIMESTAMP()?).
  */
  MYSQL_RES *master_res= 0;
  MYSQL_ROW master_row;

  if (!mysql_real_query(mysql, STRING_WITH_LEN("SELECT UNIX_TIMESTAMP()")) &&
      (master_res= mysql_store_result(mysql)) &&
      (master_row= mysql_fetch_row(master_res)))
  {
    mi->clock_diff_with_master=
      (long) (time((time_t*) 0) - strtoul(master_row[0], 0, 10));
  }
  else
  {
    mi->clock_diff_with_master= 0; /* The "most sensible" value */
    sql_print_warning("\"SELECT UNIX_TIMESTAMP()\" failed on master, "
                      "do not trust column Seconds_Behind_Master of SHOW "
                      "SLAVE STATUS. Error: %s (%d)",
                      mysql_error(mysql), mysql_errno(mysql));
  }
  if (master_res)
    mysql_free_result(master_res);

  /*
    Check that the master's server id and ours are different. Because if they
    are equal (which can result from a simple copy of master's datadir to slave,
    thus copying some my.cnf), replication will work but all events will be
    skipped.
    Do not die if SHOW VARIABLES LIKE 'SERVER_ID' fails on master (very old
    master?).
    Note: we could have put a @@SERVER_ID in the previous SELECT
    UNIX_TIMESTAMP() instead, but this would not have worked on 3.23 masters.
  */
  if (!mysql_real_query(mysql,
                        STRING_WITH_LEN("SHOW VARIABLES LIKE 'SERVER_ID'")) &&
      (master_res= mysql_store_result(mysql)))
  {
    if ((master_row= mysql_fetch_row(master_res)) &&
        (::server_id == strtoul(master_row[1], 0, 10)) &&
        !mi->rli.replicate_same_server_id)
      errmsg= "The slave I/O thread stops because master and slave have equal \
MySQL server ids; these ids must be different for replication to work (or \
the --replicate-same-server-id option must be used on slave but this does \
not always make sense; please check the manual before using it).";
    mysql_free_result(master_res);
  }

  /*
    Check that the master's global character_set_server and ours are the same.
    Not fatal if query fails (old master?).
    Note that we don't check for equality of global character_set_client and
    collation_connection (neither do we prevent their setting in
    set_var.cc). That's because from what I (Guilhem) have tested, the global
    values of these 2 are never used (new connections don't use them).
    We don't test equality of global collation_database either as it's is
    going to be deprecated (made read-only) in 4.1 very soon.
    The test is only relevant if master < 5.0.3 (we'll test only if it's older
    than the 5 branch; < 5.0.3 was alpha...), as >= 5.0.3 master stores
    charset info in each binlog event.
    We don't do it for 3.23 because masters <3.23.50 hang on
    SELECT @@unknown_var (BUG#7965 - see changelog of 3.23.50). So finally we
    test only if master is 4.x.
  */

  /* redundant with rest of code but safer against later additions */
  if (*mysql->server_version == '3')
    goto err;

  if ((*mysql->server_version == '4') &&
      !mysql_real_query(mysql,
                        STRING_WITH_LEN("SELECT @@GLOBAL.COLLATION_SERVER")) &&
      (master_res= mysql_store_result(mysql)))
  {
    if ((master_row= mysql_fetch_row(master_res)) &&
        strcmp(master_row[0], global_system_variables.collation_server->name))
      errmsg= "The slave I/O thread stops because master and slave have \
different values for the COLLATION_SERVER global variable. The values must \
be equal for replication to work";
    mysql_free_result(master_res);
  }

  /*
    Perform analogous check for time zone. Theoretically we also should
    perform check here to verify that SYSTEM time zones are the same on
    slave and master, but we can't rely on value of @@system_time_zone
    variable (it is time zone abbreviation) since it determined at start
    time and so could differ for slave and master even if they are really
    in the same system time zone. So we are omiting this check and just
    relying on documentation. Also according to Monty there are many users
    who are using replication between servers in various time zones. Hence
    such check will broke everything for them. (And now everything will
    work for them because by default both their master and slave will have
    'SYSTEM' time zone).
    This check is only necessary for 4.x masters (and < 5.0.4 masters but
    those were alpha).
  */
  if ((*mysql->server_version == '4') &&
      !mysql_real_query(mysql, STRING_WITH_LEN("SELECT @@GLOBAL.TIME_ZONE")) &&
      (master_res= mysql_store_result(mysql)))
  {
    if ((master_row= mysql_fetch_row(master_res)) &&
        strcmp(master_row[0],
               global_system_variables.time_zone->get_name()->ptr()))
      errmsg= "The slave I/O thread stops because master and slave have \
different values for the TIME_ZONE global variable. The values must \
be equal for replication to work";
    mysql_free_result(master_res);
  }

err:
  if (errmsg)
  {
    sql_print_error(errmsg);
    DBUG_RETURN(1);
  }

  DBUG_RETURN(0);
}

/*
  Used by fetch_master_table (used by LOAD TABLE tblname FROM MASTER and LOAD
  DATA FROM MASTER). Drops the table (if 'overwrite' is true) and recreates it
  from the dump. Honours replication inclusion/exclusion rules.
  db must be non-zero (guarded by assertion).

  RETURN VALUES
    0           success
    1           error
*/

static int create_table_from_dump(THD* thd, MYSQL *mysql, const char* db,
                                  const char* table_name, bool overwrite)
{
  ulong packet_len;
  char *query, *save_db;
  uint32 save_db_length;
  Vio* save_vio;
  HA_CHECK_OPT check_opt;
  TABLE_LIST tables;
  int error= 1;
  handler *file;
  ulonglong save_options;
  NET *net= &mysql->net;
  const char *found_semicolon= NULL;
  DBUG_ENTER("create_table_from_dump");

  packet_len= my_net_read(net); // read create table statement
  if (packet_len == packet_error)
  {
    my_message(ER_MASTER_NET_READ, ER(ER_MASTER_NET_READ), MYF(0));
    DBUG_RETURN(1);
  }
  if (net->read_pos[0] == 255) // error from master
  {
    char *err_msg;
    err_msg= (char*) net->read_pos + ((mysql->server_capabilities &
                                       CLIENT_PROTOCOL_41) ?
                                      3+SQLSTATE_LENGTH+1 : 3);
    my_error(ER_MASTER, MYF(0), err_msg);
    DBUG_RETURN(1);
  }
  thd->command = COM_TABLE_DUMP;
  thd->query_length= packet_len;
  /* Note that we should not set thd->query until the area is initalized */
  if (!(query = thd->strmake((char*) net->read_pos, packet_len)))
  {
    sql_print_error("create_table_from_dump: out of memory");
    my_message(ER_GET_ERRNO, "Out of memory", MYF(0));
    DBUG_RETURN(1);
  }
  thd->query= query;
  thd->query_error = 0;
  thd->net.no_send_ok = 1;

  bzero((char*) &tables,sizeof(tables));
  tables.db = (char*)db;
  tables.alias= tables.table_name= (char*)table_name;

  /* Drop the table if 'overwrite' is true */
  if (overwrite && mysql_rm_table(thd,&tables,1,0)) /* drop if exists */
  {
    sql_print_error("create_table_from_dump: failed to drop the table");
    goto err;
  }

  /* Create the table. We do not want to log the "create table" statement */
  save_options = thd->options;
  thd->options &= ~(ulong) (OPTION_BIN_LOG);
  thd->proc_info = "Creating table from master dump";
  // save old db in case we are creating in a different database
  save_db = thd->db;
  save_db_length= thd->db_length;
  thd->db = (char*)db;
  DBUG_ASSERT(thd->db != 0);
  thd->db_length= strlen(thd->db);
  mysql_parse(thd, thd->query, packet_len, &found_semicolon); // run create table
  thd->db = save_db;            // leave things the way the were before
  thd->db_length= save_db_length;
  thd->options = save_options;

  if (thd->query_error)
    goto err;                   // mysql_parse took care of the error send

  thd->proc_info = "Opening master dump table";
  tables.lock_type = TL_WRITE;
  if (!open_ltable(thd, &tables, TL_WRITE, 0))
  {
    sql_print_error("create_table_from_dump: could not open created table");
    goto err;
  }

  file = tables.table->file;
  thd->proc_info = "Reading master dump table data";
  /* Copy the data file */
  if (file->net_read_dump(net))
  {
    my_message(ER_MASTER_NET_READ, ER(ER_MASTER_NET_READ), MYF(0));
    sql_print_error("create_table_from_dump: failed in\
 handler::net_read_dump()");
    goto err;
  }

  check_opt.init();
  check_opt.flags|= T_VERY_SILENT | T_CALC_CHECKSUM | T_QUICK;
  thd->proc_info = "Rebuilding the index on master dump table";
  /*
    We do not want repair() to spam us with messages
    just send them to the error log, and report the failure in case of
    problems.
  */
  save_vio = thd->net.vio;
  thd->net.vio = 0;
  /* Rebuild the index file from the copied data file (with REPAIR) */
  error=file->ha_repair(thd,&check_opt) != 0;
  thd->net.vio = save_vio;
  if (error)
    my_error(ER_INDEX_REBUILD, MYF(0), tables.table->s->table_name.str);

err:
  close_thread_tables(thd);
  thd->net.no_send_ok = 0;
  DBUG_RETURN(error);
}


int fetch_master_table(THD *thd, const char *db_name, const char *table_name,
                       Master_info *mi, MYSQL *mysql, bool overwrite)
{
  int error= 1;
  const char *errmsg=0;
  bool called_connected= (mysql != NULL);
  DBUG_ENTER("fetch_master_table");
  DBUG_PRINT("enter", ("db_name: '%s'  table_name: '%s'",
                       db_name,table_name));

  if (!called_connected)
  {
    if (!(mysql = mysql_init(NULL)))
    {
      DBUG_RETURN(1);
    }
    if (connect_to_master(thd, mysql, mi))
    {
      my_error(ER_CONNECT_TO_MASTER, MYF(0), mysql_error(mysql));
      /*
        We need to clear the active VIO since, theoretically, somebody
        might issue an awake() on this thread.  If we are then in the
        middle of closing and destroying the VIO inside the
        mysql_close(), we will have a problem.
       */
#ifdef SIGNAL_WITH_VIO_CLOSE
      thd->clear_active_vio();
#endif
      mysql_close(mysql);
      DBUG_RETURN(1);
    }
    if (thd->killed)
      goto err;
  }

  if (request_table_dump(mysql, db_name, table_name))
  {
    error= ER_UNKNOWN_ERROR;
    errmsg= "Failed on table dump request";
    goto err;
  }
  if (create_table_from_dump(thd, mysql, db_name,
                             table_name, overwrite))
    goto err;    // create_table_from_dump have sent the error already
  error = 0;

 err:
  thd->net.no_send_ok = 0; // Clear up garbage after create_table_from_dump
  if (!called_connected)
    mysql_close(mysql);
  if (errmsg && thd->vio_ok())
    my_message(error, errmsg, MYF(0));
  DBUG_RETURN(test(error));                     // Return 1 on error
}


static bool wait_for_relay_log_space(Relay_log_info* rli)
{
  bool slave_killed=0;
  Master_info* mi = rli->mi;
  const char *save_proc_info;
  THD* thd = mi->io_thd;
  DBUG_ENTER("wait_for_relay_log_space");

  pthread_mutex_lock(&rli->log_space_lock);
  save_proc_info= thd->enter_cond(&rli->log_space_cond,
                                  &rli->log_space_lock,
                                  "\
Waiting for the slave SQL thread to free enough relay log space");
  while (rli->log_space_limit < rli->log_space_total &&
         !(slave_killed=io_slave_killed(thd,mi)) &&
         !rli->ignore_log_space_limit)
    pthread_cond_wait(&rli->log_space_cond, &rli->log_space_lock);
  thd->exit_cond(save_proc_info);
  DBUG_RETURN(slave_killed);
}


/*
  Builds a Rotate from the ignored events' info and writes it to relay log.

  SYNOPSIS
  write_ignored_events_info_to_relay_log()
    thd             pointer to I/O thread's thd
    mi

  DESCRIPTION
    Slave I/O thread, going to die, must leave a durable trace of the
    ignored events' end position for the use of the slave SQL thread, by
    calling this function. Only that thread can call it (see assertion).
 */
static void write_ignored_events_info_to_relay_log(THD *thd, Master_info *mi)
{
  Relay_log_info *rli= &mi->rli;
  pthread_mutex_t *log_lock= rli->relay_log.get_log_lock();
  DBUG_ENTER("write_ignored_events_info_to_relay_log");

  DBUG_ASSERT(thd == mi->io_thd);
  pthread_mutex_lock(log_lock);
  if (rli->ign_master_log_name_end[0])
  {
    DBUG_PRINT("info",("writing a Rotate event to track down ignored events"));
    Rotate_log_event *ev= new Rotate_log_event(rli->ign_master_log_name_end,
                                               0, rli->ign_master_log_pos_end,
                                               Rotate_log_event::DUP_NAME);
    rli->ign_master_log_name_end[0]= 0;
    /* can unlock before writing as slave SQL thd will soon see our Rotate */
    pthread_mutex_unlock(log_lock);
    if (likely((bool)ev))
    {
      ev->server_id= 0; // don't be ignored by slave SQL thread
      if (unlikely(rli->relay_log.append(ev)))
        mi->report(ERROR_LEVEL, ER_SLAVE_RELAY_LOG_WRITE_FAILURE,
                   ER(ER_SLAVE_RELAY_LOG_WRITE_FAILURE),
                   "failed to write a Rotate event"
                   " to the relay log, SHOW SLAVE STATUS may be"
                   " inaccurate");
      rli->relay_log.harvest_bytes_written(&rli->log_space_total);
      if (flush_master_info(mi, 1))
        sql_print_error("Failed to flush master info file");
      delete ev;
    }
    else
      mi->report(ERROR_LEVEL, ER_SLAVE_CREATE_EVENT_FAILURE,
                 ER(ER_SLAVE_CREATE_EVENT_FAILURE),
                 "Rotate_event (out of memory?),"
                 " SHOW SLAVE STATUS may be inaccurate");
  }
  else
    pthread_mutex_unlock(log_lock);
  DBUG_VOID_RETURN;
}


int register_slave_on_master(MYSQL* mysql, Master_info *mi,
                             bool *suppress_warnings)
{
  uchar buf[1024], *pos= buf;
  uint report_host_len, report_user_len=0, report_password_len=0;
  DBUG_ENTER("register_slave_on_master");

  *suppress_warnings= FALSE;
  if (!report_host)
    DBUG_RETURN(0);
  report_host_len= strlen(report_host);
  if (report_user)
    report_user_len= strlen(report_user);
  if (report_password)
    report_password_len= strlen(report_password);
  /* 30 is a good safety margin */
  if (report_host_len + report_user_len + report_password_len + 30 >
      sizeof(buf))
    DBUG_RETURN(0);                                     // safety

  int4store(pos, server_id); pos+= 4;
  pos= net_store_data(pos, (uchar*) report_host, report_host_len);
  pos= net_store_data(pos, (uchar*) report_user, report_user_len);
  pos= net_store_data(pos, (uchar*) report_password, report_password_len);
  int2store(pos, (uint16) report_port); pos+= 2;
  int4store(pos, rpl_recovery_rank);    pos+= 4;
  /* The master will fill in master_id */
  int4store(pos, 0);                    pos+= 4;

  if (simple_command(mysql, COM_REGISTER_SLAVE, buf, (size_t) (pos- buf), 0))
  {
    if (mysql_errno(mysql) == ER_NET_READ_INTERRUPTED)
    {
      *suppress_warnings= TRUE;                 // Suppress reconnect warning
    }
    else
    {
      char buf[256];
      my_snprintf(buf, sizeof(buf), "%s (Errno: %d)", mysql_error(mysql), 
                  mysql_errno(mysql));
      mi->report(ERROR_LEVEL, ER_SLAVE_MASTER_COM_FAILURE,
                 ER(ER_SLAVE_MASTER_COM_FAILURE), "COM_REGISTER_SLAVE", buf);
    }
    DBUG_RETURN(1);
  }
  DBUG_RETURN(0);
}


bool show_master_info(THD* thd, Master_info* mi)
{
  // TODO: fix this for multi-master
  List<Item> field_list;
  Protocol *protocol= thd->protocol;
  DBUG_ENTER("show_master_info");

  field_list.push_back(new Item_empty_string("Slave_IO_State",
                                                     14));
  field_list.push_back(new Item_empty_string("Master_Host",
                                                     sizeof(mi->host)));
  field_list.push_back(new Item_empty_string("Master_User",
                                                     sizeof(mi->user)));
  field_list.push_back(new Item_return_int("Master_Port", 7,
                                           MYSQL_TYPE_LONG));
  field_list.push_back(new Item_return_int("Connect_Retry", 10,
                                           MYSQL_TYPE_LONG));
  field_list.push_back(new Item_empty_string("Master_Log_File",
                                             FN_REFLEN));
  field_list.push_back(new Item_return_int("Read_Master_Log_Pos", 10,
                                           MYSQL_TYPE_LONGLONG));
  field_list.push_back(new Item_empty_string("Relay_Log_File",
                                             FN_REFLEN));
  field_list.push_back(new Item_return_int("Relay_Log_Pos", 10,
                                           MYSQL_TYPE_LONGLONG));
  field_list.push_back(new Item_empty_string("Relay_Master_Log_File",
                                             FN_REFLEN));
  field_list.push_back(new Item_empty_string("Slave_IO_Running", 3));
  field_list.push_back(new Item_empty_string("Slave_SQL_Running", 3));
  field_list.push_back(new Item_empty_string("Replicate_Do_DB", 20));
  field_list.push_back(new Item_empty_string("Replicate_Ignore_DB", 20));
  field_list.push_back(new Item_empty_string("Replicate_Do_Table", 20));
  field_list.push_back(new Item_empty_string("Replicate_Ignore_Table", 23));
  field_list.push_back(new Item_empty_string("Replicate_Wild_Do_Table", 24));
  field_list.push_back(new Item_empty_string("Replicate_Wild_Ignore_Table",
                                             28));
  field_list.push_back(new Item_return_int("Last_Errno", 4, MYSQL_TYPE_LONG));
  field_list.push_back(new Item_empty_string("Last_Error", 20));
  field_list.push_back(new Item_return_int("Skip_Counter", 10,
                                           MYSQL_TYPE_LONG));
  field_list.push_back(new Item_return_int("Exec_Master_Log_Pos", 10,
                                           MYSQL_TYPE_LONGLONG));
  field_list.push_back(new Item_return_int("Relay_Log_Space", 10,
                                           MYSQL_TYPE_LONGLONG));
  field_list.push_back(new Item_empty_string("Until_Condition", 6));
  field_list.push_back(new Item_empty_string("Until_Log_File", FN_REFLEN));
  field_list.push_back(new Item_return_int("Until_Log_Pos", 10,
                                           MYSQL_TYPE_LONGLONG));
  field_list.push_back(new Item_empty_string("Master_SSL_Allowed", 7));
  field_list.push_back(new Item_empty_string("Master_SSL_CA_File",
                                             sizeof(mi->ssl_ca)));
  field_list.push_back(new Item_empty_string("Master_SSL_CA_Path",
                                             sizeof(mi->ssl_capath)));
  field_list.push_back(new Item_empty_string("Master_SSL_Cert",
                                             sizeof(mi->ssl_cert)));
  field_list.push_back(new Item_empty_string("Master_SSL_Cipher",
                                             sizeof(mi->ssl_cipher)));
  field_list.push_back(new Item_empty_string("Master_SSL_Key",
                                             sizeof(mi->ssl_key)));
  field_list.push_back(new Item_return_int("Seconds_Behind_Master", 10,
                                           MYSQL_TYPE_LONGLONG));
  field_list.push_back(new Item_empty_string("Master_SSL_Verify_Server_Cert",
                                             3));
  field_list.push_back(new Item_return_int("Last_IO_Errno", 4, MYSQL_TYPE_LONG));
  field_list.push_back(new Item_empty_string("Last_IO_Error", 20));
  field_list.push_back(new Item_return_int("Last_SQL_Errno", 4, MYSQL_TYPE_LONG));
  field_list.push_back(new Item_empty_string("Last_SQL_Error", 20));

  if (protocol->send_fields(&field_list,
                            Protocol::SEND_NUM_ROWS | Protocol::SEND_EOF))
    DBUG_RETURN(TRUE);

  if (mi->host[0])
  {
    DBUG_PRINT("info",("host is set: '%s'", mi->host));
    String *packet= &thd->packet;
    protocol->prepare_for_resend();

    /*
      TODO: we read slave_running without run_lock, whereas these variables
      are updated under run_lock and not data_lock. In 5.0 we should lock
      run_lock on top of data_lock (with good order).
    */
    pthread_mutex_lock(&mi->data_lock);
    pthread_mutex_lock(&mi->rli.data_lock);

    protocol->store(mi->io_thd ? mi->io_thd->proc_info : "", &my_charset_bin);
    protocol->store(mi->host, &my_charset_bin);
    protocol->store(mi->user, &my_charset_bin);
    protocol->store((uint32) mi->port);
    protocol->store((uint32) mi->connect_retry);
    protocol->store(mi->master_log_name, &my_charset_bin);
    protocol->store((ulonglong) mi->master_log_pos);
    protocol->store(mi->rli.group_relay_log_name +
                    dirname_length(mi->rli.group_relay_log_name),
                    &my_charset_bin);
    protocol->store((ulonglong) mi->rli.group_relay_log_pos);
    protocol->store(mi->rli.group_master_log_name, &my_charset_bin);
    protocol->store(mi->slave_running == MYSQL_SLAVE_RUN_CONNECT ?
                    "Yes" : "No", &my_charset_bin);
    protocol->store(mi->rli.slave_running ? "Yes":"No", &my_charset_bin);
    protocol->store(rpl_filter->get_do_db());
    protocol->store(rpl_filter->get_ignore_db());

    char buf[256];
    String tmp(buf, sizeof(buf), &my_charset_bin);
    rpl_filter->get_do_table(&tmp);
    protocol->store(&tmp);
    rpl_filter->get_ignore_table(&tmp);
    protocol->store(&tmp);
    rpl_filter->get_wild_do_table(&tmp);
    protocol->store(&tmp);
    rpl_filter->get_wild_ignore_table(&tmp);
    protocol->store(&tmp);

    protocol->store(mi->rli.last_error().number);
    protocol->store(mi->rli.last_error().message, &my_charset_bin);
    protocol->store((uint32) mi->rli.slave_skip_counter);
    protocol->store((ulonglong) mi->rli.group_master_log_pos);
    protocol->store((ulonglong) mi->rli.log_space_total);

    protocol->store(
      mi->rli.until_condition==Relay_log_info::UNTIL_NONE ? "None":
        ( mi->rli.until_condition==Relay_log_info::UNTIL_MASTER_POS? "Master":
          "Relay"), &my_charset_bin);
    protocol->store(mi->rli.until_log_name, &my_charset_bin);
    protocol->store((ulonglong) mi->rli.until_log_pos);

#ifdef HAVE_OPENSSL
    protocol->store(mi->ssl? "Yes":"No", &my_charset_bin);
#else
    protocol->store(mi->ssl? "Ignored":"No", &my_charset_bin);
#endif
    protocol->store(mi->ssl_ca, &my_charset_bin);
    protocol->store(mi->ssl_capath, &my_charset_bin);
    protocol->store(mi->ssl_cert, &my_charset_bin);
    protocol->store(mi->ssl_cipher, &my_charset_bin);
    protocol->store(mi->ssl_key, &my_charset_bin);

    /*
      Seconds_Behind_Master: if SQL thread is running and I/O thread is
      connected, we can compute it otherwise show NULL (i.e. unknown).
    */
    if ((mi->slave_running == MYSQL_SLAVE_RUN_CONNECT) &&
        mi->rli.slave_running)
    {
      long time_diff= ((long)(time(0) - mi->rli.last_master_timestamp)
                       - mi->clock_diff_with_master);
      /*
        Apparently on some systems time_diff can be <0. Here are possible
        reasons related to MySQL:
        - the master is itself a slave of another master whose time is ahead.
        - somebody used an explicit SET TIMESTAMP on the master.
        Possible reason related to granularity-to-second of time functions
        (nothing to do with MySQL), which can explain a value of -1:
        assume the master's and slave's time are perfectly synchronized, and
        that at slave's connection time, when the master's timestamp is read,
        it is at the very end of second 1, and (a very short time later) when
        the slave's timestamp is read it is at the very beginning of second
        2. Then the recorded value for master is 1 and the recorded value for
        slave is 2. At SHOW SLAVE STATUS time, assume that the difference
        between timestamp of slave and rli->last_master_timestamp is 0
        (i.e. they are in the same second), then we get 0-(2-1)=-1 as a result.
        This confuses users, so we don't go below 0: hence the max().

        last_master_timestamp == 0 (an "impossible" timestamp 1970) is a
        special marker to say "consider we have caught up".
      */
      protocol->store((longlong)(mi->rli.last_master_timestamp ?
                                 max(0, time_diff) : 0));
    }
    else
    {
      protocol->store_null();
    }
    protocol->store(mi->ssl_verify_server_cert? "Yes":"No", &my_charset_bin);

    // Last_IO_Errno
    protocol->store(mi->last_error().number);
    // Last_IO_Error
    protocol->store(mi->last_error().message, &my_charset_bin);
    // Last_SQL_Errno
    protocol->store(mi->rli.last_error().number);
    // Last_SQL_Error
    protocol->store(mi->rli.last_error().message, &my_charset_bin);

    pthread_mutex_unlock(&mi->rli.data_lock);
    pthread_mutex_unlock(&mi->data_lock);

    if (my_net_write(&thd->net, (uchar*) thd->packet.ptr(), packet->length()))
      DBUG_RETURN(TRUE);
  }
  send_eof(thd);
  DBUG_RETURN(FALSE);
}


void set_slave_thread_options(THD* thd)
{
  DBUG_ENTER("set_slave_thread_options");
  /*
     It's nonsense to constrain the slave threads with max_join_size; if a
     query succeeded on master, we HAVE to execute it. So set
     OPTION_BIG_SELECTS. Setting max_join_size to HA_POS_ERROR is not enough
     (and it's not needed if we have OPTION_BIG_SELECTS) because an INSERT
     SELECT examining more than 4 billion rows would still fail (yes, because
     when max_join_size is 4G, OPTION_BIG_SELECTS is automatically set, but
     only for client threads.
  */
  ulonglong options= thd->options | OPTION_BIG_SELECTS;
  if (opt_log_slave_updates)
    options|= OPTION_BIN_LOG;
  else
    options&= ~OPTION_BIN_LOG;
  thd->options= options;
  thd->variables.completion_type= 0;
  DBUG_VOID_RETURN;
}

void set_slave_thread_default_charset(THD* thd, Relay_log_info const *rli)
{
  DBUG_ENTER("set_slave_thread_default_charset");

  thd->variables.character_set_client=
    global_system_variables.character_set_client;
  thd->variables.collation_connection=
    global_system_variables.collation_connection;
  thd->variables.collation_server=
    global_system_variables.collation_server;
  thd->update_charset();

  /*
    We use a const cast here since the conceptual (and externally
    visible) behavior of the function is to set the default charset of
    the thread.  That the cache has to be invalidated is a secondary
    effect.
   */
  const_cast<Relay_log_info*>(rli)->cached_charset_invalidate();
  DBUG_VOID_RETURN;
}

/*
  init_slave_thread()
*/

static int init_slave_thread(THD* thd, SLAVE_THD_TYPE thd_type)
{
  DBUG_ENTER("init_slave_thread");
  thd->system_thread = (thd_type == SLAVE_THD_SQL) ?
    SYSTEM_THREAD_SLAVE_SQL : SYSTEM_THREAD_SLAVE_IO;
  thd->security_ctx->skip_grants();
  my_net_init(&thd->net, 0);
/*
  Adding MAX_LOG_EVENT_HEADER_LEN to the max_allowed_packet on all
  slave threads, since a replication event can become this much larger
  than the corresponding packet (query) sent from client to master.
*/
  thd->variables.max_allowed_packet= global_system_variables.max_allowed_packet
    + MAX_LOG_EVENT_HEADER;  /* note, incr over the global not session var */
  thd->slave_thread = 1;
  thd->enable_slow_log= opt_log_slow_slave_statements;
  set_slave_thread_options(thd);
  thd->client_capabilities = CLIENT_LOCAL_FILES;
  pthread_mutex_lock(&LOCK_thread_count);
  thd->thread_id= thd->variables.pseudo_thread_id= thread_id++;
  pthread_mutex_unlock(&LOCK_thread_count);

  if (init_thr_lock() || thd->store_globals())
  {
    thd->cleanup();
    delete thd;
    DBUG_RETURN(-1);
  }

  if (thd_type == SLAVE_THD_SQL)
    thd->proc_info= "Waiting for the next event in relay log";
  else
    thd->proc_info= "Waiting for master update";
  thd->version=refresh_version;
  thd->set_time();
  DBUG_RETURN(0);
}


static int safe_sleep(THD* thd, int sec, CHECK_KILLED_FUNC thread_killed,
                      void* thread_killed_arg)
{
  int nap_time;
  thr_alarm_t alarmed;
  DBUG_ENTER("safe_sleep");

  thr_alarm_init(&alarmed);
  time_t start_time= my_time(0);
  time_t end_time= start_time+sec;

  while ((nap_time= (int) (end_time - start_time)) > 0)
  {
    ALARM alarm_buff;
    /*
      The only reason we are asking for alarm is so that
      we will be woken up in case of murder, so if we do not get killed,
      set the alarm so it goes off after we wake up naturally
    */
    thr_alarm(&alarmed, 2 * nap_time, &alarm_buff);
    sleep(nap_time);
    thr_end_alarm(&alarmed);

    if ((*thread_killed)(thd,thread_killed_arg))
      DBUG_RETURN(1);
    start_time= my_time(0);
  }
  DBUG_RETURN(0);
}


static int request_dump(MYSQL* mysql, Master_info* mi,
                        bool *suppress_warnings)
{
  uchar buf[FN_REFLEN + 10];
  int len;
  int binlog_flags = 0; // for now
  char* logname = mi->master_log_name;
  DBUG_ENTER("request_dump");
  
  *suppress_warnings= FALSE;

  // TODO if big log files: Change next to int8store()
  int4store(buf, (ulong) mi->master_log_pos);
  int2store(buf + 4, binlog_flags);
  int4store(buf + 6, server_id);
  len = (uint) strlen(logname);
  memcpy(buf + 10, logname,len);
  if (simple_command(mysql, COM_BINLOG_DUMP, buf, len + 10, 1))
  {
    /*
      Something went wrong, so we will just reconnect and retry later
      in the future, we should do a better error analysis, but for
      now we just fill up the error log :-)
    */
    if (mysql_errno(mysql) == ER_NET_READ_INTERRUPTED)
      *suppress_warnings= TRUE;                 // Suppress reconnect warning
    else
      sql_print_error("Error on COM_BINLOG_DUMP: %d  %s, will retry in %d secs",
                      mysql_errno(mysql), mysql_error(mysql),
                      master_connect_retry);
    DBUG_RETURN(1);
  }

  DBUG_RETURN(0);
}


static int request_table_dump(MYSQL* mysql, const char* db, const char* table)
{
  uchar buf[1024], *p = buf;
  DBUG_ENTER("request_table_dump");

  uint table_len = (uint) strlen(table);
  uint db_len = (uint) strlen(db);
  if (table_len + db_len > sizeof(buf) - 2)
  {
    sql_print_error("request_table_dump: Buffer overrun");
    DBUG_RETURN(1);
  }

  *p++ = db_len;
  memcpy(p, db, db_len);
  p += db_len;
  *p++ = table_len;
  memcpy(p, table, table_len);

  if (simple_command(mysql, COM_TABLE_DUMP, buf, p - buf + table_len, 1))
  {
    sql_print_error("request_table_dump: Error sending the table dump \
command");
    DBUG_RETURN(1);
  }

  DBUG_RETURN(0);
}


/*
  Read one event from the master

  SYNOPSIS
    read_event()
    mysql               MySQL connection
    mi                  Master connection information
    suppress_warnings   TRUE when a normal net read timeout has caused us to
                        try a reconnect.  We do not want to print anything to
                        the error log in this case because this a anormal
                        event in an idle server.

    RETURN VALUES
    'packet_error'      Error
    number              Length of packet
*/

static ulong read_event(MYSQL* mysql, Master_info *mi, bool* suppress_warnings)
{
  ulong len;
  DBUG_ENTER("read_event");

  *suppress_warnings= FALSE;
  /*
    my_real_read() will time us out
    We check if we were told to die, and if not, try reading again
  */
#ifndef DBUG_OFF
  if (disconnect_slave_event_count && !(mi->events_till_disconnect--))
    DBUG_RETURN(packet_error);
#endif

  len = cli_safe_read(mysql);
  if (len == packet_error || (long) len < 1)
  {
    if (mysql_errno(mysql) == ER_NET_READ_INTERRUPTED)
    {
      /*
        We are trying a normal reconnect after a read timeout;
        we suppress prints to .err file as long as the reconnect
        happens without problems
      */
      *suppress_warnings= TRUE;
    }
    else
      sql_print_error("Error reading packet from server: %s ( server_errno=%d)",
                      mysql_error(mysql), mysql_errno(mysql));
    DBUG_RETURN(packet_error);
  }

  /* Check if eof packet */
  if (len < 8 && mysql->net.read_pos[0] == 254)
  {
    sql_print_information("Slave: received end packet from server, apparent "
                          "master shutdown: %s",
                     mysql_error(mysql));
     DBUG_RETURN(packet_error);
  }

  DBUG_PRINT("exit", ("len: %lu  net->read_pos[4]: %d",
                      len, mysql->net.read_pos[4]));
  DBUG_RETURN(len - 1);
}


int check_expected_error(THD* thd, Relay_log_info const *rli,
                         int expected_error)
{
  DBUG_ENTER("check_expected_error");

  switch (expected_error) {
  case ER_NET_READ_ERROR:
  case ER_NET_ERROR_ON_WRITE:
  case ER_QUERY_INTERRUPTED:
  case ER_SERVER_SHUTDOWN:
  case ER_NEW_ABORTING_CONNECTION:
    DBUG_RETURN(1);
  default:
    DBUG_RETURN(0);
  }
}


/*
  Check if the current error is of temporary nature of not.
  Some errors are temporary in nature, such as
  ER_LOCK_DEADLOCK and ER_LOCK_WAIT_TIMEOUT.  Ndb also signals
  that the error is temporary by pushing a warning with the error code
  ER_GET_TEMPORARY_ERRMSG, if the originating error is temporary.
*/
static int has_temporary_error(THD *thd)
{
  DBUG_ENTER("has_temporary_error");

  if (thd->is_fatal_error)
    DBUG_RETURN(0);

  /*
    Temporary error codes:
    currently, InnoDB deadlock detected by InnoDB or lock
    wait timeout (innodb_lock_wait_timeout exceeded
  */
  if (thd->net.last_errno == ER_LOCK_DEADLOCK ||
      thd->net.last_errno == ER_LOCK_WAIT_TIMEOUT)
    DBUG_RETURN(1);

#ifdef HAVE_NDB_BINLOG
  /*
    currently temporary error set in ndbcluster
  */
  List_iterator_fast<MYSQL_ERROR> it(thd->warn_list);
  MYSQL_ERROR *err;
  while ((err= it++))
  {
    DBUG_PRINT("info", ("has warning %d %s", err->code, err->msg));
    switch (err->code)
    {
    case ER_GET_TEMPORARY_ERRMSG:
      DBUG_RETURN(1);
    default:
      break;
    }
  }
#endif
  DBUG_RETURN(0);
}

static int exec_relay_log_event(THD* thd, Relay_log_info* rli)
{
  DBUG_ENTER("exec_relay_log_event");

  /*
     We acquire this mutex since we need it for all operations except
     event execution. But we will release it in places where we will
     wait for something for example inside of next_event().
   */
  pthread_mutex_lock(&rli->data_lock);
  /*
    This tests if the position of the end of the last previous executed event
    hits the UNTIL barrier.
    We would prefer to test if the position of the start (or possibly) end of
    the to-be-read event hits the UNTIL barrier, this is different if there
    was an event ignored by the I/O thread just before (BUG#13861 to be
    fixed).
  */
  if (rli->until_condition!=Relay_log_info::UNTIL_NONE &&
      rli->is_until_satisfied())
  {
    char buf[22];
    sql_print_information("Slave SQL thread stopped because it reached its"
                    " UNTIL position %s", llstr(rli->until_pos(), buf));
    /*
      Setting abort_slave flag because we do not want additional message about
      error in query execution to be printed.
    */
    rli->abort_slave= 1;
    pthread_mutex_unlock(&rli->data_lock);
    DBUG_RETURN(1);
  }

  Log_event * ev = next_event(rli);

  DBUG_ASSERT(rli->sql_thd==thd);

  if (sql_slave_killed(thd,rli))
  {
    pthread_mutex_unlock(&rli->data_lock);
    delete ev;
    DBUG_RETURN(1);
  }
  if (ev)
  {
    int const type_code= ev->get_type_code();
    int exec_res= 0;

    /*
    */

    DBUG_PRINT("exec_event",("%s(type_code: %d; server_id: %d)",
                       ev->get_type_str(), type_code, ev->server_id));
    DBUG_PRINT("info", ("thd->options: %s%s; rli->last_event_start_time: %lu",
                        FLAGSTR(thd->options, OPTION_NOT_AUTOCOMMIT),
                        FLAGSTR(thd->options, OPTION_BEGIN),
                        rli->last_event_start_time));



    /*
      Execute the event to change the database and update the binary
      log coordinates, but first we set some data that is needed for
      the thread.

      The event will be executed unless it is supposed to be skipped.

      Queries originating from this server must be skipped.  Low-level
      events (Format_description_log_event, Rotate_log_event,
      Stop_log_event) from this server must also be skipped. But for
      those we don't want to modify 'group_master_log_pos', because
      these events did not exist on the master.
      Format_description_log_event is not completely skipped.

      Skip queries specified by the user in 'slave_skip_counter'.  We
      can't however skip events that has something to do with the log
      files themselves.

      Filtering on own server id is extremely important, to ignore
      execution of events created by the creation/rotation of the relay
      log (remember that now the relay log starts with its Format_desc,
      has a Rotate etc).
    */

    thd->server_id = ev->server_id; // use the original server id for logging
    thd->set_time();                            // time the query
    thd->lex->current_select= 0;
    if (!ev->when)
      ev->when= my_time(0);
    ev->thd = thd; // because up to this point, ev->thd == 0

    int reason= ev->shall_skip(rli);
    if (reason == Log_event::EVENT_SKIP_COUNT)
      --rli->slave_skip_counter;
    pthread_mutex_unlock(&rli->data_lock);
    if (reason == Log_event::EVENT_SKIP_NOT)
      exec_res= ev->apply_event(rli);
#ifndef DBUG_OFF
    /*
      This only prints information to the debug trace.

      TODO: Print an informational message to the error log?
    */
    static const char *const explain[] = {
      // EVENT_SKIP_NOT,
      "not skipped",
      // EVENT_SKIP_IGNORE,
      "skipped because event originated from this server",
      // EVENT_SKIP_COUNT
      "skipped because event skip counter was non-zero"
    };
    DBUG_PRINT("skip_event", ("%s event was %s",
                              ev->get_type_str(), explain[reason]));
#endif

    DBUG_PRINT("info", ("apply_event error = %d", exec_res));
    if (exec_res == 0)
    {
      int error= ev->update_pos(rli);
      char buf[22];
      DBUG_PRINT("info", ("update_pos error = %d", error));
      DBUG_PRINT("info", ("group %s %s",
                          llstr(rli->group_relay_log_pos, buf),
                          rli->group_relay_log_name));
      DBUG_PRINT("info", ("event %s %s",
                          llstr(rli->event_relay_log_pos, buf),
                          rli->event_relay_log_name));
      /*
        The update should not fail, so print an error message and
        return an error code.

        TODO: Replace this with a decent error message when merged
        with BUG#24954 (which adds several new error message).
      */
      if (error)
      {
        rli->report(ERROR_LEVEL, ER_UNKNOWN_ERROR,
                    "It was not possible to update the positions"
                    " of the relay log information: the slave may"
                    " be in an inconsistent state."
                    " Stopped in %s position %s",
                    rli->group_relay_log_name,
                    llstr(rli->group_relay_log_pos, buf));
        DBUG_RETURN(1);
      }
    }

    /*
       Format_description_log_event should not be deleted because it will be
       used to read info about the relay log's format; it will be deleted when
       the SQL thread does not need it, i.e. when this thread terminates.
    */
    if (type_code != FORMAT_DESCRIPTION_EVENT)
    {
      DBUG_PRINT("info", ("Deleting the event after it has been executed"));
      delete ev;
    }
    if (slave_trans_retries)
    {
      if (exec_res && has_temporary_error(thd))
      {
        const char *errmsg;
        /*
          We were in a transaction which has been rolled back because of a
          temporary error;
          let's seek back to BEGIN log event and retry it all again.
	  Note, if lock wait timeout (innodb_lock_wait_timeout exceeded)
	  there is no rollback since 5.0.13 (ref: manual).
          We have to not only seek but also
          a) init_master_info(), to seek back to hot relay log's start for later
          (for when we will come back to this hot log after re-processing the
          possibly existing old logs where BEGIN is: check_binlog_magic() will
          then need the cache to be at position 0 (see comments at beginning of
          init_master_info()).
          b) init_relay_log_pos(), because the BEGIN may be an older relay log.
        */
        if (rli->trans_retries < slave_trans_retries)
        {
          if (init_master_info(rli->mi, 0, 0, 0, SLAVE_SQL))
            sql_print_error("Failed to initialize the master info structure");
          else if (init_relay_log_pos(rli,
                                      rli->group_relay_log_name,
                                      rli->group_relay_log_pos,
                                      1, &errmsg, 1))
            sql_print_error("Error initializing relay log position: %s",
                            errmsg);
          else
          {
            exec_res= 0;
            end_trans(thd, ROLLBACK);
            /* chance for concurrent connection to get more locks */
            safe_sleep(thd, min(rli->trans_retries, MAX_SLAVE_RETRY_PAUSE),
                       (CHECK_KILLED_FUNC)sql_slave_killed, (void*)rli);
            pthread_mutex_lock(&rli->data_lock); // because of SHOW STATUS
            rli->trans_retries++;
            rli->retried_trans++;
            pthread_mutex_unlock(&rli->data_lock);
            DBUG_PRINT("info", ("Slave retries transaction "
                                "rli->trans_retries: %lu", rli->trans_retries));
          }
        }
        else
          sql_print_error("Slave SQL thread retried transaction %lu time(s) "
                          "in vain, giving up. Consider raising the value of "
                          "the slave_transaction_retries variable.",
                          slave_trans_retries);
      }
      else if (!((thd->options & OPTION_BEGIN) && opt_using_transactions))
      {
        /*
          Only reset the retry counter if the event succeeded or
          failed with a non-transient error.  On a successful event,
          the execution will proceed as usual; in the case of a
          non-transient error, the slave will stop with an error.
         */
        rli->trans_retries= 0; // restart from fresh
      }
    }
    DBUG_RETURN(exec_res);
  }
  pthread_mutex_unlock(&rli->data_lock);
  rli->report(ERROR_LEVEL, ER_SLAVE_RELAY_LOG_READ_FAILURE,
              ER(ER_SLAVE_RELAY_LOG_READ_FAILURE), "\
Could not parse relay log event entry. The possible reasons are: the master's \
binary log is corrupted (you can check this by running 'mysqlbinlog' on the \
binary log), the slave's relay log is corrupted (you can check this by running \
'mysqlbinlog' on the relay log), a network problem, or a bug in the master's \
or slave's MySQL code. If you want to check the master's binary log or slave's \
relay log, you will be able to know their names by issuing 'SHOW SLAVE STATUS' \
on this slave.\
");
  DBUG_RETURN(1);
}


static bool check_io_slave_killed(THD *thd, Master_info *mi, const char *info)
{
  if (io_slave_killed(thd, mi))
  {
    if (global_system_variables.log_warnings)
      sql_print_information(info);
    return TRUE;
  }
  return FALSE;
}


/**
  @brief Try to reconnect slave IO thread.

  @details Terminates current connection to master, sleeps for
  @c mi->connect_retry msecs and initiates new connection with
  @c safe_reconnect(). Variable pointed by @c retry_count is increased -
  if it exceeds @c master_retry_count then connection is not re-established
  and function signals error.
  Unless @c suppres_warnings is TRUE, a warning is put in the server error log
  when reconnecting. The warning message and messages used to report errors
  are taken from @c messages array. In case @c master_retry_count is exceeded,
  no messages are added to the log.

  @param[in]     thd                 Thread context.
  @param[in]     mysql               MySQL connection.
  @param[in]     mi                  Master connection information.
  @param[in,out] retry_count         Number of attempts to reconnect.
  @param[in]     suppress_warnings   TRUE when a normal net read timeout 
                                     has caused to reconnecting.
  @param[in]     messages            Messages to print/log, see 
                                     reconnect_messages[] array.

  @retval        0                   OK.
  @retval        1                   There was an error.
*/

static int try_to_reconnect(THD *thd, MYSQL *mysql, Master_info *mi,
                            uint *retry_count, bool suppress_warnings,
                            const char *messages[SLAVE_RECON_MSG_MAX])
{
  mi->slave_running= MYSQL_SLAVE_RUN_NOT_CONNECT;
  thd->proc_info= messages[SLAVE_RECON_MSG_WAIT];
#ifdef SIGNAL_WITH_VIO_CLOSE  
  thd->clear_active_vio();
#endif
  end_server(mysql);
  if ((*retry_count)++)
  {
    if (*retry_count > master_retry_count)
      return 1;                             // Don't retry forever
    safe_sleep(thd, mi->connect_retry, (CHECK_KILLED_FUNC) io_slave_killed,
               (void *) mi);
  }
  if (check_io_slave_killed(thd, mi, messages[SLAVE_RECON_MSG_KILLED_WAITING]))
    return 1;
  thd->proc_info = messages[SLAVE_RECON_MSG_AFTER];
  if (!suppress_warnings) 
  {
    char buf[256], llbuff[22];
    my_snprintf(buf, sizeof(buf), messages[SLAVE_RECON_MSG_FAILED], 
                IO_RPL_LOG_NAME, llstr(mi->master_log_pos, llbuff));
    /* 
      Raise a warining during registering on master/requesting dump.
      Log a message reading event.
    */
    if (messages[SLAVE_RECON_MSG_COMMAND][0])
    {
      mi->report(WARNING_LEVEL, ER_SLAVE_MASTER_COM_FAILURE,
                 ER(ER_SLAVE_MASTER_COM_FAILURE), 
                 messages[SLAVE_RECON_MSG_COMMAND], buf);
    }
    else
    {
      sql_print_information(buf);
    }
  }
  if (safe_reconnect(thd, mysql, mi, 1) || io_slave_killed(thd, mi))
  {
    if (global_system_variables.log_warnings)
      sql_print_information(messages[SLAVE_RECON_MSG_KILLED_AFTER]);
    return 1;
  }
  return 0;
}


/* Slave I/O Thread entry point */

pthread_handler_t handle_slave_io(void *arg)
{
  THD *thd; // needs to be first for thread_stack
  MYSQL *mysql;
  Master_info *mi = (Master_info*)arg;
  Relay_log_info *rli= &mi->rli;
  char llbuff[22];
  uint retry_count;
  bool suppress_warnings;
#ifndef DBUG_OFF
  uint retry_count_reg= 0, retry_count_dump= 0, retry_count_event= 0;
#endif
  // needs to call my_thread_init(), otherwise we get a coredump in DBUG_ stuff
  my_thread_init();
  DBUG_ENTER("handle_slave_io");

  DBUG_ASSERT(mi->inited);
  mysql= NULL ;
  retry_count= 0;

  pthread_mutex_lock(&mi->run_lock);
  /* Inform waiting threads that slave has started */
  mi->slave_run_id++;

#ifndef DBUG_OFF
  mi->events_till_disconnect = disconnect_slave_event_count;
#endif

  thd= new THD; // note that contructor of THD uses DBUG_ !
  THD_CHECK_SENTRY(thd);

  pthread_detach_this_thread();
  thd->thread_stack= (char*) &thd; // remember where our stack is
  if (init_slave_thread(thd, SLAVE_THD_IO))
  {
    pthread_cond_broadcast(&mi->start_cond);
    pthread_mutex_unlock(&mi->run_lock);
    sql_print_error("Failed during slave I/O thread initialization");
    goto err;
  }
  mi->io_thd = thd;
  pthread_mutex_lock(&LOCK_thread_count);
  threads.append(thd);
  pthread_mutex_unlock(&LOCK_thread_count);
  mi->slave_running = 1;
  mi->abort_slave = 0;
  pthread_mutex_unlock(&mi->run_lock);
  pthread_cond_broadcast(&mi->start_cond);

  DBUG_PRINT("master_info",("log_file_name: '%s'  position: %s",
                            mi->master_log_name,
                            llstr(mi->master_log_pos,llbuff)));

  if (!(mi->mysql = mysql = mysql_init(NULL)))
  {
    mi->report(ERROR_LEVEL, ER_SLAVE_FATAL_ERROR,
               ER(ER_SLAVE_FATAL_ERROR), "error in mysql_init()");
    goto err;
  }

  thd->proc_info = "Connecting to master";
  // we can get killed during safe_connect
  if (!safe_connect(thd, mysql, mi))
  {
    sql_print_information("Slave I/O thread: connected to master '%s@%s:%d',"
                          "replication started in log '%s' at position %s",
                          mi->user, mi->host, mi->port,
			  IO_RPL_LOG_NAME,
			  llstr(mi->master_log_pos,llbuff));
  /*
    Adding MAX_LOG_EVENT_HEADER_LEN to the max_packet_size on the I/O
    thread, since a replication event can become this much larger than
    the corresponding packet (query) sent from client to master.
  */
    mysql->net.max_packet_size= thd->net.max_packet_size+= MAX_LOG_EVENT_HEADER;
  }
  else
  {
    sql_print_information("Slave I/O thread killed while connecting to master");
    goto err;
  }

connected:

  // TODO: the assignment below should be under mutex (5.0)
  mi->slave_running= MYSQL_SLAVE_RUN_CONNECT;
  thd->slave_net = &mysql->net;
  thd->proc_info = "Checking master version";
  if (get_master_version_and_clock(mysql, mi))
    goto err;

  if (mi->rli.relay_log.description_event_for_queue->binlog_version > 1)
  {
    /*
      Register ourselves with the master.
    */
    thd->proc_info = "Registering slave on master";
    if (register_slave_on_master(mysql, mi, &suppress_warnings))
    {
      sql_print_error("Slave I/O thread couldn't register on master");
      if (check_io_slave_killed(thd, mi, "Slave I/O thread killed while \
registering slave on master") ||
          try_to_reconnect(thd, mysql, mi, &retry_count, suppress_warnings,
                           reconnect_messages[SLAVE_RECON_ACT_REG]))
        goto err;
      goto connected;
    }
    DBUG_EXECUTE_IF("FORCE_SLAVE_TO_RECONNECT_REG", 
      if (!retry_count_reg)
      {
        retry_count_reg++;
        sql_print_information("Forcing to reconnect slave I/O thread");
        if (try_to_reconnect(thd, mysql, mi, &retry_count, suppress_warnings,
                             reconnect_messages[SLAVE_RECON_ACT_REG]))
          goto err;
        goto connected;
      });
  }

  DBUG_PRINT("info",("Starting reading binary log from master"));
  while (!io_slave_killed(thd,mi))
  {
    thd->proc_info = "Requesting binlog dump";
    if (request_dump(mysql, mi, &suppress_warnings))
    {
      sql_print_error("Failed on request_dump()");
      if (check_io_slave_killed(thd, mi, "Slave I/O thread killed while \
requesting master dump") ||
          try_to_reconnect(thd, mysql, mi, &retry_count, suppress_warnings,
                           reconnect_messages[SLAVE_RECON_ACT_DUMP]))
        goto err;
      goto connected;
    }
    DBUG_EXECUTE_IF("FORCE_SLAVE_TO_RECONNECT_DUMP", 
      if (!retry_count_dump)
      {
        retry_count_dump++;
        sql_print_information("Forcing to reconnect slave I/O thread");
        if (try_to_reconnect(thd, mysql, mi, &retry_count, suppress_warnings,
                             reconnect_messages[SLAVE_RECON_ACT_DUMP]))
          goto err;
        goto connected;
      });

    while (!io_slave_killed(thd,mi))
    {
      ulong event_len;
      /*
         We say "waiting" because read_event() will wait if there's nothing to
         read. But if there's something to read, it will not wait. The
         important thing is to not confuse users by saying "reading" whereas
         we're in fact receiving nothing.
      */
      thd->proc_info= "Waiting for master to send event";
      event_len= read_event(mysql, mi, &suppress_warnings);
      if (check_io_slave_killed(thd, mi, "Slave I/O thread killed while \
reading event"))
        goto err;
      DBUG_EXECUTE_IF("FORCE_SLAVE_TO_RECONNECT_EVENT",
        if (!retry_count_event)
        {
          retry_count_event++;
          sql_print_information("Forcing to reconnect slave I/O thread");
          if (try_to_reconnect(thd, mysql, mi, &retry_count, suppress_warnings,
                               reconnect_messages[SLAVE_RECON_ACT_EVENT]))
            goto err;
          goto connected;
        });

      if (event_len == packet_error)
      {
        uint mysql_error_number= mysql_errno(mysql);
        switch (mysql_error_number) {
        case CR_NET_PACKET_TOO_LARGE:
          sql_print_error("\
Log entry on master is longer than max_allowed_packet (%ld) on \
slave. If the entry is correct, restart the server with a higher value of \
max_allowed_packet",
                          thd->variables.max_allowed_packet);
          goto err;
        case ER_MASTER_FATAL_ERROR_READING_BINLOG:
          sql_print_error(ER(mysql_error_number), mysql_error_number,
                          mysql_error(mysql));
          goto err;
        case EE_OUTOFMEMORY:
        case ER_OUTOFMEMORY:
          sql_print_error("\
Stopping slave I/O thread due to out-of-memory error from master");
          goto err;
        }
        if (try_to_reconnect(thd, mysql, mi, &retry_count, suppress_warnings,
                             reconnect_messages[SLAVE_RECON_ACT_EVENT]))
          goto err;
        goto connected;
      } // if (event_len == packet_error)

      retry_count=0;                    // ok event, reset retry counter
      thd->proc_info = "Queueing master event to the relay log";
      if (queue_event(mi,(const char*)mysql->net.read_pos + 1,
                      event_len))
      {
        mi->report(ERROR_LEVEL, ER_SLAVE_RELAY_LOG_WRITE_FAILURE,
                   ER(ER_SLAVE_RELAY_LOG_WRITE_FAILURE),
                   "could not queue event from master");
        goto err;
      }
      if (flush_master_info(mi, 1))
      {
        sql_print_error("Failed to flush master info file");
        goto err;
      }
      /*
        See if the relay logs take too much space.
        We don't lock mi->rli.log_space_lock here; this dirty read saves time
        and does not introduce any problem:
        - if mi->rli.ignore_log_space_limit is 1 but becomes 0 just after (so
        the clean value is 0), then we are reading only one more event as we
        should, and we'll block only at the next event. No big deal.
        - if mi->rli.ignore_log_space_limit is 0 but becomes 1 just after (so
        the clean value is 1), then we are going into wait_for_relay_log_space()
        for no reason, but this function will do a clean read, notice the clean
        value and exit immediately.
      */
#ifndef DBUG_OFF
      {
        char llbuf1[22], llbuf2[22];
        DBUG_PRINT("info", ("log_space_limit=%s log_space_total=%s \
ignore_log_space_limit=%d",
                            llstr(rli->log_space_limit,llbuf1),
                            llstr(rli->log_space_total,llbuf2),
                            (int) rli->ignore_log_space_limit));
      }
#endif

      if (rli->log_space_limit && rli->log_space_limit <
          rli->log_space_total &&
          !rli->ignore_log_space_limit)
        if (wait_for_relay_log_space(rli))
        {
          sql_print_error("Slave I/O thread aborted while waiting for relay \
log space");
          goto err;
        }
    }
  }

  // error = 0;
err:
  // print the current replication position
  sql_print_information("Slave I/O thread exiting, read up to log '%s', position %s",
                  IO_RPL_LOG_NAME, llstr(mi->master_log_pos,llbuff));
  VOID(pthread_mutex_lock(&LOCK_thread_count));
  thd->query = thd->db = 0; // extra safety
  thd->query_length= thd->db_length= 0;
  VOID(pthread_mutex_unlock(&LOCK_thread_count));
  if (mysql)
  {
    /*
      Here we need to clear the active VIO before closing the
      connection with the master.  The reason is that THD::awake()
      might be called from terminate_slave_thread() because somebody
      issued a STOP SLAVE.  If that happends, the close_active_vio()
      can be called in the middle of closing the VIO associated with
      the 'mysql' object, causing a crash.
    */
#ifdef SIGNAL_WITH_VIO_CLOSE
    thd->clear_active_vio();
#endif
    mysql_close(mysql);
    mi->mysql=0;
  }
  write_ignored_events_info_to_relay_log(thd, mi);
  thd->proc_info = "Waiting for slave mutex on exit";
  pthread_mutex_lock(&mi->run_lock);

  /* Forget the relay log's format */
  delete mi->rli.relay_log.description_event_for_queue;
  mi->rli.relay_log.description_event_for_queue= 0;
  // TODO: make rpl_status part of Master_info
  change_rpl_status(RPL_ACTIVE_SLAVE,RPL_IDLE_SLAVE);
  DBUG_ASSERT(thd->net.buff != 0);
  net_end(&thd->net); // destructor will not free it, because net.vio is 0
  close_thread_tables(thd, 0);
  pthread_mutex_lock(&LOCK_thread_count);
  THD_CHECK_SENTRY(thd);
  delete thd;
  pthread_mutex_unlock(&LOCK_thread_count);
  mi->abort_slave= 0;
  mi->slave_running= 0;
  mi->io_thd= 0;
  /*
    Note: the order of the two following calls (first broadcast, then unlock)
    is important. Otherwise a killer_thread can execute between the calls and
    delete the mi structure leading to a crash! (see BUG#25306 for details)
   */ 
  pthread_cond_broadcast(&mi->stop_cond);       // tell the world we are done
  pthread_mutex_unlock(&mi->run_lock);
  my_thread_end();
  pthread_exit(0);
  DBUG_RETURN(0);                               // Can't return anything here
}


/* Slave SQL Thread entry point */

pthread_handler_t handle_slave_sql(void *arg)
{
  THD *thd;                     /* needs to be first for thread_stack */
  char llbuff[22],llbuff1[22];

  Relay_log_info* rli = &((Master_info*)arg)->rli;
  const char *errmsg;

  // needs to call my_thread_init(), otherwise we get a coredump in DBUG_ stuff
  my_thread_init();
  DBUG_ENTER("handle_slave_sql");

  DBUG_ASSERT(rli->inited);
  pthread_mutex_lock(&rli->run_lock);
  DBUG_ASSERT(!rli->slave_running);
  errmsg= 0;
#ifndef DBUG_OFF
  rli->events_till_abort = abort_slave_event_count;
#endif

  thd = new THD; // note that contructor of THD uses DBUG_ !
  thd->thread_stack = (char*)&thd; // remember where our stack is

  /* Inform waiting threads that slave has started */
  rli->slave_run_id++;

  pthread_detach_this_thread();
  if (init_slave_thread(thd, SLAVE_THD_SQL))
  {
    /*
      TODO: this is currently broken - slave start and change master
      will be stuck if we fail here
    */
    pthread_cond_broadcast(&rli->start_cond);
    pthread_mutex_unlock(&rli->run_lock);
    sql_print_error("Failed during slave thread initialization");
    goto err;
  }
  thd->init_for_queries();
  rli->sql_thd= thd;
  thd->temporary_tables = rli->save_temporary_tables; // restore temp tables
  pthread_mutex_lock(&LOCK_thread_count);
  threads.append(thd);
  pthread_mutex_unlock(&LOCK_thread_count);
  /*
    We are going to set slave_running to 1. Assuming slave I/O thread is
    alive and connected, this is going to make Seconds_Behind_Master be 0
    i.e. "caught up". Even if we're just at start of thread. Well it's ok, at
    the moment we start we can think we are caught up, and the next second we
    start receiving data so we realize we are not caught up and
    Seconds_Behind_Master grows. No big deal.
  */
  rli->slave_running = 1;
  rli->abort_slave = 0;
  pthread_mutex_unlock(&rli->run_lock);
  pthread_cond_broadcast(&rli->start_cond);

  /*
    Reset errors for a clean start (otherwise, if the master is idle, the SQL
    thread may execute no Query_log_event, so the error will remain even
    though there's no problem anymore). Do not reset the master timestamp
    (imagine the slave has caught everything, the STOP SLAVE and START SLAVE:
    as we are not sure that we are going to receive a query, we want to
    remember the last master timestamp (to say how many seconds behind we are
    now.
    But the master timestamp is reset by RESET SLAVE & CHANGE MASTER.
  */
  rli->clear_error();

  //tell the I/O thread to take relay_log_space_limit into account from now on
  pthread_mutex_lock(&rli->log_space_lock);
  rli->ignore_log_space_limit= 0;
  pthread_mutex_unlock(&rli->log_space_lock);
  rli->trans_retries= 0; // start from "no error"

  if (init_relay_log_pos(rli,
                         rli->group_relay_log_name,
                         rli->group_relay_log_pos,
                         1 /*need data lock*/, &errmsg,
                         1 /*look for a description_event*/))
  {
    sql_print_error("Error initializing relay log position: %s",
                    errmsg);
    goto err;
  }
  THD_CHECK_SENTRY(thd);
#ifndef DBUG_OFF
  {
    char llbuf1[22], llbuf2[22];
    DBUG_PRINT("info", ("my_b_tell(rli->cur_log)=%s rli->event_relay_log_pos=%s",
                        llstr(my_b_tell(rli->cur_log),llbuf1),
                        llstr(rli->event_relay_log_pos,llbuf2)));
    DBUG_ASSERT(rli->event_relay_log_pos >= BIN_LOG_HEADER_SIZE);
    /*
      Wonder if this is correct. I (Guilhem) wonder if my_b_tell() returns the
      correct position when it's called just after my_b_seek() (the questionable
      stuff is those "seek is done on next read" comments in the my_b_seek()
      source code).
      The crude reality is that this assertion randomly fails whereas
      replication seems to work fine. And there is no easy explanation why it
      fails (as we my_b_seek(rli->event_relay_log_pos) at the very end of
      init_relay_log_pos() called above). Maybe the assertion would be
      meaningful if we held rli->data_lock between the my_b_seek() and the
      DBUG_ASSERT().
    */
#ifdef SHOULD_BE_CHECKED
    DBUG_ASSERT(my_b_tell(rli->cur_log) == rli->event_relay_log_pos);
#endif
  }
#endif
  DBUG_ASSERT(rli->sql_thd == thd);

  DBUG_PRINT("master_info",("log_file_name: %s  position: %s",
                            rli->group_master_log_name,
                            llstr(rli->group_master_log_pos,llbuff)));
  if (global_system_variables.log_warnings)
    sql_print_information("Slave SQL thread initialized, starting replication in \
log '%s' at position %s, relay log '%s' position: %s", RPL_LOG_NAME,
                    llstr(rli->group_master_log_pos,llbuff),rli->group_relay_log_name,
                    llstr(rli->group_relay_log_pos,llbuff1));

  /* execute init_slave variable */
  if (sys_init_slave.value_length)
  {
    execute_init_command(thd, &sys_init_slave, &LOCK_sys_init_slave);
    if (thd->query_error)
    {
      sql_print_error("\
Slave SQL thread aborted. Can't execute init_slave query");
      goto err;
    }
  }

  /* Read queries from the IO/THREAD until this thread is killed */

  while (!sql_slave_killed(thd,rli))
  {
    thd->proc_info = "Reading event from the relay log";
    DBUG_ASSERT(rli->sql_thd == thd);
    THD_CHECK_SENTRY(thd);
    if (exec_relay_log_event(thd,rli))
    {
      DBUG_PRINT("info", ("exec_relay_log_event() failed"));
      // do not scare the user if SQL thread was simply killed or stopped
      if (!sql_slave_killed(thd,rli))
      {
        /*
          retrieve as much info as possible from the thd and, error
          codes and warnings and print this to the error log as to
          allow the user to locate the error
        */
        uint32 const last_errno= rli->last_error().number;

        DBUG_PRINT("info", ("thd->net.last_errno=%d; rli->last_error.number=%d",
                            thd->net.last_errno, last_errno));
        if (thd->net.last_errno != 0)
        {
          char const *const errmsg=
            thd->net.last_error ? thd->net.last_error : "<no message>";
          if (last_errno == 0)
          {
            rli->report(ERROR_LEVEL, thd->net.last_errno, errmsg);
          }
          else if (last_errno != thd->net.last_errno)
          {
            sql_print_error("Slave (additional info): %s Error_code: %d",
                            errmsg, thd->net.last_errno);
          }
        }

        /* Print any warnings issued */
        List_iterator_fast<MYSQL_ERROR> it(thd->warn_list);
        MYSQL_ERROR *err;
        /*
          Added controlled slave thread cancel for replication
          of user-defined variables.
        */
        bool udf_error = false;
        while ((err= it++))
        {
          if (err->code == ER_CANT_OPEN_LIBRARY)
            udf_error = true;
          sql_print_warning("Slave: %s Error_code: %d",err->msg, err->code);
        }
        if (udf_error)
          sql_print_error("Error loading user-defined library, slave SQL "
            "thread aborted. Install the missing library, and restart the "
            "slave SQL thread with \"SLAVE START\". We stopped at log '%s' "
            "position %s", RPL_LOG_NAME, llstr(rli->group_master_log_pos, 
            llbuff));
        else
          sql_print_error("\
Error running query, slave SQL thread aborted. Fix the problem, and restart \
the slave SQL thread with \"SLAVE START\". We stopped at log \
'%s' position %s", RPL_LOG_NAME, llstr(rli->group_master_log_pos, llbuff));
      }
      goto err;
    }
  }

  /* Thread stopped. Print the current replication position to the log */
  sql_print_information("Slave SQL thread exiting, replication stopped in log "
                        "'%s' at position %s",
                        RPL_LOG_NAME, llstr(rli->group_master_log_pos,llbuff));

 err:

  /*
    Some events set some playgrounds, which won't be cleared because thread
    stops. Stopping of this thread may not be known to these events ("stop"
    request is detected only by the present function, not by events), so we
    must "proactively" clear playgrounds:
  */
  rli->cleanup_context(thd, 1);
  VOID(pthread_mutex_lock(&LOCK_thread_count));
  /*
    Some extra safety, which should not been needed (normally, event deletion
    should already have done these assignments (each event which sets these
    variables is supposed to set them to 0 before terminating)).
  */
  thd->query= thd->db= thd->catalog= 0;
  thd->query_length= thd->db_length= 0;
  VOID(pthread_mutex_unlock(&LOCK_thread_count));
  thd->proc_info = "Waiting for slave mutex on exit";
  pthread_mutex_lock(&rli->run_lock);
  /* We need data_lock, at least to wake up any waiting master_pos_wait() */
  pthread_mutex_lock(&rli->data_lock);
  DBUG_ASSERT(rli->slave_running == 1); // tracking buffer overrun
  /* When master_pos_wait() wakes up it will check this and terminate */
  rli->slave_running= 0;
  /* Forget the relay log's format */
  delete rli->relay_log.description_event_for_exec;
  rli->relay_log.description_event_for_exec= 0;
  /* Wake up master_pos_wait() */
  pthread_mutex_unlock(&rli->data_lock);
  DBUG_PRINT("info",("Signaling possibly waiting master_pos_wait() functions"));
  pthread_cond_broadcast(&rli->data_cond);
  rli->ignore_log_space_limit= 0; /* don't need any lock */
  /* we die so won't remember charset - re-update them on next thread start */
  rli->cached_charset_invalidate();
  rli->save_temporary_tables = thd->temporary_tables;

  /*
    TODO: see if we can do this conditionally in next_event() instead
    to avoid unneeded position re-init
  */
  thd->temporary_tables = 0; // remove tempation from destructor to close them
  DBUG_ASSERT(thd->net.buff != 0);
  net_end(&thd->net); // destructor will not free it, because we are weird
  DBUG_ASSERT(rli->sql_thd == thd);
  THD_CHECK_SENTRY(thd);
  rli->sql_thd= 0;
  pthread_mutex_lock(&LOCK_thread_count);
  THD_CHECK_SENTRY(thd);
  delete thd;
  pthread_mutex_unlock(&LOCK_thread_count);
 /*
  Note: the order of the broadcast and unlock calls below (first broadcast, then unlock)
  is important. Otherwise a killer_thread can execute between the calls and
  delete the mi structure leading to a crash! (see BUG#25306 for details)
 */ 
  pthread_cond_broadcast(&rli->stop_cond);
  pthread_mutex_unlock(&rli->run_lock);  // tell the world we are done
  
  my_thread_end();
  pthread_exit(0);
  DBUG_RETURN(0);                               // Can't return anything here
}


/*
  process_io_create_file()
*/

static int process_io_create_file(Master_info* mi, Create_file_log_event* cev)
{
  int error = 1;
  ulong num_bytes;
  bool cev_not_written;
  THD *thd = mi->io_thd;
  NET *net = &mi->mysql->net;
  DBUG_ENTER("process_io_create_file");

  if (unlikely(!cev->is_valid()))
    DBUG_RETURN(1);

  if (!rpl_filter->db_ok(cev->db))
  {
    skip_load_data_infile(net);
    DBUG_RETURN(0);
  }
  DBUG_ASSERT(cev->inited_from_old);
  thd->file_id = cev->file_id = mi->file_id++;
  thd->server_id = cev->server_id;
  cev_not_written = 1;

  if (unlikely(net_request_file(net,cev->fname)))
  {
    sql_print_error("Slave I/O: failed requesting download of '%s'",
                    cev->fname);
    goto err;
  }

  /*
    This dummy block is so we could instantiate Append_block_log_event
    once and then modify it slightly instead of doing it multiple times
    in the loop
  */
  {
    Append_block_log_event aev(thd,0,0,0,0);

    for (;;)
    {
      if (unlikely((num_bytes=my_net_read(net)) == packet_error))
      {
        sql_print_error("Network read error downloading '%s' from master",
                        cev->fname);
        goto err;
      }
      if (unlikely(!num_bytes)) /* eof */
      {
	/* 3.23 master wants it */
        net_write_command(net, 0, (uchar*) "", 0, (uchar*) "", 0);
        /*
          If we wrote Create_file_log_event, then we need to write
          Execute_load_log_event. If we did not write Create_file_log_event,
          then this is an empty file and we can just do as if the LOAD DATA
          INFILE had not existed, i.e. write nothing.
        */
        if (unlikely(cev_not_written))
          break;
        Execute_load_log_event xev(thd,0,0);
        xev.log_pos = cev->log_pos;
        if (unlikely(mi->rli.relay_log.append(&xev)))
        {
          mi->report(ERROR_LEVEL, ER_SLAVE_RELAY_LOG_WRITE_FAILURE,
                     ER(ER_SLAVE_RELAY_LOG_WRITE_FAILURE),
                     "error writing Exec_load event to relay log");
          goto err;
        }
        mi->rli.relay_log.harvest_bytes_written(&mi->rli.log_space_total);
        break;
      }
      if (unlikely(cev_not_written))
      {
        cev->block = (char*)net->read_pos;
        cev->block_len = num_bytes;
        if (unlikely(mi->rli.relay_log.append(cev)))
        {
          mi->report(ERROR_LEVEL, ER_SLAVE_RELAY_LOG_WRITE_FAILURE,
                     ER(ER_SLAVE_RELAY_LOG_WRITE_FAILURE),
                     "error writing Create_file event to relay log");
          goto err;
        }
        cev_not_written=0;
        mi->rli.relay_log.harvest_bytes_written(&mi->rli.log_space_total);
      }
      else
      {
        aev.block = (char*)net->read_pos;
        aev.block_len = num_bytes;
        aev.log_pos = cev->log_pos;
        if (unlikely(mi->rli.relay_log.append(&aev)))
        {
          mi->report(ERROR_LEVEL, ER_SLAVE_RELAY_LOG_WRITE_FAILURE,
                     ER(ER_SLAVE_RELAY_LOG_WRITE_FAILURE),
                     "error writing Append_block event to relay log");
          goto err;
        }
        mi->rli.relay_log.harvest_bytes_written(&mi->rli.log_space_total) ;
      }
    }
  }
  error=0;
err:
  DBUG_RETURN(error);
}


/*
  Start using a new binary log on the master

  SYNOPSIS
    process_io_rotate()
    mi                  master_info for the slave
    rev                 The rotate log event read from the binary log

  DESCRIPTION
    Updates the master info with the place in the next binary
    log where we should start reading.
    Rotate the relay log to avoid mixed-format relay logs.

  NOTES
    We assume we already locked mi->data_lock

  RETURN VALUES
    0           ok
    1           Log event is illegal

*/

static int process_io_rotate(Master_info *mi, Rotate_log_event *rev)
{
  DBUG_ENTER("process_io_rotate");
  safe_mutex_assert_owner(&mi->data_lock);

  if (unlikely(!rev->is_valid()))
    DBUG_RETURN(1);

  /* Safe copy as 'rev' has been "sanitized" in Rotate_log_event's ctor */
  memcpy(mi->master_log_name, rev->new_log_ident, rev->ident_len+1);
  mi->master_log_pos= rev->pos;
  DBUG_PRINT("info", ("master_log_pos: '%s' %lu",
                      mi->master_log_name, (ulong) mi->master_log_pos));
#ifndef DBUG_OFF
  /*
    If we do not do this, we will be getting the first
    rotate event forever, so we need to not disconnect after one.
  */
  if (disconnect_slave_event_count)
    mi->events_till_disconnect++;
#endif

  /*
    If description_event_for_queue is format <4, there is conversion in the
    relay log to the slave's format (4). And Rotate can mean upgrade or
    nothing. If upgrade, it's to 5.0 or newer, so we will get a Format_desc, so
    no need to reset description_event_for_queue now. And if it's nothing (same
    master version as before), no need (still using the slave's format).
  */
  if (mi->rli.relay_log.description_event_for_queue->binlog_version >= 4)
  {
    delete mi->rli.relay_log.description_event_for_queue;
    /* start from format 3 (MySQL 4.0) again */
    mi->rli.relay_log.description_event_for_queue= new
      Format_description_log_event(3);
  }
  /*
    Rotate the relay log makes binlog format detection easier (at next slave
    start or mysqlbinlog)
  */
  rotate_relay_log(mi); /* will take the right mutexes */
  DBUG_RETURN(0);
}

/*
  Reads a 3.23 event and converts it to the slave's format. This code was
  copied from MySQL 4.0.
*/
static int queue_binlog_ver_1_event(Master_info *mi, const char *buf,
                           ulong event_len)
{
  const char *errmsg = 0;
  ulong inc_pos;
  bool ignore_event= 0;
  char *tmp_buf = 0;
  Relay_log_info *rli= &mi->rli;
  DBUG_ENTER("queue_binlog_ver_1_event");

  /*
    If we get Load event, we need to pass a non-reusable buffer
    to read_log_event, so we do a trick
  */
  if (buf[EVENT_TYPE_OFFSET] == LOAD_EVENT)
  {
    if (unlikely(!(tmp_buf=(char*)my_malloc(event_len+1,MYF(MY_WME)))))
    {
      mi->report(ERROR_LEVEL, ER_SLAVE_FATAL_ERROR,
                 ER(ER_SLAVE_FATAL_ERROR), "Memory allocation failed");
      DBUG_RETURN(1);
    }
    memcpy(tmp_buf,buf,event_len);
    /*
      Create_file constructor wants a 0 as last char of buffer, this 0 will
      serve as the string-termination char for the file's name (which is at the
      end of the buffer)
      We must increment event_len, otherwise the event constructor will not see
      this end 0, which leads to segfault.
    */
    tmp_buf[event_len++]=0;
    int4store(tmp_buf+EVENT_LEN_OFFSET, event_len);
    buf = (const char*)tmp_buf;
  }
  /*
    This will transform LOAD_EVENT into CREATE_FILE_EVENT, ask the master to
    send the loaded file, and write it to the relay log in the form of
    Append_block/Exec_load (the SQL thread needs the data, as that thread is not
    connected to the master).
  */
  Log_event *ev = Log_event::read_log_event(buf,event_len, &errmsg,
                                            mi->rli.relay_log.description_event_for_queue);
  if (unlikely(!ev))
  {
    sql_print_error("Read invalid event from master: '%s',\
 master could be corrupt but a more likely cause of this is a bug",
                    errmsg);
    my_free((char*) tmp_buf, MYF(MY_ALLOW_ZERO_PTR));
    DBUG_RETURN(1);
  }

  pthread_mutex_lock(&mi->data_lock);
  ev->log_pos= mi->master_log_pos; /* 3.23 events don't contain log_pos */
  switch (ev->get_type_code()) {
  case STOP_EVENT:
    ignore_event= 1;
    inc_pos= event_len;
    break;
  case ROTATE_EVENT:
    if (unlikely(process_io_rotate(mi,(Rotate_log_event*)ev)))
    {
      delete ev;
      pthread_mutex_unlock(&mi->data_lock);
      DBUG_RETURN(1);
    }
    inc_pos= 0;
    break;
  case CREATE_FILE_EVENT:
    /*
      Yes it's possible to have CREATE_FILE_EVENT here, even if we're in
      queue_old_event() which is for 3.23 events which don't comprise
      CREATE_FILE_EVENT. This is because read_log_event() above has just
      transformed LOAD_EVENT into CREATE_FILE_EVENT.
    */
  {
    /* We come here when and only when tmp_buf != 0 */
    DBUG_ASSERT(tmp_buf != 0);
    inc_pos=event_len;
    ev->log_pos+= inc_pos;
    int error = process_io_create_file(mi,(Create_file_log_event*)ev);
    delete ev;
    mi->master_log_pos += inc_pos;
    DBUG_PRINT("info", ("master_log_pos: %lu", (ulong) mi->master_log_pos));
    pthread_mutex_unlock(&mi->data_lock);
    my_free((char*)tmp_buf, MYF(0));
    DBUG_RETURN(error);
  }
  default:
    inc_pos= event_len;
    break;
  }
  if (likely(!ignore_event))
  {
    if (ev->log_pos)
      /*
         Don't do it for fake Rotate events (see comment in
      Log_event::Log_event(const char* buf...) in log_event.cc).
      */
      ev->log_pos+= event_len; /* make log_pos be the pos of the end of the event */
    if (unlikely(rli->relay_log.append(ev)))
    {
      delete ev;
      pthread_mutex_unlock(&mi->data_lock);
      DBUG_RETURN(1);
    }
    rli->relay_log.harvest_bytes_written(&rli->log_space_total);
  }
  delete ev;
  mi->master_log_pos+= inc_pos;
  DBUG_PRINT("info", ("master_log_pos: %lu", (ulong) mi->master_log_pos));
  pthread_mutex_unlock(&mi->data_lock);
  DBUG_RETURN(0);
}

/*
  Reads a 4.0 event and converts it to the slave's format. This code was copied
  from queue_binlog_ver_1_event(), with some affordable simplifications.
*/
static int queue_binlog_ver_3_event(Master_info *mi, const char *buf,
                           ulong event_len)
{
  const char *errmsg = 0;
  ulong inc_pos;
  char *tmp_buf = 0;
  Relay_log_info *rli= &mi->rli;
  DBUG_ENTER("queue_binlog_ver_3_event");

  /* read_log_event() will adjust log_pos to be end_log_pos */
  Log_event *ev = Log_event::read_log_event(buf,event_len, &errmsg,
                                            mi->rli.relay_log.description_event_for_queue);
  if (unlikely(!ev))
  {
    sql_print_error("Read invalid event from master: '%s',\
 master could be corrupt but a more likely cause of this is a bug",
                    errmsg);
    my_free((char*) tmp_buf, MYF(MY_ALLOW_ZERO_PTR));
    DBUG_RETURN(1);
  }
  pthread_mutex_lock(&mi->data_lock);
  switch (ev->get_type_code()) {
  case STOP_EVENT:
    goto err;
  case ROTATE_EVENT:
    if (unlikely(process_io_rotate(mi,(Rotate_log_event*)ev)))
    {
      delete ev;
      pthread_mutex_unlock(&mi->data_lock);
      DBUG_RETURN(1);
    }
    inc_pos= 0;
    break;
  default:
    inc_pos= event_len;
    break;
  }
  if (unlikely(rli->relay_log.append(ev)))
  {
    delete ev;
    pthread_mutex_unlock(&mi->data_lock);
    DBUG_RETURN(1);
  }
  rli->relay_log.harvest_bytes_written(&rli->log_space_total);
  delete ev;
  mi->master_log_pos+= inc_pos;
err:
  DBUG_PRINT("info", ("master_log_pos: %lu", (ulong) mi->master_log_pos));
  pthread_mutex_unlock(&mi->data_lock);
  DBUG_RETURN(0);
}

/*
  queue_old_event()

  Writes a 3.23 or 4.0 event to the relay log, after converting it to the 5.0
  (exactly, slave's) format. To do the conversion, we create a 5.0 event from
  the 3.23/4.0 bytes, then write this event to the relay log.

  TODO:
    Test this code before release - it has to be tested on a separate
    setup with 3.23 master or 4.0 master
*/

static int queue_old_event(Master_info *mi, const char *buf,
                           ulong event_len)
{
  DBUG_ENTER("queue_old_event");

  switch (mi->rli.relay_log.description_event_for_queue->binlog_version)
  {
  case 1:
      DBUG_RETURN(queue_binlog_ver_1_event(mi,buf,event_len));
  case 3:
      DBUG_RETURN(queue_binlog_ver_3_event(mi,buf,event_len));
  default: /* unsupported format; eg version 2 */
    DBUG_PRINT("info",("unsupported binlog format %d in queue_old_event()",
                       mi->rli.relay_log.description_event_for_queue->binlog_version));
    DBUG_RETURN(1);
  }
}

/*
  queue_event()

  If the event is 3.23/4.0, passes it to queue_old_event() which will convert
  it. Otherwise, writes a 5.0 (or newer) event to the relay log. Then there is
  no format conversion, it's pure read/write of bytes.
  So a 5.0.0 slave's relay log can contain events in the slave's format or in
  any >=5.0.0 format.
*/

int queue_event(Master_info* mi,const char* buf, ulong event_len)
{
  int error= 0;
  ulong inc_pos;
  Relay_log_info *rli= &mi->rli;
  pthread_mutex_t *log_lock= rli->relay_log.get_log_lock();
  DBUG_ENTER("queue_event");

  LINT_INIT(inc_pos);

  if (mi->rli.relay_log.description_event_for_queue->binlog_version<4 &&
      buf[EVENT_TYPE_OFFSET] != FORMAT_DESCRIPTION_EVENT /* a way to escape */)
    DBUG_RETURN(queue_old_event(mi,buf,event_len));

  LINT_INIT(inc_pos);
  pthread_mutex_lock(&mi->data_lock);

  switch (buf[EVENT_TYPE_OFFSET]) {
  case STOP_EVENT:
    /*
      We needn't write this event to the relay log. Indeed, it just indicates a
      master server shutdown. The only thing this does is cleaning. But
      cleaning is already done on a per-master-thread basis (as the master
      server is shutting down cleanly, it has written all DROP TEMPORARY TABLE
      prepared statements' deletion are TODO only when we binlog prep stmts).

      We don't even increment mi->master_log_pos, because we may be just after
      a Rotate event. Btw, in a few milliseconds we are going to have a Start
      event from the next binlog (unless the master is presently running
      without --log-bin).
    */
    goto err;
  case ROTATE_EVENT:
  {
    Rotate_log_event rev(buf,event_len,mi->rli.relay_log.description_event_for_queue);
    if (unlikely(process_io_rotate(mi,&rev)))
    {
      error= 1;
      goto err;
    }
    /*
      Now the I/O thread has just changed its mi->master_log_name, so
      incrementing mi->master_log_pos is nonsense.
    */
    inc_pos= 0;
    break;
  }
  case FORMAT_DESCRIPTION_EVENT:
  {
    /*
      Create an event, and save it (when we rotate the relay log, we will have
      to write this event again).
    */
    /*
      We are the only thread which reads/writes description_event_for_queue.
      The relay_log struct does not move (though some members of it can
      change), so we needn't any lock (no rli->data_lock, no log lock).
    */
    Format_description_log_event* tmp;
    const char* errmsg;
    if (!(tmp= (Format_description_log_event*)
          Log_event::read_log_event(buf, event_len, &errmsg,
                                    mi->rli.relay_log.description_event_for_queue)))
    {
      error= 2;
      goto err;
    }
    delete mi->rli.relay_log.description_event_for_queue;
    mi->rli.relay_log.description_event_for_queue= tmp;
    /*
       Though this does some conversion to the slave's format, this will
       preserve the master's binlog format version, and number of event types.
    */
    /*
       If the event was not requested by the slave (the slave did not ask for
       it), i.e. has end_log_pos=0, we do not increment mi->master_log_pos
    */
    inc_pos= uint4korr(buf+LOG_POS_OFFSET) ? event_len : 0;
    DBUG_PRINT("info",("binlog format is now %d",
                       mi->rli.relay_log.description_event_for_queue->binlog_version));

  }
  break;
  default:
    inc_pos= event_len;
    break;
  }

  /*
     If this event is originating from this server, don't queue it.
     We don't check this for 3.23 events because it's simpler like this; 3.23
     will be filtered anyway by the SQL slave thread which also tests the
     server id (we must also keep this test in the SQL thread, in case somebody
     upgrades a 4.0 slave which has a not-filtered relay log).

     ANY event coming from ourselves can be ignored: it is obvious for queries;
     for STOP_EVENT/ROTATE_EVENT/START_EVENT: these cannot come from ourselves
     (--log-slave-updates would not log that) unless this slave is also its
     direct master (an unsupported, useless setup!).
  */

  pthread_mutex_lock(log_lock);

  if ((uint4korr(buf + SERVER_ID_OFFSET) == ::server_id) &&
      !mi->rli.replicate_same_server_id)
  {
    /*
      Do not write it to the relay log.
      a) We still want to increment mi->master_log_pos, so that we won't
      re-read this event from the master if the slave IO thread is now
      stopped/restarted (more efficient if the events we are ignoring are big
      LOAD DATA INFILE).
      b) We want to record that we are skipping events, for the information of
      the slave SQL thread, otherwise that thread may let
      rli->group_relay_log_pos stay too small if the last binlog's event is
      ignored.
      But events which were generated by this slave and which do not exist in
      the master's binlog (i.e. Format_desc, Rotate & Stop) should not increment
      mi->master_log_pos.
    */
    if (buf[EVENT_TYPE_OFFSET]!=FORMAT_DESCRIPTION_EVENT &&
        buf[EVENT_TYPE_OFFSET]!=ROTATE_EVENT &&
        buf[EVENT_TYPE_OFFSET]!=STOP_EVENT)
    {
      mi->master_log_pos+= inc_pos;
      memcpy(rli->ign_master_log_name_end, mi->master_log_name, FN_REFLEN);
      DBUG_ASSERT(rli->ign_master_log_name_end[0]);
      rli->ign_master_log_pos_end= mi->master_log_pos;
    }
    rli->relay_log.signal_update(); // the slave SQL thread needs to re-check
    DBUG_PRINT("info", ("master_log_pos: %lu, event originating from the same server, ignored",
                        (ulong) mi->master_log_pos));
  }
  else
  {
    /* write the event to the relay log */
    if (likely(!(rli->relay_log.appendv(buf,event_len,0))))
    {
      mi->master_log_pos+= inc_pos;
      DBUG_PRINT("info", ("master_log_pos: %lu", (ulong) mi->master_log_pos));
      rli->relay_log.harvest_bytes_written(&rli->log_space_total);
    }
    else
      error= 3;
    rli->ign_master_log_name_end[0]= 0; // last event is not ignored
  }
  pthread_mutex_unlock(log_lock);


err:
  pthread_mutex_unlock(&mi->data_lock);
  DBUG_PRINT("info", ("error: %d", error));
  DBUG_RETURN(error);
}


void end_relay_log_info(Relay_log_info* rli)
{
  DBUG_ENTER("end_relay_log_info");

  if (!rli->inited)
    DBUG_VOID_RETURN;
  if (rli->info_fd >= 0)
  {
    end_io_cache(&rli->info_file);
    (void) my_close(rli->info_fd, MYF(MY_WME));
    rli->info_fd = -1;
  }
  if (rli->cur_log_fd >= 0)
  {
    end_io_cache(&rli->cache_buf);
    (void)my_close(rli->cur_log_fd, MYF(MY_WME));
    rli->cur_log_fd = -1;
  }
  rli->inited = 0;
  rli->relay_log.close(LOG_CLOSE_INDEX | LOG_CLOSE_STOP_EVENT);
  rli->relay_log.harvest_bytes_written(&rli->log_space_total);
  /*
    Delete the slave's temporary tables from memory.
    In the future there will be other actions than this, to ensure persistance
    of slave's temp tables after shutdown.
  */
  rli->close_temporary_tables();
  DBUG_VOID_RETURN;
}

/*
  Try to connect until successful or slave killed

  SYNPOSIS
    safe_connect()
    thd                 Thread handler for slave
    mysql               MySQL connection handle
    mi                  Replication handle

  RETURN
    0   ok
    #   Error
*/

static int safe_connect(THD* thd, MYSQL* mysql, Master_info* mi)
{
  DBUG_ENTER("safe_connect");

  DBUG_RETURN(connect_to_master(thd, mysql, mi, 0, 0));
}


/*
  SYNPOSIS
    connect_to_master()

  IMPLEMENTATION
    Try to connect until successful or slave killed or we have retried
    master_retry_count times
*/

static int connect_to_master(THD* thd, MYSQL* mysql, Master_info* mi,
                             bool reconnect, bool suppress_warnings)
{
  int slave_was_killed;
  int last_errno= -2;                           // impossible error
  ulong err_count=0;
  char llbuff[22];
  DBUG_ENTER("connect_to_master");

#ifndef DBUG_OFF
  mi->events_till_disconnect = disconnect_slave_event_count;
#endif
  ulong client_flag= CLIENT_REMEMBER_OPTIONS;
  if (opt_slave_compressed_protocol)
    client_flag=CLIENT_COMPRESS;                /* We will use compression */

  mysql_options(mysql, MYSQL_OPT_CONNECT_TIMEOUT, (char *) &slave_net_timeout);
  mysql_options(mysql, MYSQL_OPT_READ_TIMEOUT, (char *) &slave_net_timeout);

#ifdef HAVE_OPENSSL
  if (mi->ssl)
  {
    mysql_ssl_set(mysql,
                  mi->ssl_key[0]?mi->ssl_key:0,
                  mi->ssl_cert[0]?mi->ssl_cert:0,
                  mi->ssl_ca[0]?mi->ssl_ca:0,
                  mi->ssl_capath[0]?mi->ssl_capath:0,
                  mi->ssl_cipher[0]?mi->ssl_cipher:0);
    mysql_options(mysql, MYSQL_OPT_SSL_VERIFY_SERVER_CERT,
                  &mi->ssl_verify_server_cert);
  }
#endif

  mysql_options(mysql, MYSQL_SET_CHARSET_NAME, default_charset_info->csname);
  /* This one is not strictly needed but we have it here for completeness */
  mysql_options(mysql, MYSQL_SET_CHARSET_DIR, (char *) charsets_dir);

  while (!(slave_was_killed = io_slave_killed(thd,mi)) &&
         (reconnect ? mysql_reconnect(mysql) != 0 :
          mysql_real_connect(mysql, mi->host, mi->user, mi->password, 0,
                             mi->port, 0, client_flag) == 0))
  {
    /* Don't repeat last error */
    if ((int)mysql_errno(mysql) != last_errno)
    {
      last_errno=mysql_errno(mysql);
      suppress_warnings= 0;
      mi->report(ERROR_LEVEL, last_errno,
                 "error %s to master '%s@%s:%d'"
                 " - retry-time: %d  retries: %lu",
                 (reconnect ? "reconnecting" : "connecting"),
                 mi->user, mi->host, mi->port,
                 mi->connect_retry, master_retry_count);
    }
    /*
      By default we try forever. The reason is that failure will trigger
      master election, so if the user did not set master_retry_count we
      do not want to have election triggered on the first failure to
      connect
    */
    if (++err_count == master_retry_count)
    {
      slave_was_killed=1;
      if (reconnect)
        change_rpl_status(RPL_ACTIVE_SLAVE,RPL_LOST_SOLDIER);
      break;
    }
    safe_sleep(thd,mi->connect_retry,(CHECK_KILLED_FUNC)io_slave_killed,
               (void*)mi);
  }

  if (!slave_was_killed)
  {
    if (reconnect)
    {
      if (!suppress_warnings && global_system_variables.log_warnings)
        sql_print_information("Slave: connected to master '%s@%s:%d',\
replication resumed in log '%s' at position %s", mi->user,
                        mi->host, mi->port,
                        IO_RPL_LOG_NAME,
                        llstr(mi->master_log_pos,llbuff));
    }
    else
    {
      change_rpl_status(RPL_IDLE_SLAVE,RPL_ACTIVE_SLAVE);
      general_log_print(thd, COM_CONNECT_OUT, "%s@%s:%d",
                        mi->user, mi->host, mi->port);
    }
#ifdef SIGNAL_WITH_VIO_CLOSE
    thd->set_active_vio(mysql->net.vio);
#endif
  }
  mysql->reconnect= 1;
  DBUG_PRINT("exit",("slave_was_killed: %d", slave_was_killed));
  DBUG_RETURN(slave_was_killed);
}


/*
  safe_reconnect()

  IMPLEMENTATION
    Try to connect until successful or slave killed or we have retried
    master_retry_count times
*/

static int safe_reconnect(THD* thd, MYSQL* mysql, Master_info* mi,
                          bool suppress_warnings)
{
  DBUG_ENTER("safe_reconnect");
  DBUG_RETURN(connect_to_master(thd, mysql, mi, 1, suppress_warnings));
}


/*
  Store the file and position where the execute-slave thread are in the
  relay log.

  SYNOPSIS
    flush_relay_log_info()
    rli                 Relay log information

  NOTES
    - As this is only called by the slave thread, we don't need to
      have a lock on this.
    - If there is an active transaction, then we don't update the position
      in the relay log.  This is to ensure that we re-execute statements
      if we die in the middle of an transaction that was rolled back.
    - As a transaction never spans binary logs, we don't have to handle the
      case where we do a relay-log-rotation in the middle of the transaction.
      If this would not be the case, we would have to ensure that we
      don't delete the relay log file where the transaction started when
      we switch to a new relay log file.

  TODO
    - Change the log file information to a binary format to avoid calling
      longlong2str.

  RETURN VALUES
    0   ok
    1   write error
*/

bool flush_relay_log_info(Relay_log_info* rli)
{
  bool error=0;
  DBUG_ENTER("flush_relay_log_info");

  if (unlikely(rli->no_storage))
    DBUG_RETURN(0);

  IO_CACHE *file = &rli->info_file;
  char buff[FN_REFLEN*2+22*2+4], *pos;

  my_b_seek(file, 0L);
  pos=strmov(buff, rli->group_relay_log_name);
  *pos++='\n';
  pos=longlong2str(rli->group_relay_log_pos, pos, 10);
  *pos++='\n';
  pos=strmov(pos, rli->group_master_log_name);
  *pos++='\n';
  pos=longlong2str(rli->group_master_log_pos, pos, 10);
  *pos='\n';
  if (my_b_write(file, (uchar*) buff, (size_t) (pos-buff)+1))
    error=1;
  if (flush_io_cache(file))
    error=1;

  /* Flushing the relay log is done by the slave I/O thread */
  DBUG_RETURN(error);
}


/*
  Called when we notice that the current "hot" log got rotated under our feet.
*/

static IO_CACHE *reopen_relay_log(Relay_log_info *rli, const char **errmsg)
{
  DBUG_ENTER("reopen_relay_log");
  DBUG_ASSERT(rli->cur_log != &rli->cache_buf);
  DBUG_ASSERT(rli->cur_log_fd == -1);

  IO_CACHE *cur_log = rli->cur_log=&rli->cache_buf;
  if ((rli->cur_log_fd=open_binlog(cur_log,rli->event_relay_log_name,
                                   errmsg)) <0)
    DBUG_RETURN(0);
  /*
    We want to start exactly where we was before:
    relay_log_pos       Current log pos
    pending             Number of bytes already processed from the event
  */
  rli->event_relay_log_pos= max(rli->event_relay_log_pos, BIN_LOG_HEADER_SIZE);
  my_b_seek(cur_log,rli->event_relay_log_pos);
  DBUG_RETURN(cur_log);
}


static Log_event* next_event(Relay_log_info* rli)
{
  Log_event* ev;
  IO_CACHE* cur_log = rli->cur_log;
  pthread_mutex_t *log_lock = rli->relay_log.get_log_lock();
  const char* errmsg=0;
  THD* thd = rli->sql_thd;
  DBUG_ENTER("next_event");

  DBUG_ASSERT(thd != 0);

#ifndef DBUG_OFF
  if (abort_slave_event_count && !rli->events_till_abort--)
    DBUG_RETURN(0);
#endif

  /*
    For most operations we need to protect rli members with data_lock,
    so we assume calling function acquired this mutex for us and we will
    hold it for the most of the loop below However, we will release it
    whenever it is worth the hassle,  and in the cases when we go into a
    pthread_cond_wait() with the non-data_lock mutex
  */
  safe_mutex_assert_owner(&rli->data_lock);

  while (!sql_slave_killed(thd,rli))
  {
    /*
      We can have two kinds of log reading:
      hot_log:
        rli->cur_log points at the IO_CACHE of relay_log, which
        is actively being updated by the I/O thread. We need to be careful
        in this case and make sure that we are not looking at a stale log that
        has already been rotated. If it has been, we reopen the log.

      The other case is much simpler:
        We just have a read only log that nobody else will be updating.
    */
    bool hot_log;
    if ((hot_log = (cur_log != &rli->cache_buf)))
    {
      DBUG_ASSERT(rli->cur_log_fd == -1); // foreign descriptor
      pthread_mutex_lock(log_lock);

      /*
        Reading xxx_file_id is safe because the log will only
        be rotated when we hold relay_log.LOCK_log
      */
      if (rli->relay_log.get_open_count() != rli->cur_log_old_open_count)
      {
        // The master has switched to a new log file; Reopen the old log file
        cur_log=reopen_relay_log(rli, &errmsg);
        pthread_mutex_unlock(log_lock);
        if (!cur_log)                           // No more log files
          goto err;
        hot_log=0;                              // Using old binary log
      }
    }
    /* 
      As there is no guarantee that the relay is open (for example, an I/O
      error during a write by the slave I/O thread may have closed it), we
      have to test it.
    */
    if (!my_b_inited(cur_log))
      goto err;
#ifndef DBUG_OFF
    {
      /* This is an assertion which sometimes fails, let's try to track it */
      char llbuf1[22], llbuf2[22];
      DBUG_PRINT("info", ("my_b_tell(cur_log)=%s rli->event_relay_log_pos=%s",
                          llstr(my_b_tell(cur_log),llbuf1),
                          llstr(rli->event_relay_log_pos,llbuf2)));
      DBUG_ASSERT(my_b_tell(cur_log) >= BIN_LOG_HEADER_SIZE);
      DBUG_ASSERT(my_b_tell(cur_log) == rli->event_relay_log_pos);
    }
#endif
    /*
      Relay log is always in new format - if the master is 3.23, the
      I/O thread will convert the format for us.
      A problem: the description event may be in a previous relay log. So if
      the slave has been shutdown meanwhile, we would have to look in old relay
      logs, which may even have been deleted. So we need to write this
      description event at the beginning of the relay log.
      When the relay log is created when the I/O thread starts, easy: the
      master will send the description event and we will queue it.
      But if the relay log is created by new_file(): then the solution is:
      MYSQL_BIN_LOG::open() will write the buffered description event.
    */
    if ((ev=Log_event::read_log_event(cur_log,0,
                                      rli->relay_log.description_event_for_exec)))

    {
      DBUG_ASSERT(thd==rli->sql_thd);
      /*
        read it while we have a lock, to avoid a mutex lock in
        inc_event_relay_log_pos()
      */
      rli->future_event_relay_log_pos= my_b_tell(cur_log);
      if (hot_log)
        pthread_mutex_unlock(log_lock);
      DBUG_RETURN(ev);
    }
    DBUG_ASSERT(thd==rli->sql_thd);
    if (opt_reckless_slave)                     // For mysql-test
      cur_log->error = 0;
    if (cur_log->error < 0)
    {
      errmsg = "slave SQL thread aborted because of I/O error";
      if (hot_log)
        pthread_mutex_unlock(log_lock);
      goto err;
    }
    if (!cur_log->error) /* EOF */
    {
      /*
        On a hot log, EOF means that there are no more updates to
        process and we must block until I/O thread adds some and
        signals us to continue
      */
      if (hot_log)
      {
        /*
          We say in Seconds_Behind_Master that we have "caught up". Note that
          for example if network link is broken but I/O slave thread hasn't
          noticed it (slave_net_timeout not elapsed), then we'll say "caught
          up" whereas we're not really caught up. Fixing that would require
          internally cutting timeout in smaller pieces in network read, no
          thanks. Another example: SQL has caught up on I/O, now I/O has read
          a new event and is queuing it; the false "0" will exist until SQL
          finishes executing the new event; it will be look abnormal only if
          the events have old timestamps (then you get "many", 0, "many").
          Transient phases like this can't really be fixed.
        */
        time_t save_timestamp= rli->last_master_timestamp;
        rli->last_master_timestamp= 0;

        DBUG_ASSERT(rli->relay_log.get_open_count() ==
                    rli->cur_log_old_open_count);

        if (rli->ign_master_log_name_end[0])
        {
          /* We generate and return a Rotate, to make our positions advance */
          DBUG_PRINT("info",("seeing an ignored end segment"));
          ev= new Rotate_log_event(rli->ign_master_log_name_end,
                                   0, rli->ign_master_log_pos_end,
                                   Rotate_log_event::DUP_NAME);
          rli->ign_master_log_name_end[0]= 0;
          pthread_mutex_unlock(log_lock);
          if (unlikely(!ev))
          {
            errmsg= "Slave SQL thread failed to create a Rotate event "
              "(out of memory?), SHOW SLAVE STATUS may be inaccurate";
            goto err;
          }
          ev->server_id= 0; // don't be ignored by slave SQL thread
          DBUG_RETURN(ev);
        }

        /*
          We can, and should release data_lock while we are waiting for
          update. If we do not, show slave status will block
        */
        pthread_mutex_unlock(&rli->data_lock);

        /*
          Possible deadlock :
          - the I/O thread has reached log_space_limit
          - the SQL thread has read all relay logs, but cannot purge for some
          reason:
            * it has already purged all logs except the current one
            * there are other logs than the current one but they're involved in
            a transaction that finishes in the current one (or is not finished)
          Solution :
          Wake up the possibly waiting I/O thread, and set a boolean asking
          the I/O thread to temporarily ignore the log_space_limit
          constraint, because we do not want the I/O thread to block because of
          space (it's ok if it blocks for any other reason (e.g. because the
          master does not send anything). Then the I/O thread stops waiting
          and reads more events.
          The SQL thread decides when the I/O thread should take log_space_limit
          into account again : ignore_log_space_limit is reset to 0
          in purge_first_log (when the SQL thread purges the just-read relay
          log), and also when the SQL thread starts. We should also reset
          ignore_log_space_limit to 0 when the user does RESET SLAVE, but in
          fact, no need as RESET SLAVE requires that the slave
          be stopped, and the SQL thread sets ignore_log_space_limit to 0 when
          it stops.
        */
        pthread_mutex_lock(&rli->log_space_lock);
        // prevent the I/O thread from blocking next times
        rli->ignore_log_space_limit= 1;
        /*
          If the I/O thread is blocked, unblock it.  Ok to broadcast
          after unlock, because the mutex is only destroyed in
          ~Relay_log_info(), i.e. when rli is destroyed, and rli will
          not be destroyed before we exit the present function.
        */
        pthread_mutex_unlock(&rli->log_space_lock);
        pthread_cond_broadcast(&rli->log_space_cond);
        // Note that wait_for_update unlocks lock_log !
        rli->relay_log.wait_for_update(rli->sql_thd, 1);
        // re-acquire data lock since we released it earlier
        pthread_mutex_lock(&rli->data_lock);
        rli->last_master_timestamp= save_timestamp;
        continue;
      }
      /*
        If the log was not hot, we need to move to the next log in
        sequence. The next log could be hot or cold, we deal with both
        cases separately after doing some common initialization
      */
      end_io_cache(cur_log);
      DBUG_ASSERT(rli->cur_log_fd >= 0);
      my_close(rli->cur_log_fd, MYF(MY_WME));
      rli->cur_log_fd = -1;

      if (relay_log_purge)
      {
        /*
          purge_first_log will properly set up relay log coordinates in rli.
          If the group's coordinates are equal to the event's coordinates
          (i.e. the relay log was not rotated in the middle of a group),
          we can purge this relay log too.
          We do ulonglong and string comparisons, this may be slow but
          - purging the last relay log is nice (it can save 1GB of disk), so we
          like to detect the case where we can do it, and given this,
          - I see no better detection method
          - purge_first_log is not called that often
        */
        if (rli->relay_log.purge_first_log
            (rli,
             rli->group_relay_log_pos == rli->event_relay_log_pos
             && !strcmp(rli->group_relay_log_name,rli->event_relay_log_name)))
        {
          errmsg = "Error purging processed logs";
          goto err;
        }
      }
      else
      {
        /*
          If hot_log is set, then we already have a lock on
          LOCK_log.  If not, we have to get the lock.

          According to Sasha, the only time this code will ever be executed
          is if we are recovering from a bug.
        */
        if (rli->relay_log.find_next_log(&rli->linfo, !hot_log))
        {
          errmsg = "error switching to the next log";
          goto err;
        }
        rli->event_relay_log_pos = BIN_LOG_HEADER_SIZE;
        strmake(rli->event_relay_log_name,rli->linfo.log_file_name,
                sizeof(rli->event_relay_log_name)-1);
        flush_relay_log_info(rli);
      }

      /*
        Now we want to open this next log. To know if it's a hot log (the one
        being written by the I/O thread now) or a cold log, we can use
        is_active(); if it is hot, we use the I/O cache; if it's cold we open
        the file normally. But if is_active() reports that the log is hot, this
        may change between the test and the consequence of the test. So we may
        open the I/O cache whereas the log is now cold, which is nonsense.
        To guard against this, we need to have LOCK_log.
      */

      DBUG_PRINT("info",("hot_log: %d",hot_log));
      if (!hot_log) /* if hot_log, we already have this mutex */
        pthread_mutex_lock(log_lock);
      if (rli->relay_log.is_active(rli->linfo.log_file_name))
      {
#ifdef EXTRA_DEBUG
        if (global_system_variables.log_warnings)
          sql_print_information("next log '%s' is currently active",
                                rli->linfo.log_file_name);
#endif
        rli->cur_log= cur_log= rli->relay_log.get_log_file();
        rli->cur_log_old_open_count= rli->relay_log.get_open_count();
        DBUG_ASSERT(rli->cur_log_fd == -1);

        /*
          Read pointer has to be at the start since we are the only
          reader.
          We must keep the LOCK_log to read the 4 first bytes, as this is a hot
          log (same as when we call read_log_event() above: for a hot log we
          take the mutex).
        */
        if (check_binlog_magic(cur_log,&errmsg))
        {
          if (!hot_log) pthread_mutex_unlock(log_lock);
          goto err;
        }
        if (!hot_log) pthread_mutex_unlock(log_lock);
        continue;
      }
      if (!hot_log) pthread_mutex_unlock(log_lock);
      /*
        if we get here, the log was not hot, so we will have to open it
        ourselves. We are sure that the log is still not hot now (a log can get
        from hot to cold, but not from cold to hot). No need for LOCK_log.
      */
#ifdef EXTRA_DEBUG
      if (global_system_variables.log_warnings)
        sql_print_information("next log '%s' is not active",
                              rli->linfo.log_file_name);
#endif
      // open_binlog() will check the magic header
      if ((rli->cur_log_fd=open_binlog(cur_log,rli->linfo.log_file_name,
                                       &errmsg)) <0)
        goto err;
    }
    else
    {
      /*
        Read failed with a non-EOF error.
        TODO: come up with something better to handle this error
      */
      if (hot_log)
        pthread_mutex_unlock(log_lock);
      sql_print_error("Slave SQL thread: I/O error reading \
event(errno: %d  cur_log->error: %d)",
                      my_errno,cur_log->error);
      // set read position to the beginning of the event
      my_b_seek(cur_log,rli->event_relay_log_pos);
      /* otherwise, we have had a partial read */
      errmsg = "Aborting slave SQL thread because of partial event read";
      break;                                    // To end of function
    }
  }
  if (!errmsg && global_system_variables.log_warnings)
  {
    sql_print_information("Error reading relay log event: %s",
                          "slave SQL thread was killed");
    DBUG_RETURN(0);
  }

err:
  if (errmsg)
    sql_print_error("Error reading relay log event: %s", errmsg);
  DBUG_RETURN(0);
}

/*
  Rotate a relay log (this is used only by FLUSH LOGS; the automatic rotation
  because of size is simpler because when we do it we already have all relevant
  locks; here we don't, so this function is mainly taking locks).
  Returns nothing as we cannot catch any error (MYSQL_BIN_LOG::new_file()
  is void).
*/

void rotate_relay_log(Master_info* mi)
{
  DBUG_ENTER("rotate_relay_log");
  Relay_log_info* rli= &mi->rli;

  /* We don't lock rli->run_lock. This would lead to deadlocks. */
  pthread_mutex_lock(&mi->run_lock);

  /*
     We need to test inited because otherwise, new_file() will attempt to lock
     LOCK_log, which may not be inited (if we're not a slave).
  */
  if (!rli->inited)
  {
    DBUG_PRINT("info", ("rli->inited == 0"));
    goto end;
  }

  /* If the relay log is closed, new_file() will do nothing. */
  rli->relay_log.new_file();

  /*
    We harvest now, because otherwise BIN_LOG_HEADER_SIZE will not immediately
    be counted, so imagine a succession of FLUSH LOGS  and assume the slave
    threads are started:
    relay_log_space decreases by the size of the deleted relay log, but does
    not increase, so flush-after-flush we may become negative, which is wrong.
    Even if this will be corrected as soon as a query is replicated on the
    slave (because the I/O thread will then call harvest_bytes_written() which
    will harvest all these BIN_LOG_HEADER_SIZE we forgot), it may give strange
    output in SHOW SLAVE STATUS meanwhile. So we harvest now.
    If the log is closed, then this will just harvest the last writes, probably
    0 as they probably have been harvested.
  */
  rli->relay_log.harvest_bytes_written(&rli->log_space_total);
end:
  pthread_mutex_unlock(&mi->run_lock);
  DBUG_VOID_RETURN;
}


/**
   Detects, based on master's version (as found in the relay log), if master
   has a certain bug.
   @param rli Relay_log_info which tells the master's version
   @param bug_id Number of the bug as found in bugs.mysql.com
   @return TRUE if master has the bug, FALSE if it does not.
*/
bool rpl_master_has_bug(Relay_log_info *rli, uint bug_id)
{
  struct st_version_range_for_one_bug {
    uint        bug_id;
    const uchar introduced_in[3]; // first version with bug
    const uchar fixed_in[3];      // first version with fix
  };
  static struct st_version_range_for_one_bug versions_for_all_bugs[]=
  {
    {24432, { 5, 0, 24 }, { 5, 0, 38 } },
    {24432, { 5, 1, 12 }, { 5, 1, 17 } }
  };
  const uchar *master_ver=
    rli->relay_log.description_event_for_exec->server_version_split;

  DBUG_ASSERT(sizeof(rli->relay_log.description_event_for_exec->server_version_split) == 3);

  for (uint i= 0;
       i < sizeof(versions_for_all_bugs)/sizeof(*versions_for_all_bugs);i++)
  {
    const uchar *introduced_in= versions_for_all_bugs[i].introduced_in,
      *fixed_in= versions_for_all_bugs[i].fixed_in;
    if ((versions_for_all_bugs[i].bug_id == bug_id) &&
        (memcmp(introduced_in, master_ver, 3) <= 0) &&
        (memcmp(fixed_in,      master_ver, 3) >  0))
    {
      // a short message for SHOW SLAVE STATUS (message length constraints)
      my_printf_error(ER_UNKNOWN_ERROR, "master may suffer from"
                      " http://bugs.mysql.com/bug.php?id=%u"
                      " so slave stops; check error log on slave"
                      " for more info", MYF(0), bug_id);
      // a verbose message for the error log
      rli->report(ERROR_LEVEL, ER_UNKNOWN_ERROR,
                  "According to the master's version ('%s'),"
                  " it is probable that master suffers from this bug:"
                      " http://bugs.mysql.com/bug.php?id=%u"
                      " and thus replicating the current binary log event"
                      " may make the slave's data become different from the"
                      " master's data."
                      " To take no risk, slave refuses to replicate"
                      " this event and stops."
                      " We recommend that all updates be stopped on the"
                      " master and slave, that the data of both be"
                      " manually synchronized,"
                      " that master's binary logs be deleted,"
                      " that master be upgraded to a version at least"
                      " equal to '%d.%d.%d'. Then replication can be"
                      " restarted.",
                      rli->relay_log.description_event_for_exec->server_version,
                      bug_id,
                      fixed_in[0], fixed_in[1], fixed_in[2]);
      return TRUE;
    }
  }
  return FALSE;
}

#ifdef HAVE_EXPLICIT_TEMPLATE_INSTANTIATION
template class I_List_iterator<i_string>;
template class I_List_iterator<i_string_pair>;
#endif

#endif /* HAVE_REPLICATION */<|MERGE_RESOLUTION|>--- conflicted
+++ resolved
@@ -130,18 +130,13 @@
 static int request_table_dump(MYSQL* mysql, const char* db, const char* table);
 static int create_table_from_dump(THD* thd, MYSQL *mysql, const char* db,
                                   const char* table_name, bool overwrite);
-<<<<<<< HEAD
 static int get_master_version_and_clock(MYSQL* mysql, Master_info* mi);
 static Log_event* next_event(Relay_log_info* rli);
-=======
-static int get_master_version_and_clock(MYSQL* mysql, MASTER_INFO* mi);
-static Log_event* next_event(RELAY_LOG_INFO* rli);
 static int terminate_slave_thread(THD *thd,
                                   pthread_mutex_t* term_lock,
                                   pthread_cond_t* term_cond,
                                   volatile uint *slave_running,
                                   bool skip_lock);
->>>>>>> 65399a4b
 
 /*
   Find out which replications threads are running
