--- conflicted
+++ resolved
@@ -5305,18 +5305,9 @@
   bool error= FALSE;
   bool some_routine_modifies_data= FALSE;
   bool has_prelocking_list;
-  enum xa_states xa_state;
   DBUG_ENTER("open_tables");
 
-<<<<<<< HEAD
-  /* Accessing data in XA_IDLE or XA_PREPARED is not allowed. */
-  if (*start &&
-      thd->get_transaction()->xid_state()->check_xa_idle_or_prepared(true))
-    DBUG_RETURN(true);
-
-=======
-  thd->current_tablenr= 0;
->>>>>>> 5284fc54
+
 restart:
   /*
     Close HANDLER tables which are marked for flush or against which there
@@ -5515,7 +5506,11 @@
     }
   }
 
-<<<<<<< HEAD
+  /* Accessing data in XA_IDLE or XA_PREPARED is not allowed. */
+  if (*start &&
+      thd->get_transaction()->xid_state()->check_xa_idle_or_prepared(true))
+    DBUG_RETURN(true);
+
 #ifdef HAVE_MY_TIMER
   /*
    If some routine is modifying the table then the statement is not read only.
@@ -5528,16 +5523,6 @@
                  ER(ER_NON_RO_SELECT_DISABLE_TIMER));
   }
 #endif
-=======
-  /* Accessing data in XA_IDLE or XA_PREPARED is not allowed. */
-  xa_state= thd->transaction.xid_state.xa_state;
-  if (*start && (xa_state == XA_IDLE || xa_state == XA_PREPARED))
-  {
-    my_error(ER_XAER_RMFAIL, MYF(0), xa_state_names[xa_state]);
-    error= true;
-    goto err;
-  }
->>>>>>> 5284fc54
 
   /*
     After successful open of all tables, including MERGE parents and
