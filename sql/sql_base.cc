/* Copyright (c) 2000, 2019, Oracle and/or its affiliates. All rights reserved.

   This program is free software; you can redistribute it and/or modify
   it under the terms of the GNU General Public License, version 2.0,
   as published by the Free Software Foundation.

   This program is also distributed with certain software (including
   but not limited to OpenSSL) that is licensed under separate terms,
   as designated in a particular file or component or in included license
   documentation.  The authors of MySQL hereby grant you an additional
   permission to link the program and your derivative works with the
   separately licensed software that they have included with MySQL.

   This program is distributed in the hope that it will be useful,
   but WITHOUT ANY WARRANTY; without even the implied warranty of
   MERCHANTABILITY or FITNESS FOR A PARTICULAR PURPOSE.  See the
   GNU General Public License, version 2.0, for more details.

   You should have received a copy of the GNU General Public License
   along with this program; if not, write to the Free Software
   Foundation, Inc., 51 Franklin St, Fifth Floor, Boston, MA 02110-1301  USA */

/* Basic functions needed by many modules */

#include "sql/sql_base.h"

#include <fcntl.h>
#include <limits.h>
#include <stdio.h>
#include <string.h>
#include <time.h>
#include <atomic>
#include <functional>
#include <memory>
#include <unordered_map>
#include <utility>

#include "m_ctype.h"
#include "m_string.h"
#include "map_helpers.h"
#include "mf_wcomp.h"  // wild_one, wild_many
#include "mutex_lock.h"
#include "my_alloc.h"
#include "my_bitmap.h"
#include "my_byteorder.h"
#include "my_compiler.h"
#include "my_dbug.h"
#include "my_dir.h"
#include "my_io.h"
#include "my_loglevel.h"
#include "my_macros.h"
#include "my_psi_config.h"
#include "my_sqlcommand.h"
#include "my_sys.h"
#include "my_systime.h"
#include "my_table_map.h"
#include "my_thread_local.h"
#include "mysql/components/services/log_builtins.h"
#include "mysql/components/services/mysql_cond_bits.h"
#include "mysql/components/services/psi_cond_bits.h"
#include "mysql/components/services/psi_mutex_bits.h"
#include "mysql/plugin.h"
#include "mysql/psi/mysql_cond.h"
#include "mysql/psi/mysql_file.h"
#include "mysql/psi/mysql_mutex.h"
#include "mysql/psi/mysql_table.h"
#include "mysql/psi/psi_base.h"
#include "mysql/psi/psi_table.h"
#include "mysql/service_mysql_alloc.h"
#include "mysql/thread_type.h"
#include "mysql_com.h"
#include "mysqld_error.h"
#include "sql/auth/auth_acls.h"
#include "sql/auth/auth_common.h"  // check_table_access
#include "sql/auth/sql_security_ctx.h"
#include "sql/binlog.h"  // mysql_bin_log
#include "sql/check_stack.h"
#include "sql/dd/cache/dictionary_client.h"
#include "sql/dd/dd_schema.h"
#include "sql/dd/dd_table.h"       // dd::table_exists
#include "sql/dd/dd_tablespace.h"  // dd::fill_table_and_parts_tablespace_name
#include "sql/dd/string_type.h"
#include "sql/dd/types/abstract_table.h"
#include "sql/dd/types/column.h"
#include "sql/dd/types/column_statistics.h"
#include "sql/dd/types/foreign_key.h"  // dd::Foreign_key
#include "sql/dd/types/function.h"
#include "sql/dd/types/procedure.h"
#include "sql/dd/types/schema.h"
#include "sql/dd/types/table.h"  // dd::Table
#include "sql/dd/types/view.h"
#include "sql/dd_table_share.h"  // open_table_def
#include "sql/debug_sync.h"      // DEBUG_SYNC
#include "sql/derror.h"          // ER_THD
#include "sql/error_handler.h"   // Internal_error_handler
#include "sql/field.h"
#include "sql/handler.h"
#include "sql/histograms/histogram.h"
#include "sql/item.h"
#include "sql/item_cmpfunc.h"  // Item_func_eq
#include "sql/item_func.h"
#include "sql/item_subselect.h"
#include "sql/lock.h"  // mysql_lock_remove
#include "sql/log.h"
#include "sql/log_event.h"  // Query_log_event
#include "sql/mysqld.h"     // slave_open_temp_tables
#include "sql/nested_join.h"
#include "sql/partition_info.h"  // partition_info
#include "sql/psi_memory_key.h"  // key_memory_TABLE
#include "sql/query_options.h"
#include "sql/rpl_gtid.h"
#include "sql/rpl_handler.h"  // RUN_HOOK
#include "sql/rpl_rli.h"      //Relay_log_information
#include "sql/session_tracker.h"
#include "sql/sp.h"               // Sroutine_hash_entry
#include "sql/sp_cache.h"         // sp_cache_version
#include "sql/sp_head.h"          // sp_head
#include "sql/sql_audit.h"        // mysql_audit_table_access_notify
#include "sql/sql_backup_lock.h"  // acquire_shared_backup_lock
#include "sql/sql_class.h"        // THD
#include "sql/sql_const.h"
#include "sql/sql_data_change.h"
#include "sql/sql_error.h"    // Sql_condition
#include "sql/sql_handler.h"  // mysql_ha_flush_tables
#include "sql/sql_lex.h"
#include "sql/sql_list.h"
#include "sql/sql_parse.h"    // is_update_query
#include "sql/sql_prepare.h"  // Reprepare_observer
#include "sql/sql_select.h"   // reset_statement_timer
#include "sql/sql_show.h"     // append_identifier
#include "sql/sql_sort.h"
#include "sql/sql_table.h"   // build_table_filename
#include "sql/sql_update.h"  // records_are_comparable
#include "sql/sql_view.h"    // mysql_make_view
#include "sql/strfunc.h"
#include "sql/system_variables.h"
#include "sql/table.h"                     // TABLE_LIST
#include "sql/table_cache.h"               // table_cache_manager
#include "sql/table_trigger_dispatcher.h"  // Table_trigger_dispatcher
#include "sql/thd_raii.h"
#include "sql/transaction.h"  // trans_rollback_stmt
#include "sql/transaction_info.h"
#include "sql/xa.h"
#include "sql_string.h"
#include "table_id.h"
#include "template_utils.h"
#include "thr_mutex.h"

using std::equal_to;
using std::hash;
using std::pair;
using std::string;
using std::unique_ptr;
using std::unordered_map;

/**
  This internal handler is used to trap ER_NO_SUCH_TABLE and
  ER_WRONG_MRG_TABLE errors during CHECK/REPAIR TABLE for MERGE
  tables.
*/

class Repair_mrg_table_error_handler : public Internal_error_handler {
 public:
  Repair_mrg_table_error_handler()
      : m_handled_errors(false), m_unhandled_errors(false) {}

  virtual bool handle_condition(THD *, uint sql_errno, const char *,
                                Sql_condition::enum_severity_level *,
                                const char *) {
    if (sql_errno == ER_NO_SUCH_TABLE || sql_errno == ER_WRONG_MRG_TABLE) {
      m_handled_errors = true;
      return true;
    }

    m_unhandled_errors = true;
    return false;
  }

  /**
    Returns true if there were ER_NO_SUCH_/WRONG_MRG_TABLE and there
    were no unhandled errors. false otherwise.
  */
  bool safely_trapped_errors() {
    /*
      Check for m_handled_errors is here for extra safety.
      It can be useful in situation when call to open_table()
      fails because some error which was suppressed by another
      error handler (e.g. in case of MDL deadlock which we
      decided to solve by back-off and retry).
    */
    return (m_handled_errors && (!m_unhandled_errors));
  }

 private:
  bool m_handled_errors;
  bool m_unhandled_errors;
};

/**
  @defgroup Data_Dictionary Data Dictionary
  @{
*/

/**
  LOCK_open protects the following variables/objects:

  1) The table_def_cache
     This is the hash table mapping table name to a table
     share object. The hash table can only be manipulated
     while holding LOCK_open.
  2) last_table_id
     Generation of a new unique table_map_id for a table
     share is done through incrementing last_table_id, a
     global variable used for this purpose.
  3) LOCK_open protects the initialisation of the table share
     object and all its members, however, it does not protect
     reading the .frm file from where the table share is
     initialised. In get_table_share, the lock is temporarily
     released while opening the table definition in order to
     allow a higher degree of concurrency. Concurrent access
     to the same share is controlled by introducing a condition
     variable for signaling when opening the share is completed.
  4) In particular the share->ref_count is updated each time
     a new table object is created that refers to a table share.
     This update is protected by LOCK_open.
  5) oldest_unused_share, end_of_unused_share and share->next
     and share->prev are variables to handle the lists of table
     share objects, these can only be read and manipulated while
     holding the LOCK_open mutex.
  6) table_def_shutdown_in_progress can be updated only while
     holding LOCK_open and ALL table cache mutexes.
  7) refresh_version
     This variable can only be updated while holding LOCK_open AND
     all table cache mutexes.
  8) share->version
     This variable is initialised while holding LOCK_open. It can only
     be updated while holding LOCK_open AND all table cache mutexes.
     So if a table share is found through a reference its version won't
     change if any of those mutexes are held.
  9) share->m_flush_tickets
*/

mysql_mutex_t LOCK_open;

/**
  COND_open synchronizes concurrent opening of the same share:

  If a thread calls get_table_share, it releases the LOCK_open
  mutex while reading the definition from file. If a different
  thread calls get_table_share for the same share at this point
  in time, it will find the share in the TDC, but with the
  m_open_in_progress flag set to true. This will make the
  (second) thread wait for the COND_open condition, while the
  first thread completes opening the table definition.

  When the first thread is done reading the table definition,
  it will set m_open_in_progress to false and broadcast the
  COND_open condition. Then, all threads waiting for COND_open
  will wake up and, re-search the TDC for the share, and:

  1) If the share is gone, the thread will continue to allocate
     and open the table definition. This happens, e.g., if the
     first thread failed when opening the table defintion and
     had to destroy the share.
  2) If the share is still in the cache, and m_open_in_progress
     is still true, the thread will wait for the condition again.
     This happens if a different thread finished opening a
     different share.
  3) If the share is still in the cache, and m_open_in_progress
     has become false, the thread will check if the share is ok
     (no error), increment the ref counter, and return the share.
*/

mysql_cond_t COND_open;

#ifdef HAVE_PSI_INTERFACE
static PSI_mutex_key key_LOCK_open;
static PSI_cond_key key_COND_open;
static PSI_mutex_info all_tdc_mutexes[] = {
    {&key_LOCK_open, "LOCK_open", PSI_FLAG_SINGLETON, 0, PSI_DOCUMENT_ME}};
static PSI_cond_info all_tdc_conds[] = {
    {&key_COND_open, "COND_open", 0, 0, PSI_DOCUMENT_ME}};

/**
  Initialize performance schema instrumentation points
  used by the table cache.
*/

static void init_tdc_psi_keys(void) {
  const char *category = "sql";
  int count;

  count = static_cast<int>(array_elements(all_tdc_mutexes));
  mysql_mutex_register(category, all_tdc_mutexes, count);

  count = static_cast<int>(array_elements(all_tdc_conds));
  mysql_cond_register(category, all_tdc_conds, count);
}
#endif /* HAVE_PSI_INTERFACE */

using Table_definition_cache =
    malloc_unordered_map<std::string,
                         std::unique_ptr<TABLE_SHARE, Table_share_deleter>>;
Table_definition_cache *table_def_cache;
static TABLE_SHARE *oldest_unused_share, end_of_unused_share;
static bool table_def_shutdown_in_progress = false;

static bool check_and_update_table_version(THD *thd, TABLE_LIST *tables,
                                           TABLE_SHARE *table_share);
static bool open_table_entry_fini(THD *thd, TABLE_SHARE *share,
                                  const dd::Table *table, TABLE *entry);
static bool auto_repair_table(THD *thd, TABLE_LIST *table_list);
static TABLE *find_temporary_table(THD *thd, const char *table_key,
                                   size_t table_key_length);
static bool tdc_open_view(THD *thd, TABLE_LIST *table_list,
                          const char *cache_key, size_t cache_key_length);

/**
  Create a table cache/table definition cache key for a table. The
  table is neither a temporary table nor a table in a secondary
  storage engine.

  @note
    The table cache_key is created from:

        db_name + \0
        table_name + \0

  @param[in]  db_name     the database name
  @param[in]  table_name  the table name
  @param[out] key         buffer for the key to be created (must be of
                          size MAX_DBKEY_LENGTH)
  @return the length of the key
*/
static size_t create_table_def_key(const char *db_name, const char *table_name,
                                   char *key) {
  /*
    In theory caller should ensure that both db and table_name are
    not longer than NAME_LEN bytes. In practice we play safe to avoid
    buffer overruns.
  */
  DBUG_ASSERT(strlen(db_name) <= NAME_LEN && strlen(table_name) <= NAME_LEN);
  return strmake(strmake(key, db_name, NAME_LEN) + 1, table_name, NAME_LEN) -
         key + 1;
}

/**
  Create a table cache/table definition cache key for a temporary table.

  The key is constructed by appending the following to the key
  generated by #create_table_def_key():

  - 4 bytes for master thread id
  - 4 bytes pseudo thread id

  @param[in]  thd         thread context
  @param[in]  db_name     the database name
  @param[in]  table_name  the table name
  @param[out] key         buffer for the key to be created (must be of
                          size MAX_DBKEY_LENGTH)
  @return the length of the key
*/
static size_t create_table_def_key_tmp(const THD *thd, const char *db_name,
                                       const char *table_name, char *key) {
  size_t key_length = create_table_def_key(db_name, table_name, key);
  int4store(key + key_length, thd->server_id);
  int4store(key + key_length + 4, thd->variables.pseudo_thread_id);
  return key_length + TMP_TABLE_KEY_EXTRA;
}

/**
  Create a table cache/table definition cache key for a table in a
  secondary storage engine.

  The key is constructed by appending a single byte with the value 1
  to the key generated by #create_table_def_key().

  @param db_name     the database name
  @param table_name  the table name
  @return the key
*/
static std::string create_table_def_key_secondary(const char *db_name,
                                                  const char *table_name) {
  char key[MAX_DBKEY_LENGTH];
  size_t key_length = create_table_def_key(db_name, table_name, key);
  // Add a single byte to distinguish the secondary table from the
  // primary table. Their db name and table name are identical.
  key[key_length++] = 1;
  return {key, key_length};
}

/**
  Get table cache key for a table list element.

  @param [in] table_list Table list element.
  @param [out] key       On return points to table cache key for the table.

  @note Unlike create_table_def_key() call this function doesn't construct
        key in a buffer provider by caller. Instead it relies on the fact
        that table list element for which key is requested has properly
        initialized MDL_request object and the fact that table definition
        cache key is suffix of key used in MDL subsystem. So to get table
        definition key it simply needs to return pointer to appropriate
        part of MDL_key object nested in this table list element.
        Indeed, this means that lifetime of key produced by this call is
        limited by the lifetime of table list element which it got as
        parameter.

  @return Length of key.
*/

size_t get_table_def_key(const TABLE_LIST *table_list, const char **key) {
  /*
    This call relies on the fact that TABLE_LIST::mdl_request::key object
    is properly initialized, so table definition cache can be produced
    from key used by MDL subsystem.
    strcase is converted to strcasecmp because information_schema tables
    can be accessed with lower case and upper case table names.
  */
  DBUG_ASSERT(!my_strcasecmp(system_charset_info, table_list->get_db_name(),
                             table_list->mdl_request.key.db_name()) &&
              !my_strcasecmp(system_charset_info, table_list->get_table_name(),
                             table_list->mdl_request.key.name()));

  *key = (const char *)table_list->mdl_request.key.ptr() + 1;
  return table_list->mdl_request.key.length() - 1;
}

/*****************************************************************************
  Functions to handle table definition cach (TABLE_SHARE)
*****************************************************************************/

void Table_share_deleter::operator()(TABLE_SHARE *share) const {
  DBUG_TRACE;
  mysql_mutex_assert_owner(&LOCK_open);
  if (share->prev) {
    /* remove from old_unused_share list */
    *share->prev = share->next;
    share->next->prev = share->prev;
  }
  free_table_share(share);
}

bool table_def_init(void) {
#ifdef HAVE_PSI_INTERFACE
  init_tdc_psi_keys();
#endif
  mysql_mutex_init(key_LOCK_open, &LOCK_open, MY_MUTEX_INIT_FAST);
  mysql_cond_init(key_COND_open, &COND_open);
  oldest_unused_share = &end_of_unused_share;
  end_of_unused_share.prev = &oldest_unused_share;

  if (table_cache_manager.init()) {
    mysql_cond_destroy(&COND_open);
    mysql_mutex_destroy(&LOCK_open);
    return true;
  }

  table_def_cache = new Table_definition_cache(key_memory_table_share);
  return false;
}

/**
  Notify table definition cache that process of shutting down server
  has started so it has to keep number of TABLE and TABLE_SHARE objects
  minimal in order to reduce number of references to pluggable engines.
*/

void table_def_start_shutdown(void) {
  if (table_def_cache != nullptr) {
    table_cache_manager.lock_all_and_tdc();
    /*
      Ensure that TABLE and TABLE_SHARE objects which are created for
      tables that are open during process of plugins' shutdown are
      immediately released. This keeps number of references to engine
      plugins minimal and allows shutdown to proceed smoothly.
    */
    table_def_shutdown_in_progress = true;
    table_cache_manager.unlock_all_and_tdc();
    /* Free all cached but unused TABLEs and TABLE_SHAREs. */
    close_cached_tables(NULL, NULL, false, LONG_TIMEOUT);
  }
}

void table_def_free(void) {
  DBUG_TRACE;
  if (table_def_cache != nullptr) {
    /* Free table definitions. */
    delete table_def_cache;
    table_def_cache = nullptr;
    table_cache_manager.destroy();
    mysql_cond_destroy(&COND_open);
    mysql_mutex_destroy(&LOCK_open);
  }
}

uint cached_table_definitions(void) { return table_def_cache->size(); }

static TABLE_SHARE *process_found_table_share(THD *thd MY_ATTRIBUTE((unused)),
                                              TABLE_SHARE *share,
                                              bool open_view) {
  DBUG_TRACE;
  mysql_mutex_assert_owner(&LOCK_open);
#if defined(ENABLED_DEBUG_SYNC)
  if (!thd->is_attachable_ro_transaction_active())
    DEBUG_SYNC(thd, "get_share_found_share");
#endif
  /*
     We found an existing table definition. Return it if we didn't get
     an error when reading the table definition from file.
  */
  if (share->error) {
    /*
      Table definition contained an error.
      Note that we report ER_NO_SUCH_TABLE regardless of which error occurred
      when the other thread tried to open the table definition (e.g. OOM).
    */
    my_error(ER_NO_SUCH_TABLE, MYF(0), share->db.str, share->table_name.str);
    return NULL;
  }
  if (share->is_view && !open_view) {
    my_error(ER_NO_SUCH_TABLE, MYF(0), share->db.str, share->table_name.str);
    return NULL;
  }

  share->increment_ref_count();

  if (share->ref_count() == 1 && share->prev) {
    /*
      Share was not used before and it was in the old_unused_share list
      Unlink share from this list
    */
    DBUG_PRINT("info", ("Unlinking from not used list"));
    *share->prev = share->next;
    share->next->prev = share->prev;
    share->next = 0;
    share->prev = 0;
  }

  /* Free cache if too big */
  while (table_def_cache->size() > table_def_size && oldest_unused_share->next)
    table_def_cache->erase(to_string(oldest_unused_share->table_cache_key));

  DBUG_PRINT("exit", ("share: %p ref_count: %u", share, share->ref_count()));
  return share;
}

/**
  Read any existing histogram statistics from the data dictionary and
  store a copy of them in the TABLE_SHARE.

  @param thd Thread handler
  @param share The table share where to store the histograms
  @param schema Schema definition
  @param table_def Table definition

  @retval true on error
  @retval false on success
*/
static bool read_histograms(THD *thd, TABLE_SHARE *share,
                            const dd::Schema *schema,
                            const dd::Abstract_table *table_def) {
  dd::cache::Dictionary_client::Auto_releaser releaser(thd->dd_client());
  MDL_request_list mdl_requests;
  for (const auto column : table_def->columns()) {
    if (column->is_se_hidden()) continue;

    MDL_key mdl_key;
    dd::Column_statistics::create_mdl_key(schema->name(), table_def->name(),
                                          column->name(), &mdl_key);

    MDL_request *request = new (thd->mem_root) MDL_request;
    MDL_REQUEST_INIT_BY_KEY(request, &mdl_key, MDL_SHARED_READ, MDL_STATEMENT);
    mdl_requests.push_front(request);
  }

  if (thd->mdl_context.acquire_locks(&mdl_requests,
                                     thd->variables.lock_wait_timeout))
    return true; /* purecov: deadcode */

  for (const auto column : table_def->columns()) {
    if (column->is_se_hidden()) continue;

    const histograms::Histogram *histogram = nullptr;
    if (histograms::find_histogram(thd, schema->name().c_str(),
                                   table_def->name().c_str(),
                                   column->name().c_str(), &histogram)) {
      // Any error is reported by the dictionary subsystem.
      return true; /* purecov: deadcode */
    }

    if (histogram != nullptr) {
      /*
        Make a clone of the histogram so it survives together with the
        TABLE_SHARE in case the original histogram is thrown out of the
        dictionary cache.
      */
      const histograms::Histogram *histogram_copy =
          histogram->clone(&share->mem_root);
      share->m_histograms->emplace(column->ordinal_position() - 1,
                                   histogram_copy);
    }
  }

  return false;
}

/**
  Get the TABLE_SHARE for a table.

  Get a table definition from the table definition cache. If the share
  does not exist, create a new one from the persistently stored table
  definition, and temporarily release LOCK_open while retrieving it.
  Re-lock LOCK_open when the table definition has been retrieved, and
  broadcast this to other threads waiting for the share to become opened.

  If the share exists, and is in the process of being opened, wait for
  opening to complete before continuing.

  @pre  It is a precondition that the caller must own LOCK_open before
        calling this function.

  @note Callers of this function cannot rely on LOCK_open being
        held for the duration of the call. It may be temporarily
        released while the table definition is opened, and it may be
        temporarily released while the thread is waiting for a different
        thread to finish opening it.

  @note After share->m_open_in_progress is set, there should be no wait
        for resources like row- or metadata locks, table flushes, etc.
        Otherwise, we may end up in deadlocks that will not be detected.

  @param thd                thread handle
  @param db                 schema name
  @param table_name         table name
  @param key                table cache key
  @param key_length         length of key
  @param open_view          allow open of view
  @param open_secondary     get the share for a table in a secondary
                            storage engine

  @return Pointer to the new TABLE_SHARE, or NULL if there was an error
*/

TABLE_SHARE *get_table_share(THD *thd, const char *db, const char *table_name,
                             const char *key, size_t key_length, bool open_view,
                             bool open_secondary) {
  TABLE_SHARE *share;
  bool open_table_err = false;
  DBUG_TRACE;

  /* Make sure we own LOCK_open */
  mysql_mutex_assert_owner(&LOCK_open);

  /*
    To be able perform any operation on table we should own
    some kind of metadata lock on it.
  */
  DBUG_ASSERT(thd->mdl_context.owns_equal_or_stronger_lock(
      MDL_key::TABLE, db, table_name, MDL_SHARED));

  /*
    Read table definition from the cache. If the share is being opened,
    wait for the appropriate condition. The share may be destroyed if
    open fails, so after cond_wait, we must repeat searching the
    hash table.
  */
  for (;;) {
    auto it = table_def_cache->find(string(key, key_length));
    if (it == table_def_cache->end()) {
      if (thd->mdl_context.owns_equal_or_stronger_lock(
              MDL_key::SCHEMA, db, "", MDL_INTENTION_EXCLUSIVE)) {
        break;
      }
      mysql_mutex_unlock(&LOCK_open);

      if (dd::mdl_lock_schema(thd, db, MDL_TRANSACTION)) {
        // Lock LOCK_open again to preserve function contract
        mysql_mutex_lock(&LOCK_open);
        return nullptr;
      }

      mysql_mutex_lock(&LOCK_open);
      // Need to re-try the find after getting the mutex again
      continue;
    }
    share = it->second.get();
    if (!share->m_open_in_progress)
      return process_found_table_share(thd, share, open_view);

    DEBUG_SYNC(thd, "get_share_before_COND_open_wait");
    mysql_cond_wait(&COND_open, &LOCK_open);
  }

  /*
    If alloc fails, the share object will not be present in the TDC, so no
    thread will be waiting for m_open_in_progress. Hence, a broadcast is
    not necessary.
  */
  if (!(share = alloc_table_share(db, table_name, key, key_length,
                                  open_secondary))) {
    return NULL;
  }

  /*
    We assign a new table id under the protection of LOCK_open.
    We do this instead of creating a new mutex
    and using it for the sole purpose of serializing accesses to a
    static variable, we assign the table id here. We assign it to the
    share before inserting it into the table_def_cache to be really
    sure that it cannot be read from the cache without having a table
    id assigned.

    CAVEAT. This means that the table cannot be used for
    binlogging/replication purposes, unless get_table_share() has been
    called directly or indirectly.
  */
  assign_new_table_id(share);

  table_def_cache->emplace(to_string(share->table_cache_key),
                           unique_ptr<TABLE_SHARE, Table_share_deleter>(share));

  /*
    We must increase ref_count prior to releasing LOCK_open
    to keep the share from being deleted in tdc_remove_table()
    and TABLE_SHARE::wait_for_old_version. We must also set
    m_open_in_progress to indicate allocated but incomplete share.
  */
  share->increment_ref_count();      // Mark in use
  share->m_open_in_progress = true;  // Mark being opened

  /*
    Temporarily release LOCK_open before opening the table definition,
    which can be done without mutex protection.
  */
  mysql_mutex_unlock(&LOCK_open);

#if defined(ENABLED_DEBUG_SYNC)
  if (!thd->is_attachable_ro_transaction_active())
    DEBUG_SYNC(thd, "get_share_before_open");
#endif

  {
    // We must make sure the schema is released and unlocked in the right order.
    dd::cache::Dictionary_client::Auto_releaser releaser(thd->dd_client());
    const dd::Schema *sch = nullptr;
    const dd::Abstract_table *abstract_table = nullptr;
    open_table_err = true;  // Assume error to simplify code below.
    if (thd->dd_client()->acquire(share->db.str, &sch) ||
        thd->dd_client()->acquire(share->db.str, share->table_name.str,
                                  &abstract_table)) {
    } else if (sch == nullptr)
      my_error(ER_BAD_DB_ERROR, MYF(0), share->db.str);
    else if (abstract_table == nullptr)
      my_error(ER_NO_SUCH_TABLE, MYF(0), share->db.str, share->table_name.str);
    else if (abstract_table->type() == dd::enum_table_type::USER_VIEW ||
             abstract_table->type() == dd::enum_table_type::SYSTEM_VIEW) {
      if (!open_view)  // We found a view but were trying to open table only.
        my_error(ER_NO_SUCH_TABLE, MYF(0), share->db.str,
                 share->table_name.str);
      else {
        /*
          Clone the view reference object and hold it in
          TABLE_SHARE member view_object.
        */
        share->is_view = true;
        const dd::View *tmp_view =
            dynamic_cast<const dd::View *>(abstract_table);
        share->view_object = tmp_view->clone();

        share->table_category =
            get_table_category(share->db, share->table_name);
        thd->status_var.opened_shares++;
        open_table_err = false;
      }
    } else {
      DBUG_ASSERT(abstract_table->type() == dd::enum_table_type::BASE_TABLE);
      open_table_err = open_table_def(
          thd, share, *dynamic_cast<const dd::Table *>(abstract_table));

      /*
        Read any existing histogram statistics from the data dictionary and
        store a copy of them in the TABLE_SHARE.

        We need to do this outside the protection of LOCK_open, since the data
        dictionary might have to open tables in order to read histogram data
        (such recursion will not work).
      */
      if (!open_table_err && read_histograms(thd, share, sch, abstract_table))
        open_table_err = true; /* purecov: deadcode */
    }
  }

  /*
    Get back LOCK_open before continuing. Notify all waiters that the
    opening is finished, even if there was a failure while opening.
  */
  mysql_mutex_lock(&LOCK_open);
  share->m_open_in_progress = false;
  mysql_cond_broadcast(&COND_open);

  /*
    Fake an open_table_def error in debug build, resulting in
    ER_NO_SUCH_TABLE.
  */
  DBUG_EXECUTE_IF("set_open_table_err", {
    open_table_err = true;
    my_error(ER_NO_SUCH_TABLE, MYF(0), share->db.str, share->table_name.str);
  });

  /*
    If there was an error while opening the definition, delete the
    share from the TDC, and (implicitly) destroy the share. Waiters
    will detect that the share is gone, and repeat the attempt at
    opening the table definition. The ref counter must be stepped
    down to allow the share to be destroyed.
  */
  if (open_table_err) {
    share->error = true;  // Allow waiters to detect the error
    share->decrement_ref_count();
    table_def_cache->erase(to_string(share->table_cache_key));
#if defined(ENABLED_DEBUG_SYNC)
    if (!thd->is_attachable_ro_transaction_active())
      DEBUG_SYNC(thd, "get_share_after_destroy");
#endif
    return NULL;
  }

#ifdef HAVE_PSI_TABLE_INTERFACE
  share->m_psi = PSI_TABLE_CALL(get_table_share)(
      (share->tmp_table != NO_TMP_TABLE), share);
#else
  share->m_psi = NULL;
#endif

  DBUG_PRINT("exit", ("share: %p  ref_count: %u", share, share->ref_count()));

  /* If debug, assert that the share is actually present in the cache */
#ifndef DBUG_OFF
  DBUG_ASSERT(table_def_cache->count(string(key, key_length)) != 0);
#endif
  return share;
}

/**
  Get a table share. If it didn't exist, try creating it from engine

  For arguments and return values, see get_table_share()
*/

static TABLE_SHARE *get_table_share_with_discover(
    THD *thd, TABLE_LIST *table_list, const char *key, size_t key_length,
    bool open_secondary, int *error)

{
  TABLE_SHARE *share;
  bool exists;
  DBUG_TRACE;

  share = get_table_share(thd, table_list->db, table_list->table_name, key,
                          key_length, true, open_secondary);
  /*
    If share is not NULL, we found an existing share.

    If share is NULL, and there is no error, we're inside
    pre-locking, which silences 'ER_NO_SUCH_TABLE' errors
    with the intention to silently drop non-existing tables
    from the pre-locking list. In this case we still need to try
    auto-discover before returning a NULL share.

    Or, we're inside SHOW CREATE VIEW, which
    also installs a silencer for ER_NO_SUCH_TABLE error.

    If share is NULL and the error is ER_NO_SUCH_TABLE, this is
    the same as above, only that the error was not silenced by
    pre-locking or SHOW CREATE VIEW.

    In both these cases it won't harm to try to discover the
    table.

    Finally, if share is still NULL, it's a real error and we need
    to abort.

    @todo Rework alternative ways to deal with ER_NO_SUCH TABLE.
  */
  if (share || (thd->is_error() &&
                thd->get_stmt_da()->mysql_errno() != ER_NO_SUCH_TABLE)) {
    return share;
  }

  *error = 0;

  /* Table didn't exist. Check if some engine can provide it */
  if (ha_check_if_table_exists(thd, table_list->db, table_list->table_name,
                               &exists)) {
    thd->clear_error();
    thd->get_stmt_da()->reset_condition_info(thd);
    /* Conventionally, the storage engine API does not report errors. */
    my_error(ER_OUT_OF_RESOURCES, MYF(0));
  } else if (!exists) {
    /*
      No such table in any engine.
      Hide "Table doesn't exist" errors if the table belongs to a view.
      The check for thd->is_error() is necessary to not push an
      unwanted error in case the error was already silenced.
      @todo Rework the alternative ways to deal with ER_NO_SUCH TABLE.
    */
    if (thd->is_error()) {
      if (table_list->parent_l) {
        thd->clear_error();
        thd->get_stmt_da()->reset_condition_info(thd);
        my_error(ER_WRONG_MRG_TABLE, MYF(0));
      } else if (table_list->belong_to_view) {
        // Mention the top view in message, to not reveal underlying views.
        TABLE_LIST *view = table_list->belong_to_view;
        thd->clear_error();
        thd->get_stmt_da()->reset_condition_info(thd);
        my_error(ER_VIEW_INVALID, MYF(0), view->view_db.str,
                 view->view_name.str);
      }
    }
  } else {
    thd->clear_error();
    thd->get_stmt_da()->reset_condition_info(thd);
    *error = 7; /* Run auto-discover. */
  }
  return NULL;
}

/**
  Mark that we are not using table share anymore.

  @param  share   Table share

  If the share has no open tables and (we have done a refresh or
  if we have already too many open table shares) then delete the
  definition.
*/

void release_table_share(TABLE_SHARE *share) {
  DBUG_TRACE;
  DBUG_PRINT("enter", ("share: %p  table: %s.%s  ref_count: %u  version: %lu",
                       share, share->db.str, share->table_name.str,
                       share->ref_count(), share->version()));

  mysql_mutex_assert_owner(&LOCK_open);

  DBUG_ASSERT(share->ref_count() != 0);
  if (share->decrement_ref_count() == 0) {
    if (share->has_old_version() || table_def_shutdown_in_progress)
      table_def_cache->erase(to_string(share->table_cache_key));
    else {
      /* Link share last in used_table_share list */
      DBUG_PRINT("info", ("moving share to unused list"));

      DBUG_ASSERT(share->next == 0);
      share->prev = end_of_unused_share.prev;
      *end_of_unused_share.prev = share;
      end_of_unused_share.prev = &share->next;
      share->next = &end_of_unused_share;

      if (table_def_cache->size() > table_def_size) {
        /* Delete the least used share to preserve LRU order. */
        table_def_cache->erase(to_string(oldest_unused_share->table_cache_key));
      }
    }
  }
}

/**
  Get an existing table definition from the table definition cache.

  Search the table definition cache for a share with the given key.
  If the share exists or if it is in the process of being opened
  by another thread (m_open_in_progress flag is true) return share.
  Do not wait for share opening to finish.

  @param db         database name.
  @param table_name table name.

  @retval NULL      a share for the table does not exist in the cache
  @retval != NULL   pointer to existing share in the cache
*/

static TABLE_SHARE *get_cached_table_share(const char *db,
                                           const char *table_name) {
  char key[MAX_DBKEY_LENGTH];
  size_t key_length;
  mysql_mutex_assert_owner(&LOCK_open);

  key_length = create_table_def_key(db, table_name, key);
  return find_or_nullptr(*table_def_cache, string(key, key_length));
}

/*
  Create a list for all open tables matching SQL expression

  SYNOPSIS
    list_open_tables()
    thd			Thread THD
    wild		SQL like expression

  NOTES
    One gets only a list of tables for which one has any kind of privilege.
    db and table names are allocated in result struct, so one doesn't need
    a lock on LOCK_open when traversing the return list.

  RETURN VALUES
    NULL	Error (Probably OOM)
    #		Pointer to list of names of open tables.
*/

OPEN_TABLE_LIST *list_open_tables(THD *thd, const char *db, const char *wild) {
  OPEN_TABLE_LIST **start_list, *open_list, *start, *prev;
  TABLE_LIST table_list;
  DBUG_TRACE;

  start_list = &open_list;
  open_list = 0;

  /*
    This is done in two parts:
    1. First, we will make OPEN_TABLE_LIST under LOCK_open
    2. Second, we will check permission and unlink OPEN_TABLE_LIST
       entries if permission check fails
  */

  table_cache_manager.lock_all_and_tdc();

  for (const auto &key_and_value : *table_def_cache) {
    TABLE_SHARE *share = key_and_value.second.get();

    /* Skip shares that are being opened */
    if (share->m_open_in_progress) continue;
    if (db && my_strcasecmp(system_charset_info, db, share->db.str)) continue;
    if (wild && wild_compare(share->table_name.str, share->table_name.length,
                             wild, strlen(wild), 0))
      continue;

    if (!(*start_list = (OPEN_TABLE_LIST *)(*THR_MALLOC)
                            ->Alloc(sizeof(**start_list) +
                                    share->table_cache_key.length))) {
      open_list = 0;  // Out of memory
      break;
    }
    my_stpcpy((*start_list)->table =
                  my_stpcpy(((*start_list)->db = (char *)((*start_list) + 1)),
                            share->db.str) +
                  1,
              share->table_name.str);
    (*start_list)->in_use = 0;
    Table_cache_iterator it(share);
    while (it++) ++(*start_list)->in_use;
    (*start_list)->locked = 0; /* Obsolete. */
    start_list = &(*start_list)->next;
    *start_list = 0;
  }
  table_cache_manager.unlock_all_and_tdc();

  start = open_list;
  prev = start;

  while (start) {
    /* Check if user has SELECT privilege for any column in the table */
    table_list.db = start->db;
    table_list.table_name = start->table;
    table_list.grant.privilege = 0;

    if (check_table_access(thd, SELECT_ACL, &table_list, true, 1, true)) {
      /* Unlink OPEN_TABLE_LIST */
      if (start == open_list) {
        open_list = start->next;
        prev = open_list;
      } else
        prev->next = start->next;
    } else
      prev = start;
    start = start->next;
  }

  return open_list;
}

/*****************************************************************************
 *	 Functions to free open table cache
 ****************************************************************************/

void intern_close_table(TABLE *table) {  // Free all structures
  DBUG_TRACE;
  DBUG_PRINT("tcache",
             ("table: '%s'.'%s' %p", table->s ? table->s->db.str : "?",
              table->s ? table->s->table_name.str : "?", table));

  free_io_cache(table);
  destroy(table->triggers);
  if (table->file)             // Not true if placeholder
    (void)closefrm(table, 1);  // close file
  destroy(table);
  my_free(table);
}

/* Free resources allocated by filesort() and read_record() */

void free_io_cache(TABLE *table) {
  DBUG_TRACE;
  if (table->unique_result.io_cache) {
    close_cached_file(table->unique_result.io_cache);
    my_free(table->unique_result.io_cache);
    table->unique_result.io_cache = nullptr;
  }
}

/*
  Close all tables which aren't in use by any thread

  @param thd Thread context
  @param tables List of tables to remove from the cache
  @param wait_for_refresh Wait for a impending flush
  @param timeout Timeout for waiting for flush to be completed.

  @note THD can be NULL, but then wait_for_refresh must be false
        and tables must be NULL.

  @note When called as part of FLUSH TABLES WITH READ LOCK this function
        ignores metadata locks held by other threads. In order to avoid
        situation when FLUSH TABLES WITH READ LOCK sneaks in at the moment
        when some write-locked table is being reopened (by FLUSH TABLES or
        ALTER TABLE) we have to rely on additional global shared metadata
        lock taken by thread trying to obtain global read lock.
*/

bool close_cached_tables(THD *thd, TABLE_LIST *tables, bool wait_for_refresh,
                         ulong timeout) {
  bool result = false;
  bool found = true;
  struct timespec abstime;
  DBUG_TRACE;
  DBUG_ASSERT(thd || (!wait_for_refresh && !tables));

  table_cache_manager.lock_all_and_tdc();
  if (!tables) {
    /*
      Force close of all open tables.

      Note that code in TABLE_SHARE::wait_for_old_version() assumes that
      incrementing of refresh_version and removal of unused tables and
      shares from TDC happens atomically under protection of LOCK_open,
      or putting it another way that TDC does not contain old shares
      which don't have any tables used.
    */
    refresh_version++;
    DBUG_PRINT("tcache",
               ("incremented global refresh_version to: %lu", refresh_version));

    /*
      Get rid of all unused TABLE and TABLE_SHARE instances. By doing
      this we automatically close all tables which were marked as "old".
    */
    table_cache_manager.free_all_unused_tables();
    /* Free table shares which were not freed implicitly by loop above. */
    while (oldest_unused_share->next)
      table_def_cache->erase(to_string(oldest_unused_share->table_cache_key));
  } else {
    bool found = 0;
    for (TABLE_LIST *table = tables; table; table = table->next_local) {
      TABLE_SHARE *share = get_cached_table_share(table->db, table->table_name);

      if (share) {
        /*
          tdc_remove_table() also sets TABLE_SHARE::version to 0. Note that
          it will work correctly even if m_open_in_progress flag is true.
        */
        tdc_remove_table(thd, TDC_RT_REMOVE_UNUSED, table->db,
                         table->table_name, true);
        found = 1;
      }
    }
    if (!found) wait_for_refresh = 0;  // Nothing to wait for
  }

  table_cache_manager.unlock_all_and_tdc();

  if (!wait_for_refresh) return result;

  set_timespec(&abstime, timeout);

  if (thd->locked_tables_mode) {
    /*
      If we are under LOCK TABLES, we need to reopen the tables without
      opening a door for any concurrent threads to sneak in and get
      lock on our tables. To achieve this we use exclusive metadata
      locks.
    */
    TABLE_LIST *tables_to_reopen =
        (tables ? tables : thd->locked_tables_list.locked_tables());

    /* Close open HANLER instances to avoid self-deadlock. */
    mysql_ha_flush_tables(thd, tables_to_reopen);

    for (TABLE_LIST *table_list = tables_to_reopen; table_list;
         table_list = table_list->next_global) {
      /* A check that the table was locked for write is done by the caller. */
      TABLE *table = find_table_for_mdl_upgrade(thd, table_list->db,
                                                table_list->table_name, true);

      /* May return NULL if this table has already been closed via an alias. */
      if (!table) continue;

      if (wait_while_table_is_used(thd, table, HA_EXTRA_FORCE_REOPEN)) {
        result = true;
        goto err_with_reopen;
      }
      close_all_tables_for_name(thd, table->s, false, NULL);
    }
  }

  /* Wait until all threads have closed all the tables we are flushing. */
  DBUG_PRINT("info", ("Waiting for other threads to close their open tables"));

  while (found && !thd->killed) {
    TABLE_SHARE *share = NULL;
    found = false;
    /*
      To a self-deadlock or deadlocks with other FLUSH threads
      waiting on our open HANDLERs, we have to flush them.
    */
    mysql_ha_flush(thd);
    DEBUG_SYNC(thd, "after_flush_unlock");

    mysql_mutex_lock(&LOCK_open);

    if (!tables) {
      for (const auto &key_and_value : *table_def_cache) {
        share = key_and_value.second.get();
        if (share->has_old_version()) {
          found = true;
          break;
        }
      }
    } else {
      for (TABLE_LIST *table = tables; table; table = table->next_local) {
        share = get_cached_table_share(table->db, table->table_name);
        if (share && share->has_old_version()) {
          found = true;
          break;
        }
      }
    }

    if (found) {
      /*
        The method below temporarily unlocks LOCK_open and frees
        share's memory. Note that it works correctly even for
        shares with m_open_in_progress flag set.
      */
      if (share->wait_for_old_version(
              thd, &abstime, MDL_wait_for_subgraph::DEADLOCK_WEIGHT_DDL)) {
        mysql_mutex_unlock(&LOCK_open);
        result = true;
        goto err_with_reopen;
      }
    }

    mysql_mutex_unlock(&LOCK_open);
  }

err_with_reopen:
  if (thd->locked_tables_mode) {
    /*
      No other thread has the locked tables open; reopen them and get the
      old locks. This should succeed unless any dictionary operations fail
      (e.g. when opening a dictionary table on cache miss).
    */
    result |= thd->locked_tables_list.reopen_tables(thd);
    /*
      Since downgrade_lock() won't do anything with shared
      metadata lock it is much simpler to go through all open tables rather
      than picking only those tables that were flushed.
    */
    for (TABLE *tab = thd->open_tables; tab; tab = tab->next)
      tab->mdl_ticket->downgrade_lock(MDL_SHARED_NO_READ_WRITE);
  }
  return result || thd->killed;
}

/**
  Mark all temporary tables which were used by the current statement or
  substatement as free for reuse, but only if the query_id can be cleared.

  @param thd thread context

  @remark For temp tables associated with a open SQL HANDLER the query_id
          is not reset until the HANDLER is closed.
*/

static void mark_temp_tables_as_free_for_reuse(THD *thd) {
  for (TABLE *table = thd->temporary_tables; table; table = table->next) {
    if ((table->query_id == thd->query_id) && !table->open_by_handler) {
      mark_tmp_table_for_reuse(table);
      table->cleanup_value_generator_items();
      table->cleanup_partial_update();
    }
  }
}

/**
  Reset a single temporary table.
  Effectively this "closes" one temporary table,
  in a session.

  @param table     Temporary table.
*/

void mark_tmp_table_for_reuse(TABLE *table) {
  DBUG_ASSERT(table->s->tmp_table);

  table->query_id = 0;
  table->file->ha_reset();

  /* Detach temporary MERGE children from temporary parent. */
  DBUG_ASSERT(table->file);
  table->file->ha_extra(HA_EXTRA_DETACH_CHILDREN);

  /*
    Reset temporary table lock type to it's default value (TL_WRITE).

    Statements such as INSERT INTO .. SELECT FROM tmp, CREATE TABLE
    .. SELECT FROM tmp and UPDATE may under some circumstances modify
    the lock type of the tables participating in the statement. This
    isn't a problem for non-temporary tables since their lock type is
    reset at every open, but the same does not occur for temporary
    tables for historical reasons.

    Furthermore, the lock type of temporary tables is not really that
    important because they can only be used by one query at a time and
    not even twice in a query -- a temporary table is represented by
    only one TABLE object. Nonetheless, it's safer from a maintenance
    point of view to reset the lock type of this singleton TABLE object
    as to not cause problems when the table is reused.

    Even under LOCK TABLES mode its okay to reset the lock type as
    LOCK TABLES is allowed (but ignored) for a temporary table.
  */
  table->reginfo.lock_type = TL_WRITE;
}

/*
  Mark all tables in the list which were used by current substatement
  as free for reuse.

  SYNOPSIS
    mark_used_tables_as_free_for_reuse()
      thd   - thread context
      table - head of the list of tables

  DESCRIPTION
    Marks all tables in the list which were used by current substatement
    (they are marked by its query_id) as free for reuse.

  NOTE
    The reason we reset query_id is that it's not enough to just test
    if table->query_id != thd->query_id to know if a table is in use.

    For example
    SELECT f1_that_uses_t1() FROM t1;
    In f1_that_uses_t1() we will see one instance of t1 where query_id is
    set to query_id of original query.
*/

static void mark_used_tables_as_free_for_reuse(THD *thd, TABLE *table) {
  for (; table; table = table->next) {
    DBUG_ASSERT(table->pos_in_locked_tables == NULL ||
                table->pos_in_locked_tables->table == table);
    if (table->query_id == thd->query_id) {
      table->query_id = 0;
      table->file->ha_reset();
    }
  }
}

/**
  Auxiliary function to close all tables in the open_tables list.

  @param thd Thread context.

  @remark It should not ordinarily be called directly.
*/

static void close_open_tables(THD *thd) {
  mysql_mutex_assert_not_owner(&LOCK_open);

  DBUG_PRINT("info", ("thd->open_tables: %p", thd->open_tables));

  while (thd->open_tables) close_thread_table(thd, &thd->open_tables);
}

/**
  Close all open instances of the table but keep the MDL lock.

  Works both under LOCK TABLES and in the normal mode.
  Removes all closed instances of the table from the table cache.

  @param  thd         Thread context.
  @param  key         TC/TDC key identifying the table.
  @param  key_length  Length of TC/TDC key identifying the table.
  @param  db          Database name.
  @param  table_name  Table name.
  @param  remove_from_locked_tables
                      True if the table is being dropped.
                      In that case the documented behaviour is to
                      implicitly remove the table from LOCK TABLES list.
  @param  skip_table  TABLE instance that should be kept open.

  @pre Must be called with an X MDL lock on the table.
*/
static void close_all_tables_for_name(THD *thd, const char *key,
                                      size_t key_length, const char *db,
                                      const char *table_name,
                                      bool remove_from_locked_tables,
                                      TABLE *skip_table) {
  mysql_mutex_assert_not_owner(&LOCK_open);
  for (TABLE **prev = &thd->open_tables; *prev;) {
    TABLE *table = *prev;

    if (table->s->table_cache_key.length == key_length &&
        !memcmp(table->s->table_cache_key.str, key, key_length) &&
        table != skip_table) {
      thd->locked_tables_list.unlink_from_list(thd, table->pos_in_locked_tables,
                                               remove_from_locked_tables);
      /*
        Does nothing if the table is not locked.
        This allows one to use this function after a table
        has been unlocked, e.g. in partition management.
      */
      mysql_lock_remove(thd, thd->lock, table);

      /* Inform handler that table will be dropped after close */
      if (table->db_stat && /* Not true for partitioned tables. */
          skip_table == NULL)
        table->file->ha_extra(HA_EXTRA_PREPARE_FOR_DROP);
      close_thread_table(thd, prev);
    } else {
      /* Step to next entry in open_tables list. */
      prev = &table->next;
    }
  }
  if (skip_table == NULL) {
    /* Remove the table share from the cache. */
    tdc_remove_table(thd, TDC_RT_REMOVE_ALL, db, table_name, false);
  }
}

void close_all_tables_for_name(THD *thd, TABLE_SHARE *share,
                               bool remove_from_locked_tables,
                               TABLE *skip_table) {
  char key[MAX_DBKEY_LENGTH];
  size_t key_length = share->table_cache_key.length;

  memcpy(key, share->table_cache_key.str, key_length);

  close_all_tables_for_name(thd, key, key_length,
                            key,                         // db
                            key + share->db.length + 1,  // table_name
                            remove_from_locked_tables, skip_table);
}

void close_all_tables_for_name(THD *thd, const char *db, const char *table_name,
                               bool remove_from_locked_tables) {
  char key[MAX_DBKEY_LENGTH];
  size_t key_length = create_table_def_key(db, table_name, key);

  close_all_tables_for_name(thd, key, key_length, db, table_name,
                            remove_from_locked_tables, nullptr);
}

// Check if we are under LOCK TABLE mode, and not prelocking.
static inline bool in_LTM(THD *thd) {
  return (thd->locked_tables_mode == LTM_LOCK_TABLES ||
          thd->locked_tables_mode == LTM_PRELOCKED_UNDER_LOCK_TABLES);
}

/**
  Check if the given TABLE_LIST belongs to a a DD table.

  The function checks whether the table is a DD table being used in the
  context of a DD transaction, or whether it is referred by a system view.
  Then, it implies that if either of these two conditions hold, then this
  is a DD table. If in case this is a DD table being used in some other
  situation, then this function does not return 'true'. We do not know if
  there is such a situation right now.

  @param    tl             TABLE_LIST point to the table.

  @retval   true           If table belongs to a DD table.
  @retval   false          If table does not.
*/
static bool belongs_to_dd_table(const TABLE_LIST *tl) {
  return (tl->is_dd_ctx_table ||
          (tl->referencing_view && tl->referencing_view->is_system_view));
}

/**
  Performance Schema tables must be accessible independently of the LOCK TABLE
  mode. These macros handle the special case of P_S tables being used under
  LOCK TABLE mode.
  Check if the table belongs to the P_S, excluding setup and threads tables.
*/
static inline bool belongs_to_p_s(TABLE_LIST *tl) {
  return (!strcmp("performance_schema", tl->db) &&
          strcmp(tl->table_name, "threads") &&
          strstr(tl->table_name, "setup_") == NULL);
}

/*
  Close all tables used by the current substatement, or all tables
  used by this thread if we are on the upper level.

  SYNOPSIS
    close_thread_tables()
    thd			Thread handler

  IMPLEMENTATION
    Unlocks tables and frees derived tables.
    Put all normal tables used by thread in free list.

    It will only close/mark as free for reuse tables opened by this
    substatement, it will also check if we are closing tables after
    execution of complete query (i.e. we are on upper level) and will
    leave prelocked mode if needed.
*/

void close_thread_tables(THD *thd) {
  TABLE *table;
  DBUG_TRACE;

#ifdef EXTRA_DEBUG
  DBUG_PRINT("tcache", ("open tables:"));
  for (table = thd->open_tables; table; table = table->next)
    DBUG_PRINT("tcache", ("table: '%s'.'%s' 0x%lx", table->s->db.str,
                          table->s->table_name.str, (long)table));
#endif

#if defined(ENABLED_DEBUG_SYNC)
  /* debug_sync may not be initialized for some slave threads */
  if (thd->debug_sync_control) DEBUG_SYNC(thd, "before_close_thread_tables");
#endif

  // TODO: dd::Transaction_impl::end() does merge DD transaction into
  // thd->transaction.stmt. Later the can be second DD transaction
  // which would call close_thread_tables(). In this case, the
  // condition thd->transaction.stmt.is_empty() does not hold good.
  // So we comment this assert for now.
  //
  // We should consider retaining this assert if we plan to commit
  // DD RW transaction just before next close_thread_tables().
  // We are not sure if this is doable and needs to be explored.
  // Alik and myself plan to comment this assert for now temporarily
  // and address this TODO asap.
  //
  // DBUG_ASSERT(thd->get_transaction()->is_empty(Transaction_ctx::STMT) ||
  //            thd->in_sub_stmt ||
  //            (thd->state_flags & Open_tables_state::BACKUPS_AVAIL));

  /* Detach MERGE children after every statement. Even under LOCK TABLES. */
  for (table = thd->open_tables; table; table = table->next) {
    /* Table might be in use by some outer statement. */
    DBUG_PRINT("tcache", ("table: '%s'  query_id: %lu",
                          table->s->table_name.str, (ulong)table->query_id));
    if (thd->locked_tables_mode <= LTM_LOCK_TABLES ||
        table->query_id == thd->query_id) {
      DBUG_ASSERT(table->file);
      if (table->db_stat) table->file->ha_extra(HA_EXTRA_DETACH_CHILDREN);
      table->cleanup_value_generator_items();
      table->cleanup_partial_update();
    }
  }

  /*
    Mark all temporary tables used by this statement as free for reuse.
  */
  mark_temp_tables_as_free_for_reuse(thd);

  if (thd->locked_tables_mode) {
    /*
      If we have
      1) Implicitly opened some DD tables that belong to IS system
         view executed in LOCK TABLE mode, then we should close them now.
      2) Close P_S tables opened implicitly under LOCK TABLE mode.
    */
    if (in_LTM(thd)) {
      for (TABLE **prev = &thd->open_tables; *prev;) {
        TABLE *table = *prev;

        /* Ignore tables locked explicitly by LOCK TABLE. */
        if (!table->pos_in_locked_tables) {
          /*
            We close tables only when all of following conditions satisfy,
            - The table is not locked explicitly by user using LOCK TABLE
            command.
            - We are not executing a IS queries as part of SF/Trigger.
            - The table belongs to a new DD table.
            OR
            - Close P_S tables unless the query is inside of a SP/trigger.
          */
          TABLE_LIST *tbl_list = table->pos_in_table_list;
          if (!thd->in_sub_stmt && (belongs_to_dd_table(tbl_list) ||
                                    belongs_to_p_s(table->pos_in_table_list))) {
            if (!table->s->tmp_table) {
              table->file->ha_index_or_rnd_end();
              table->set_keyread(false);
              table->open_by_handler = 0;
              /*
                In case we have opened the DD table but the statement
                fails before calling ha_external_lock() requesting
                read lock in open_tables(), then we need to check
                if we have really requested lock and then unlock.
               */
              if (table->file->get_lock_type() != F_UNLCK)
                table->file->ha_external_lock(thd, F_UNLCK);
              close_thread_table(thd, prev);
              continue;
            }
          }
        }
        prev = &table->next;
      }  // End of for
    }

    /* Ensure we are calling ha_reset() for all used tables */
    mark_used_tables_as_free_for_reuse(thd, thd->open_tables);

    /*
      Mark this statement as one that has "unlocked" its tables.
      For purposes of Query_tables_list::lock_tables_state we treat
      any statement which passed through close_thread_tables() as
      such.
    */
    thd->lex->lock_tables_state = Query_tables_list::LTS_NOT_LOCKED;

    /*
      We are under simple LOCK TABLES or we're inside a sub-statement
      of a prelocked statement, so should not do anything else.

      Note that even if we are in LTM_LOCK_TABLES mode and statement
      requires prelocking (e.g. when we are closing tables after
      failing ot "open" all tables required for statement execution)
      we will exit this function a few lines below.
    */
    if (!thd->lex->requires_prelocking()) return;

    /*
      We are in the top-level statement of a prelocked statement,
      so we have to leave the prelocked mode now with doing implicit
      UNLOCK TABLES if needed.
    */
    if (thd->locked_tables_mode == LTM_PRELOCKED_UNDER_LOCK_TABLES)
      thd->locked_tables_mode = LTM_LOCK_TABLES;

    if (thd->locked_tables_mode == LTM_LOCK_TABLES) return;

    thd->leave_locked_tables_mode();

    /* Fallthrough */
  }

  if (thd->lock) {
    /*
      For RBR we flush the pending event just before we unlock all the
      tables.  This means that we are at the end of a topmost
      statement, so we ensure that the STMT_END_F flag is set on the
      pending event.  For statements that are *inside* stored
      functions, the pending event will not be flushed: that will be
      handled either before writing a query log event (inside
      binlog_query()) or when preparing a pending event.
     */
    (void)thd->binlog_flush_pending_rows_event(true);
    mysql_unlock_tables(thd, thd->lock);
    thd->lock = 0;
  }

  thd->lex->lock_tables_state = Query_tables_list::LTS_NOT_LOCKED;

  /*
    Closing a MERGE child before the parent would be fatal if the
    other thread tries to abort the MERGE lock in between.
  */
  if (thd->open_tables) close_open_tables(thd);
}

/**
  Helper function which returns TABLE to Table Cache or closes if
  table is marked as needing re-open.
*/
static void release_or_close_table(THD *thd, TABLE *table) {
  Table_cache *tc = table_cache_manager.get_cache(thd);

  tc->lock();

  if (table->s->has_old_version() || table->needs_reopen() ||
      table_def_shutdown_in_progress) {
    tc->remove_table(table);
    mysql_mutex_lock(&LOCK_open);
    intern_close_table(table);
    mysql_mutex_unlock(&LOCK_open);
  } else
    tc->release_table(thd, table);

  tc->unlock();
}

/* move one table to free list */

void close_thread_table(THD *thd, TABLE **table_ptr) {
  TABLE *table = *table_ptr;
  DBUG_TRACE;
  DBUG_ASSERT(table->key_read == 0);
  DBUG_ASSERT(!table->file || table->file->inited == handler::NONE);
  mysql_mutex_assert_not_owner(&LOCK_open);
  /*
    The metadata lock must be released after giving back
    the table to the table cache.
  */
  DBUG_ASSERT(thd->mdl_context.owns_equal_or_stronger_lock(
      MDL_key::TABLE, table->s->db.str, table->s->table_name.str, MDL_SHARED));
  table->mdl_ticket = NULL;
  table->pos_in_table_list = NULL;

  mysql_mutex_lock(&thd->LOCK_thd_data);
  *table_ptr = table->next;
  mysql_mutex_unlock(&thd->LOCK_thd_data);

  if (!table->needs_reopen()) {
    /* Avoid having MERGE tables with attached children in unused_tables. */
    table->file->ha_extra(HA_EXTRA_DETACH_CHILDREN);
    /* Free memory and reset for next loop. */
    free_blob_buffers_and_reset(table, MAX_TDC_BLOB_SIZE);
    table->file->ha_reset();
  }

  /* Do this *before* entering the LOCK_open critical section. */
  if (table->file != NULL) table->file->unbind_psi();

  release_or_close_table(thd, table);
}

/* close_temporary_tables' internal, 4 is due to uint4korr definition */
static inline uint tmpkeyval(TABLE *table) {
  return uint4korr(table->s->table_cache_key.str +
                   table->s->table_cache_key.length - 4);
}

/*
  Close all temporary tables created by 'CREATE TEMPORARY TABLE' for thread
  creates one DROP TEMPORARY TABLE binlog event for each pseudo-thread.

  TODO: In future, we should have temporary_table= 0 and
        slave_open_temp_tables.fetch_add() at one place instead of repeating
        it all across the function. An alternative would be to use
        close_temporary_table() instead of close_temporary() that maintains
        the correct invariant regarding empty list of temporary tables
        and zero slave_open_temp_tables already.
*/

bool close_temporary_tables(THD *thd) {
  DBUG_TRACE;
  TABLE *table;
  TABLE *next = NULL;
  TABLE *prev_table;
  /* Assume thd->variables.option_bits has OPTION_QUOTE_SHOW_CREATE */
  bool was_quote_show = true;
  bool error = 0;
  int slave_closed_temp_tables = 0;

  if (!thd->temporary_tables) return false;

  DBUG_ASSERT(!thd->slave_thread ||
              thd->system_thread != SYSTEM_THREAD_SLAVE_WORKER);

  /*
    Ensure we don't have open HANDLERs for tables we are about to close.
    This is necessary when close_temporary_tables() is called as part
    of execution of BINLOG statement (e.g. for format description event).
  */
  mysql_ha_rm_temporary_tables(thd);
  if (!mysql_bin_log.is_open()) {
    TABLE *tmp_next;
    for (TABLE *t = thd->temporary_tables; t; t = tmp_next) {
      tmp_next = t->next;
      mysql_lock_remove(thd, thd->lock, t);
      /*
        We should not meet temporary tables created by ALTER TABLE here.
        It is responsibility of ALTER statement to close them. Otherwise
        it might be necessary to remove them from DD as well.
      */
      DBUG_ASSERT(t->s->tmp_table_def);
      close_temporary(thd, t, 1, 1);
      slave_closed_temp_tables++;
    }

    thd->temporary_tables = 0;
    if (thd->slave_thread) {
      atomic_slave_open_temp_tables -= slave_closed_temp_tables;
      thd->rli_slave->get_c_rli()->atomic_channel_open_temp_tables -=
          slave_closed_temp_tables;
    }

    return false;
  }

  /*
    We are about to generate DROP TEMPORARY TABLE statements for all
    the left out temporary tables. If GTID_NEXT is set (e.g. if user
    did SET GTID_NEXT just before disconnecting the client), we must
    ensure that it will be able to generate GTIDs for the statements
    with this server's UUID. Therefore we set gtid_next to
    AUTOMATIC_GTID.
  */
  gtid_state->update_on_rollback(thd);
  thd->variables.gtid_next.set_automatic();

  /*
    We must separate transactional temp tables and
    non-transactional temp tables in two distinct DROP statements
    to avoid the splitting if a slave server reads from this binlog.
  */

  /* Better add "if exists", in case a RESET MASTER has been done */
  const char stub[] = "DROP /*!40005 TEMPORARY */ TABLE IF EXISTS ";
  uint stub_len = sizeof(stub) - 1;
  char buf_trans[256], buf_non_trans[256];
  String s_query_trans =
      String(buf_trans, sizeof(buf_trans), system_charset_info);
  String s_query_non_trans =
      String(buf_non_trans, sizeof(buf_non_trans), system_charset_info);
  bool found_user_tables = false;
  bool found_trans_table = false;
  bool found_non_trans_table = false;

  memcpy(buf_trans, stub, stub_len);
  memcpy(buf_non_trans, stub, stub_len);

  /*
    Insertion sort of temp tables by pseudo_thread_id to build ordered list
    of sublists of equal pseudo_thread_id
  */

  for (prev_table = thd->temporary_tables, table = prev_table->next; table;
       prev_table = table, table = table->next) {
    TABLE *prev_sorted /* same as for prev_table */, *sorted;
    /*
      We should not meet temporary tables created by ALTER TABLE here.
      It is responsibility of ALTER statement to close them. Otherwise
      it might be necessary to remove them from DD as well.
    */
    DBUG_ASSERT(table->s->tmp_table_def);
    if (is_user_table(table)) {
      if (!found_user_tables) found_user_tables = true;
      for (prev_sorted = NULL, sorted = thd->temporary_tables; sorted != table;
           prev_sorted = sorted, sorted = sorted->next) {
        if (!is_user_table(sorted) || tmpkeyval(sorted) > tmpkeyval(table)) {
          /* move into the sorted part of the list from the unsorted */
          prev_table->next = table->next;
          table->next = sorted;
          if (prev_sorted) {
            prev_sorted->next = table;
          } else {
            thd->temporary_tables = table;
          }
          table = prev_table;
          break;
        }
      }
    }
  }

  /* We always quote db,table names though it is slight overkill */
  if (found_user_tables && !(was_quote_show = (thd->variables.option_bits &
                                               OPTION_QUOTE_SHOW_CREATE))) {
    thd->variables.option_bits |= OPTION_QUOTE_SHOW_CREATE;
  }

  /*
    Make LEX consistent with DROP TEMPORARY TABLES statement which we
    are going to log. This is important for the binary logging code.
  */
  LEX *lex = thd->lex;
  enum_sql_command sav_sql_command = lex->sql_command;
  bool sav_drop_temp = lex->drop_temporary;
  lex->sql_command = SQLCOM_DROP_TABLE;
  lex->drop_temporary = true;

  /* scan sorted tmps to generate sequence of DROP */
  for (table = thd->temporary_tables; table; table = next) {
    if (is_user_table(table) && table->should_binlog_drop_if_temp()) {
      bool save_thread_specific_used = thd->thread_specific_used;
      my_thread_id save_pseudo_thread_id = thd->variables.pseudo_thread_id;
      /* Set pseudo_thread_id to be that of the processed table */
      thd->variables.pseudo_thread_id = tmpkeyval(table);
      String db;
      db.append(table->s->db.str);
      /* Loop forward through all tables that belong to a common database
         within the sublist of common pseudo_thread_id to create single
         DROP query
      */
      for (s_query_trans.length(stub_len), s_query_non_trans.length(stub_len),
           found_trans_table = false, found_non_trans_table = false;
           table && is_user_table(table) &&
           tmpkeyval(table) == thd->variables.pseudo_thread_id &&
           table->s->db.length == db.length() &&
           strcmp(table->s->db.str, db.ptr()) == 0;
           table = next) {
        /* Separate transactional from non-transactional temp tables */
        if (table->should_binlog_drop_if_temp()) {
          /* Separate transactional from non-transactional temp tables */
          if (table->s->tmp_table == TRANSACTIONAL_TMP_TABLE) {
            found_trans_table = true;
            /*
              We are going to add ` around the table names and possible more
              due to special characters
            */
            append_identifier(thd, &s_query_trans, table->s->table_name.str,
                              strlen(table->s->table_name.str));
            s_query_trans.append(',');
          } else if (table->s->tmp_table == NON_TRANSACTIONAL_TMP_TABLE) {
            found_non_trans_table = true;
            /*
              We are going to add ` around the table names and possible more
              due to special characters
            */
            append_identifier(thd, &s_query_non_trans, table->s->table_name.str,
                              strlen(table->s->table_name.str));
            s_query_non_trans.append(',');
          }
        }

        next = table->next;
        mysql_lock_remove(thd, thd->lock, table);
        close_temporary(thd, table, 1, 1);
        slave_closed_temp_tables++;
      }
      thd->clear_error();
      const CHARSET_INFO *cs_save = thd->variables.character_set_client;
      thd->variables.character_set_client = system_charset_info;
      thd->thread_specific_used = true;

      if (found_trans_table) {
        Query_log_event qinfo(thd, s_query_trans.ptr(),
                              s_query_trans.length() - 1, false, true, false,
                              0);
        qinfo.db = db.ptr();
        qinfo.db_len = db.length();
        thd->variables.character_set_client = cs_save;

        thd->get_stmt_da()->set_overwrite_status(true);
        if ((error = (mysql_bin_log.write_event(&qinfo) ||
                      mysql_bin_log.commit(thd, true) || error))) {
          /*
            If we're here following THD::cleanup, thence the connection
            has been closed already. So lets print a message to the
            error log instead of pushing yet another error into the
            Diagnostics_area.

            Also, we keep the error flag so that we propagate the error
            up in the stack. This way, if we're the SQL thread we notice
            that close_temporary_tables failed. (Actually, the SQL
            thread only calls close_temporary_tables while applying old
            Start_log_event_v3 events.)
          */
          LogErr(ERROR_LEVEL, ER_BINLOG_FAILED_TO_WRITE_DROP_FOR_TEMP_TABLES);
        }
        thd->get_stmt_da()->set_overwrite_status(false);
      }

      if (found_non_trans_table) {
        Query_log_event qinfo(thd, s_query_non_trans.ptr(),
                              s_query_non_trans.length() - 1, false, true,
                              false, 0);
        qinfo.db = db.ptr();
        qinfo.db_len = db.length();
        thd->variables.character_set_client = cs_save;

        thd->get_stmt_da()->set_overwrite_status(true);
        if ((error = (mysql_bin_log.write_event(&qinfo) ||
                      mysql_bin_log.commit(thd, true) || error))) {
          /*
            If we're here following THD::cleanup, thence the connection
            has been closed already. So lets print a message to the
            error log instead of pushing yet another error into the
            Diagnostics_area.

            Also, we keep the error flag so that we propagate the error
            up in the stack. This way, if we're the SQL thread we notice
            that close_temporary_tables failed. (Actually, the SQL
            thread only calls close_temporary_tables while applying old
            Start_log_event_v3 events.)
          */
          LogErr(ERROR_LEVEL, ER_BINLOG_FAILED_TO_WRITE_DROP_FOR_TEMP_TABLES);
        }
        thd->get_stmt_da()->set_overwrite_status(false);
      }

      thd->variables.pseudo_thread_id = save_pseudo_thread_id;
      thd->thread_specific_used = save_thread_specific_used;
    } else {
      next = table->next;
      /*
        This is for those cases when we have acquired lock but drop temporary
        table will not be logged.
      */
      mysql_lock_remove(thd, thd->lock, table);
      close_temporary(thd, table, 1, 1);
      slave_closed_temp_tables++;
    }
  }
  lex->drop_temporary = sav_drop_temp;
  lex->sql_command = sav_sql_command;

  if (!was_quote_show)
    thd->variables.option_bits &=
        ~OPTION_QUOTE_SHOW_CREATE; /* restore option */

  thd->temporary_tables = 0;
  if (thd->slave_thread) {
    atomic_slave_open_temp_tables -= slave_closed_temp_tables;
    thd->rli_slave->get_c_rli()->atomic_channel_open_temp_tables -=
        slave_closed_temp_tables;
  }

  return error;
}

/**
  Find table in global list.

  @param table          Pointer to table list
  @param db_name        Data base name
  @param table_name     Table name

  @returns Pointer to found table.
  @retval NULL  Table not found
*/

TABLE_LIST *find_table_in_global_list(TABLE_LIST *table, const char *db_name,
                                      const char *table_name) {
  for (; table; table = table->next_global) {
    if ((table->table == 0 || table->table->s->tmp_table == NO_TMP_TABLE) &&
        strcmp(table->db, db_name) == 0 &&
        strcmp(table->table_name, table_name) == 0)
      break;
  }
  return table;
}

/**
  Test that table is unique (It's only exists once in the table list)

  @param  table        table to be checked (must be updatable base table)
  @param  table_list   list of tables
  @param  check_alias  whether to check tables' aliases

  NOTE: to exclude derived tables from check we use following mechanism:
    a) during derived table processing set THD::derived_tables_processing
    b) SELECT_LEX::prepare set SELECT::exclude_from_table_unique_test if
       THD::derived_tables_processing set. (we can't use JOIN::execute
       because for PS we perform only SELECT_LEX::prepare, but we can't set
       this flag in SELECT_LEX::prepare if we are not sure that we are in
       derived table processing loop, because multi-update call fix_fields()
       for some its items (which mean SELECT_LEX::prepare for subqueries)
       before unique_table call to detect which tables should be locked for
       write).
    c) find_dup_table skip all tables which belong to SELECT with
       SELECT::exclude_from_table_unique_test set.
    Also SELECT::exclude_from_table_unique_test used to exclude from check
    tables of main SELECT of multi-delete and multi-update

    We also skip tables with TABLE_LIST::prelocking_placeholder set,
    because we want to allow SELECTs from them, and their modification
    will rise the error anyway.

    TODO: when we will have table/view change detection we can do this check
          only once for PS/SP

  @retval !=0  found duplicate
  @retval 0 if table is unique
*/

static TABLE_LIST *find_dup_table(const TABLE_LIST *table,
                                  TABLE_LIST *table_list, bool check_alias) {
  TABLE_LIST *res;
  const char *d_name, *t_name, *t_alias;
  DBUG_TRACE;
  DBUG_PRINT("enter", ("table alias: %s", table->alias));

  DBUG_ASSERT(table == table->updatable_base_table());
  /*
    If this function called for CREATE command that we have not opened table
    (table->table equal to 0) and right names is in current TABLE_LIST
    object.
  */
  if (table->table) {
    /* All MyISAMMRG children are plain MyISAM tables. */
    DBUG_ASSERT(table->table->file->ht->db_type != DB_TYPE_MRG_MYISAM);

    /* temporary table is always unique */
    if (table->table->s->tmp_table != NO_TMP_TABLE) return NULL;
  }

  d_name = table->db;
  t_name = table->table_name;
  t_alias = table->alias;

  DBUG_PRINT("info", ("real table: %s.%s", d_name, t_name));
  for (;;) {
    /*
      Table is unique if it is present only once in the global list
      of tables and once in the list of table locks.
    */
    if (!(res = find_table_in_global_list(table_list, d_name, t_name))) break;

    /* Skip if same underlying table. */
    if (res->table && (res->table == table->table)) goto next;

    /* Skip if table alias does not match. */
    if (check_alias) {
      if (lower_case_table_names
              ? my_strcasecmp(files_charset_info, t_alias, res->alias)
              : strcmp(t_alias, res->alias))
        goto next;
    }

    /*
      Skip if marked to be excluded (could be a derived table) or if
      entry is a prelocking placeholder.
    */
    if (res->select_lex && !res->select_lex->exclude_from_table_unique_test &&
        !res->prelocking_placeholder)
      break;

    /*
      If we found entry of this table or table of SELECT which already
      processed in derived table or top select of multi-update/multi-delete
      (exclude_from_table_unique_test) or prelocking placeholder.
    */
  next:
    table_list = res->next_global;
    DBUG_PRINT("info",
               ("found same copy of table or table which we should skip"));
  }
  return res;
}

/**
  Test that the subject table of INSERT/UPDATE/DELETE/CREATE
  or (in case of MyISAMMRG) one of its children are not used later
  in the query.

  For MyISAMMRG tables, it is assumed that all the underlying
  tables of @c table (if any) are listed right after it and that
  their @c parent_l field points at the main table.

  @param  table      table to be checked (must be updatable base table)
  @param  table_list List of tables to check against
  @param  check_alias whether to check tables' aliases

  @retval non-NULL The table list element for the table that
                   represents the duplicate.
  @retval NULL     No duplicates found.
*/

TABLE_LIST *unique_table(const TABLE_LIST *table, TABLE_LIST *table_list,
                         bool check_alias) {
  DBUG_ASSERT(table == table->updatable_base_table());

  TABLE_LIST *dup;
  if (table->table && table->table->file->ht->db_type == DB_TYPE_MRG_MYISAM) {
    TABLE_LIST *child;
    dup = NULL;
    /* Check duplicates of all merge children. */
    for (child = table->next_global; child && child->parent_l == table;
         child = child->next_global) {
      if ((dup = find_dup_table(child, child->next_global, check_alias))) break;
    }
  } else
    dup = find_dup_table(table, table_list, check_alias);
  return dup;
}

/**
  Issue correct error message in case we found 2 duplicate tables which
  prevent some update operation

  @param update      table which we try to update
  @param operation   name of update operation
  @param duplicate   duplicate table which we found

  @note here we hide view underlying tables if we have them.
*/

void update_non_unique_table_error(TABLE_LIST *update, const char *operation,
                                   TABLE_LIST *duplicate) {
  update = update->top_table();
  duplicate = duplicate->top_table();
  if (!update->is_view() || !duplicate->is_view() ||
      update->view_query() == duplicate->view_query() ||
      update->view_name.length != duplicate->view_name.length ||
      update->view_db.length != duplicate->view_db.length ||
      my_strcasecmp(table_alias_charset, update->view_name.str,
                    duplicate->view_name.str) != 0 ||
      my_strcasecmp(table_alias_charset, update->view_db.str,
                    duplicate->view_db.str) != 0) {
    /*
      it is not the same view repeated (but it can be parts of the same copy
      of view), so we have to hide underlying tables.
    */
    if (update->is_view()) {
      // Issue the ER_NON_INSERTABLE_TABLE error for an INSERT
      if (duplicate->is_view() &&
          update->view_query() == duplicate->view_query())
        my_error(!strncmp(operation, "INSERT", 6) ? ER_NON_INSERTABLE_TABLE
                                                  : ER_NON_UPDATABLE_TABLE,
                 MYF(0), update->alias, operation);
      else
        my_error(ER_VIEW_PREVENT_UPDATE, MYF(0),
                 (duplicate->is_view() ? duplicate->alias : update->alias),
                 operation, update->alias);
      return;
    }
    if (duplicate->is_view()) {
      my_error(ER_VIEW_PREVENT_UPDATE, MYF(0), duplicate->alias, operation,
               update->alias);
      return;
    }
  }
  my_error(ER_UPDATE_TABLE_USED, MYF(0), update->alias);
}

/**
  Find temporary table specified by database and table names in the
  THD::temporary_tables list.

  @return TABLE instance if a temporary table has been found; NULL otherwise.
*/

TABLE *find_temporary_table(THD *thd, const char *db, const char *table_name) {
  char key[MAX_DBKEY_LENGTH];
  size_t key_length = create_table_def_key_tmp(thd, db, table_name, key);
  return find_temporary_table(thd, key, key_length);
}

/**
  Find a temporary table specified by TABLE_LIST instance in the
  THD::temporary_tables list.

  @return TABLE instance if a temporary table has been found; NULL otherwise.
*/

TABLE *find_temporary_table(THD *thd, const TABLE_LIST *tl) {
  const char *key;
  size_t key_length;
  char key_suffix[TMP_TABLE_KEY_EXTRA];
  TABLE *table;

  key_length = get_table_def_key(tl, &key);

  int4store(key_suffix, thd->server_id);
  int4store(key_suffix + 4, thd->variables.pseudo_thread_id);

  for (table = thd->temporary_tables; table; table = table->next) {
    if ((table->s->table_cache_key.length ==
         key_length + TMP_TABLE_KEY_EXTRA) &&
        !memcmp(table->s->table_cache_key.str, key, key_length) &&
        !memcmp(table->s->table_cache_key.str + key_length, key_suffix,
                TMP_TABLE_KEY_EXTRA))
      return table;
  }
  return NULL;
}

/**
  Find a temporary table specified by a key in the THD::temporary_tables list.

  @return TABLE instance if a temporary table has been found; NULL otherwise.
*/

static TABLE *find_temporary_table(THD *thd, const char *table_key,
                                   size_t table_key_length) {
  for (TABLE *table = thd->temporary_tables; table; table = table->next) {
    if (table->s->table_cache_key.length == table_key_length &&
        !memcmp(table->s->table_cache_key.str, table_key, table_key_length)) {
      return table;
    }
  }

  return NULL;
}

/**
  Drop a temporary table.

  - If the table is locked with LOCK TABLES or by prelocking,
    unlock it and remove it from the list of locked tables
    (THD::lock). Currently only transactional temporary tables
    are locked.
  - Close the temporary table.
  - Remove the table from the list of temporary tables.
*/

void drop_temporary_table(THD *thd, TABLE_LIST *table_list) {
  DBUG_TRACE;
  DBUG_PRINT("tmptable", ("closing table: '%s'.'%s'", table_list->db,
                          table_list->table_name));

  DBUG_ASSERT(is_temporary_table(table_list));

  TABLE *table = table_list->table;

  DBUG_ASSERT(!table->query_id || table->query_id == thd->query_id);

  /*
    If LOCK TABLES list is not empty and contains this table,
    unlock the table and remove the table from this list.
  */
  mysql_lock_remove(thd, thd->lock, table);
  close_temporary_table(thd, table, 1, 1);
  table_list->table = NULL;
}

/*
  unlink from thd->temporary tables and close temporary table
*/

void close_temporary_table(THD *thd, TABLE *table, bool free_share,
                           bool delete_table) {
  DBUG_TRACE;
  DBUG_PRINT("tmptable",
             ("closing table: '%s'.'%s' %p  alias: '%s'", table->s->db.str,
              table->s->table_name.str, table, table->alias));

  if (table->prev) {
    table->prev->next = table->next;
    if (table->prev->next) table->next->prev = table->prev;
  } else {
    /* removing the item from the list */
    DBUG_ASSERT(table == thd->temporary_tables);
    /*
      slave must reset its temporary list pointer to zero to exclude
      passing non-zero value to end_slave via rli->save_temporary_tables
      when no temp tables opened, see an invariant below.
    */
    thd->temporary_tables = table->next;
    if (thd->temporary_tables) table->next->prev = 0;
  }
  if (thd->slave_thread) {
    /* natural invariant of temporary_tables */
    DBUG_ASSERT(thd->rli_slave->get_c_rli()->atomic_channel_open_temp_tables ||
                !thd->temporary_tables);
    --atomic_slave_open_temp_tables;
    --thd->rli_slave->get_c_rli()->atomic_channel_open_temp_tables;
  }
  close_temporary(thd, table, free_share, delete_table);
}

/*
  Close and delete a temporary table

  NOTE
    This dosn't unlink table from thd->temporary
    If this is needed, use close_temporary_table()
*/

void close_temporary(THD *thd, TABLE *table, bool free_share,
                     bool delete_table) {
  handlerton *table_type = table->s->db_type();
  DBUG_TRACE;
  DBUG_PRINT("tmptable", ("closing table: '%s'.'%s'", table->s->db.str,
                          table->s->table_name.str));

  free_io_cache(table);
  closefrm(table, 0);
  if (delete_table) {
    DBUG_ASSERT(thd);
    rm_temporary_table(thd, table_type, table->s->path.str,
                       table->s->tmp_table_def);
  }

  if (free_share) {
    free_table_share(table->s);
    destroy(table);
    my_free(table);
  }
}

/*
  Used by ALTER TABLE when the table is a temporary one. It changes something
  only if the ALTER contained a RENAME clause (otherwise, table_name is the old
  name).
  Prepares a table cache key, which is the concatenation of db, table_name and
  thd->slave_proxy_id, separated by '\0'.
*/

bool rename_temporary_table(THD *thd, TABLE *table, const char *db,
                            const char *table_name) {
  char *key;
  size_t key_length;
  TABLE_SHARE *share = table->s;
  DBUG_TRACE;

  if (!(key = (char *)share->mem_root.Alloc(MAX_DBKEY_LENGTH)))
    return 1; /* purecov: inspected */

  key_length = create_table_def_key_tmp(thd, db, table_name, key);
  share->set_table_cache_key(key, key_length);
  /* Also update table name in DD object. Database name is kept reset. */
  share->tmp_table_def->set_name(table_name);
  return 0;
}

/**
   Force all other threads to stop using the table by upgrading
   metadata lock on it and remove unused TABLE instances from cache.

   @param thd      Thread handler
   @param table    Table to remove from cache
   @param function HA_EXTRA_PREPARE_FOR_DROP if table is to be deleted
                   HA_EXTRA_FORCE_REOPEN if table is not be used
                   HA_EXTRA_PREPARE_FOR_RENAME if table is to be renamed

   @note When returning, the table will be unusable for other threads
         until metadata lock is downgraded.

   @retval false Success.
   @retval true  Failure (e.g. because thread was killed).
*/

bool wait_while_table_is_used(THD *thd, TABLE *table,
                              enum ha_extra_function function) {
  DBUG_TRACE;
  DBUG_PRINT("enter", ("table: '%s'  share: %p  db_stat: %u  version: %lu",
                       table->s->table_name.str, table->s, table->db_stat,
                       table->s->version()));

  if (thd->mdl_context.upgrade_shared_lock(table->mdl_ticket, MDL_EXCLUSIVE,
                                           thd->variables.lock_wait_timeout))
    return true;

  tdc_remove_table(thd, TDC_RT_REMOVE_NOT_OWN, table->s->db.str,
                   table->s->table_name.str, false);
  /* extra() call must come only after all instances above are closed */
  (void)table->file->ha_extra(function);
  return false;
}

/**
    Check that table exists in data-dictionary or in some storage engine.

    @param       thd     Thread context
    @param       table   Table list element
    @param[out]  exists  Out parameter which is set to true if table
                         exists and to false otherwise.

    @note If there is no table in data-dictionary but it exists in one
          of engines (e.g. it was created on another node of NDB cluster)
          this function will fetch and add proper table description to
          the data-dictionary.

    @retval  true   Some error occurred
    @retval  false  No error. 'exists' out parameter set accordingly.
*/

static bool check_if_table_exists(THD *thd, TABLE_LIST *table, bool *exists) {
  DBUG_TRACE;

  *exists = true;

  DBUG_ASSERT(thd->mdl_context.owns_equal_or_stronger_lock(
      MDL_key::TABLE, table->db, table->table_name, MDL_SHARED));

  if (dd::table_exists(thd->dd_client(), table->db, table->table_name, exists))
    return true;  // Error is already reported.

  if (*exists) goto end;

  /* Table doesn't exist. Check if some engine can provide it. */
  if (ha_check_if_table_exists(thd, table->db, table->table_name, exists)) {
    my_printf_error(ER_OUT_OF_RESOURCES,
                    "Failed to open '%-.64s', error while "
                    "unpacking from engine",
                    MYF(0), table->table_name);
    return true;
  }
end:
  return false;
}

/**
  An error handler which converts, if possible, ER_LOCK_DEADLOCK error
  that can occur when we are trying to acquire a metadata lock to
  a request for back-off and re-start of open_tables() process.
*/

class MDL_deadlock_handler : public Internal_error_handler {
 public:
  MDL_deadlock_handler(Open_table_context *ot_ctx_arg)
      : m_ot_ctx(ot_ctx_arg), m_is_active(false) {}

  virtual bool handle_condition(THD *, uint sql_errno, const char *,
                                Sql_condition::enum_severity_level *,
                                const char *) {
    if (!m_is_active && sql_errno == ER_LOCK_DEADLOCK) {
      /* Disable the handler to avoid infinite recursion. */
      m_is_active = true;
      (void)m_ot_ctx->request_backoff_action(
          Open_table_context::OT_BACKOFF_AND_RETRY, NULL);
      m_is_active = false;
      /*
        If the above back-off request failed, a new instance of
        ER_LOCK_DEADLOCK error was emitted. Thus the current
        instance of error condition can be treated as handled.
      */
      return true;
    }
    return false;
  }

 private:
  /** Open table context to be used for back-off request. */
  Open_table_context *m_ot_ctx;
  /**
    Indicates that we are already in the process of handling
    ER_LOCK_DEADLOCK error. Allows to re-emit the error from
    the error handler without falling into infinite recursion.
  */
  bool m_is_active;
};

/**
  Try to acquire an MDL lock for a table being opened.

  @param[in,out] thd      Session context, to report errors.
  @param[out]    ot_ctx   Open table context, to hold the back off
                          state. If we failed to acquire a lock
                          due to a lock conflict, we add the
                          failed request to the open table context.
  @param[in,out] table_list Table list element for the table being opened.
                            Its "mdl_request" member specifies the MDL lock
                            to be requested. If we managed to acquire a
                            ticket (no errors or lock conflicts occurred),
                            TABLE_LIST::mdl_request contains a reference
                            to it on return. However, is not modified if
                            MDL lock type- modifying flags were provided.
                            We also use TABLE_LIST::lock_type member to
                            detect cases when MDL_SHARED_WRITE_LOW_PRIO
                            lock should be acquired instead of the normal
                            MDL_SHARED_WRITE lock.
  @param[in]    flags flags MYSQL_OPEN_FORCE_SHARED_MDL,
                          MYSQL_OPEN_FORCE_SHARED_HIGH_PRIO_MDL or
                          MYSQL_OPEN_FAIL_ON_MDL_CONFLICT
                          @sa open_table().
  @param[out]   mdl_ticket Only modified if there was no error.
                          If we managed to acquire an MDL
                          lock, contains a reference to the
                          ticket, otherwise is set to NULL.

  @retval true  An error occurred.
  @retval false No error, but perhaps a lock conflict, check mdl_ticket.
*/

static bool open_table_get_mdl_lock(THD *thd, Open_table_context *ot_ctx,
                                    TABLE_LIST *table_list, uint flags,
                                    MDL_ticket **mdl_ticket) {
  MDL_request *mdl_request = &table_list->mdl_request;
  MDL_request new_mdl_request;

  if (flags &
      (MYSQL_OPEN_FORCE_SHARED_MDL | MYSQL_OPEN_FORCE_SHARED_HIGH_PRIO_MDL)) {
    /*
      MYSQL_OPEN_FORCE_SHARED_MDL flag means that we are executing
      PREPARE for a prepared statement and want to override
      the type-of-operation aware metadata lock which was set
      in the parser/during view opening with a simple shared
      metadata lock.
      This is necessary to allow concurrent execution of PREPARE
      and LOCK TABLES WRITE statement against the same table.

      MYSQL_OPEN_FORCE_SHARED_HIGH_PRIO_MDL flag means that we open
      the table in order to get information about it for one of I_S
      queries and also want to override the type-of-operation aware
      shared metadata lock which was set earlier (e.g. during view
      opening) with a high-priority shared metadata lock.
      This is necessary to avoid unnecessary waiting and extra
      ER_WARN_I_S_SKIPPED_TABLE warnings when accessing I_S tables.

      These two flags are mutually exclusive.
    */
    DBUG_ASSERT(!(flags & MYSQL_OPEN_FORCE_SHARED_MDL) ||
                !(flags & MYSQL_OPEN_FORCE_SHARED_HIGH_PRIO_MDL));

    MDL_REQUEST_INIT_BY_KEY(&new_mdl_request, &mdl_request->key,
                            (flags & MYSQL_OPEN_FORCE_SHARED_MDL)
                                ? MDL_SHARED
                                : MDL_SHARED_HIGH_PRIO,
                            MDL_TRANSACTION);
    mdl_request = &new_mdl_request;
  } else if (thd->variables.low_priority_updates &&
             mdl_request->type == MDL_SHARED_WRITE &&
             (table_list->lock_descriptor().type == TL_WRITE_DEFAULT ||
              table_list->lock_descriptor().type ==
                  TL_WRITE_CONCURRENT_DEFAULT)) {
    /*
      We are in @@low_priority_updates=1 mode and are going to acquire
      SW metadata lock on a table which for which neither LOW_PRIORITY nor
      HIGH_PRIORITY clauses were used explicitly.
      To keep compatibility with THR_LOCK locks and to avoid starving out
      concurrent LOCK TABLES READ statements, we need to acquire the low-prio
      version of SW lock instead of a normal SW lock in this case.
    */
    MDL_REQUEST_INIT_BY_KEY(&new_mdl_request, &mdl_request->key,
                            MDL_SHARED_WRITE_LOW_PRIO, MDL_TRANSACTION);
    mdl_request = &new_mdl_request;
  }

  if (flags & MYSQL_OPEN_FAIL_ON_MDL_CONFLICT) {
    /*
      When table is being open in order to get data for I_S table,
      we might have some tables not only open but also locked (e.g. when
      this happens under LOCK TABLES or in a stored function).
      As a result by waiting on a conflicting metadata lock to go away
      we may create a deadlock which won't entirely belong to the
      MDL subsystem and thus won't be detectable by this subsystem's
      deadlock detector.
      To avoid such situation we skip the trouble-making table if
      there is a conflicting lock.
    */
    if (thd->mdl_context.try_acquire_lock(mdl_request)) return true;
    if (mdl_request->ticket == NULL) {
      my_error(ER_WARN_I_S_SKIPPED_TABLE, MYF(0), mdl_request->key.db_name(),
               mdl_request->key.name());
      return true;
    }
  } else {
    /*
      We are doing a normal table open. Let us try to acquire a metadata
      lock on the table. If there is a conflicting lock, acquire_lock()
      will wait for it to go away. Sometimes this waiting may lead to a
      deadlock, with the following results:
      1) If a deadlock is entirely within MDL subsystem, it is
         detected by the deadlock detector of this subsystem.
         ER_LOCK_DEADLOCK error is produced. Then, the error handler
         that is installed prior to the call to acquire_lock() attempts
         to request a back-off and retry. Upon success, ER_LOCK_DEADLOCK
         error is suppressed, otherwise propagated up the calling stack.
      2) Otherwise, a deadlock may occur when the wait-for graph
         includes edges not visible to the MDL deadlock detector.
         One such example is a wait on an InnoDB row lock, e.g. when:
         conn C1 gets SR MDL lock on t1 with SELECT * FROM t1
         conn C2 gets a row lock on t2 with  SELECT * FROM t2 FOR UPDATE
         conn C3 gets in and waits on C1 with DROP TABLE t0, t1
         conn C2 continues and blocks on C3 with SELECT * FROM t0
         conn C1 deadlocks by waiting on C2 by issuing SELECT * FROM
         t2 LOCK IN SHARE MODE.
         Such circular waits are currently only resolved by timeouts,
         e.g. @@innodb_lock_wait_timeout or @@lock_wait_timeout.

      Note that we want to force DML deadlock weight for our context
      when acquiring locks in this place. This is done to avoid situation
      when LOCK TABLES statement, which acquires strong SNRW and SRO locks
      on implicitly used tables, deadlocks with a concurrent DDL statement
      and the DDL statement is aborted since it is chosen as a deadlock
      victim. It is better to choose LOCK TABLES as a victim in this case
      as a deadlock can be easily caught here and handled by back-off and retry,
      without reporting any error to the user.
      We still have a few weird cases, like FLUSH TABLES <table-list> WITH
      READ LOCK, where we use "strong" metadata locks and open_tables() is
      called with some metadata locks pre-acquired. In these cases we still
      want to use DDL deadlock weight as back-off is not possible.
    */
    MDL_deadlock_handler mdl_deadlock_handler(ot_ctx);

    thd->push_internal_handler(&mdl_deadlock_handler);
    thd->mdl_context.set_force_dml_deadlock_weight(ot_ctx->can_back_off());

    bool result =
        thd->mdl_context.acquire_lock(mdl_request, ot_ctx->get_timeout());

    thd->mdl_context.set_force_dml_deadlock_weight(false);
    thd->pop_internal_handler();

    if (result && !ot_ctx->can_recover_from_failed_open()) return true;
  }
  *mdl_ticket = mdl_request->ticket;
  return false;
}

/**
  Check if table's share is being removed from the table definition
  cache and, if yes, wait until the flush is complete.

  @param thd             Thread context.
  @param db              Database name.
  @param table_name      Table name.
  @param wait_timeout    Timeout for waiting.
  @param deadlock_weight Weight of this wait for deadlock detector.

  @retval false   Success. Share is up to date or has been flushed.
  @retval true    Error (OOM, our was killed, the wait resulted
                  in a deadlock or timeout). Reported.
*/

static bool tdc_wait_for_old_version(THD *thd, const char *db,
                                     const char *table_name, ulong wait_timeout,
                                     uint deadlock_weight) {
  TABLE_SHARE *share;
  bool res = false;

  mysql_mutex_lock(&LOCK_open);
  if ((share = get_cached_table_share(db, table_name)) &&
      share->has_old_version()) {
    struct timespec abstime;
    set_timespec(&abstime, wait_timeout);
    res = share->wait_for_old_version(thd, &abstime, deadlock_weight);
  }
  mysql_mutex_unlock(&LOCK_open);
  return res;
}

/**
  Open a base table.

  @param thd            Thread context.
  @param table_list     Open first table in list.
  @param ot_ctx         Context with flags which modify how open works
                        and which is used to recover from a failed
                        open_table() attempt.
                        Some examples of flags:
                        MYSQL_OPEN_IGNORE_FLUSH - Open table even if
                        someone has done a flush. No version number
                        checking is done.
                        MYSQL_OPEN_HAS_MDL_LOCK - instead of acquiring
                        metadata locks rely on that caller already has
                        appropriate ones.

  Uses a cache of open tables to find a TABLE instance not in use.

  If TABLE_LIST::open_strategy is set to OPEN_IF_EXISTS, the table is
  opened only if it exists. If the open strategy is OPEN_STUB, the
  underlying table is never opened. In both cases, metadata locks are
  always taken according to the lock strategy.

  The function used to open temporary tables, but now it opens base tables
  only.

  @retval true  Open failed. "action" parameter may contain type of action
                needed to remedy problem before retrying again.
  @retval false Success. Members of TABLE_LIST structure are filled properly
                (e.g.  TABLE_LIST::table is set for real tables and
                TABLE_LIST::view is set for views).
*/

bool open_table(THD *thd, TABLE_LIST *table_list, Open_table_context *ot_ctx) {
  TABLE *table;
  const char *key;
  size_t key_length;
  const char *alias = table_list->alias;
  uint flags = ot_ctx->get_flags();
  MDL_ticket *mdl_ticket = nullptr;
  int error = 0;
  TABLE_SHARE *share;

  DBUG_TRACE;

  /*
    The table must not be opened already. The table can be pre-opened for
    some statements if it is a temporary table.

    open_temporary_table() must be used to open temporary tables.
    A derived table cannot be opened with this.
  */
  DBUG_ASSERT(!table_list->table && !table_list->is_derived());

  /* an open table operation needs a lot of the stack space */
  if (check_stack_overrun(thd, STACK_MIN_SIZE_FOR_OPEN, (uchar *)&alias))
    return true;

  // New DD- In current_thd->is_strict_mode() mode we call open_table
  // on new DD tables like mysql.tables/* when CREATE fails and we
  // try to abort the operation and invoke quick_rm_table().
  // Currently, we ignore deleting table in strict mode. Need to fix this.
  // TODO.

  DBUG_EXECUTE_IF("kill_query_on_open_table_from_tz_find", {
    /*
      When on calling my_tz_find the following
      tables are opened in specified order: time_zone_name,
      time_zone, time_zone_transition_type,
      time_zone_transition. Emulate killing a query
      on opening the second table in the list.
    */
    if (!strcmp("time_zone", table_list->table_name))
      thd->killed = THD::KILL_QUERY;
  });

  if (!(flags & MYSQL_OPEN_IGNORE_KILLED) && thd->killed) return true;

  /*
    Check if we're trying to take a write lock in a read only transaction.

    Note that we allow write locks on log tables as otherwise logging
    to general/slow log would be disabled in read only transactions.
  */
  if (table_list->mdl_request.is_write_lock_request() && thd->tx_read_only &&
      !(flags & (MYSQL_LOCK_LOG_TABLE | MYSQL_OPEN_HAS_MDL_LOCK))) {
    my_error(ER_CANT_EXECUTE_IN_READ_ONLY_TRANSACTION, MYF(0));
    return true;
  }

  /*
    FLUSH TABLES is ignored for DD, I_S and P_S tables/views.
    Hence setting MYSQL_OPEN_IGNORE_FLUSH flag.
  */
  if (table_list->is_system_view || belongs_to_dd_table(table_list) ||
      belongs_to_p_s(table_list))
    flags |= MYSQL_OPEN_IGNORE_FLUSH;

  key_length = get_table_def_key(table_list, &key);

  // If a table in a secondary storage engine has been requested,
  // adjust the key to refer to the secondary table.
  std::string secondary_key;
  if ((flags & MYSQL_OPEN_SECONDARY_ENGINE) != 0) {
    secondary_key = create_table_def_key_secondary(
        table_list->get_db_name(), table_list->get_table_name());
    key = secondary_key.data();
    key_length = secondary_key.length();
  }

  /*
    If we're in pre-locked or LOCK TABLES mode, let's try to find the
    requested table in the list of pre-opened and locked tables. If the
    table is not there, return an error - we can't open not pre-opened
    tables in pre-locked/LOCK TABLES mode.

    There is a special case where we allow opening not pre-opened tables
    in LOCK TABLES mode for new DD tables. The reason is as following.
    With new DD, IS system views need to be accessible in LOCK TABLE
    mode without user explicitly calling LOCK TABLE on IS view or its
    underlying DD tables. This is required to keep the old behavior the
    MySQL server had without new DD.

    In case user executes IS system view under LOCK TABLE mode
    (LTM and not prelocking), then MySQL server implicitly opens system
    view and related DD tables. Such DD tables are then implicitly closed
    upon end of statement execution.

    Our goal is to hide DD tables from users, so there is no possibility of
    explicit locking DD table using LOCK TABLE. In case user does LOCK TABLE
    on IS system view explicitly, MySQL server throws a error.

    TODO: move this block into a separate function.
  */
  if (thd->locked_tables_mode && !(flags & MYSQL_OPEN_GET_NEW_TABLE) &&
      !(in_LTM(thd) &&
        (table_list->is_system_view || belongs_to_dd_table(table_list) ||
         belongs_to_p_s(table_list)))) {  // Using table locks
    TABLE *best_table = 0;
    int best_distance = INT_MIN;
    for (table = thd->open_tables; table; table = table->next) {
      if (table->s->table_cache_key.length == key_length &&
          !memcmp(table->s->table_cache_key.str, key, key_length)) {
        if (!my_strcasecmp(system_charset_info, table->alias, alias) &&
            table->query_id != thd->query_id && /* skip tables already used */
            (thd->locked_tables_mode == LTM_LOCK_TABLES ||
             table->query_id == 0)) {
          int distance = ((int)table->reginfo.lock_type -
                          (int)table_list->lock_descriptor().type);

          /*
            Find a table that either has the exact lock type requested,
            or has the best suitable lock. In case there is no locked
            table that has an equal or higher lock than requested,
            we us the closest matching lock to be able to produce an error
            message about wrong lock mode on the table. The best_table
            is changed if bd < 0 <= d or bd < d < 0 or 0 <= d < bd.

            distance <  0 - No suitable lock found
            distance >  0 - we have lock mode higher then we require
            distance == 0 - we have lock mode exactly which we need
          */
          if ((best_distance < 0 && distance > best_distance) ||
              (distance >= 0 && distance < best_distance)) {
            best_distance = distance;
            best_table = table;
            if (best_distance == 0) {
              /*
                We have found a perfect match and can finish iterating
                through open tables list. Check for table use conflict
                between calling statement and SP/trigger is done in
                lock_tables().
              */
              break;
            }
          }
        }
      }
    }
    if (best_table) {
      table = best_table;
      table->query_id = thd->query_id;
      DBUG_PRINT("info", ("Using locked table"));
      goto reset;
    }
    /*
      Is this table a view and not a base table?
      (it is work around to allow to open view with locked tables,
      real fix will be made after definition cache will be made)

      Since opening of view which was not explicitly locked by LOCK
      TABLES breaks metadata locking protocol (potentially can lead
      to deadlocks) it should be disallowed.
    */
    if (thd->mdl_context.owns_equal_or_stronger_lock(
            MDL_key::TABLE, table_list->db, table_list->table_name,
            MDL_SHARED)) {
      /*
        Note that we can't be 100% sure that it is a view since it's
        possible that we either simply have not found unused TABLE
        instance in THD::open_tables list or were unable to open table
        during prelocking process (in this case in theory we still
        should hold shared metadata lock on it).
      */
      dd::cache::Dictionary_client::Auto_releaser releaser(thd->dd_client());
      const dd::View *view = nullptr;
      if (!thd->dd_client()->acquire(table_list->db, table_list->table_name,
                                     &view) &&
          view != nullptr) {
        /*
          If parent_l of the table_list is non null then a merge table
          has this view as child table, which is not supported.
        */
        if (table_list->parent_l) {
          my_error(ER_WRONG_MRG_TABLE, MYF(0));
          return true;
        }

        if (!tdc_open_view(thd, table_list, key, key_length)) {
          DBUG_ASSERT(table_list->is_view());
          return false;  // VIEW
        }
      }
    }
    /*
      No table in the locked tables list. In case of explicit LOCK TABLES
      this can happen if a user did not include the table into the list.
      In case of pre-locked mode locked tables list is generated automatically,
      so we may only end up here if the table did not exist when
      locked tables list was created.
    */
    if (thd->locked_tables_mode == LTM_PRELOCKED)
      my_error(ER_NO_SUCH_TABLE, MYF(0), table_list->db, table_list->alias);
    else
      my_error(ER_TABLE_NOT_LOCKED, MYF(0), alias);
    return true;
  }

  // Non pre-locked/LOCK TABLES mode, and not using secondary storage engine.
  // This is the normal use case.

  if ((flags & (MYSQL_OPEN_HAS_MDL_LOCK | MYSQL_OPEN_SECONDARY_ENGINE)) == 0) {
    /*
      We are not under LOCK TABLES and going to acquire write-lock/
      modify the base table. We need to acquire protection against
      global read lock until end of this statement in order to have
      this statement blocked by active FLUSH TABLES WITH READ LOCK.

      We don't block acquire this protection under LOCK TABLES as
      such protection already acquired at LOCK TABLES time and
      not released until UNLOCK TABLES.

      We don't block statements which modify only temporary tables
      as these tables are not preserved by backup by any form of
      backup which uses FLUSH TABLES WITH READ LOCK.

      TODO: The fact that we sometimes acquire protection against
            GRL only when we encounter table to be write-locked
            slightly increases probability of deadlock.
            This problem will be solved once Alik pushes his
            temporary table refactoring patch and we can start
            pre-acquiring metadata locks at the beggining of
            open_tables() call.
    */
    if (table_list->mdl_request.is_write_lock_request() &&
        !(flags &
          (MYSQL_OPEN_IGNORE_GLOBAL_READ_LOCK | MYSQL_OPEN_FORCE_SHARED_MDL |
           MYSQL_OPEN_FORCE_SHARED_HIGH_PRIO_MDL |
           MYSQL_OPEN_SKIP_SCOPED_MDL_LOCK)) &&
        !ot_ctx->has_protection_against_grl()) {
      MDL_request protection_request;
      MDL_deadlock_handler mdl_deadlock_handler(ot_ctx);

      if (thd->global_read_lock.can_acquire_protection()) return true;

      MDL_REQUEST_INIT(&protection_request, MDL_key::GLOBAL, "", "",
                       MDL_INTENTION_EXCLUSIVE, MDL_STATEMENT);

      /*
        Install error handler which if possible will convert deadlock error
        into request to back-off and restart process of opening tables.

        Prefer this context as a victim in a deadlock when such a deadlock
        can be easily handled by back-off and retry.
      */
      thd->push_internal_handler(&mdl_deadlock_handler);
      thd->mdl_context.set_force_dml_deadlock_weight(ot_ctx->can_back_off());

      bool result = thd->mdl_context.acquire_lock(&protection_request,
                                                  ot_ctx->get_timeout());

      thd->mdl_context.set_force_dml_deadlock_weight(false);
      thd->pop_internal_handler();

      if (result) return true;

      ot_ctx->set_has_protection_against_grl();
    }

    if (open_table_get_mdl_lock(thd, ot_ctx, table_list, flags, &mdl_ticket) ||
        mdl_ticket == NULL) {
      DEBUG_SYNC(thd, "before_open_table_wait_refresh");
      return true;
    }
    DEBUG_SYNC(thd, "after_open_table_mdl_shared");
  } else {
    /*
      Grab reference to the MDL lock ticket that was acquired
      by the caller.
    */
    mdl_ticket = table_list->mdl_request.ticket;
  }

  if (table_list->open_strategy == TABLE_LIST::OPEN_IF_EXISTS ||
      table_list->open_strategy == TABLE_LIST::OPEN_FOR_CREATE) {
    bool exists;

    if (check_if_table_exists(thd, table_list, &exists)) return true;

    /*
      If the table does not exist then upgrade the lock to the EXCLUSIVE MDL
      lock.
    */
    if (!exists) {
      if (table_list->open_strategy == TABLE_LIST::OPEN_FOR_CREATE &&
          !(flags & (MYSQL_OPEN_FORCE_SHARED_MDL |
                     MYSQL_OPEN_FORCE_SHARED_HIGH_PRIO_MDL))) {
        MDL_deadlock_handler mdl_deadlock_handler(ot_ctx);

        thd->push_internal_handler(&mdl_deadlock_handler);

        DEBUG_SYNC(thd, "before_upgrading_lock_from_S_to_X_for_create_table");
        bool wait_result = thd->mdl_context.upgrade_shared_lock(
            table_list->mdl_request.ticket, MDL_EXCLUSIVE,
            thd->variables.lock_wait_timeout);

        thd->pop_internal_handler();
        DEBUG_SYNC(thd, "after_upgrading_lock_from_S_to_X_for_create_table");

        /* Deadlock or timeout occurred while upgrading the lock. */
        if (wait_result) return true;
      }

      return false;
    }

    /* Table exists. Let us try to open it. */
  } else if (table_list->open_strategy == TABLE_LIST::OPEN_STUB)
    return false;

retry_share : {
  Table_cache *tc = table_cache_manager.get_cache(thd);

  tc->lock();

  /*
    Try to get unused TABLE object or at least pointer to
    TABLE_SHARE from the table cache.
  */
  table = tc->get_table(thd, key, key_length, &share);

  if (table) {
    /* We have found an unused TABLE object. */

    if (!(flags & MYSQL_OPEN_IGNORE_FLUSH)) {
      /*
        TABLE_SHARE::version can only be initialised while holding the
        LOCK_open and in this case no one has a reference to the share
        object, if a reference exists to the share object it is necessary
        to lock both LOCK_open AND all table caches in order to update
        TABLE_SHARE::version. The same locks are required to increment
        refresh_version global variable.

        As result it is safe to compare TABLE_SHARE::version and
        refresh_version values while having only lock on the table
        cache for this thread.

        Table cache should not contain any unused TABLE objects with
        old versions.
      */
      DBUG_ASSERT(!share->has_old_version());

      /*
        Still some of already opened might become outdated (e.g. due to
        concurrent table flush). So we need to compare version of opened
        tables with version of TABLE object we just have got.
      */
      if (thd->open_tables &&
          thd->open_tables->s->version() != share->version()) {
        tc->release_table(thd, table);
        tc->unlock();
        (void)ot_ctx->request_backoff_action(
            Open_table_context::OT_REOPEN_TABLES, NULL);
        return true;
      }
    }
    tc->unlock();

    /* Call rebind_psi outside of the critical section. */
    DBUG_ASSERT(table->file != NULL);
    table->file->rebind_psi();

    thd->status_var.table_open_cache_hits++;
    goto table_found;
  } else if (share) {
    /*
      We weren't able to get an unused TABLE object. Still we have
      found TABLE_SHARE for it. So let us try to create new TABLE
      for it. We start by incrementing share's reference count and
      checking its version.
    */
    mysql_mutex_lock(&LOCK_open);
    tc->unlock();
    share->increment_ref_count();
    goto share_found;
  } else {
    /*
      We have not found neither TABLE nor TABLE_SHARE object in
      table cache (this means that there are no TABLE objects for
      it in it).
      Let us try to get TABLE_SHARE from table definition cache or
      from disk and then to create TABLE object for it.
    */
    tc->unlock();
  }
}

  mysql_mutex_lock(&LOCK_open);

  if (!(share = get_table_share_with_discover(
            thd, table_list, key, key_length,
            flags & MYSQL_OPEN_SECONDARY_ENGINE, &error))) {
    mysql_mutex_unlock(&LOCK_open);
    /*
      If thd->is_error() is not set, we either need discover
      (error == 7), or the error was silenced by the prelocking
      handler (error == 0), in which case we should skip this
      table.
    */
    if (error == 7 && !thd->is_error()) {
      (void)ot_ctx->request_backoff_action(Open_table_context::OT_DISCOVER,
                                           table_list);
    }
    return true;
  }

  /*
    Check if this TABLE_SHARE-object corresponds to a view. Note, that there is
    no need to call TABLE_SHARE::has_old_version() as we do for regular tables,
    because view shares are always up to date.
  */
  if (share->is_view) {
    bool view_open_result = true;
    /*
      If parent_l of the table_list is non null then a merge table
      has this view as child table, which is not supported.
    */
    if (table_list->parent_l) my_error(ER_WRONG_MRG_TABLE, MYF(0));
    /*
      This table is a view. Validate its metadata version: in particular,
      that it was a view when the statement was prepared.
    */
    else if (check_and_update_table_version(thd, table_list, share))
      ;
    else if (table_list->open_strategy == TABLE_LIST::OPEN_FOR_CREATE) {
      /*
        Skip reading the view definition if the open is for a table to be
        created. This scenario will happen only when there exists a view and
        the current CREATE TABLE request is with the same name.
      */
      release_table_share(share);
      mysql_mutex_unlock(&LOCK_open);

      /*
        For SP and PS, LEX objects are created at the time of statement prepare.
        And open_table() is called for every execute after that. Skip creation
        of LEX objects if it is already present.
      */
      if (!table_list->is_view()) {
        Prepared_stmt_arena_holder ps_arena_holder(thd);

        /*
          Since we are skipping parse_view_definition(), which creates view LEX
          object used by the executor and other parts of the code to detect the
          presence of a view, a dummy LEX object needs to be created.
        */
        table_list->set_view_query((LEX *)new (thd->mem_root) st_lex_local);
        if (!table_list->is_view()) return true;

        // Create empty list of view_tables.
        table_list->view_tables = new (thd->mem_root) List<TABLE_LIST>;
        if (table_list->view_tables == nullptr) return true;

        table_list->view_db.str = table_list->db;
        table_list->view_db.length = table_list->db_length;
        table_list->view_name.str = table_list->table_name;
        table_list->view_name.length = table_list->table_name_length;
      }

      return false;
    } else {
      /*
        Read definition of existing view.
      */
      view_open_result = open_and_read_view(thd, share, table_list);
    }

    /* TODO: Don't free this */
    release_table_share(share);
    mysql_mutex_unlock(&LOCK_open);

    if (view_open_result) return true;

    if (parse_view_definition(thd, table_list)) return true;

    DBUG_ASSERT(table_list->is_view());

    return false;
  }

share_found:
  if (!(flags & MYSQL_OPEN_IGNORE_FLUSH)) {
    if (share->has_old_version()) {
      /*
        We already have an MDL lock. But we have encountered an old
        version of table in the table definition cache which is possible
        when someone changes the table version directly in the cache
        without acquiring a metadata lock (e.g. this can happen during
        "rolling" FLUSH TABLE(S)).
        Release our reference to share, wait until old version of
        share goes away and then try to get new version of table share.
      */
      release_table_share(share);
      mysql_mutex_unlock(&LOCK_open);

      MDL_deadlock_handler mdl_deadlock_handler(ot_ctx);
      bool wait_result;

      thd->push_internal_handler(&mdl_deadlock_handler);

      /*
        In case of deadlock we would like this thread to be preferred as
        a deadlock victim when this deadlock can be nicely handled by
        back-off and retry. We still have a few weird cases, like
        FLUSH TABLES <table-list> WITH READ LOCK, where we use strong
        metadata locks and open_tables() is called with some metadata
        locks pre-acquired. In these cases we still want to use DDL
        deadlock weight.
      */
      uint deadlock_weight = ot_ctx->can_back_off()
                                 ? MDL_wait_for_subgraph::DEADLOCK_WEIGHT_DML
                                 : mdl_ticket->get_deadlock_weight();

      wait_result =
          tdc_wait_for_old_version(thd, table_list->db, table_list->table_name,
                                   ot_ctx->get_timeout(), deadlock_weight);

      thd->pop_internal_handler();

      if (wait_result) return true;

      DEBUG_SYNC(thd, "open_table_before_retry");
      goto retry_share;
    }

    if (thd->open_tables &&
        thd->open_tables->s->version() != share->version()) {
      /*
        If the version changes while we're opening the tables,
        we have to back off, close all the tables opened-so-far,
        and try to reopen them. Note: refresh_version is currently
        changed only during FLUSH TABLES.
      */
      release_table_share(share);
      mysql_mutex_unlock(&LOCK_open);
      (void)ot_ctx->request_backoff_action(Open_table_context::OT_REOPEN_TABLES,
                                           NULL);
      return true;
    }
  }

  mysql_mutex_unlock(&LOCK_open);

  DEBUG_SYNC(thd, "open_table_found_share");

  {
    dd::cache::Dictionary_client::Auto_releaser releaser(thd->dd_client());
    const dd::Table *table_def = nullptr;
    if (!(flags & MYSQL_OPEN_NO_NEW_TABLE_IN_SE) &&
        thd->dd_client()->acquire(share->db.str, share->table_name.str,
                                  &table_def)) {
      // Error is reported by the dictionary subsystem.
      goto err_lock;
    }

    if (table_def && table_def->hidden() == dd::Abstract_table::HT_HIDDEN_SE) {
      my_error(ER_NO_SUCH_TABLE, MYF(0), table_list->db,
               table_list->table_name);
      goto err_lock;
    }

    /* make a new table */
    if (!(table = (TABLE *)my_malloc(key_memory_TABLE, sizeof(*table),
                                     MYF(MY_WME))))
      goto err_lock;

    error = open_table_from_share(
        thd, share, alias,
        ((flags & MYSQL_OPEN_NO_NEW_TABLE_IN_SE)
             ? 0
             : ((uint)(HA_OPEN_KEYFILE | HA_OPEN_RNDFILE | HA_GET_INDEX |
                       HA_TRY_READ_ONLY))),
        EXTRA_RECORD, thd->open_options, table, false, table_def);

    if (error) {
      destroy(table);
      my_free(table);

      if (error == 7)
        (void)ot_ctx->request_backoff_action(Open_table_context::OT_DISCOVER,
                                             table_list);
      else if (error == 8)
        (void)ot_ctx->request_backoff_action(
            Open_table_context::OT_FIX_ROW_TYPE, table_list);
      else if (share->crashed)
        (void)ot_ctx->request_backoff_action(Open_table_context::OT_REPAIR,
                                             table_list);
      goto err_lock;
    } else if (share->crashed) {
      switch (thd->lex->sql_command) {
        case SQLCOM_ALTER_TABLE:
        case SQLCOM_REPAIR:
        case SQLCOM_CHECK:
        case SQLCOM_SHOW_CREATE:
          break;
        default:
          closefrm(table, 0);
          destroy(table);
          my_free(table);
          my_error(ER_CRASHED_ON_USAGE, MYF(0), share->table_name.str);
          goto err_lock;
      }
    }

    if (open_table_entry_fini(thd, share, table_def, table)) {
      closefrm(table, 0);
      destroy(table);
      my_free(table);
      goto err_lock;
    }
  }
  {
    /* Add new TABLE object to table cache for this connection. */
    Table_cache *tc = table_cache_manager.get_cache(thd);

    tc->lock();

    if (tc->add_used_table(thd, table)) {
      tc->unlock();
      goto err_lock;
    }
    tc->unlock();
  }
  thd->status_var.table_open_cache_misses++;

table_found:
  table->mdl_ticket = mdl_ticket;

  table->next = thd->open_tables; /* Link into simple list */
  thd->set_open_tables(table);

  table->reginfo.lock_type = TL_READ; /* Assume read */

reset:
  table->set_created();
  /*
    Check that there is no reference to a condition from an earlier query
    (cf. Bug#58553).
  */
  DBUG_ASSERT(table->file->pushed_cond == NULL);
  table_list
      ->set_updatable();  // It is not derived table nor non-updatable VIEW
  table_list->set_insertable();

  table_list->table = table;

  /*
    Position for each partition in the bitmap is read from the Handler_share
    instance of the table. In MYSQL_OPEN_NO_NEW_TABLE_IN_SE mode, table is not
    opened in the SE and Handler_share instance for it is not created. Hence
    skipping partitions bitmap setting in the MYSQL_OPEN_NO_NEW_TABLE_IN_SE
    mode.
  */
  if (!(flags & MYSQL_OPEN_NO_NEW_TABLE_IN_SE)) {
    if (table->part_info) {
      /* Set all [named] partitions as used. */
      if (table->part_info->set_partition_bitmaps(table_list)) return true;
    } else if (table_list->partition_names) {
      /* Don't allow PARTITION () clause on a nonpartitioned table */
      my_error(ER_PARTITION_CLAUSE_ON_NONPARTITIONED, MYF(0));
      return true;
    }
  }

  table->init(thd, table_list);

  /* Request a read lock for implicitly opened P_S tables. */
  if (in_LTM(thd) && table_list->table->file->get_lock_type() == F_UNLCK &&
      belongs_to_p_s(table_list)) {
    table_list->table->file->ha_external_lock(thd, F_RDLCK);
  }

  return false;

err_lock:
  mysql_mutex_lock(&LOCK_open);
  release_table_share(share);
  mysql_mutex_unlock(&LOCK_open);

  return true;
}

/**
   Find table in the list of open tables.

   @param list       List of TABLE objects to be inspected.
   @param db         Database name
   @param table_name Table name

   @return Pointer to the TABLE object found, 0 if no table found.
*/

TABLE *find_locked_table(TABLE *list, const char *db, const char *table_name) {
  char key[MAX_DBKEY_LENGTH];
  size_t key_length = create_table_def_key(db, table_name, key);

  for (TABLE *table = list; table; table = table->next) {
    if (table->s->table_cache_key.length == key_length &&
        !memcmp(table->s->table_cache_key.str, key, key_length))
      return table;
  }
  return (0);
}

/**
   Find instance of TABLE with upgradable or exclusive metadata
   lock from the list of open tables, emit error if no such table
   found.

   @param thd        Thread context
   @param db         Database name.
   @param table_name Name of table.
   @param no_error   Don't emit error if no suitable TABLE
                     instance were found.

   @note This function checks if the connection holds a global IX
         metadata lock. If no such lock is found, it is not safe to
         upgrade the lock and ER_TABLE_NOT_LOCKED_FOR_WRITE will be
         reported.

   @return Pointer to TABLE instance with MDL_SHARED_UPGRADABLE
           MDL_SHARED_NO_WRITE, MDL_SHARED_NO_READ_WRITE, or
           MDL_EXCLUSIVE metadata lock, NULL otherwise.
*/

TABLE *find_table_for_mdl_upgrade(THD *thd, const char *db,
                                  const char *table_name, bool no_error) {
  TABLE *tab = find_locked_table(thd->open_tables, db, table_name);

  if (!tab) {
    if (!no_error) my_error(ER_TABLE_NOT_LOCKED, MYF(0), table_name);
    return NULL;
  }

  /*
    It is not safe to upgrade the metadata lock without a global IX lock.
    This can happen with FLUSH TABLES <list> WITH READ LOCK as we in these
    cases don't take a global IX lock in order to be compatible with
    global read lock.
  */
  if (!thd->mdl_context.owns_equal_or_stronger_lock(MDL_key::GLOBAL, "", "",
                                                    MDL_INTENTION_EXCLUSIVE)) {
    if (!no_error) my_error(ER_TABLE_NOT_LOCKED_FOR_WRITE, MYF(0), table_name);
    return NULL;
  }

  while (tab->mdl_ticket != NULL &&
         !tab->mdl_ticket->is_upgradable_or_exclusive() &&
         (tab = find_locked_table(tab->next, db, table_name)))
    continue;

  if (!tab && !no_error)
    my_error(ER_TABLE_NOT_LOCKED_FOR_WRITE, MYF(0), table_name);

  return tab;
}

/*
  Function to assign a new table map id to a table share.

  PARAMETERS

    share - Pointer to table share structure

  DESCRIPTION

    We are intentionally not checking that share->mutex is locked
    since this function should only be called when opening a table
    share and before it is entered into the table_def_cache (meaning
    that it cannot be fetched by another thread, even accidentally).

  PRE-CONDITION(S)

    share is non-NULL
    The LOCK_open mutex is locked.

  POST-CONDITION(S)

    share->table_map_id is given a value that with a high certainty is
    not used by any other table (the only case where a table id can be
    reused is on wrap-around, which means more than 2^48 table
    share opens have been executed while one table was open all the
    time).

*/
static Table_id last_table_id;

void assign_new_table_id(TABLE_SHARE *share) {
  DBUG_TRACE;

  /* Preconditions */
  DBUG_ASSERT(share != NULL);
  mysql_mutex_assert_owner(&LOCK_open);

  DBUG_EXECUTE_IF("dbug_table_map_id_500", last_table_id = 500;);
  DBUG_EXECUTE_IF("dbug_table_map_id_4B_UINT_MAX+501",
                  last_table_id = 501ULL + UINT_MAX;);
  DBUG_EXECUTE_IF("dbug_table_map_id_6B_UINT_MAX",
                  last_table_id = (~0ULL >> 16););

  share->table_map_id = last_table_id++;
  DBUG_PRINT("info", ("table_id=%llu", share->table_map_id.id()));
}

/**
  Compare metadata versions of an element obtained from the table
  definition cache and its corresponding node in the parse tree.

  @details If the new and the old values mismatch, invoke
  Metadata_version_observer.
  At prepared statement prepare, all TABLE_LIST version values are
  NULL and we always have a mismatch. But there is no observer set
  in THD, and therefore no error is reported. Instead, we update
  the value in the parse tree, effectively recording the original
  version.
  At prepared statement execute, an observer may be installed.  If
  there is a version mismatch, we push an error and return true.

  For conventional execution (no prepared statements), the
  observer is never installed.

  @sa Execute_observer
  @sa check_prepared_statement() to see cases when an observer is installed
  @sa TABLE_LIST::is_table_ref_id_equal()
  @sa TABLE_SHARE::get_table_ref_id()

  @param[in]      thd         used to report errors
  @param[in,out]  tables      TABLE_LIST instance created by the parser
                              Metadata version information in this object
                              is updated upon success.
  @param[in]      table_share an element from the table definition cache

  @retval  true  an error, which has been reported
  @retval  false success, version in TABLE_LIST has been updated
*/

static bool check_and_update_table_version(THD *thd, TABLE_LIST *tables,
                                           TABLE_SHARE *table_share) {
  if (!tables->is_table_ref_id_equal(table_share)) {
    Reprepare_observer *reprepare_observer = thd->get_reprepare_observer();

    if (reprepare_observer && reprepare_observer->report_error(thd)) {
      /*
        Version of the table share is different from the
        previous execution of the prepared statement, and it is
        unacceptable for this SQLCOM. Error has been reported.
      */
      DBUG_ASSERT(thd->is_error());
      return true;
    }
    /* Always maintain the latest version and type */
    tables->set_table_ref_id(table_share);
  }
  return false;
}

/**
  Compares versions of a stored routine obtained from the sp cache
  and the version used at prepare.

  @details If the new and the old values mismatch, invoke
  Metadata_version_observer.
  At prepared statement prepare, all Sroutine_hash_entry version values
  are NULL and we always have a mismatch. But there is no observer set
  in THD, and therefore no error is reported. Instead, we update
  the value in Sroutine_hash_entry, effectively recording the original
  version.
  At prepared statement execute, an observer may be installed.  If
  there is a version mismatch, we push an error and return true.

  For conventional execution (no prepared statements), the
  observer is never installed.

  @param[in]      thd         used to report errors
  @param[in,out]  rt          pointer to stored routine entry in the
                              parse tree
  @param[in]      sp          pointer to stored routine cache entry.
                              Can be NULL if there is no such routine.
  @retval  true  an error, which has been reported
  @retval  false success, version in Sroutine_hash_entry has been updated
*/

static bool check_and_update_routine_version(THD *thd, Sroutine_hash_entry *rt,
                                             sp_head *sp) {
  int64 spc_version = sp_cache_version();
  /* sp is NULL if there is no such routine. */
  int64 version = sp ? sp->sp_cache_version() : spc_version;
  /*
    If the version in the parse tree is stale,
    or the version in the cache is stale and sp is not used,
    we need to reprepare.
    Sic: version != spc_version <--> sp is not NULL.
  */
  if (rt->m_cache_version != version ||
      (version != spc_version && !sp->is_invoked())) {
    Reprepare_observer *reprepare_observer = thd->get_reprepare_observer();

    if (reprepare_observer && reprepare_observer->report_error(thd)) {
      /*
        Version of the sp cache is different from the
        previous execution of the prepared statement, and it is
        unacceptable for this SQLCOM. Error has been reported.
      */
      DBUG_ASSERT(thd->is_error());
      return true;
    }
    /* Always maintain the latest cache version. */
    rt->m_cache_version = version;
  }
  return false;
}

/**
   Open view by getting its definition from disk (and table cache in future).

   @param thd               Thread handle
   @param table_list        TABLE_LIST with db, table_name & belong_to_view
   @param cache_key         Key for table definition cache
   @param cache_key_length  Length of cache_key

   @todo This function is needed for special handling of views under
         LOCK TABLES. We probably should get rid of it in long term.

   @return false if success, true - otherwise.
*/

static bool tdc_open_view(THD *thd, TABLE_LIST *table_list,
                          const char *cache_key, size_t cache_key_length) {
  TABLE_SHARE *share;

  mysql_mutex_lock(&LOCK_open);

  if (!(share = get_table_share(thd, table_list->db, table_list->table_name,
                                cache_key, cache_key_length, true))) {
    mysql_mutex_unlock(&LOCK_open);
    return true;
  }

  /*
    Check TABLE_SHARE-version of view only if we have been instructed to do
    so. We do not need to check the version if we're executing CREATE VIEW or
    ALTER VIEW statements.

    In the future, this functionality should be moved out from
    tdc_open_view(), and  tdc_open_view() should became a part of a clean
    table-definition-cache interface.
  */
  if (check_and_update_table_version(thd, table_list, share)) {
    release_table_share(share);
    mysql_mutex_unlock(&LOCK_open);
    return true;
  }

  if (share->is_view) {
    bool view_open_result = open_and_read_view(thd, share, table_list);

    release_table_share(share);
    mysql_mutex_unlock(&LOCK_open);

    if (view_open_result) return true;

    return parse_view_definition(thd, table_list);
  }

  my_error(ER_WRONG_OBJECT, MYF(0), share->db.str, share->table_name.str,
           "VIEW");
  release_table_share(share);
  mysql_mutex_unlock(&LOCK_open);
  return true;
}

/**
   Finalize the process of TABLE creation by loading table triggers
   and taking action if a HEAP table content was emptied implicitly.
*/

static bool open_table_entry_fini(THD *thd, TABLE_SHARE *share,
                                  const dd::Table *table, TABLE *entry) {
  if (table != nullptr && table->has_trigger()) {
    Table_trigger_dispatcher *d = Table_trigger_dispatcher::create(entry);

    if (!d || d->check_n_load(thd, *table)) {
      destroy(d);
      return true;
    }

    entry->triggers = d;
  }

  /*
    If we are here, there was no fatal error (but error may be still
    uninitialized).

    Ignore handling implicit_emptied property (which is only for heap
    tables) when I_S query is opening this table to read table statistics.
    The reason for avoiding this is that the
    mysql_bin_log.write_dml_directly() invokes a commit(). And this commit
    is not expected to be invoked when fetching I_S table statistics.
  */
  if (unlikely(entry->file->implicit_emptied) &&
      (!thd->lex || !thd->lex->m_IS_table_stats.is_reading_stats_by_open())) {
    entry->file->implicit_emptied = 0;
    if (mysql_bin_log.is_open()) {
      bool error = false;
      String temp_buf;
      error = temp_buf.append("DELETE FROM ");
      append_identifier(thd, &temp_buf, share->db.str, strlen(share->db.str));
      error = temp_buf.append(".");
      append_identifier(thd, &temp_buf, share->table_name.str,
                        strlen(share->table_name.str));
      error = temp_buf.append(
          " /* generated by server, implicitly emptying in-memory table */");
      if (mysql_bin_log.write_dml_directly(thd, temp_buf.c_ptr_safe(),
                                           temp_buf.length()))
        return true;
      if (error) {
        /*
          As replication is maybe going to be corrupted, we need to warn the
          DBA on top of warning the client (which will automatically be done
          because of MYF(MY_WME) in my_malloc() above).
        */
        LogErr(ERROR_LEVEL,
               ER_BINLOG_OOM_WRITING_DELETE_WHILE_OPENING_HEAP_TABLE,
               share->db.str, share->table_name.str);
        destroy(entry->triggers);
        return true;
      }
    }
  }
  return false;
}

/**
   Auxiliary routine which is used for performing automatical table repair.
*/

static bool auto_repair_table(THD *thd, TABLE_LIST *table_list) {
  const char *cache_key;
  size_t cache_key_length;
  TABLE_SHARE *share;
  TABLE *entry;
  bool result = true;

  cache_key_length = get_table_def_key(table_list, &cache_key);

  thd->clear_error();

  mysql_mutex_lock(&LOCK_open);

  if (!(share = get_table_share(thd, table_list->db, table_list->table_name,
                                cache_key, cache_key_length, true)))
    goto end_unlock;

  if (share->is_view) {
    release_table_share(share);
    goto end_unlock;
  }

  if (!(entry =
            (TABLE *)my_malloc(key_memory_TABLE, sizeof(TABLE), MYF(MY_WME)))) {
    release_table_share(share);
    goto end_unlock;
  }
  mysql_mutex_unlock(&LOCK_open);

  if (open_table_from_share(thd, share, table_list->alias,
                            (uint)(HA_OPEN_KEYFILE | HA_OPEN_RNDFILE |
                                   HA_GET_INDEX | HA_TRY_READ_ONLY),
                            EXTRA_RECORD, ha_open_options | HA_OPEN_FOR_REPAIR,
                            entry, false, NULL) ||
      !entry->file ||
      (entry->file->is_crashed() && entry->file->ha_check_and_repair(thd))) {
    /* Give right error message */
    thd->clear_error();
    my_error(ER_NOT_KEYFILE, MYF(0), share->table_name.str);
    LogErr(ERROR_LEVEL, ER_FAILED_TO_REPAIR_TABLE, share->db.str,
           share->table_name.str);
    if (entry->file) closefrm(entry, 0);
  } else {
    thd->clear_error();  // Clear error message
    closefrm(entry, 0);
    result = false;
  }
  my_free(entry);

  table_cache_manager.lock_all_and_tdc();
  release_table_share(share);
  /* Remove the repaired share from the table cache. */
  tdc_remove_table(thd, TDC_RT_REMOVE_ALL, table_list->db,
                   table_list->table_name, true);
  table_cache_manager.unlock_all_and_tdc();
  return result;
end_unlock:
  mysql_mutex_unlock(&LOCK_open);
  return result;
}

/**
  Error handler class for supressing HA_ERR_ROW_FORMAT_CHANGED errors from SE.
*/

class Fix_row_type_error_handler : public Internal_error_handler {
 public:
  virtual bool handle_condition(THD *, uint sql_errno, const char *,
                                Sql_condition::enum_severity_level *,
                                const char *) {
    return sql_errno == ER_GET_ERRNO && my_errno() == HA_ERR_ROW_FORMAT_CHANGED;
  }
};

/**
  Auxiliary routine for automatically updating row format for the table.
*/

static bool fix_row_type(THD *thd, TABLE_LIST *table_list) {
  const char *cache_key;
  size_t cache_key_length = get_table_def_key(table_list, &cache_key);

  thd->clear_error();

  TABLE_SHARE *share;

  {
    /*
      Hold LOCK_open until we can keep it and are likely to
      release TABLE_SHARE on return.
    */
    MUTEX_LOCK(lock_open_guard, &LOCK_open);

    No_such_table_error_handler no_such_table_handler;
    thd->push_internal_handler(&no_such_table_handler);

    share = get_table_share(thd, table_list->db, table_list->table_name,
                            cache_key, cache_key_length, true);

    thd->pop_internal_handler();

    if (!share) {
      /*
        Somebody managed to drop table after we have performed back-off
        before trying to fix row format for the table. Such situation is
        quite unlikely but theoretically possible. Do not report error
        (silence it using error handler), let the caller try to reopen
        tables and handle missing table in appropriate way (e.g. ignore
        this fact it if the table comes from prelocking list).
      */
      if (no_such_table_handler.safely_trapped_errors()) return false;

      return true;
    }

    if (share->is_view) {
      /*
        Somebody managed to replace our table with a view after we
        have performed back-off before trying to fix row format for
        the table. Such situation is quite unlikely but is OK.
        Do not report error, let the caller try to reopen tables.
      */
      release_table_share(share);
      return false;
    }
  }

  int error = 0;
  dd::cache::Dictionary_client::Auto_releaser releaser(thd->dd_client());
  dd::Table *table_def = nullptr;
  if (thd->dd_client()->acquire_for_modification(
          share->db.str, share->table_name.str, &table_def))
    error = 1;

  DBUG_ASSERT(table_def != nullptr);

  /*
    Silence expected HA_ERR_ROW_FORMAT_CHANGED errors.
  */
  Fix_row_type_error_handler err_handler;
  thd->push_internal_handler(&err_handler);

  TABLE tmp_table;
  if (error == 0)
    error = open_table_from_share(thd, share, table_list->alias,
                                  (uint)(HA_OPEN_KEYFILE | HA_OPEN_RNDFILE |
                                         HA_GET_INDEX | HA_TRY_READ_ONLY),
                                  EXTRA_RECORD, ha_open_options, &tmp_table,
                                  false, table_def);

  thd->pop_internal_handler();

  if (error == 8) {
    Disable_autocommit_guard autocommit_guard(thd);
    HA_CREATE_INFO create_info;
    create_info.row_type = share->row_type;
    create_info.table_options = share->db_options_in_use;

    handler *file = get_new_handler(share, share->m_part_info != NULL,
                                    thd->mem_root, share->db_type());
    if (file != nullptr) {
      row_type correct_row_type = file->get_real_row_type(&create_info);
      bool result = dd::fix_row_type(thd, table_def, correct_row_type);
      destroy(file);

      if (result) {
        trans_rollback_stmt(thd);
        trans_rollback(thd);
      } else {
        result = trans_commit_stmt(thd) || trans_commit(thd);
        if (!result) error = 0;
      }
    }
  } else if (error == 0)
    closefrm(&tmp_table, 0);

  table_cache_manager.lock_all_and_tdc();
  release_table_share(share);
  /*
    Remove the share from the table cache. So attempt to reopen table
    will construct its new version with correct real_row_type value.
  */
  tdc_remove_table(thd, TDC_RT_REMOVE_ALL, table_list->db,
                   table_list->table_name, true);
  table_cache_manager.unlock_all_and_tdc();
  return error != 0;
}

/** Open_table_context */

Open_table_context::Open_table_context(THD *thd, uint flags)
    : m_thd(thd),
      m_failed_table(NULL),
      m_start_of_statement_svp(thd->mdl_context.mdl_savepoint()),
      m_timeout(flags & MYSQL_LOCK_IGNORE_TIMEOUT
                    ? LONG_TIMEOUT
                    : thd->variables.lock_wait_timeout),
      m_flags(flags),
      m_action(OT_NO_ACTION),
      m_has_locks(thd->mdl_context.has_locks()),
      m_has_protection_against_grl(false) {}

/**
  Check if we can back-off and set back off action if we can.
  Otherwise report and return error.

  @retval  true if back-off is impossible.
  @retval  false if we can back off. Back off action has been set.
*/

bool Open_table_context::request_backoff_action(
    enum_open_table_action action_arg, TABLE_LIST *table) {
  /*
    A back off action may be one of four kinds:

    * We met a broken table that needs repair, or a table that
      is not present on this MySQL server and needs re-discovery.
      To perform the action, we need an exclusive metadata lock on
      the table. Acquiring X lock while holding other shared
      locks can easily lead to deadlocks. We rely on MDL deadlock
      detector to discover them. If this is a multi-statement
      transaction that holds metadata locks for completed statements,
      we should keep these locks after discovery/repair.
      The action type in this case is OT_DISCOVER or OT_REPAIR.
    * We met a table that has outdated value in ROW_FORMAT column
      in the data-dictionary/value of TABLE_SHARE::real_row_type
      attribute, which need to be updated. To update the
      data-dictionary we not only need to acquire X lock on the
      table, but also need to commit the transaction. If there
      is an ongoing transaction (and some metadata locks acquired)
      we cannot proceed and report an error. The action type for
      this case is OT_FIX_ROW_TYPE.
    * Our attempt to acquire an MDL lock lead to a deadlock,
      detected by the MDL deadlock detector. The current
      session was chosen a victim. If this is a multi-statement
      transaction that holds metadata locks taken by completed
      statements, restarting locking for the current statement
      may lead to a livelock. Releasing locks of completed
      statements can not be done as will lead to violation
      of ACID. Thus, again, if m_has_locks is set,
      we report an error. Otherwise, when there are no metadata
      locks other than which belong to this statement, we can
      try to recover from error by releasing all locks and
      restarting the pre-locking.
      Similarly, a deadlock error can occur when the
      pre-locking process met a TABLE_SHARE that is being
      flushed, and unsuccessfully waited for the flush to
      complete. A deadlock in this case can happen, e.g.,
      when our session is holding a metadata lock that
      is being waited on by a session which is using
      the table which is being flushed. The only way
      to recover from this error is, again, to close all
      open tables, release all locks, and retry pre-locking.
      Action type name is OT_REOPEN_TABLES. Re-trying
      while holding some locks may lead to a livelock,
      and thus we don't do it.
    * Finally, this session has open TABLEs from different
      "generations" of the table cache. This can happen, e.g.,
      when, after this session has successfully opened one
      table used for a statement, FLUSH TABLES interfered and
      expelled another table used in it. FLUSH TABLES then
      blocks and waits on the table already opened by this
      statement.
      We detect this situation by ensuring that table cache
      version of all tables used in a statement is the same.
      If it isn't, all tables needs to be reopened.
      Note, that we can always perform a reopen in this case,
      even if we already have metadata locks, since we don't
      keep tables open between statements and a livelock
      is not possible.
  */
  if ((action_arg == OT_BACKOFF_AND_RETRY || action_arg == OT_FIX_ROW_TYPE) &&
      m_has_locks) {
    my_error(ER_LOCK_DEADLOCK, MYF(0));
    m_thd->mark_transaction_to_rollback(true);
    return true;
  }
  /*
    If auto-repair or discovery are requested, a pointer to table
    list element must be provided.
  */
  if (table) {
    DBUG_ASSERT(action_arg == OT_DISCOVER || action_arg == OT_REPAIR ||
                action_arg == OT_FIX_ROW_TYPE);
    m_failed_table = new (m_thd->mem_root)
        TABLE_LIST(table->db, table->db_length, table->table_name,
                   table->table_name_length, table->alias, TL_WRITE);
    if (m_failed_table == nullptr) return true;
    m_failed_table->mdl_request.set_type(MDL_EXCLUSIVE);
  }
  m_action = action_arg;
  return false;
}

/**
  An error handler to mark transaction to rollback on DEADLOCK error
  during DISCOVER / REPAIR.
*/
class MDL_deadlock_discovery_repair_handler : public Internal_error_handler {
 public:
  virtual bool handle_condition(THD *thd, uint sql_errno, const char *,
                                Sql_condition::enum_severity_level *,
                                const char *) {
    if (sql_errno == ER_LOCK_DEADLOCK) {
      thd->mark_transaction_to_rollback(true);
    }
    /*
      We have marked this transaction to rollback. Return false to allow
      error to be reported or handled by other handlers.
    */
    return false;
  }
};

/**
   Recover from failed attempt of open table by performing requested action.

   @pre This function should be called only with "action" != OT_NO_ACTION
        and after having called @sa close_tables_for_reopen().

   @retval false - Success. One should try to open tables once again.
   @retval true  - Error
*/

bool Open_table_context::recover_from_failed_open() {
  if (m_action == OT_REPAIR) {
    DEBUG_SYNC(m_thd, "recover_ot_repair");
  }

  /*
    Skip repair and discovery in IS-queries as they require X lock
    which could lead to delays or deadlock. Instead set
    ER_WARN_I_S_SKIPPED_TABLE which will be converted to a warning
    later.
   */
  if ((m_action == OT_REPAIR || m_action == OT_DISCOVER ||
       m_action == OT_FIX_ROW_TYPE) &&
      (m_flags & MYSQL_OPEN_FAIL_ON_MDL_CONFLICT)) {
    my_error(ER_WARN_I_S_SKIPPED_TABLE, MYF(0),
             m_failed_table->mdl_request.key.db_name(),
             m_failed_table->mdl_request.key.name());
    return true;
  }

  bool result = false;
  MDL_deadlock_discovery_repair_handler handler;
  /*
    Install error handler to mark transaction to rollback on DEADLOCK error.
  */
  m_thd->push_internal_handler(&handler);

  /* Execute the action. */
  switch (m_action) {
    case OT_BACKOFF_AND_RETRY:
      break;
    case OT_REOPEN_TABLES:
      break;
    case OT_DISCOVER: {
      if ((result =
               lock_table_names(m_thd, m_failed_table, NULL, get_timeout(), 0)))
        break;

      tdc_remove_table(m_thd, TDC_RT_REMOVE_ALL, m_failed_table->db,
                       m_failed_table->table_name, false);
      if (ha_create_table_from_engine(m_thd, m_failed_table->db,
                                      m_failed_table->table_name))
        break;

      m_thd->get_stmt_da()->reset_condition_info(m_thd);
      m_thd->clear_error();  // Clear error message
      /*
        Rollback to start of the current statement to release exclusive lock
        on table which was discovered but preserve locks from previous
        statements in current transaction.
      */
      m_thd->mdl_context.rollback_to_savepoint(start_of_statement_svp());
      break;
    }
    case OT_REPAIR: {
      if ((result =
               lock_table_names(m_thd, m_failed_table, NULL, get_timeout(), 0)))
        break;

      tdc_remove_table(m_thd, TDC_RT_REMOVE_ALL, m_failed_table->db,
                       m_failed_table->table_name, false);

      result = auto_repair_table(m_thd, m_failed_table);
      /*
        Rollback to start of the current statement to release exclusive lock
        on table which was discovered but preserve locks from previous
        statements in current transaction.
      */
      m_thd->mdl_context.rollback_to_savepoint(start_of_statement_svp());
      break;
    }
    case OT_FIX_ROW_TYPE: {
      /*
        Since we are going to commit changes to the data-dictionary there
        should not be any ongoing transaction.
        We already have checked that the connection holds no metadata locks
        earlier.
        Still there can be transaction started by START TRANSACTION, which
        we don't have right to implicitly finish (even more interesting case
        is START TRANSACTION WITH CONSISTENT SNAPSHOT). Hence explicit check
        for active transaction.
      */
      DBUG_ASSERT(!m_thd->mdl_context.has_locks());

      if (m_thd->in_active_multi_stmt_transaction()) {
        my_error(ER_LOCK_OR_ACTIVE_TRANSACTION, MYF(0));
        result = true;
        break;
      }

      if ((result =
               lock_table_names(m_thd, m_failed_table, NULL, get_timeout(), 0)))
        break;

      result = fix_row_type(m_thd, m_failed_table);

      m_thd->mdl_context.release_transactional_locks();
      break;
    }
    default:
      DBUG_ASSERT(0);
  }
  m_thd->pop_internal_handler();
  /*
    Reset the pointers to conflicting MDL request and the
    TABLE_LIST element, set when we need auto-discovery or repair,
    for safety.
  */
  m_failed_table = NULL;
  /*
    Reset flag indicating that we have already acquired protection
    against GRL. It is no longer valid as the corresponding lock was
    released by close_tables_for_reopen().
  */
  m_has_protection_against_grl = false;
  /* Prepare for possible another back-off. */
  m_action = OT_NO_ACTION;
  return result;
}

/*
  Return a appropriate read lock type given a table object.

  @param thd              Thread context
  @param prelocking_ctx   Prelocking context.
  @param table_list       Table list element for table to be locked.
  @param routine_modifies_data
                          Some routine that is invoked by statement
                          modifies data.

  @remark Due to a statement-based replication limitation, statements such as
          INSERT INTO .. SELECT FROM .. and CREATE TABLE .. SELECT FROM need
          to grab a TL_READ_NO_INSERT lock on the source table in order to
          prevent the replication of a concurrent statement that modifies the
          source table. If such a statement gets applied on the slave before
          the INSERT .. SELECT statement finishes, data on the master could
          differ from data on the slave and end-up with a discrepancy between
          the binary log and table state.
          This also applies to SELECT/SET/DO statements which use stored
          functions. Calls to such functions are going to be logged as a
          whole and thus should be serialized against concurrent changes
          to tables used by those functions. This is avoided when functions
          do not modify data but only read it, since in this case nothing is
          written to the binary log. Argument routine_modifies_data
          denotes the same. So effectively, if the statement is not a
          LOCK TABLE, not a update query and routine_modifies_data is false
          then prelocking_placeholder does not take importance.

          Furthermore, this does not apply to I_S and log tables as it's
          always unsafe to replicate such tables under statement-based
          replication as the table on the slave might contain other data
          (ie: general_log is enabled on the slave). The statement will
          be marked as unsafe for SBR in decide_logging_format().
  @remark Note that even in prelocked mode it is important to correctly
          determine lock type value. In this mode lock type is passed to
          handler::start_stmt() method and can be used by storage engine,
          for example, to determine what kind of row locks it should acquire
          when reading data from the table.
*/

thr_lock_type read_lock_type_for_table(THD *thd,
                                       Query_tables_list *prelocking_ctx,
                                       TABLE_LIST *table_list,
                                       bool routine_modifies_data) {
  /*
    In cases when this function is called for a sub-statement executed in
    prelocked mode we can't rely on OPTION_BIN_LOG flag in THD::options
    bitmap to determine that binary logging is turned on as this bit can
    be cleared before executing sub-statement. So instead we have to look
    at THD::variables::sql_log_bin member.
  */
  bool log_on = mysql_bin_log.is_open() && thd->variables.sql_log_bin;

  /*
    When we do not write to binlog or when we use row based replication,
    it is safe to use a weaker lock.
  */
  if (log_on == false || thd->variables.binlog_format == BINLOG_FORMAT_ROW)
    return TL_READ;

  if ((table_list->table->s->table_category == TABLE_CATEGORY_LOG) ||
      (table_list->table->s->table_category == TABLE_CATEGORY_RPL_INFO) ||
      (table_list->table->s->table_category == TABLE_CATEGORY_GTID) ||
      (table_list->table->s->table_category == TABLE_CATEGORY_PERFORMANCE))
    return TL_READ;

  // SQL queries which updates data need a stronger lock.
  if (is_update_query(prelocking_ctx->sql_command)) return TL_READ_NO_INSERT;

  /*
    table_list is placeholder for prelocking.
    Ignore prelocking_placeholder status for non "LOCK TABLE" statement's
    table_list objects when routine_modifies_data is false.
  */
  if (table_list->prelocking_placeholder &&
      (routine_modifies_data || thd->in_lock_tables))
    return TL_READ_NO_INSERT;

  if (thd->locked_tables_mode > LTM_LOCK_TABLES) return TL_READ_NO_INSERT;

  return TL_READ;
}

/**
  Process table's foreign keys (if any) by prelocking algorithm.

  @param  thd                   Thread context.
  @param  prelocking_ctx        Prelocking context of the statement.
  @param  share                 Table's share.
  @param  is_insert             Indicates whether statement is going to INSERT
                                into the table.
  @param  is_update             Indicates whether statement is going to UPDATE
                                the table.
  @param  is_delete             Indicates whether statement is going to DELETE
                                from the table.
  @param  belong_to_view        Uppermost view which uses this table element
                                (nullptr - if it is not used by a view).
  @param[out] need_prelocking   Set to true if method detects that prelocking
                                required, not changed otherwise.
*/
static void process_table_fks(THD *thd, Query_tables_list *prelocking_ctx,
                              TABLE_SHARE *share, bool is_insert,
                              bool is_update, bool is_delete,
                              TABLE_LIST *belong_to_view,
                              bool *need_prelocking) {
  if (!share->foreign_keys && !share->foreign_key_parents) {
    /*
      This table doesn't participate in any foreign keys, so nothing to
      process.
    */
    return;
  }

  *need_prelocking = true;

  /*
    In lower-case-table-names == 2 mode we store original versions of db
    and table names for tables participating in FK relationship, even
    though their comparison is performed in case insensitive fashion.
    Therefore we need to normalize/lowercase these names while prelocking
    set key is constructing from them.
  */
  bool normalize_db_names = (lower_case_table_names == 2);
  Sp_name_normalize_type name_normalize_type =
      (lower_case_table_names == 2) ? Sp_name_normalize_type::LOWERCASE_NAME
                                    : Sp_name_normalize_type::LEAVE_AS_IS;

  if (is_insert || is_update) {
    for (TABLE_SHARE_FOREIGN_KEY_INFO *fk = share->foreign_key;
         fk < share->foreign_key + share->foreign_keys; ++fk) {
      (void)sp_add_used_routine(
          prelocking_ctx, thd->stmt_arena,
          Sroutine_hash_entry::FK_TABLE_ROLE_PARENT_CHECK,
          fk->referenced_table_db.str, fk->referenced_table_db.length,
          fk->referenced_table_name.str, fk->referenced_table_name.length,
          normalize_db_names, name_normalize_type, false, belong_to_view);
    }
  }

  if (is_update || is_delete) {
    for (TABLE_SHARE_FOREIGN_KEY_PARENT_INFO *fk_p = share->foreign_key_parent;
         fk_p < share->foreign_key_parent + share->foreign_key_parents;
         ++fk_p) {
      if ((is_update &&
           (fk_p->update_rule == dd::Foreign_key::RULE_NO_ACTION ||
            fk_p->update_rule == dd::Foreign_key::RULE_RESTRICT)) ||
          (is_delete &&
           (fk_p->delete_rule == dd::Foreign_key::RULE_NO_ACTION ||
            fk_p->delete_rule == dd::Foreign_key::RULE_RESTRICT))) {
        (void)sp_add_used_routine(
            prelocking_ctx, thd->stmt_arena,
            Sroutine_hash_entry::FK_TABLE_ROLE_CHILD_CHECK,
            fk_p->referencing_table_db.str, fk_p->referencing_table_db.length,
            fk_p->referencing_table_name.str,
            fk_p->referencing_table_name.length, normalize_db_names,
            name_normalize_type, false, belong_to_view);
      }

      if ((is_update &&
           (fk_p->update_rule == dd::Foreign_key::RULE_CASCADE ||
            fk_p->update_rule == dd::Foreign_key::RULE_SET_NULL ||
            fk_p->update_rule == dd::Foreign_key::RULE_SET_DEFAULT)) ||
          (is_delete &&
           (fk_p->delete_rule == dd::Foreign_key::RULE_SET_NULL ||
            fk_p->delete_rule == dd::Foreign_key::RULE_SET_DEFAULT))) {
        (void)sp_add_used_routine(
            prelocking_ctx, thd->stmt_arena,
            Sroutine_hash_entry::FK_TABLE_ROLE_CHILD_UPDATE,
            fk_p->referencing_table_db.str, fk_p->referencing_table_db.length,
            fk_p->referencing_table_name.str,
            fk_p->referencing_table_name.length, normalize_db_names,
            name_normalize_type, false, belong_to_view);
      }

      if (is_delete && fk_p->delete_rule == dd::Foreign_key::RULE_CASCADE) {
        (void)sp_add_used_routine(
            prelocking_ctx, thd->stmt_arena,
            Sroutine_hash_entry::FK_TABLE_ROLE_CHILD_DELETE,
            fk_p->referencing_table_db.str, fk_p->referencing_table_db.length,
            fk_p->referencing_table_name.str,
            fk_p->referencing_table_name.length, normalize_db_names,
            name_normalize_type, false, belong_to_view);
      }
    }
  }
}

/**
  Handle element of prelocking set other than table. E.g. cache routine
  and, if prelocking strategy prescribes so, extend the prelocking set
  with tables and routines used by it.

  @param[in]  thd                   Thread context.
  @param[in]  prelocking_ctx        Prelocking context.
  @param[in]  rt                    Element of prelocking set to be processed.
  @param[in]  prelocking_strategy   Strategy which specifies how the
                                    prelocking set should be extended when
                                    one of its elements is processed.
  @param[in]  has_prelocking_list   Indicates that prelocking set/list for
                                    this statement has already been built.
  @param[in]  ot_ctx                Context of open_table used to recover from
                                    locking failures.
  @param[out] need_prelocking       Set to true if it was detected that this
                                    statement will require prelocked mode for
                                    its execution, not touched otherwise.
  @param[out] routine_modifies_data Set to true if it was detected that this
                                    routine does modify table data.

  @retval false  Success.
  @retval true   Failure (Conflicting metadata lock, OOM, other errors).
*/

static bool open_and_process_routine(
    THD *thd, Query_tables_list *prelocking_ctx, Sroutine_hash_entry *rt,
    Prelocking_strategy *prelocking_strategy, bool has_prelocking_list,
    Open_table_context *ot_ctx, bool *need_prelocking,
    bool *routine_modifies_data) {
  *routine_modifies_data = false;
  DBUG_TRACE;

  switch (rt->type()) {
    case Sroutine_hash_entry::FUNCTION:
    case Sroutine_hash_entry::PROCEDURE: {
      sp_head *sp;
      /*
        Try to get MDL lock on the routine.
        Note that we do not take locks on top-level CALLs as this can
        lead to a deadlock. Not locking top-level CALLs does not break
        the binlog as only the statements in the called procedure show
        up there, not the CALL itself.
      */
      if (rt != prelocking_ctx->sroutines_list.first ||
          rt->type() != Sroutine_hash_entry::PROCEDURE) {
        MDL_request mdl_request;
        MDL_key mdl_key;

        if (rt->type() == Sroutine_hash_entry::FUNCTION)
          dd::Function::create_mdl_key(rt->db(), rt->name(), &mdl_key);
        else
          dd::Procedure::create_mdl_key(rt->db(), rt->name(), &mdl_key);

        MDL_REQUEST_INIT_BY_KEY(&mdl_request, &mdl_key, MDL_SHARED,
                                MDL_TRANSACTION);

        /*
          Waiting for a conflicting metadata lock to go away may
          lead to a deadlock, detected by MDL subsystem.
          If possible, we try to resolve such deadlocks by releasing all
          metadata locks and restarting the pre-locking process.
          To prevent the error from polluting the Diagnostics Area
          in case of successful resolution, install a special error
          handler for ER_LOCK_DEADLOCK error.
        */
        MDL_deadlock_handler mdl_deadlock_handler(ot_ctx);

        thd->push_internal_handler(&mdl_deadlock_handler);
        bool result =
            thd->mdl_context.acquire_lock(&mdl_request, ot_ctx->get_timeout());
        thd->pop_internal_handler();

        if (result) return true;

        DEBUG_SYNC(thd, "after_shared_lock_pname");

        /* Ensures the routine is up-to-date and cached, if exists. */
        if (sp_cache_routine(thd, rt, has_prelocking_list, &sp)) return true;

        /* Remember the version of the routine in the parse tree. */
        if (check_and_update_routine_version(thd, rt, sp)) return true;

        /* 'sp' is NULL when there is no such routine. */
        if (sp) {
          *routine_modifies_data = sp->modifies_data();

          if (!has_prelocking_list)
            prelocking_strategy->handle_routine(thd, prelocking_ctx, rt, sp,
                                                need_prelocking);
        }
      } else {
        /*
          If it's a top level call, just make sure we have a recent
          version of the routine, if it exists.
          Validating routine version is unnecessary, since CALL
          does not affect the prepared statement prelocked list.
        */
        if (sp_cache_routine(thd, rt, false, &sp)) return true;
      }
    } break;
    case Sroutine_hash_entry::TRIGGER:
      /**
        We add trigger entries to lex->sroutines_list, but we don't
        load them here. The trigger entry is only used when building
        a transitive closure of objects used in a statement, to avoid
        adding to this closure objects that are used in the trigger more
        than once.
        E.g. if a trigger trg refers to table t2, and the trigger table t1
        is used multiple times in the statement (say, because it's used in
        function f1() twice), we will only add t2 once to the list of
        tables to prelock.

        We don't take metadata locks on triggers either: they are protected
        by a respective lock on the table, on which the trigger is defined.

        The only two cases which give "trouble" are SHOW CREATE TRIGGER
        and DROP TRIGGER statements. For these, statement syntax doesn't
        specify the table on which this trigger is defined, so we have
        to make a "dirty" read in the data dictionary to find out the
        table name. Once we discover the table name, we take a metadata
        lock on it, and this protects all trigger operations.
        Of course the table, in theory, may disappear between the dirty
        read and metadata lock acquisition, but in that case we just return
        a run-time error.

        Grammar of other trigger DDL statements (CREATE, DROP) requires
        the table to be specified explicitly, so we use the table metadata
        lock to protect trigger metadata in these statements. Similarly, in
        DML we always use triggers together with their tables, and thus don't
        need to take separate metadata locks on them.
      */
      break;
    case Sroutine_hash_entry::FK_TABLE_ROLE_PARENT_CHECK:
    case Sroutine_hash_entry::FK_TABLE_ROLE_CHILD_CHECK:
    case Sroutine_hash_entry::FK_TABLE_ROLE_CHILD_UPDATE:
    case Sroutine_hash_entry::FK_TABLE_ROLE_CHILD_DELETE: {
      if (thd->locked_tables_mode == LTM_NONE) {
        MDL_request mdl_request;

        /*
          Adjust metadata lock type according to the table's role in the
          FK relationship. Also acquire stronger locks when we are locking
          on behalf of LOCK TABLES.
        */
        enum_mdl_type mdl_lock_type;
        bool executing_LT = (prelocking_ctx->sql_command == SQLCOM_LOCK_TABLES);

        if (rt->type() == Sroutine_hash_entry::FK_TABLE_ROLE_PARENT_CHECK ||
            rt->type() == Sroutine_hash_entry::FK_TABLE_ROLE_CHILD_CHECK) {
          mdl_lock_type =
              (executing_LT ? MDL_SHARED_READ_ONLY : MDL_SHARED_READ);
        } else {
          mdl_lock_type =
              (executing_LT ? MDL_SHARED_NO_READ_WRITE : MDL_SHARED_WRITE);
        }

        MDL_REQUEST_INIT_BY_PART_KEY(&mdl_request, MDL_key::TABLE,
                                     rt->part_mdl_key(),
                                     rt->part_mdl_key_length(), rt->db_length(),
                                     mdl_lock_type, MDL_TRANSACTION);

        MDL_deadlock_handler mdl_deadlock_handler(ot_ctx);

        thd->push_internal_handler(&mdl_deadlock_handler);
        bool result =
            thd->mdl_context.acquire_lock(&mdl_request, ot_ctx->get_timeout());
        thd->pop_internal_handler();

        if (result) return true;
      } else {
        /*
          This function is called only if we are not in prelocked mode
          already. So we must be handling statement executed under
          LOCK TABLES in this case.
        */
        DBUG_ASSERT(thd->locked_tables_mode == LTM_LOCK_TABLES);

        /*
          Even though LOCK TABLES tries to automatically lock parent and child
          tables which might be necessary for foreign key checks/actions, there
          are some cases when we might miss them. So it is better to check that
          we have appropriate metadata lock explicitly and error out if not.

          Some examples of problematic cases are:

          *) We are executing DELETE FROM t1 under LOCK TABLES t1 READ
             and table t1 is a parent in a foreign key.
             In this case error about inappropriate lock on t1 will be
             reported at later stage than prelocking set is built.
             So we can't assume/assert that we have proper lock on the
             corresponding child table here.

         *)  Table t1 has a trigger, which contains DELETE FROM t2 and
             t2 is participating in FK as parent. In such situation
             LOCK TABLE t1 WRITE will lock t2 for write implicitly
             so both updates and delete on t2 will be allowed. However,
             t3 will be locked only in a way as if only deletes from
             t2 were allowed.

          *) Prelocking list has been built earlier. Both child and parent
             definitions might have changed since this time so at LOCK TABLES
             time FK which corresponds to this element of prelocked set
             might be no longer around. In theory, we might be processing
         statement which is not marked as requiring prelocked set invalidation
         (and thus ignoring table version mismatches) or tables might be missing
         and this error can be suppressed. In such case we might not have
         appropriate metadata lock on our child/parent table.
        */
        if (rt->type() == Sroutine_hash_entry::FK_TABLE_ROLE_PARENT_CHECK ||
            rt->type() == Sroutine_hash_entry::FK_TABLE_ROLE_CHILD_CHECK) {
          if (!thd->mdl_context.owns_equal_or_stronger_lock(
                  MDL_key::TABLE, rt->db(), rt->name(), MDL_SHARED_READ_ONLY)) {
            my_error(ER_TABLE_NOT_LOCKED, MYF(0), rt->name());
            return true;
          }
        } else {
          if (!thd->mdl_context.owns_equal_or_stronger_lock(
                  MDL_key::TABLE, rt->db(), rt->name(),
                  MDL_SHARED_NO_READ_WRITE)) {
            my_error(ER_TABLE_NOT_LOCKED_FOR_WRITE, MYF(0), rt->name());
            return true;
          }
        }
      }

      if (rt->type() == Sroutine_hash_entry::FK_TABLE_ROLE_CHILD_UPDATE ||
          rt->type() == Sroutine_hash_entry::FK_TABLE_ROLE_CHILD_DELETE) {
        /*
          In order to continue building prelocked set or validating
          prelocked set which already has been built we need to get
          access to table's TABLE_SHARE.

          Getting unused TABLE object is more scalable that going
          directly for the TABLE_SHARE. If there are no unused TABLE
          object we might get at least pointer to the TABLE_SHARE
          from the table cache.

          Note that under LOCK TABLES we can't rely on that table is
          going to be in THD::open_tables list, as LOCK TABLES only
          pre-acquires metadata locks on FK tables but doesn't
          pre-open them.

          TODO: Perhaps we should give it a try as it can be more
                scalability friendly.
        */
        Table_cache *tc = table_cache_manager.get_cache(thd);
        TABLE *table;
        TABLE_SHARE *share;

        tc->lock();

        table = tc->get_table(thd, rt->part_mdl_key(),
                              rt->part_mdl_key_length(), &share);

        if (table) {
          DBUG_ASSERT(table->s == share);
          /*
            Don't check if TABLE_SHARE::version matches version of tables
            previously opened by this statement. It might be problematic
            under LOCK TABLES and possible version difference can't affect
            FK-related part of prelocking set.
          */
          tc->unlock();
        } else if (share) {
          /*
            TODO: If we constantly hit this case it would harm scalability...
                  Perhaps we need to create new unused TABLE instance in this
                  case.
          */
          mysql_mutex_lock(&LOCK_open);
          tc->unlock();
          share->increment_ref_count();
          mysql_mutex_unlock(&LOCK_open);

          /*
            Again, when building part of prelocking set related to foreign keys
            we can ignore fact that TABLE_SHARE::version is old.
          */
        } else {
          tc->unlock();

          /*
            If we are validating existing prelocking set then the table
            might have been dropped. We suppress this error in this case.
            Prelocking set will be either invalidated, or error will be
            reported the parent table is accessed.

            TODO: Perhaps we need to use get_table_share_with_discover()
                  here but it gets complicated under LOCK TABLES.
          */
          No_such_table_error_handler no_such_table_handler;
          thd->push_internal_handler(&no_such_table_handler);

          mysql_mutex_lock(&LOCK_open);
          share = get_table_share(thd, rt->db(), rt->name(), rt->part_mdl_key(),
                                  rt->part_mdl_key_length(), true);
          mysql_mutex_unlock(&LOCK_open);

          thd->pop_internal_handler();

          if (!share && no_such_table_handler.safely_trapped_errors()) {
            break;  // Jump out switch without error.
          }

          if (!share) {
            return true;
          }

          if (share->is_view) {
            /*
              Eeek! Somebody replaced the child table with a view. This can
              happen only when we are validating existing prelocked set.
              Parent either have been dropped or its definition has been
              changed. In either case our child table won't be accessed
              through the foreign key.
            */
            DBUG_ASSERT(has_prelocking_list);

            mysql_mutex_lock(&LOCK_open);
            release_table_share(share);
            mysql_mutex_unlock(&LOCK_open);

            Reprepare_observer *reprepare_observer =
                thd->get_reprepare_observer();
            if (reprepare_observer && reprepare_observer->report_error(thd)) {
              DBUG_ASSERT(thd->is_error());
              return true;
            }

            break;  // Jump out switch without error.
          }
        }

        auto release_table_lambda = [thd](TABLE *table) {
          release_or_close_table(thd, table);
        };
        std::unique_ptr<TABLE, decltype(release_table_lambda)>
            release_table_guard(table, release_table_lambda);

        /*
          We need to explicitly release TABLE_SHARE only if we don't
          have TABLE object.
        */
        auto release_share_lambda = [](TABLE_SHARE *share) {
          mysql_mutex_lock(&LOCK_open);
          release_table_share(share);
          mysql_mutex_unlock(&LOCK_open);
        };
        std::unique_ptr<TABLE_SHARE, decltype(release_share_lambda)>
            release_share_guard((table ? nullptr : share),
                                release_share_lambda);

        /*
          We need to maintain versioning of the prelocked tables since this
          is needed for correct handling of prepared statements to catch
          situations where a prelocked table (which is added to the prelocked
          set during PREPARE) is changed between repeated executions of the
          prepared statement.
         */
        int64 share_version = share->get_table_ref_version();

        if (rt->m_cache_version != share_version) {
          Reprepare_observer *reprepare_observer =
              thd->get_reprepare_observer();

          if (reprepare_observer && reprepare_observer->report_error(thd)) {
            /*
              Version of the cached table share is different from the
              previous execution of the prepared statement, and it is
              unacceptable for this SQLCOM. Error has been reported.
            */
            DBUG_ASSERT(thd->is_error());
            return true;
          }
          /* Always maintain the latest cache version. */
          rt->m_cache_version = share_version;
        }

        if (!has_prelocking_list) {
          bool is_update =
              (rt->type() == Sroutine_hash_entry::FK_TABLE_ROLE_CHILD_UPDATE);
          bool is_delete =
              (rt->type() == Sroutine_hash_entry::FK_TABLE_ROLE_CHILD_DELETE);

          process_table_fks(thd, prelocking_ctx, share, false, is_update,
                            is_delete, rt->belong_to_view, need_prelocking);
        }
      }
    } break;
    default:
      /* Impossible type value. */
      DBUG_ASSERT(0);
  }
  return false;
}

/**
  Handle table list element by obtaining metadata lock, opening table or view
  and, if prelocking strategy prescribes so, extending the prelocking set with
  tables and routines used by it.

  @param[in]     thd                  Thread context.
  @param[in]     lex                  LEX structure for statement.
  @param[in]     tables               Table list element to be processed.
  @param[in,out] counter              Number of tables which are open.
  @param[in]     prelocking_strategy  Strategy which specifies how the
                                      prelocking set should be extended
                                      when table or view is processed.
  @param[in]     has_prelocking_list  Indicates that prelocking set/list for
                                      this statement has already been built.
  @param[in]     ot_ctx               Context used to recover from a failed
                                      open_table() attempt.

  @retval  false  Success.
  @retval  true   Error, reported unless there is a chance to recover from it.
*/

static bool open_and_process_table(THD *thd, LEX *lex, TABLE_LIST *const tables,
                                   uint *counter,
                                   Prelocking_strategy *prelocking_strategy,
                                   bool has_prelocking_list,
                                   Open_table_context *ot_ctx) {
  bool error = false;
  bool safe_to_ignore_table = false;
  DBUG_TRACE;
  DEBUG_SYNC(thd, "open_and_process_table");

  /*
    Ignore placeholders for derived tables. After derived tables
    processing, link to created temporary table will be put here.
    If this is derived table for view then we still want to process
    routines used by this view; for a non-view derived table, those routines
    are already part of the containing query's structures.
  */
  if (tables->is_derived() || tables->is_table_function()) goto end;

  DBUG_ASSERT(!tables->common_table_expr());

  /*
    If this TABLE_LIST object is a placeholder for an information_schema
    table, create a temporary table to represent the information_schema
    table in the query. Do not fill it yet - will be filled during
    execution.
  */
  if (tables->schema_table) {
    /*
      Since we no longer set TABLE_LIST::schema_table/table for table
      list elements representing mergeable view, we can't meet a table
      list element which represent information_schema table and a view
      at the same time. Otherwise, acquiring metadata lock om the view
      would have been necessary.
    */
    DBUG_ASSERT(!tables->is_view());

    if (!mysql_schema_table(thd, lex, tables) &&
        !check_and_update_table_version(thd, tables, tables->table->s)) {
      goto end;
    }
    error = true;
    goto end;
  }
  DBUG_PRINT("tcache", ("opening table: '%s'.'%s'  item: %p", tables->db,
                        tables->table_name,
                        tables));  // psergey: invalid read of size 1 here
  (*counter)++;

  /* Not a placeholder: must be a base/temporary table or a view. Let us open
   * it. */

  if (tables->table) {
    /*
      If this TABLE_LIST object has an associated open TABLE object
      (TABLE_LIST::table is not NULL), that TABLE object must be a pre-opened
      temporary table.
    */
    DBUG_ASSERT(is_temporary_table(tables));
  } else if (tables->open_type == OT_TEMPORARY_ONLY) {
    /*
      OT_TEMPORARY_ONLY means that we are in CREATE TEMPORARY TABLE statement.
      Also such table list element can't correspond to prelocking placeholder
      or to underlying table of merge table.
      So existing temporary table should have been preopened by this moment
      and we can simply continue without trying to open temporary or base
      table.
    */
    DBUG_ASSERT(tables->open_strategy);
    DBUG_ASSERT(!tables->prelocking_placeholder);
    DBUG_ASSERT(!tables->parent_l);
  } else if (tables->prelocking_placeholder) {
    /*
      For the tables added by the pre-locking code, attempt to open
      the table but fail silently if the table does not exist.
      The real failure will occur when/if a statement attempts to use
      that table.
    */
    No_such_table_error_handler no_such_table_handler;
    thd->push_internal_handler(&no_such_table_handler);

    /*
      We're opening a table from the prelocking list.

      Since this table list element might have been added after pre-opening
      of temporary tables we have to try to open temporary table for it.

      We can't simply skip this table list element and postpone opening of
      temporary tabletill the execution of substatement for several reasons:
      - Temporary table can be a MERGE table with base underlying tables,
        so its underlying tables has to be properly open and locked at
        prelocking stage.
      - Temporary table can be a MERGE table and we might be in PREPARE
        phase for a prepared statement. In this case it is important to call
        HA_ATTACH_CHILDREN for all merge children.
        This is necessary because merge children remember "TABLE_SHARE ref type"
        and "TABLE_SHARE def version" in the HA_ATTACH_CHILDREN operation.
        If HA_ATTACH_CHILDREN is not called, these attributes are not set.
        Then, during the first EXECUTE, those attributes need to be updated.
        That would cause statement re-preparing (because changing those
        attributes during EXECUTE is caught by THD::m_reprepare_observers).
        The problem is that since those attributes are not set in merge
        children, another round of PREPARE will not help.
    */
    error = open_temporary_table(thd, tables);

    if (!error && !tables->table) error = open_table(thd, tables, ot_ctx);

    thd->pop_internal_handler();
    safe_to_ignore_table = no_such_table_handler.safely_trapped_errors();
  } else if (tables->parent_l && (thd->open_options & HA_OPEN_FOR_REPAIR)) {
    /*
      Also fail silently for underlying tables of a MERGE table if this
      table is opened for CHECK/REPAIR TABLE statement. This is needed
      to provide complete list of problematic underlying tables in
      CHECK/REPAIR TABLE output.
    */
    Repair_mrg_table_error_handler repair_mrg_table_handler;
    thd->push_internal_handler(&repair_mrg_table_handler);

    error = open_temporary_table(thd, tables);
    if (!error && !tables->table) error = open_table(thd, tables, ot_ctx);

    thd->pop_internal_handler();
    safe_to_ignore_table = repair_mrg_table_handler.safely_trapped_errors();
  } else {
    if (tables->parent_l) {
      /*
        Even if we are opening table not from the prelocking list we
        still might need to look for a temporary table if this table
        list element corresponds to underlying table of a merge table.
      */
      error = open_temporary_table(thd, tables);
    }

    if (!error && !tables->table) error = open_table(thd, tables, ot_ctx);
  }

  if (error) {
    if (!ot_ctx->can_recover_from_failed_open() && safe_to_ignore_table) {
      DBUG_PRINT("info", ("open_table: ignoring table '%s'.'%s'", tables->db,
                          tables->alias));
      error = false;
    }
    goto end;
  }

  /*
    We can't rely on simple check for TABLE_LIST::is_view() to determine
    that this is a view since during re-execution we might reopen
    ordinary table in place of view and thus have TABLE_LIST::view
    set from repvious execution and TABLE_LIST::table set from
    current.
  */
  if (!tables->table && tables->is_view()) {
    /* VIEW placeholder */
    (*counter)--;

    /*
      tables->next_global list consists of two parts:
      1) Query tables and underlying tables of views.
      2) Tables used by all stored routines that this statement invokes on
         execution.
      We need to know where the bound between these two parts is. If we've
      just opened a view, which was the last table in part #1, and it
      has added its base tables after itself, adjust the boundary pointer
      accordingly.
    */
    if (lex->query_tables_own_last == &(tables->next_global) &&
        tables->view_query()->query_tables)
      lex->query_tables_own_last = tables->view_query()->query_tables_last;
    /*
      Let us free memory used by 'sroutines' hash here since we never
      call destructor for this LEX.
    */
    tables->view_query()->sroutines.reset();
    goto process_view_routines;
  }

  /*
    Special types of open can succeed but still don't set
    TABLE_LIST::table to anything.
  */
  if (tables->open_strategy && !tables->table) goto end;

  /*
    If we are not already in prelocked mode and extended table list is not
    yet built we might have to build the prelocking set for this statement.

    Since currently no prelocking strategy prescribes doing anything for
    tables which are only read, we do below checks only if table is going
    to be changed.
  */
  if (thd->locked_tables_mode <= LTM_LOCK_TABLES && !has_prelocking_list &&
      tables->lock_descriptor().type >= TL_WRITE_ALLOW_WRITE) {
    bool need_prelocking = false;
    TABLE_LIST **save_query_tables_last = lex->query_tables_last;
    /*
      Extend statement's table list and the prelocking set with
      tables and routines according to the current prelocking
      strategy.

      For example, for DML statements we need to add tables and routines
      used by triggers which are going to be invoked for this element of
      table list and also add tables required for handling of foreign keys.
    */
    error =
        prelocking_strategy->handle_table(thd, lex, tables, &need_prelocking);

    if (need_prelocking && !lex->requires_prelocking())
      lex->mark_as_requiring_prelocking(save_query_tables_last);

    if (error) goto end;
  }

  /* Check and update metadata version of a base table. */
  error = check_and_update_table_version(thd, tables, tables->table->s);

  if (error) goto end;
  /*
    After opening a MERGE table add the children to the query list of
    tables, so that they are opened too.
    Note that placeholders don't have the handler open.
  */
  /* MERGE tables need to access parent and child TABLE_LISTs. */
  DBUG_ASSERT(tables->table->pos_in_table_list == tables);
  /* Non-MERGE tables ignore this call. */
  if (tables->table->db_stat &&
      tables->table->file->ha_extra(HA_EXTRA_ADD_CHILDREN_LIST)) {
    error = true;
    goto end;
  }

process_view_routines:
  /*
    Again we may need cache all routines used by this view and add
    tables used by them to table list.
  */
  if (tables->is_view() && thd->locked_tables_mode <= LTM_LOCK_TABLES &&
      !has_prelocking_list) {
    bool need_prelocking = false;
    TABLE_LIST **save_query_tables_last = lex->query_tables_last;

    error =
        prelocking_strategy->handle_view(thd, lex, tables, &need_prelocking);

    if (need_prelocking && !lex->requires_prelocking())
      lex->mark_as_requiring_prelocking(save_query_tables_last);

    if (error) goto end;
  }

end:
  return error;
}

namespace {

struct schema_hash {
  size_t operator()(const TABLE_LIST *table) const {
    return std::hash<std::string>()(std::string(table->db, table->db_length));
  }
};

struct schema_key_equal {
  bool operator()(const TABLE_LIST *a, const TABLE_LIST *b) const {
    return a->db_length == b->db_length &&
           memcmp(a->db, b->db, a->db_length) == 0;
  }
};

}  // namespace

/**
  Run the server hook called "before_dml". This is a hook originated from
  replication that allow server plugins to execute code before any DML
  instruction is executed.
  In case of negative outcome, it will set my_error to
  ER_BEFORE_DML_VALIDATION_ERROR

  @param thd Thread context

  @return hook outcome
    @retval 0    Everything is fine
    @retval !=0  Error in the outcome of the hook.
 */
int run_before_dml_hook(THD *thd) {
  int out_value = 0;
  (void)RUN_HOOK(transaction, before_dml, (thd, out_value));

  if (out_value) my_error(ER_BEFORE_DML_VALIDATION_ERROR, MYF(0));

  return out_value;
}

/**
  Check whether a table being opened is a temporary table.

  @param table  table being opened

  @return true if a table is temporary table, else false
*/

static inline bool is_temporary_table_being_opened(TABLE_LIST *table) {
  return table->open_type == OT_TEMPORARY_ONLY ||
         (table->open_type == OT_TEMPORARY_OR_BASE &&
          is_temporary_table(table));
}

/**
  Acquire IX metadata locks on tablespace names used by LOCK
  TABLES or by a DDL statement.

  @note That the tablespace MDL locks are taken only after locks
  on tables are acquired. So it is recommended to maintain this
  same lock order across the server. It is very easy to break the
  this lock order if we invoke acquire_locks() with list of MDL
  requests which contain both MDL_key::TABLE and
  MDL_key::TABLESPACE. We would end-up in deadlock then.

  @param thd               Thread context.
  @param tables_start      Start of list of tables on which locks
                           should be acquired.
  @param tables_end        End of list of tables.
  @param lock_wait_timeout Seconds to wait before timeout.
  @param flags             Bitmap of flags to modify how the
                           tables will be open, see open_table()
                           description for details.

  @retval true   Failure (e.g. connection was killed)
  @retval false  Success.
*/
bool get_and_lock_tablespace_names(THD *thd, TABLE_LIST *tables_start,
                                   TABLE_LIST *tables_end,
                                   ulong lock_wait_timeout, uint flags) {
  // If this is a DISCARD or IMPORT TABLESPACE command (indicated by
  // the THD:: tablespace_op flag), we skip this phase, because these
  // commands are only used for file-per-table tablespaces, which we
  // do not lock.  We also skip this phase if we are within the
  // context of a FLUSH TABLE WITH READ LOCK or FLUSH TABLE FOR EXPORT
  // statement, indicated by the MYSQL_OPEN_SKIP_SCOPED_MDL_LOCK flag.
  if (flags & MYSQL_OPEN_SKIP_SCOPED_MDL_LOCK || thd_tablespace_op(thd))
    return false;

  // Add tablespace names used under partition/subpartition definitions.
  Tablespace_hash_set tablespace_set(PSI_INSTRUMENT_ME);
  if ((thd->lex->sql_command == SQLCOM_CREATE_TABLE ||
       thd->lex->sql_command == SQLCOM_ALTER_TABLE) &&
      fill_partition_tablespace_names(thd->work_part_info, &tablespace_set))
    return true;

  // The first step is to loop over the tables, make sure we have
  // locked the names, and then get hold of the tablespace names from
  // the data dictionary.
  TABLE_LIST *table;
  for (table = tables_start; table && table != tables_end;
       table = table->next_global) {
    // Consider only non-temporary tables. The if clauses below have the
    // following meaning:
    //
    // !MDL_SHARED_READ_ONLY                   Not a LOCK TABLE ... READ.
    //                                         In that case, tables will not
    //                                         be altered, created or dropped,
    //                                         so no need to IX lock the
    //                                         tablespace.
    // is_ddl_or...request() || ...FOR_CREATE  Request for a strong DDL or
    //                                         LOCK TABLES type lock, or a
    //                                         table to be created.
    // !OT_TEMPORARY_ONLY                      Not a user defined tmp table.
    // !(OT_TEMPORARY_OR_BASE && is_temp...()) Not a pre-opened tmp table.
    if (table->mdl_request.type != MDL_SHARED_READ_ONLY &&
        (table->mdl_request.is_ddl_or_lock_tables_lock_request() ||
         table->open_strategy == TABLE_LIST::OPEN_FOR_CREATE) &&
        !is_temporary_table_being_opened(table) && !table->is_system_view) {
      // We have basically three situations here:
      //
      // 1. Lock only the target tablespace name and tablespace
      //    names that are used by partitions (e.g. CREATE TABLE
      //    explicitly specifying the tablespace names).
      // 2. Lock only the existing tablespace name and tablespace
      //    names that are used by partitions (e.g. ALTER TABLE t
      //    ADD COLUMN ... where t is defined in some tablespace s.
      // 3. Lock both the target and the existing tablespace names
      //    along with tablespace names used by partitions. (e.g.
      //    ALTER TABLE t TABLESPACE s2, where t is defined in
      //    some tablespace s)
      if (table->target_tablespace_name.length > 0) {
        tablespace_set.insert(table->target_tablespace_name.str);
      }

      // No need to try this for tables to be created since they are not
      // yet present in the dictionary.
      if (table->open_strategy != TABLE_LIST::OPEN_FOR_CREATE) {
        // Assert that we have an MDL lock on the table name. Needed to read
        // the dictionary safely.
        DBUG_ASSERT(thd->mdl_context.owns_equal_or_stronger_lock(
            MDL_key::TABLE, table->db, table->table_name, MDL_SHARED));

        /*
          Add names of tablespaces used by table or by its
          partitions/subpartitions. Lookup data dictionary to get
          the information.
        */
        if (dd::fill_table_and_parts_tablespace_names(
                thd, table->db, table->table_name, &tablespace_set))
          return true;
      }
    }
  }  // End of for(;;)

  /*
    After we have identified the tablespace names, we iterate
    over the names and acquire IX locks on each of them.
  */
  if (lock_tablespace_names(thd, &tablespace_set, lock_wait_timeout))
    return true;

  return false;
}

/**
  Acquire "strong" (SRO, SNW, SNRW) metadata locks on tables used by
  LOCK TABLES or by a DDL statement.

  Acquire lock "S" on table being created in CREATE TABLE statement.

  @note  Under LOCK TABLES, we can't take new locks, so use
         open_tables_check_upgradable_mdl() instead.

  @param thd               Thread context.
  @param tables_start      Start of list of tables on which locks
                           should be acquired.
  @param tables_end        End of list of tables.
  @param lock_wait_timeout Seconds to wait before timeout.
  @param flags             Bitmap of flags to modify how the tables will be
                           open, see open_table() description for details.
  @param schema_reqs       When non-nullptr, pointer to array in which
                           pointers to MDL requests for acquired schema
                           locks to be stored. It is guaranteed that
                           each schema will be present in this array
                           only once.

  @retval false  Success.
  @retval true   Failure (e.g. connection was killed)
*/

bool lock_table_names(THD *thd, TABLE_LIST *tables_start,
                      TABLE_LIST *tables_end, ulong lock_wait_timeout,
                      uint flags,
                      Prealloced_array<MDL_request *, 1> *schema_reqs) {
  MDL_request_list mdl_requests;
  TABLE_LIST *table;
  MDL_request global_request;
  MDL_request backup_lock_request;
  malloc_unordered_set<TABLE_LIST *, schema_hash, schema_key_equal> schema_set(
      PSI_INSTRUMENT_ME);
  bool need_global_read_lock_protection = false;
  bool acquire_backup_lock = false;

  /*
    This function is not supposed to be used under LOCK TABLES normally.
    Instead open_tables_check_upgradable_mdl() or some other function
    checking if we have tables locked in proper mode should be used.

    The exception to this rule is RENAME TABLES code which uses this call
    to "upgrade" metadata lock on tables renamed along with acquiring
    exclusive locks on target table names, after checking that tables
    renamed are properly locked.
  */
  DBUG_ASSERT(!thd->locked_tables_mode ||
              thd->lex->sql_command == SQLCOM_RENAME_TABLE);

  // Phase 1: Iterate over tables, collect set of unique schema names, and
  //          construct a list of requests for table MDL locks.
  for (table = tables_start; table && table != tables_end;
       table = table->next_global) {
    if (is_temporary_table_being_opened(table)) {
      continue;
    }

    if (!table->mdl_request.is_ddl_or_lock_tables_lock_request() &&
        table->open_strategy != TABLE_LIST::OPEN_FOR_CREATE) {
      continue;
    } else {
      /*
        MDL_request::is_ddl_or_lock_tables_lock_request() returns true for
        DDL and LOCK TABLES statements. Since there isn't a way on MDL API level
        to determine whether a lock being acquired is requested as part of
        handling the statement LOCK TABLES, such check will be done by comparing
        a value of lex->sql_command against the constant SQLCOM_LOCK_TABLES.
        Also we shouldn't acquire IX backup lock in case a table being opened
        with requested MDL_SHARED_READ_ONLY lock. For example, such use case
        takes place when FLUSH PRIVILEGES executed.
      */
      if (thd->lex->sql_command != SQLCOM_LOCK_TABLES &&
          table->mdl_request.type != MDL_SHARED_READ_ONLY)
        acquire_backup_lock = true;
    }

    if (table->mdl_request.type != MDL_SHARED_READ_ONLY) {
      /* Write lock on normal tables is not allowed in a read only transaction.
       */
      if (thd->tx_read_only) {
        my_error(ER_CANT_EXECUTE_IN_READ_ONLY_TRANSACTION, MYF(0));
        return true;
      }

      if (!(flags & MYSQL_OPEN_SKIP_SCOPED_MDL_LOCK)) {
        schema_set.insert(table);
      }
      need_global_read_lock_protection = true;
    }

    mdl_requests.push_front(&table->mdl_request);
  }

  // Phase 2: Iterate over the schema set, add an IX lock for each
  //          schema name.
  if (!(flags & MYSQL_OPEN_SKIP_SCOPED_MDL_LOCK) && !mdl_requests.is_empty()) {
    /*
      Scoped locks: Take intention exclusive locks on all involved
      schemas.
    */
    for (const TABLE_LIST *table : schema_set) {
      MDL_request *schema_request = new (thd->mem_root) MDL_request;
      if (schema_request == NULL) return true;
      MDL_REQUEST_INIT(schema_request, MDL_key::SCHEMA, table->db, "",
                       MDL_INTENTION_EXCLUSIVE, MDL_TRANSACTION);
      mdl_requests.push_front(schema_request);
      if (schema_reqs) schema_reqs->push_back(schema_request);
    }

    if (need_global_read_lock_protection) {
      /*
        Protect this statement against concurrent global read lock
        by acquiring global intention exclusive lock with statement
        duration.
      */
      if (thd->global_read_lock.can_acquire_protection()) return true;
      MDL_REQUEST_INIT(&global_request, MDL_key::GLOBAL, "", "",
                       MDL_INTENTION_EXCLUSIVE, MDL_STATEMENT);
      mdl_requests.push_front(&global_request);
    }
  }

  if (acquire_backup_lock) {
    MDL_REQUEST_INIT(&backup_lock_request, MDL_key::BACKUP_LOCK, "", "",
                     MDL_INTENTION_EXCLUSIVE, MDL_TRANSACTION);
    mdl_requests.push_front(&backup_lock_request);
  }

  // Phase 3: Acquire the locks which have been requested so far.
  if (thd->mdl_context.acquire_locks(&mdl_requests, lock_wait_timeout))
    return true;

  /*
    Phase 4: Lock tablespace names. This cannot be done as part
    of the previous phases, because we need to read the
    dictionary to get hold of the tablespace name, and in order
    to do this, we must have acquired a lock on the table.
  */
  return get_and_lock_tablespace_names(thd, tables_start, tables_end,
                                       lock_wait_timeout, flags);
}

/**
  Check for upgradable (SNW, SNRW) metadata locks on tables to be opened
  for a DDL statement. Under LOCK TABLES, we can't take new locks, so we
  must check if appropriate locks were pre-acquired.

  @param thd           Thread context.
  @param tables_start  Start of list of tables on which upgradable locks
                       should be searched for.
  @param tables_end    End of list of tables.

  @retval false  Success.
  @retval true   Failure (e.g. connection was killed)
*/

static bool open_tables_check_upgradable_mdl(THD *thd, TABLE_LIST *tables_start,
                                             TABLE_LIST *tables_end) {
  TABLE_LIST *table;

  DBUG_ASSERT(thd->locked_tables_mode);

  for (table = tables_start; table && table != tables_end;
       table = table->next_global) {
    if (!table->mdl_request.is_ddl_or_lock_tables_lock_request() ||
        is_temporary_table_being_opened(table)) {
      continue;
    }

    if (table->mdl_request.type == MDL_SHARED_READ_ONLY) {
      if (!thd->mdl_context.owns_equal_or_stronger_lock(
              MDL_key::TABLE, table->db, table->table_name,
              MDL_SHARED_READ_ONLY)) {
        my_error(ER_TABLE_NOT_LOCKED, MYF(0), table->table_name);
        return true;
      }
    } else {
      /*
        We don't need to do anything about the found TABLE instance as it
        will be handled later in open_tables(), we only need to check that
        an upgradable lock is already acquired. When we enter LOCK TABLES
        mode, SNRW locks are acquired before all other locks. So if under
        LOCK TABLES we find that there is TABLE instance with upgradeable
        lock, all other instances of TABLE for the same table will have the
        same ticket.

        Note that this works OK even for CREATE TABLE statements which
        request X type of metadata lock. This is because under LOCK TABLES
        such statements don't create the table but only check if it exists
        or, in most complex case, only insert into it.
        Thus SNRW lock should be enough.

        Note that find_table_for_mdl_upgrade() will report an error if
        no suitable ticket is found.
      */
      if (!find_table_for_mdl_upgrade(thd, table->db, table->table_name, false))
        return true;
    }
  }

  return false;
}

/**
  Iterate along a list of tables and acquire BACKUP LOCK in shared mode
  in case a strong MDL request (DDL/LOCK TABLES-type) was specified
  for a table.

  @param[in]  thd      Thread context.
  @param[in]  tables_start  Pointer to a start of a list of tables to iterate
  @param[in]  tables_end    Pointer to a end of a list of tables where to stop

  @return  false on success, true on error.
*/

static bool acquire_backup_lock_in_lock_tables_mode(THD *thd,
                                                    TABLE_LIST *tables_start,
                                                    TABLE_LIST *tables_end) {
  TABLE_LIST *table;
  DBUG_ASSERT(thd->locked_tables_mode);

  for (table = tables_start; table && table != tables_end;
       table = table->next_global) {
    if (is_temporary_table_being_opened(table)) continue;

    if (table->mdl_request.is_ddl_or_lock_tables_lock_request() &&
        table->mdl_request.type != MDL_SHARED_READ_ONLY)
      return acquire_shared_backup_lock(thd, thd->variables.lock_wait_timeout);
  }

  return false;
}

/**
  Open all tables in list

  @param[in]     thd      Thread context.
  @param[in,out] start    List of tables to be open (it can be adjusted for
                          statement that uses tables only implicitly, e.g.
                          for "SELECT f1()").
  @param[out]    counter  Number of tables which were open.
  @param[in]     flags    Bitmap of flags to modify how the tables will be
                          open, see open_table() description for details.
  @param[in]     prelocking_strategy  Strategy which specifies how prelocking
                                      algorithm should work for this statement.

  @note
    Unless we are already in prelocked mode and prelocking strategy prescribes
    so this function will also precache all SP/SFs explicitly or implicitly
    (via views and triggers) used by the query and add tables needed for their
    execution to table list. Statement that uses SFs, invokes triggers or
    requires foreign key checks will be marked as requiring prelocking.
    Prelocked mode will be enabled for such query during lock_tables() call.

    If query for which we are opening tables is already marked as requiring
    prelocking it won't do such precaching and will simply reuse table list
    which is already built.

  @retval  false  Success.
  @retval  true   Error, reported.
*/

bool open_tables(THD *thd, TABLE_LIST **start, uint *counter, uint flags,
                 Prelocking_strategy *prelocking_strategy) {
  /*
    We use pointers to "next_global" member in the last processed TABLE_LIST
    element and to the "next" member in the last processed Sroutine_hash_entry
    element as iterators over, correspondingly, the table list and stored
    routines list which stay valid and allow to continue iteration when new
    elements are added to the tail of the lists.
  */
  TABLE_LIST **table_to_open;
  Sroutine_hash_entry **sroutine_to_open;
  TABLE_LIST *tables;
  Open_table_context ot_ctx(thd, flags);
  bool error = false;
  bool some_routine_modifies_data = false;
  bool has_prelocking_list;
  DBUG_TRACE;
  bool audit_notified = false;

restart:
  /*
    Close HANDLER tables which are marked for flush or against which there
    are pending exclusive metadata locks. This is needed both in order to
    avoid deadlocks and to have a point during statement execution at
    which such HANDLERs are closed even if they don't create problems for
    the current session (i.e. to avoid having a DDL blocked by HANDLERs
    opened for a long time).
  */
  if (!thd->handler_tables_hash.empty()) mysql_ha_flush(thd);

  has_prelocking_list = thd->lex->requires_prelocking();
  table_to_open = start;
  sroutine_to_open = &thd->lex->sroutines_list.first;
  *counter = 0;

  if (!(thd->state_flags & Open_tables_state::SYSTEM_TABLES))
    THD_STAGE_INFO(thd, stage_opening_tables);

  /*
    If we are executing LOCK TABLES statement or a DDL statement
    (in non-LOCK TABLES mode) we might have to acquire upgradable
    semi-exclusive metadata locks (SNW or SNRW) on some of the
    tables to be opened.
    When executing CREATE TABLE .. If NOT EXISTS .. SELECT, the
    table may not yet exist, in which case we acquire an exclusive
    lock.
    We acquire all such locks at once here as doing this in one
    by one fashion may lead to deadlocks or starvation. Later when
    we will be opening corresponding table pre-acquired metadata
    lock will be reused (thanks to the fact that in recursive case
    metadata locks are acquired without waiting).
  */
  if (!(flags & (MYSQL_OPEN_HAS_MDL_LOCK | MYSQL_OPEN_FORCE_SHARED_MDL |
                 MYSQL_OPEN_FORCE_SHARED_HIGH_PRIO_MDL))) {
    if (thd->locked_tables_mode) {
      /*
        Under LOCK TABLES, we can't acquire new locks, so we instead
        need to check if appropriate locks were pre-acquired.
      */
      TABLE_LIST *end_table = thd->lex->first_not_own_table();
      if (open_tables_check_upgradable_mdl(thd, *start, end_table) ||
          acquire_backup_lock_in_lock_tables_mode(thd, *start, end_table)) {
        error = true;
        goto err;
      }
    } else {
      TABLE_LIST *table;
      if (lock_table_names(thd, *start, thd->lex->first_not_own_table(),
                           ot_ctx.get_timeout(), flags)) {
        error = true;
        goto err;
      }
      for (table = *start; table && table != thd->lex->first_not_own_table();
           table = table->next_global) {
        if (table->mdl_request.is_ddl_or_lock_tables_lock_request() ||
            table->open_strategy == TABLE_LIST::OPEN_FOR_CREATE)
          table->mdl_request.ticket = NULL;
      }
    }
  }

  /*
    Perform steps of prelocking algorithm until there are unprocessed
    elements in prelocking list/set.
  */
  while (*table_to_open ||
         (thd->locked_tables_mode <= LTM_LOCK_TABLES && *sroutine_to_open)) {
    /*
      For every table in the list of tables to open, try to find or open
      a table.
    */
    for (tables = *table_to_open; tables;
         table_to_open = &tables->next_global, tables = tables->next_global) {
      error = open_and_process_table(thd, thd->lex, tables, counter,
                                     prelocking_strategy, has_prelocking_list,
                                     &ot_ctx);

      if (error) {
        if (ot_ctx.can_recover_from_failed_open()) {
          /*
            We have met exclusive metadata lock or old version of table.
            Now we have to close all tables and release metadata locks.
            We also have to throw away set of prelocked tables (and thus
            close tables from this set that were open by now) since it
            is possible that one of tables which determined its content
            was changed.

            Instead of implementing complex/non-robust logic mentioned
            above we simply close and then reopen all tables.

            We have to save pointer to table list element for table which we
            have failed to open since closing tables can trigger removal of
            elements from the table list (if MERGE tables are involved),
          */
          close_tables_for_reopen(thd, start, ot_ctx.start_of_statement_svp());

          /*
            Here we rely on the fact that 'tables' still points to the valid
            TABLE_LIST element. Altough currently this assumption is valid
            it may change in future.
          */
          if (ot_ctx.recover_from_failed_open()) goto err;

          /* Re-open temporary tables after close_tables_for_reopen(). */
          if (open_temporary_tables(thd, *start)) goto err;

          error = false;
          goto restart;
        }
        goto err;
      }

      DEBUG_SYNC(thd, "open_tables_after_open_and_process_table");
    }

    /*
      Iterate through set of tables and generate table access audit events.
    */
    if (!audit_notified && mysql_audit_table_access_notify(thd, *start)) {
      error = true;
      goto err;
    }

    /*
      Event is not generated in the next loop. It may contain duplicated
      table entries as well as new tables discovered for stored procedures.
      Events for these tables will be generated during the queries of these
      stored procedures.
    */
    audit_notified = true;

    /*
      If we are not already in prelocked mode and extended table list is
      not yet built for our statement we need to cache routines it uses
      and build the prelocking list for it.
      If we are not in prelocked mode but have built the extended table
      list, we still need to call open_and_process_routine() to take
      MDL locks on the routines.
    */
    if (thd->locked_tables_mode <= LTM_LOCK_TABLES) {
      bool routine_modifies_data;
      /*
        Process elements of the prelocking set which are present there
        since parsing stage or were added to it by invocations of
        Prelocking_strategy methods in the above loop over tables.

        For example, if element is a routine, cache it and then,
        if prelocking strategy prescribes so, add tables it uses to the
        table list and routines it might invoke to the prelocking set.
      */
      for (Sroutine_hash_entry *rt = *sroutine_to_open; rt;
           sroutine_to_open = &rt->next, rt = rt->next) {
        bool need_prelocking = false;
        TABLE_LIST **save_query_tables_last = thd->lex->query_tables_last;

        error = open_and_process_routine(
            thd, thd->lex, rt, prelocking_strategy, has_prelocking_list,
            &ot_ctx, &need_prelocking, &routine_modifies_data);

        if (need_prelocking && !thd->lex->requires_prelocking())
          thd->lex->mark_as_requiring_prelocking(save_query_tables_last);

        if (need_prelocking && !*start) *start = thd->lex->query_tables;

        if (error) {
          if (ot_ctx.can_recover_from_failed_open()) {
            close_tables_for_reopen(thd, start,
                                    ot_ctx.start_of_statement_svp());
            if (ot_ctx.recover_from_failed_open()) goto err;

            /* Re-open temporary tables after close_tables_for_reopen(). */
            if (open_temporary_tables(thd, *start)) goto err;

            error = false;
            goto restart;
          }
          /*
            Serious error during reading stored routines from mysql.proc table.
            Something is wrong with the table or its contents, and an error has
            been emitted; we must abort.
          */
          goto err;
        }

        // Remember if any of SF modifies data.
        some_routine_modifies_data |= routine_modifies_data;
      }
    }
  }

  /* Accessing data in XA_IDLE or XA_PREPARED is not allowed. */
  if (*start &&
      thd->get_transaction()->xid_state()->check_xa_idle_or_prepared(true))
    return true;

  /*
   If some routine is modifying the table then the statement is not read only.
   If timer is enabled then resetting the timer in this case.
  */
  if (thd->timer && some_routine_modifies_data) {
    reset_statement_timer(thd);
    push_warning(thd, Sql_condition::SL_NOTE, ER_NON_RO_SELECT_DISABLE_TIMER,
                 ER_THD(thd, ER_NON_RO_SELECT_DISABLE_TIMER));
  }

  /*
    After successful open of all tables, including MERGE parents and
    children, attach the children to their parents. At end of statement,
    the children are detached. Attaching and detaching are always done,
    even under LOCK TABLES.

    We also convert all TL_WRITE_DEFAULT and TL_READ_DEFAULT locks to
    appropriate "real" lock types to be used for locking and to be passed
    to storage engine.
  */
  for (tables = *start; tables; tables = tables->next_global) {
    TABLE *tbl = tables->table;

    /*
      NOTE: temporary merge tables should be processed here too, because
      a temporary merge table can be based on non-temporary tables.
    */

    /* Schema tables may not have a TABLE object here. */
    if (tbl && tbl->file->ht->db_type == DB_TYPE_MRG_MYISAM) {
      /* MERGE tables need to access parent and child TABLE_LISTs. */
      DBUG_ASSERT(tbl->pos_in_table_list == tables);
      if (tbl->db_stat && tbl->file->ha_extra(HA_EXTRA_ATTACH_CHILDREN)) {
        error = true;
        goto err;
      }
    }

    /* Set appropriate TABLE::lock_type. */
    if (tbl && tables->lock_descriptor().type != TL_UNLOCK &&
        !thd->locked_tables_mode) {
      if (tables->lock_descriptor().type == TL_WRITE_DEFAULT)
        tbl->reginfo.lock_type = thd->update_lock_default;
      else if (tables->lock_descriptor().type == TL_WRITE_CONCURRENT_DEFAULT)
        tables->table->reginfo.lock_type = thd->insert_lock_default;
      else if (tables->lock_descriptor().type == TL_READ_DEFAULT)
        tbl->reginfo.lock_type = read_lock_type_for_table(
            thd, thd->lex, tables, some_routine_modifies_data);
      else
        tbl->reginfo.lock_type = tables->lock_descriptor().type;
    }

    /*
      Check if this is a DD table used under a I_S view
      then tell innodb to do non-locking reads on the table.
    */
    if (tbl && tables->referencing_view &&
        tables->referencing_view->is_system_view) {
      /*
        SELECT using a I_S system view with 'FOR UPDATE' and
        'LOCK IN SHARED MODE' clause is not allowed.
      */
      if (tables->lock_descriptor().type == TL_READ_WITH_SHARED_LOCKS) {
        my_error(ER_IS_QUERY_INVALID_CLAUSE, MYF(0), "LOCK IN SHARE MODE");
        error = true;
        goto err;
      }
      // Allow I_S system views to be locked by LOCK TABLE command.
      if (thd->lex->sql_command != SQLCOM_LOCK_TABLES &&
          tables->lock_descriptor().type >= TL_READ_NO_INSERT) {
        my_error(ER_IS_QUERY_INVALID_CLAUSE, MYF(0), "FOR UPDATE");
        error = true;
        goto err;
      }

      /* Convey to InnoDB (the DD table's engine) to do non-locking reads.

         It is assumed that all the tables used by I_S views are
         always a DD table. If this is not true, then we might
         need to invoke dd::Dictionary::is_dd_tablename() to make sure.
       */
      if (tbl->db_stat &&
          tbl->file->ha_extra(HA_EXTRA_SKIP_SERIALIZABLE_DD_VIEW)) {
        // Handler->ha_extra() for innodb does not fail ever as of now.
        // In case it is made to fail sometime later, we need to think
        // about the kind of error to be report to user.
        DBUG_ASSERT(0);

        error = true;
        goto err;
      }
    }
  }  // End of for(;;)

err:
  if (error && *table_to_open) {
    (*table_to_open)->table = NULL;
  }
  DBUG_PRINT("open_tables", ("returning: %d", (int)error));
  return error;
}

/**
  Defines how prelocking algorithm for DML statements should handle routines:
  - For CALL statements we do unrolling (i.e. open and lock tables for each
    sub-statement individually). So for such statements prelocking is enabled
    only if stored functions are used in parameter list and only for period
    during which we calculate values of parameters. Thus in this strategy we
    ignore procedure which is directly called by such statement and extend
    the prelocking set only with tables/functions used by SF called from the
    parameter list.
  - For any other statement any routine which is directly or indirectly called
    by statement is going to be executed in prelocked mode. So in this case we
    simply add all tables and routines used by it to the prelocking set.

  @param[in]  thd              Thread context.
  @param[in]  prelocking_ctx   Prelocking context of the statement.
  @param[in]  rt               Prelocking set element describing routine.
  @param[in]  sp               Routine body.
  @param[out] need_prelocking  Set to true if method detects that prelocking
                               required, not changed otherwise.

  @retval false  Success.
  @retval true   Failure (OOM).
*/

bool DML_prelocking_strategy::handle_routine(THD *thd,
                                             Query_tables_list *prelocking_ctx,
                                             Sroutine_hash_entry *rt,
                                             sp_head *sp,
                                             bool *need_prelocking) {
  /*
    We assume that for any "CALL proc(...)" statement sroutines_list will
    have 'proc' as first element (it may have several, consider e.g.
    "proc(sp_func(...)))". This property is currently guaranted by the
    parser.
  */

  if (rt != prelocking_ctx->sroutines_list.first ||
      rt->type() != Sroutine_hash_entry::PROCEDURE) {
    *need_prelocking = true;
    sp_update_stmt_used_routines(thd, prelocking_ctx, &sp->m_sroutines,
                                 rt->belong_to_view);
    sp->add_used_tables_to_table_list(thd, &prelocking_ctx->query_tables_last,
                                      prelocking_ctx->sql_command,
                                      rt->belong_to_view);
  }
  sp->propagate_attributes(prelocking_ctx);
  return false;
}

/**
  Defines how prelocking algorithm for DML statements should handle table list
  elements:
  - If table has triggers we should add all tables and routines
    used by them to the prelocking set.
  - If table participates in a foreign key we should add another
    table from it to the prelocking set with an appropriate metadata
    lock.

  We do not need to acquire metadata locks on trigger names
  in DML statements, since all DDL statements
  that change trigger metadata always lock their
  subject tables.

  @param[in]  thd              Thread context.
  @param[in]  prelocking_ctx   Prelocking context of the statement.
  @param[in]  table_list       Table list element for table.
  @param[out] need_prelocking  Set to true if method detects that prelocking
                               required, not changed otherwise.

  @retval false  Success.
  @retval true   Failure (OOM).
*/

bool DML_prelocking_strategy::handle_table(THD *thd,
                                           Query_tables_list *prelocking_ctx,
                                           TABLE_LIST *table_list,
                                           bool *need_prelocking) {
  /* We rely on a caller to check that table is going to be changed. */
  DBUG_ASSERT(table_list->lock_descriptor().type >= TL_WRITE_ALLOW_WRITE);

  if (table_list->trg_event_map) {
    if (table_list->table->triggers) {
      *need_prelocking = true;

      if (table_list->table->triggers->add_tables_and_routines_for_triggers(
              thd, prelocking_ctx, table_list))
        return true;
    }

    /*
      When FOREIGN_KEY_CHECKS is 0 we are not going to do any foreign key checks
      so we don't need to add child and parent tables to the prelocking list.

      However, since trigger or stored function might change this variable for
      their duration (it is, actually, advisable to do so in some scenarios),
      we can apply this optimization only to tables which are directly used by
      the top-level statement.

      While processing LOCK TABLES, we must disregard F_K_C too, since the
      prelocking set will be used while in LTM mode, and F_K_C may be turned
      on later, after the set has been established.
    */
    if ((!(thd->variables.option_bits & OPTION_NO_FOREIGN_KEY_CHECKS) ||
         prelocking_ctx->sql_command == SQLCOM_LOCK_TABLES ||
         table_list->prelocking_placeholder) &&
        !(table_list->table->s->tmp_table)) {
      bool is_insert =
          (table_list->trg_event_map &
           static_cast<uint8>(1 << static_cast<int>(TRG_EVENT_INSERT)));
      bool is_update =
          (table_list->trg_event_map &
           static_cast<uint8>(1 << static_cast<int>(TRG_EVENT_UPDATE)));
      bool is_delete =
          (table_list->trg_event_map &
           static_cast<uint8>(1 << static_cast<int>(TRG_EVENT_DELETE)));

      process_table_fks(thd, prelocking_ctx, table_list->table->s, is_insert,
                        is_update, is_delete, table_list->belong_to_view,
                        need_prelocking);
    }
  }
  return false;
}

/**
  Defines how prelocking algorithm for DML statements should handle view -
  all view routines should be added to the prelocking set.

  @param[in]  thd              Thread context.
  @param[in]  prelocking_ctx   Prelocking context of the statement.
  @param[in]  table_list       Table list element for view.
  @param[out] need_prelocking  Set to true if method detects that prelocking
                               required, not changed otherwise.

  @retval false  Success.
  @retval true   Failure (OOM).
*/

bool DML_prelocking_strategy::handle_view(THD *thd,
                                          Query_tables_list *prelocking_ctx,
                                          TABLE_LIST *table_list,
                                          bool *need_prelocking) {
  if (table_list->view_query()->uses_stored_routines()) {
    *need_prelocking = true;

    sp_update_stmt_used_routines(thd, prelocking_ctx,
                                 &table_list->view_query()->sroutines_list,
                                 table_list->top_table());
  }

  /*
    If a trigger was defined on one of the associated tables then assign the
    'trg_event_map' value of the view to the next table in table_list. When a
    Stored function is invoked, all the associated tables including the tables
    associated with the trigger are prelocked.
  */
  if (table_list->trg_event_map && table_list->next_global)
    table_list->next_global->trg_event_map = table_list->trg_event_map;
  return false;
}

/**
  Defines how prelocking algorithm for LOCK TABLES statement should handle
  table list elements.

  @param[in]  thd              Thread context.
  @param[in]  prelocking_ctx   Prelocking context of the statement.
  @param[in]  table_list       Table list element for table.
  @param[out] need_prelocking  Set to true if method detects that prelocking
                               required, not changed otherwise.

  @retval false  Success.
  @retval true   Failure (OOM).
*/

bool Lock_tables_prelocking_strategy::handle_table(
    THD *thd, Query_tables_list *prelocking_ctx, TABLE_LIST *table_list,
    bool *need_prelocking) {
  if (DML_prelocking_strategy::handle_table(thd, prelocking_ctx, table_list,
                                            need_prelocking))
    return true;

  /* We rely on a caller to check that table is going to be changed. */
  DBUG_ASSERT(table_list->lock_descriptor().type >= TL_WRITE_ALLOW_WRITE);

  return false;
}

/**
  Defines how prelocking algorithm for ALTER TABLE statement should handle
  routines - do nothing as this statement is not supposed to call routines.

  We still can end up in this method when someone tries
  to define a foreign key referencing a view, and not just
  a simple view, but one that uses stored routines.
*/

bool Alter_table_prelocking_strategy::handle_routine(THD *, Query_tables_list *,
                                                     Sroutine_hash_entry *,
                                                     sp_head *, bool *) {
  return false;
}

/**
  Defines how prelocking algorithm for ALTER TABLE statement should handle
  table list elements.

  Unlike in DML, we do not process triggers here.
*/

bool Alter_table_prelocking_strategy::handle_table(THD *, Query_tables_list *,
                                                   TABLE_LIST *, bool *) {
  return false;
}

/**
  Defines how prelocking algorithm for ALTER TABLE statement
  should handle view - do nothing. We don't need to add view
  routines to the prelocking set in this case as view is not going
  to be materialized.
*/

bool Alter_table_prelocking_strategy::handle_view(THD *, Query_tables_list *,
                                                  TABLE_LIST *, bool *) {
  return false;
}

/**
  Check that lock is ok for tables; Call start stmt if ok

  @param thd             Thread handle.
  @param prelocking_ctx  Prelocking context.
  @param table_list      Table list element for table to be checked.

  @retval false - Ok.
  @retval true  - Error.
*/

static bool check_lock_and_start_stmt(THD *thd,
                                      Query_tables_list *prelocking_ctx,
                                      TABLE_LIST *table_list) {
  int error;
  thr_lock_type lock_type;
  DBUG_TRACE;

  /*
    Prelocking placeholder is not set for TABLE_LIST that
    are directly used by TOP level statement.
  */
  DBUG_ASSERT(table_list->prelocking_placeholder == false);

  /*
    TL_WRITE_DEFAULT, TL_READ_DEFAULT and TL_WRITE_CONCURRENT_DEFAULT
    are supposed to be parser only types of locks so they should be
    converted to appropriate other types to be passed to storage engine.
    The exact lock type passed to the engine is important as, for example,
    InnoDB uses it to determine what kind of row locks should be acquired
    when executing statement in prelocked mode or under LOCK TABLES with
    @@innodb_table_locks = 0.

    Last argument routine_modifies_data for read_lock_type_for_table()
    is ignored, as prelocking placeholder will never be set here.
  */
  if (table_list->lock_descriptor().type == TL_WRITE_DEFAULT)
    lock_type = thd->update_lock_default;
  else if (table_list->lock_descriptor().type == TL_WRITE_CONCURRENT_DEFAULT)
    lock_type = thd->insert_lock_default;
  else if (table_list->lock_descriptor().type == TL_READ_DEFAULT)
    lock_type = read_lock_type_for_table(thd, prelocking_ctx, table_list, true);
  else
    lock_type = table_list->lock_descriptor().type;

  if ((int)lock_type > (int)TL_WRITE_ALLOW_WRITE &&
      (int)table_list->table->reginfo.lock_type <= (int)TL_WRITE_ALLOW_WRITE) {
    my_error(ER_TABLE_NOT_LOCKED_FOR_WRITE, MYF(0), table_list->alias);
    return 1;
  }
  if ((error = table_list->table->file->start_stmt(thd, lock_type))) {
    table_list->table->file->print_error(error, MYF(0));
    return 1;
  }

  /*
    Record in transaction state tracking
  */
  if (thd->variables.session_track_transaction_info > TX_TRACK_NONE) {
    Transaction_state_tracker *tst =
        (Transaction_state_tracker *)thd->session_tracker.get_tracker(
            TRANSACTION_INFO_TRACKER);
    enum enum_tx_state s;

    s = tst->calc_trx_state(lock_type,
                            table_list->table->file->has_transactions());
    tst->add_trx_state(thd, s);
  }

  return 0;
}

/**
  @brief Open and lock one table

  @param[in]    thd             thread handle
  @param[in]    table_l         table to open is first table in this list
  @param[in]    lock_type       lock to use for table
  @param[in]    flags           options to be used while opening and locking
                                table (see open_table(), mysql_lock_tables())
  @param[in]    prelocking_strategy  Strategy which specifies how prelocking
                                     algorithm should work for this statement.

  @return       table
    @retval     != NULL         OK, opened table returned
    @retval     NULL            Error

  @note
    If ok, the following are also set:
      table_list->lock_type 	lock_type
      table_list->table		table

  @note
    If table_l is a list, not a single table, the list is temporarily
    broken.

  @details
    This function is meant as a replacement for open_ltable() when
    MERGE tables can be opened. open_ltable() cannot open MERGE tables.

    There may be more differences between open_n_lock_single_table() and
    open_ltable(). One known difference is that open_ltable() does
    neither call thd->decide_logging_format() nor handle some other logging
    and locking issues because it does not call lock_tables().
*/

TABLE *open_n_lock_single_table(THD *thd, TABLE_LIST *table_l,
                                thr_lock_type lock_type, uint flags,
                                Prelocking_strategy *prelocking_strategy) {
  TABLE_LIST *save_next_global;
  DBUG_TRACE;

  /* Remember old 'next' pointer. */
  save_next_global = table_l->next_global;
  /* Break list. */
  table_l->next_global = NULL;

  /* Set requested lock type. */
  table_l->set_lock({lock_type, THR_DEFAULT});
  /* Allow to open real tables only. */
  table_l->required_type = dd::enum_table_type::BASE_TABLE;

  /* Open the table. */
  if (open_and_lock_tables(thd, table_l, flags, prelocking_strategy))
    table_l->table = NULL; /* Just to be sure. */

  /* Restore list. */
  table_l->next_global = save_next_global;

  return table_l->table;
}

/*
  Open and lock one table

  SYNOPSIS
    open_ltable()
    thd			Thread handler
    table_list		Table to open is first table in this list
    lock_type		Lock to use for open
    lock_flags          Flags passed to mysql_lock_table

  NOTE
    This function doesn't do anything like SP/SF/views/triggers analysis done
    in open_table()/lock_tables(). It is intended for opening of only one
    concrete table. And used only in special contexts.

  RETURN VALUES
    table		Opened table
    0			Error

    If ok, the following are also set:
      table_list->lock_type 	lock_type
      table_list->table		table
*/

TABLE *open_ltable(THD *thd, TABLE_LIST *table_list, thr_lock_type lock_type,
                   uint lock_flags) {
  TABLE *table;
  Open_table_context ot_ctx(thd, lock_flags);
  bool error;
  DBUG_TRACE;

  /* should not be used in a prelocked_mode context, see NOTE above */
  DBUG_ASSERT(thd->locked_tables_mode < LTM_PRELOCKED);

  if (!(thd->state_flags & Open_tables_state::SYSTEM_TABLES))
    THD_STAGE_INFO(thd, stage_opening_tables);

  /* open_ltable can be used only for BASIC TABLEs */
  table_list->required_type = dd::enum_table_type::BASE_TABLE;

  /* This function can't properly handle requests for such metadata locks. */
  DBUG_ASSERT(!table_list->mdl_request.is_ddl_or_lock_tables_lock_request());

  while ((error = open_table(thd, table_list, &ot_ctx)) &&
         ot_ctx.can_recover_from_failed_open()) {
    /*
      Even though we have failed to open table we still need to
      call release_transactional_locks() to release metadata locks which
      might have been acquired successfully.
    */
    thd->mdl_context.rollback_to_savepoint(ot_ctx.start_of_statement_svp());
    table_list->mdl_request.ticket = 0;
    if (ot_ctx.recover_from_failed_open()) break;
  }

  if (!error) {
    /*
      We can't have a view or some special "open_strategy" in this function
      so there should be a TABLE instance.
    */
    DBUG_ASSERT(table_list->table);
    table = table_list->table;
    if (table->file->ht->db_type == DB_TYPE_MRG_MYISAM) {
      /* A MERGE table must not come here. */
      /* purecov: begin tested */
      my_error(ER_WRONG_OBJECT, MYF(0), table->s->db.str,
               table->s->table_name.str, "BASE TABLE");
      table = 0;
      goto end;
      /* purecov: end */
    }

    table_list->set_lock({lock_type, THR_DEFAULT});
    if (thd->locked_tables_mode) {
      if (check_lock_and_start_stmt(thd, thd->lex, table_list)) table = 0;
    } else {
      DBUG_ASSERT(thd->lock == 0);  // You must lock everything at once
      if ((table->reginfo.lock_type = lock_type) != TL_UNLOCK)
        if (!(thd->lock =
                  mysql_lock_tables(thd, &table_list->table, 1, lock_flags))) {
          table = 0;
        }
    }
  } else
    table = 0;

end:
  if (table == NULL) {
    if (!thd->in_sub_stmt) trans_rollback_stmt(thd);
    close_thread_tables(thd);
  }
  return table;
}

/**
  Open all tables in list, locks them and optionally process derived tables.

  @param thd		      Thread context.
  @param tables	              List of tables for open and locking.
  @param flags                Bitmap of options to be used to open and lock
                              tables (see open_tables() and mysql_lock_tables()
                              for details).
  @param prelocking_strategy  Strategy which specifies how prelocking algorithm
                              should work for this statement.

  @note
    The thr_lock locks will automatically be freed by close_thread_tables().

  @note
    open_and_lock_tables() is not intended for open-and-locking system tables
    in those cases when execution of statement has started already and other
    tables have been opened. Use open_trans_system_tables_for_read() instead.

  @retval false  OK.
  @retval true   Error
*/

bool open_and_lock_tables(THD *thd, TABLE_LIST *tables, uint flags,
                          Prelocking_strategy *prelocking_strategy) {
  uint counter;
  MDL_savepoint mdl_savepoint = thd->mdl_context.mdl_savepoint();
  DBUG_TRACE;

  /*
    open_and_lock_tables() must not be used to open system tables. There must
    be no active attachable transaction when open_and_lock_tables() is called.
    Exception is made to the read-write attachables with explicitly specified
    in the assert table.
    Callers in the read-write case must make sure no side effect to
    the global transaction state is inflicted when the attachable one
    will commmit.
  */
  DBUG_ASSERT(!thd->is_attachable_ro_transaction_active() &&
              (!thd->is_attachable_rw_transaction_active() ||
               !strcmp(tables->table_name, "gtid_executed")));

  if (open_tables(thd, &tables, &counter, flags, prelocking_strategy)) goto err;

  DBUG_EXECUTE_IF("sleep_open_and_lock_after_open", {
    const char *old_proc_info = thd->proc_info;
    thd->proc_info = "DBUG sleep";
    my_sleep(6000000);
    thd->proc_info = old_proc_info;
  });

  if (lock_tables(thd, tables, counter, flags)) goto err;

  return false;
err:
  // Rollback the statement execution done so far
  if (!thd->in_sub_stmt) trans_rollback_stmt(thd);
  close_thread_tables(thd);
  /* Don't keep locks for a failed statement. */
  thd->mdl_context.rollback_to_savepoint(mdl_savepoint);
  return true;
}

/**
  Check if a secondary engine can be used to execute the current
  statement, and if so, replace the opened tables with their secondary
  counterparts.

  @param thd       thread handler
  @param flags     bitmap of flags to pass to open_table
  @return true if an error is raised, false otherwise
*/
static bool open_secondary_engine_tables(THD *thd, uint flags) {
  LEX *const lex = thd->lex;
  Sql_cmd *const sql_cmd = lex->m_sql_cmd;

  // The previous execution context should have been destroyed.
  DBUG_ASSERT(lex->secondary_engine_execution_context() == nullptr);

  // If use of secondary engines has been disabled for the statement,
  // there is nothing to do.
  if (sql_cmd == nullptr || sql_cmd->secondary_storage_engine_disabled())
    return false;

  // Don't open the secondary engine tables for a PREPARE command. Use
  // of secondary engines is not decided until the optimization phase
  // of the execution, so only open them when a statement is executed.
  if (thd->stmt_arena->is_stmt_prepare()) return false;

  // If the user has requested the use of a secondary storage engine
  // for this statement, skip past the initial optimization for the
  // primary storage engine and go straight to the secondary engine.
  if (thd->secondary_engine_optimization() ==
          Secondary_engine_optimization::PRIMARY_TENTATIVELY &&
      thd->variables.use_secondary_engine == SECONDARY_ENGINE_FORCED) {
    thd->set_secondary_engine_optimization(
        Secondary_engine_optimization::SECONDARY);
  }

  // Only open secondary engine tables if use of a secondary engine
  // has been requested.
  if (thd->secondary_engine_optimization() !=
      Secondary_engine_optimization::SECONDARY)
    return false;

  // If the statement cannot be executed in a secondary engine because
  // of a property of the statement, do not attempt to open the
  // secondary tables. Also disable use of secondary engines for
  // future executions of the statement, since these properties will
  // not change between executions.
  const LEX_CSTRING *secondary_engine =
      sql_cmd->eligible_secondary_storage_engine();
  const plugin_ref secondary_engine_plugin =
      secondary_engine == nullptr
          ? nullptr
          : ha_resolve_by_name(thd, secondary_engine, false);

  if (secondary_engine_plugin == nullptr) {
    // Didn't find a secondary storage engine to use for the query.
    sql_cmd->disable_secondary_storage_engine();
    return false;
  }

  // If the statement cannot be executed in a secondary engine because
  // of a property of the environment, do not attempt to open the
  // secondary tables. However, do not disable use of secondary
  // storage engines for future executions of the statement, since the
  // environment may change before the next execution.
  if (!thd->secondary_storage_engine_eligible()) return false;

  auto hton = plugin_data<const handlerton *>(secondary_engine_plugin);
  sql_cmd->use_secondary_storage_engine(hton);
  lex->add_statement_options(OPTION_NO_CONST_TABLES);

  // Replace the TABLE objects in the TABLE_LIST with secondary tables.
  Open_table_context ot_ctx(thd, flags | MYSQL_OPEN_SECONDARY_ENGINE);
  for (TABLE_LIST *tl = lex->query_tables; tl != nullptr;
       tl = tl->next_global) {
    if (tl->is_placeholder()) continue;
    TABLE *primary_table = tl->table;
    tl->table = nullptr;
    if (open_table(thd, tl, &ot_ctx)) return true;
    DBUG_ASSERT(tl->table->s->is_secondary_engine());
    tl->table->file->ha_set_primary_handler(primary_table->file);
  }

  // Prepare the secondary engine for executing the statement.
  return hton->prepare_secondary_engine != nullptr &&
         hton->prepare_secondary_engine(thd, lex);
}

/**
  Open all tables for a query or statement, in list started by "tables"

  @param       thd      thread handler
  @param       tables   list of tables for open
  @param       flags    bitmap of flags to modify how the tables will be open:
                        MYSQL_LOCK_IGNORE_FLUSH - open table even if someone has
                        done a flush on it.

  @retval false - ok
  @retval true  - error

  @note
    This is to be used on prepare stage when you don't read any
    data from the tables.

  @note
    Updates Query_tables_list::table_count as side-effect.
*/

bool open_tables_for_query(THD *thd, TABLE_LIST *tables, uint flags) {
  DML_prelocking_strategy prelocking_strategy;
  MDL_savepoint mdl_savepoint = thd->mdl_context.mdl_savepoint();
  DBUG_TRACE;

  DBUG_ASSERT(tables == thd->lex->query_tables);

  if (open_tables(thd, &tables, &thd->lex->table_count, flags,
                  &prelocking_strategy))
    goto end;

  if (open_secondary_engine_tables(thd, flags)) goto end;

  return 0;
end:
  /*
    No need to commit/rollback the statement transaction: it's
    either not started or we're filling in an INFORMATION_SCHEMA
    table on the fly, and thus mustn't manipulate with the
    transaction of the enclosing statement.
  */
  DBUG_ASSERT(thd->get_transaction()->is_empty(Transaction_ctx::STMT) ||
              (thd->state_flags & Open_tables_state::BACKUPS_AVAIL) ||
              thd->in_sub_stmt);
  close_thread_tables(thd);
  /* Don't keep locks for a failed statement. */
  thd->mdl_context.rollback_to_savepoint(mdl_savepoint);

  return true; /* purecov: inspected */
}

/*
  Mark all real tables in the list as free for reuse.

  SYNOPSIS
    mark_real_tables_as_free_for_reuse()
      thd   - thread context
      table - head of the list of tables

  DESCRIPTION
    Marks all real tables in the list (i.e. not views, derived
    or schema tables) as free for reuse.
*/

static void mark_real_tables_as_free_for_reuse(TABLE_LIST *table_list) {
  TABLE_LIST *table;
  for (table = table_list; table; table = table->next_global)
    if (!table->is_placeholder()) {
      table->table->query_id = 0;
    }
  for (table = table_list; table; table = table->next_global)
    if (!table->is_placeholder() && table->table->db_stat) {
      /*
        Detach children of MyISAMMRG tables used in
        sub-statements, they will be reattached at open.
        This has to be done in a separate loop to make sure
        that children have had their query_id cleared.
      */
      table->table->file->ha_extra(HA_EXTRA_DETACH_CHILDREN);
    }
}

/**
  Lock all tables in a list.

  @param  thd           Thread handler
  @param  tables        Tables to lock
  @param  count         Number of opened tables
  @param  flags         Options (see mysql_lock_tables() for details)

  You can't call lock_tables() while holding thr_lock locks, as
  this would break the dead-lock-free handling thr_lock gives us.
  You must always get all needed locks at once.

  If the query for which we are calling this function is marked as
  requiring prelocking, this function will change
  locked_tables_mode to LTM_PRELOCKED.

  @retval false         Success.
  @retval true          A lock wait timeout, deadlock or out of memory.
*/

bool lock_tables(THD *thd, TABLE_LIST *tables, uint count, uint flags) {
  TABLE_LIST *table;

  DBUG_TRACE;
  /*
    We can't meet statement requiring prelocking if we already
    in prelocked mode.
  */
  DBUG_ASSERT(thd->locked_tables_mode <= LTM_LOCK_TABLES ||
              !thd->lex->requires_prelocking());

  /*
    lock_tables() should not be called if this statement has
    already locked its tables.
  */
  DBUG_ASSERT(thd->lex->lock_tables_state == Query_tables_list::LTS_NOT_LOCKED);

  if (!tables && !thd->lex->requires_prelocking()) {
    /*
      Even though we are not really locking any tables mark this
      statement as one that has locked its tables, so we won't
      call this function second time for the same execution of
      the same statement.
    */
    thd->lex->lock_tables_state = Query_tables_list::LTS_LOCKED;
    int ret = thd->decide_logging_format(tables);
    return ret;
  }

  /*
    Check for thd->locked_tables_mode to avoid a redundant
    and harmful attempt to lock the already locked tables again.
    Checking for thd->lock is not enough in some situations. For example,
    if a stored function contains
    "drop table t3; create temporary t3 ..; insert into t3 ...;"
    thd->lock may be 0 after drop tables, whereas locked_tables_mode
    is still on. In this situation an attempt to lock temporary
    table t3 will lead to a memory leak.
  */
  if (!thd->locked_tables_mode) {
    DBUG_ASSERT(thd->lock == 0);  // You must lock everything at once
    TABLE **start, **ptr;

    if (!(ptr = start = (TABLE **)thd->alloc(sizeof(TABLE *) * count)))
      return true;
    for (table = tables; table; table = table->next_global) {
      if (!table->is_placeholder()) *(ptr++) = table->table;
    }

    DEBUG_SYNC(thd, "before_lock_tables_takes_lock");

    if (!(thd->lock =
              mysql_lock_tables(thd, start, (uint)(ptr - start), flags)))
      return true;

    DEBUG_SYNC(thd, "after_lock_tables_takes_lock");

    if (thd->lex->requires_prelocking() &&
        thd->lex->sql_command != SQLCOM_LOCK_TABLES) {
      TABLE_LIST *first_not_own = thd->lex->first_not_own_table();
      /*
        We just have done implicit LOCK TABLES, and now we have
        to emulate first open_and_lock_tables() after it.

        When open_and_lock_tables() is called for a single table out of
        a table list, the 'next_global' chain is temporarily broken. We
        may not find 'first_not_own' before the end of the "list".
        Look for example at those places where open_n_lock_single_table()
        is called. That function implements the temporary breaking of
        a table list for opening a single table.
      */
      for (table = tables; table && table != first_not_own;
           table = table->next_global) {
        if (!table->is_placeholder()) {
          table->table->query_id = thd->query_id;
          if (check_lock_and_start_stmt(thd, thd->lex, table)) {
            mysql_unlock_tables(thd, thd->lock);
            thd->lock = 0;
            return true;
          }
        }
      }
      /*
        Let us mark all tables which don't belong to the statement itself,
        and was marked as occupied during open_tables() as free for reuse.
      */
      mark_real_tables_as_free_for_reuse(first_not_own);
      DBUG_PRINT("info", ("locked_tables_mode= LTM_PRELOCKED"));
      thd->enter_locked_tables_mode(LTM_PRELOCKED);
    }
  } else {
    /*
      When we implicitly open DD tables used by a IS query in LOCK TABLE mode,
      we do not go through mysql_lock_tables(), which sets lock type to use
      by SE. Here, we request SE to use read lock for these implicitly opened
      DD tables using ha_external_lock().

      TODO: In PRELOCKED under LOCKED TABLE mode, if sub-statement is a IS
            query then for DD table ha_external_lock is called more than once.
            This works for now as in this mode each sub-statement gets its own
            brand new TABLE instances for each table.
            Allocating a brand new TABLE instances for each sub-statement is
            a resources wastage. Once this issue is fixed, following code
            should be adjusted to not to call ha_external_lock in sub-statement
            mode (similar to how code in close_thread_table() behaves).
    */
    if (in_LTM(thd)) {
      for (table = tables; table; table = table->next_global) {
        TABLE *tbl = table->table;
        if (tbl && belongs_to_dd_table(table)) {
          DBUG_ASSERT(tbl->file->get_lock_type() == F_UNLCK);
          tbl->file->init_table_handle_for_HANDLER();
          tbl->file->ha_external_lock(thd, F_RDLCK);
        }
      }
    }

    TABLE_LIST *first_not_own = thd->lex->first_not_own_table();
    /*
      When open_and_lock_tables() is called for a single table out of
      a table list, the 'next_global' chain is temporarily broken. We
      may not find 'first_not_own' before the end of the "list".
      Look for example at those places where open_n_lock_single_table()
      is called. That function implements the temporary breaking of
      a table list for opening a single table.
    */
    for (table = tables; table && table != first_not_own;
         table = table->next_global) {
      if (table->is_placeholder()) continue;

      /*
        In a stored function or trigger we should ensure that we won't change
        a table that is already used by the calling statement.
      */
      if (thd->locked_tables_mode >= LTM_PRELOCKED &&
          table->lock_descriptor().type >= TL_WRITE_ALLOW_WRITE) {
        for (TABLE *opentab = thd->open_tables; opentab;
             opentab = opentab->next) {
          if (table->table->s == opentab->s && opentab->query_id &&
              table->table->query_id != opentab->query_id) {
            my_error(ER_CANT_UPDATE_USED_TABLE_IN_SF_OR_TRG, MYF(0),
                     table->table->s->table_name.str);
            return true;
          }
        }
      }

      if (check_lock_and_start_stmt(thd, thd->lex, table)) {
        return true;
      }
    }
    /*
      If we are under explicit LOCK TABLES and our statement requires
      prelocking, we should mark all "additional" tables as free for use
      and enter prelocked mode.
    */
    if (thd->lex->requires_prelocking()) {
      mark_real_tables_as_free_for_reuse(first_not_own);
      DBUG_PRINT("info",
                 ("thd->locked_tables_mode= LTM_PRELOCKED_UNDER_LOCK_TABLES"));
      thd->locked_tables_mode = LTM_PRELOCKED_UNDER_LOCK_TABLES;
    }
  }

  /*
    Mark the statement as having tables locked. For purposes
    of Query_tables_list::lock_tables_state we treat any
    statement which passes through lock_tables() as such.
  */
  thd->lex->lock_tables_state = Query_tables_list::LTS_LOCKED;

  int ret = thd->decide_logging_format(tables);
  return ret;
}

/**
  Prepare statement for reopening of tables and recalculation of set of
  prelocked tables.

  @param[in] thd         Thread context.
  @param[in,out] tables  List of tables which we were trying to open
                         and lock.
  @param[in] start_of_statement_svp MDL savepoint which represents the set
                         of metadata locks which the current transaction
                         managed to acquire before execution of the current
                         statement and to which we should revert before
                         trying to reopen tables. NULL if no metadata locks
                         were held and thus all metadata locks should be
                         released.
*/

void close_tables_for_reopen(THD *thd, TABLE_LIST **tables,
                             const MDL_savepoint &start_of_statement_svp) {
  TABLE_LIST *first_not_own_table = thd->lex->first_not_own_table();
  TABLE_LIST *tmp;

  /*
    If table list consists only from tables from prelocking set, table list
    for new attempt should be empty, so we have to update list's root pointer.
  */
  if (first_not_own_table == *tables) *tables = 0;
  thd->lex->chop_off_not_own_tables();
  sp_remove_not_own_routines(thd->lex);
  for (tmp = *tables; tmp; tmp = tmp->next_global) {
    tmp->table = 0;
    tmp->mdl_request.ticket = NULL;
    /* We have to cleanup translation tables of views. */
    tmp->cleanup_items();
  }
  /*
    No need to commit/rollback the statement transaction: it's
    either not started or we're filling in an INFORMATION_SCHEMA
    table on the fly, and thus mustn't manipulate with the
    transaction of the enclosing statement.
  */
  DBUG_ASSERT(thd->get_transaction()->is_empty(Transaction_ctx::STMT) ||
              (thd->state_flags & Open_tables_state::BACKUPS_AVAIL));
  close_thread_tables(thd);
  thd->mdl_context.rollback_to_savepoint(start_of_statement_svp);
}

/**
  Open a single table without table caching and don't add it to
  THD::open_tables. Depending on the 'add_to_temporary_tables_list' value,
  the opened TABLE instance will be addded to THD::temporary_tables list.

  @param thd                          Thread context.
  @param path                         Path (without .frm)
  @param db                           Database name.
  @param table_name                   Table name.
  @param add_to_temporary_tables_list Specifies if the opened TABLE
                                      instance should be linked into
                                      THD::temporary_tables list.
  @param open_in_engine               Indicates that we need to open table
                                      in storage engine in addition to
                                      constructing TABLE object for it.
  @param table_def                    A data-dictionary Table-object describing
                                      table to be used for opening.

  @note This function is used:
    - by alter_table() to open a temporary table;
    - when creating a temporary table with CREATE TEMPORARY TABLE.

  @return TABLE instance for opened table.
  @retval NULL on error.
*/

TABLE *open_table_uncached(THD *thd, const char *path, const char *db,
                           const char *table_name,
                           bool add_to_temporary_tables_list,
                           bool open_in_engine, const dd::Table &table_def) {
  TABLE *tmp_table;
  TABLE_SHARE *share;
  char cache_key[MAX_DBKEY_LENGTH], *saved_cache_key, *tmp_path;
  size_t key_length;
  DBUG_TRACE;
  DBUG_PRINT("enter", ("table: '%s'.'%s'  path: '%s'  server_id: %u  "
                       "pseudo_thread_id: %lu",
                       db, table_name, path, (uint)thd->server_id,
                       (ulong)thd->variables.pseudo_thread_id));

  /* Create the cache_key for temporary tables */
  key_length = create_table_def_key_tmp(thd, db, table_name, cache_key);

  if (!(tmp_table = (TABLE *)my_malloc(
            key_memory_TABLE,
            sizeof(*tmp_table) + sizeof(*share) + strlen(path) + 1 + key_length,
            MYF(MY_WME))))
    return 0; /* purecov: inspected */

#ifndef DBUG_OFF
  // In order to let purge thread callback call open_table_uncached()
  // we cannot grab LOCK_open here, as that will cause a deadlock.

  // The assert below safeguards against opening a table which is
  // already found in the table definition cache. Iff the table will
  // be opened in the SE below, we may get two conflicting copies of
  // SE private data in the two table_shares.

  // By only grabbing LOCK_open and check the assert only when
  // open_in_engine is true, we safeguard the engine private data while
  // also allowing the purge threads callbacks since they always call
  // with open_in_engine=false.
  if (open_in_engine) {
    mysql_mutex_lock(&LOCK_open);
    DBUG_ASSERT(table_def_cache->count(string(cache_key, key_length)) == 0);
    mysql_mutex_unlock(&LOCK_open);
  }
#endif

  share = (TABLE_SHARE *)(tmp_table + 1);
  tmp_path = (char *)(share + 1);
  saved_cache_key = my_stpcpy(tmp_path, path) + 1;
  memcpy(saved_cache_key, cache_key, key_length);

  init_tmp_table_share(thd, share, saved_cache_key, key_length,
                       strend(saved_cache_key) + 1, tmp_path, nullptr);

  if (open_table_def(thd, share, table_def)) {
    /* No need to lock share->mutex as this is not needed for tmp tables */
    free_table_share(share);
    destroy(tmp_table);
    my_free(tmp_table);
    return 0;
  }

#ifdef HAVE_PSI_TABLE_INTERFACE
  share->m_psi = PSI_TABLE_CALL(get_table_share)(true, share);
#else
  share->m_psi = NULL;
#endif

  if (open_table_from_share(
          thd, share, table_name,
          open_in_engine
              ? (uint)(HA_OPEN_KEYFILE | HA_OPEN_RNDFILE | HA_GET_INDEX)
              : 0,
          EXTRA_RECORD, ha_open_options, tmp_table,
          /*
            Set "is_create_table" if the table does not
            exist in SE
          */
          (open_in_engine ? false : true), &table_def)) {
    /* No need to lock share->mutex as this is not needed for tmp tables */
    free_table_share(share);
    destroy(tmp_table);
    my_free(tmp_table);
    return 0;
  }

  tmp_table->reginfo.lock_type = TL_WRITE;  // Simulate locked
  share->tmp_table =
      (tmp_table->file->has_transactions() ? TRANSACTIONAL_TMP_TABLE
                                           : NON_TRANSACTIONAL_TMP_TABLE);

  if (add_to_temporary_tables_list) {
    tmp_table->set_binlog_drop_if_temp(
        !thd->is_current_stmt_binlog_disabled() &&
        !thd->is_current_stmt_binlog_format_row());
    /* growing temp list at the head */
    tmp_table->next = thd->temporary_tables;
    if (tmp_table->next) tmp_table->next->prev = tmp_table;
    thd->temporary_tables = tmp_table;
    thd->temporary_tables->prev = 0;
    if (thd->slave_thread) {
      ++atomic_slave_open_temp_tables;
      ++thd->rli_slave->get_c_rli()->atomic_channel_open_temp_tables;
    }
  }
  tmp_table->pos_in_table_list = NULL;

  tmp_table->set_created();

  DBUG_PRINT("tmptable", ("opened table: '%s'.'%s' %p", tmp_table->s->db.str,
                          tmp_table->s->table_name.str, tmp_table));
  return tmp_table;
}

/**
  Delete a temporary table.

  @param thd        Thread handle
  @param base       Handlerton for table to be deleted.
  @param path       Path to the table to be deleted (without
                    an extension).
  @param table_def  dd::Table object describing temporary table
                    to be deleted.

  @retval false - success.
  @retval true  - failure.
*/

bool rm_temporary_table(THD *thd, handlerton *base, const char *path,
                        const dd::Table *table_def) {
  bool error = 0;
  handler *file;
  DBUG_TRACE;

  file = get_new_handler((TABLE_SHARE *)0,
                         table_def->partition_type() != dd::Table::PT_NONE,
                         thd->mem_root, base);
  if (file && file->ha_delete_table(path, table_def)) {
    error = 1;
    LogErr(WARNING_LEVEL, ER_FAILED_TO_REMOVE_TEMP_TABLE, path, my_errno());
  }
  destroy(file);
  return error;
}

/*****************************************************************************
 * The following find_field_in_XXX procedures implement the core of the
 * name resolution functionality. The entry point to resolve a column name in a
 * list of tables is 'find_field_in_tables'. It calls 'find_field_in_table_ref'
 * for each table reference. In turn, depending on the type of table reference,
 * 'find_field_in_table_ref' calls one of the 'find_field_in_XXX' procedures
 * below specific for the type of table reference.
 *
 * @todo: Refactor the error handling system used by these functions, so that
 *        it is clear when an error is reported and when an empty reference
 *        is returned.
 *
 ******************************************************************************/

/* Special Field pointers as return values of find_field_in_XXX functions. */
Field *not_found_field = (Field *)0x1;
Field *view_ref_found = (Field *)0x2;

#define WRONG_GRANT (Field *)-1

/**
  Find a temporary table specified by TABLE_LIST instance in the cache and
  prepare its TABLE instance for use.

  This function tries to resolve this table in the list of temporary tables
  of this thread. Temporary tables are thread-local and "shadow" base
  tables with the same name.

  @note In most cases one should use open_temporary_tables() instead
        of this call.

  @note One should finalize process of opening temporary table for table
        list element by calling open_and_process_table(). This function
        is responsible for table version checking and handling of merge
        tables.

  @note We used to check global_read_lock before opening temporary tables.
        However, that limitation was artificial and is removed now.

  @return Error status.
    @retval false On success. If a temporary table exists for the given
                  key, tl->table is set.
    @retval true  On error. my_error() has been called.
*/

bool open_temporary_table(THD *thd, TABLE_LIST *tl) {
  DBUG_TRACE;
  DBUG_PRINT("enter", ("table: '%s'.'%s'", tl->db, tl->table_name));

  /*
    Code in open_table() assumes that TABLE_LIST::table can
    be non-zero only for pre-opened temporary tables.
  */
  DBUG_ASSERT(tl->table == NULL);

  /*
    This function should not be called for cases when derived or I_S
    tables can be met since table list elements for such tables can
    have invalid db or table name.
    Instead open_temporary_tables() should be used.
  */
  DBUG_ASSERT(!tl->is_view_or_derived() && !tl->schema_table);

  if (tl->open_type == OT_BASE_ONLY) {
    DBUG_PRINT("info", ("skip_temporary is set"));
    return false;
  }

  TABLE *table = find_temporary_table(thd, tl);

  if (!table) {
    if (tl->open_type == OT_TEMPORARY_ONLY &&
        tl->open_strategy == TABLE_LIST::OPEN_NORMAL) {
      my_error(ER_NO_SUCH_TABLE, MYF(0), tl->db, tl->table_name);
      return true;
    }
    return false;
  }

  if (tl->partition_names) {
    /* Partitioned temporary tables is not supported. */
    DBUG_ASSERT(!table->part_info);
    my_error(ER_PARTITION_CLAUSE_ON_NONPARTITIONED, MYF(0));
    return true;
  }

  if (table->query_id) {
    /*
      We're trying to use the same temporary table twice in a query.
      Right now we don't support this because a temporary table is always
      represented by only one TABLE object in THD, and it can not be
      cloned. Emit an error for an unsupported behaviour.
    */

    DBUG_PRINT("error", ("query_id: %lu  server_id: %u  pseudo_thread_id: %lu",
                         (ulong)table->query_id, (uint)thd->server_id,
                         (ulong)thd->variables.pseudo_thread_id));
    my_error(ER_CANT_REOPEN_TABLE, MYF(0), table->alias);
    return true;
  }

  table->query_id = thd->query_id;
  thd->thread_specific_used = true;

  tl->set_updatable();  // It is not derived table nor non-updatable VIEW.
  tl->set_insertable();

  tl->table = table;

  table->init(thd, tl);

  DBUG_PRINT("info", ("Using temporary table"));
  return false;
}

/**
  Pre-open temporary tables corresponding to table list elements.

  @note One should finalize process of opening temporary tables
        by calling open_tables(). This function is responsible
        for table version checking and handling of merge tables.

  @return Error status.
    @retval false On success. If a temporary tables exists for the
                  given element, tl->table is set.
    @retval true  On error. my_error() has been called.
*/

bool open_temporary_tables(THD *thd, TABLE_LIST *tl_list) {
  TABLE_LIST *first_not_own = thd->lex->first_not_own_table();
  DBUG_TRACE;

  for (TABLE_LIST *tl = tl_list; tl && tl != first_not_own;
       tl = tl->next_global) {
    if (tl->is_view_or_derived() || tl->schema_table) {
      /*
        Derived and I_S tables will be handled by a later call to open_tables().
      */
      continue;
    }

    if (open_temporary_table(thd, tl)) return true;
  }

  return false;
}

/*
  Find a field by name in a view that uses merge algorithm.

  SYNOPSIS
    find_field_in_view()
    thd				thread handler
    table_list			view to search for 'name'
    name			name of field
    ref				expression substituted in VIEW should be passed
                                using this reference (return view_ref_found)
    register_tree_change        true if ref is not stack variable and we
                                need register changes in item tree

  RETURN
    0			field is not found
    view_ref_found	found value in VIEW (real result is in *ref)
    #			pointer to field - only for schema table fields
*/

static Field *find_field_in_view(THD *thd, TABLE_LIST *table_list,
                                 const char *name, Item **ref,
                                 bool register_tree_change) {
  DBUG_TRACE;
  DBUG_PRINT("enter", ("view: '%s', field name: '%s', ref %p",
                       table_list->alias, name, ref));
  Field_iterator_view field_it;
  field_it.set(table_list);

  DBUG_ASSERT(table_list->schema_table_reformed ||
              (ref != 0 && table_list->is_merged()));
  for (; !field_it.end_of_fields(); field_it.next()) {
    if (!my_strcasecmp(system_charset_info, field_it.name(), name)) {
      Item *item;

      {
        /*
          Use own arena for Prepared Statements or data will be freed after
          PREPARE.
        */
        Prepared_stmt_arena_holder ps_arena_holder(
            thd, register_tree_change &&
                     thd->stmt_arena->is_stmt_prepare_or_first_stmt_execute());

        /*
          create_item() may, or may not create a new Item, depending on
          the column reference. See create_view_field() for details.
        */
        item = field_it.create_item(thd);

        if (!item) return 0;
      }

      /*
       *ref != NULL means that *ref contains the item that we need to
       replace. If the item was aliased by the user, set the alias to
       the replacing item.
       We need to set alias on both ref itself and on ref real item.
      */
      if (*ref && !(*ref)->item_name.is_autogenerated()) {
        item->item_name = (*ref)->item_name;
        item->real_item()->item_name = (*ref)->item_name;
      }
      if (register_tree_change)
        thd->change_item_tree(ref, item);
      else
        *ref = item;
      return view_ref_found;
    }
  }
  return 0;
}

/**
  Find field by name in a NATURAL/USING join table reference.

  @param thd thread handler
  @param table_ref table reference to search
  @param name name of field
  @param [in,out] ref if 'name' is resolved to a view field, ref is
                               set to point to the found view field
  @param register_tree_change true if ref is not stack variable and we
                               need register changes in item tree
  @param [out] actual_table    The original table reference where the field
                               belongs - differs from 'table_list' only for
                               NATURAL/USING joins

  DESCRIPTION
    Search for a field among the result fields of a NATURAL/USING join.
    Notice that this procedure is called only for non-qualified field
    names. In the case of qualified fields, we search directly the base
    tables of a natural join.

    Sometimes when a field is found, it is checked for privileges according to
    THD::want_privilege and marked according to THD::mark_used_columns.
    But it is unclear when, so caller generally has to do the same.

  RETURN
    NULL        if the field was not found
    WRONG_GRANT if no access rights to the found field
    #           Pointer to the found Field
*/

static Field *find_field_in_natural_join(THD *thd, TABLE_LIST *table_ref,
                                         const char *name, Item **ref,
                                         bool register_tree_change,
                                         TABLE_LIST **actual_table) {
  List_iterator_fast<Natural_join_column> field_it(*(table_ref->join_columns));
  Natural_join_column *nj_col, *curr_nj_col;
  Field *found_field = NULL;
  DBUG_TRACE;
  DBUG_PRINT("enter", ("field name: '%s', ref %p", name, ref));
  DBUG_ASSERT(table_ref->is_natural_join && table_ref->join_columns);
  DBUG_ASSERT(*actual_table == NULL);

  for (nj_col = NULL, curr_nj_col = field_it++; curr_nj_col;
       curr_nj_col = field_it++) {
    if (!my_strcasecmp(system_charset_info, curr_nj_col->name(), name)) {
      if (nj_col) {
        my_error(ER_NON_UNIQ_ERROR, MYF(0), name, thd->where);
        return NULL;
      }
      nj_col = curr_nj_col;
    }
  }
  if (!nj_col) return NULL;

  if (nj_col->view_field) {
    Item *item;

    {
      Prepared_stmt_arena_holder ps_arena_holder(thd, register_tree_change);

      /*
        create_item() may, or may not create a new Item, depending on the
        column reference. See create_view_field() for details.
      */
      item = nj_col->create_item(thd);

      if (!item) return NULL;
    }

    /*
     *ref != NULL means that *ref contains the item that we need to
     replace. If the item was aliased by the user, set the alias to
     the replacing item.
     We need to set alias on both ref itself and on ref real item.
     */
    if (*ref && !(*ref)->item_name.is_autogenerated()) {
      item->item_name = (*ref)->item_name;
      item->real_item()->item_name = (*ref)->item_name;
    }

    DBUG_ASSERT(nj_col->table_field == NULL);
    if (nj_col->table_ref->schema_table_reformed) {
      /*
        Translation table items are always Item_fields and fixed
        already('mysql_schema_table' function). So we can return
        ->field. It is used only for 'show & where' commands.
      */
      return ((Item_field *)(nj_col->view_field->item))->field;
    }
    if (register_tree_change)
      thd->change_item_tree(ref, item);
    else
      *ref = item;
    found_field = view_ref_found;
  } else {
    /* This is a base table. */
    DBUG_ASSERT(nj_col->view_field == NULL);
    /*
      This fix_fields is not necessary (initially this item is fixed by
      the Item_field constructor; after reopen_tables the Item_func_eq
      calls fix_fields on that item), it's just a check during table
      reopening for columns that was dropped by the concurrent connection.
    */
    if (!nj_col->table_field->fixed &&
        nj_col->table_field->fix_fields(thd, (Item **)&nj_col->table_field)) {
      DBUG_PRINT("info",
                 ("column '%s' was dropped by the concurrent connection",
                  nj_col->table_field->item_name.ptr()));
      return NULL;
    }
    DBUG_ASSERT(nj_col->table_ref->table == nj_col->table_field->field->table);
    found_field = nj_col->table_field->field;
  }

  *actual_table = nj_col->table_ref;

  return found_field;
}

/*
  Find field by name in a base table.

  No privileges are checked, and the column is not marked in read_set/write_set.

  SYNOPSIS
    find_field_in_table()
    table			table where to search for the field
    name			name of field
    length			length of name
    allow_rowid			do allow finding of "_rowid" field?
    cached_field_index_ptr	cached position in field list (used to speedup
                                lookup for fields in prepared tables)

  RETURN
    0	field is not found
    #	pointer to field
*/

Field *find_field_in_table(TABLE *table, const char *name, size_t length,
                           bool allow_rowid, uint *cached_field_index_ptr) {
  Field **field_ptr = nullptr, *field;
  uint cached_field_index = *cached_field_index_ptr;
  DBUG_TRACE;
  DBUG_PRINT("enter", ("table: '%s', field name: '%s'", table->alias, name));

  /* We assume here that table->field < NO_CACHED_FIELD_INDEX = UINT_MAX */
  if (cached_field_index < table->s->fields &&
      !my_strcasecmp(system_charset_info,
                     table->field[cached_field_index]->field_name, name))
    field_ptr = table->field + cached_field_index;
  else if (table->s->name_hash != nullptr) {
    const auto it = table->s->name_hash->find(std::string(name, length));
    if (it != table->s->name_hash->end()) {
      /*
        field_ptr points to field in TABLE_SHARE. Convert it to the matching
        field in table
      */
      field_ptr = (table->field + (it->second - table->s->field));
    }
  } else {
    if (!(field_ptr = table->field)) return (Field *)0;
    for (; *field_ptr; ++field_ptr)
      if (!my_strcasecmp(system_charset_info, (*field_ptr)->field_name, name))
        break;
  }

  if (field_ptr && *field_ptr) {
    *cached_field_index_ptr = field_ptr - table->field;
    field = *field_ptr;
  } else {
    if (!allow_rowid || my_strcasecmp(system_charset_info, name, "_rowid") ||
        table->s->rowid_field_offset == 0)
      return (Field *)0;
    field = table->field[table->s->rowid_field_offset - 1];
  }

  return field;
}

/*
  Find field in a table reference.

  SYNOPSIS
    find_field_in_table_ref()
    thd			   [in]  thread handler
    table_list		   [in]  table reference to search
    name		   [in]  name of field
    length		   [in]  field length of name
    item_name              [in]  name of item if it will be created (VIEW)
    db_name                [in]  optional database name that qualifies the
    table_name             [in]  optional table name that qualifies the field
    ref		       [in/out] if 'name' is resolved to a view field, ref
                                 is set to point to the found view field
    want_privilege         [in]  privileges to check for column
                                 = 0: no privilege checking is needed
    allow_rowid		   [in]  do allow finding of "_rowid" field?
    cached_field_index_ptr [in]  cached position in field list (used to
                                 speedup lookup for fields in prepared tables)
    register_tree_change   [in]  true if ref is not stack variable and we
                                 need register changes in item tree
    actual_table           [out] the original table reference where the field
                                 belongs - differs from 'table_list' only for
                                 NATURAL_USING joins.

  DESCRIPTION
    Find a field in a table reference depending on the type of table
    reference. There are three types of table references with respect
    to the representation of their result columns:
    - an array of Field_translator objects for MERGE views and some
      information_schema tables,
    - an array of Field objects (and possibly a name hash) for stored
      tables,
    - a list of Natural_join_column objects for NATURAL/USING joins.
    This procedure detects the type of the table reference 'table_list'
    and calls the corresponding search routine.

    The function checks column-level privileges for the found field
    according to argument want_privilege.

    The function marks the column in corresponding table's read set or
    write set according to THD::mark_used_columns.

  RETURN
    0			field is not found
    view_ref_found	found value in VIEW (real result is in *ref)
    #			pointer to field
*/

Field *find_field_in_table_ref(THD *thd, TABLE_LIST *table_list,
                               const char *name, size_t length,
                               const char *item_name, const char *db_name,
                               const char *table_name, Item **ref,
                               ulong want_privilege, bool allow_rowid,
                               uint *cached_field_index_ptr,
                               bool register_tree_change,
                               TABLE_LIST **actual_table) {
  Field *fld;
  DBUG_TRACE;
  DBUG_ASSERT(table_list->alias);
  DBUG_ASSERT(name);
  DBUG_ASSERT(item_name);
  DBUG_PRINT("enter", ("table: '%s'  field name: '%s'  item name: '%s'  ref %p",
                       table_list->alias, name, item_name, ref));

  /*
    Check that the table and database that qualify the current field name
    are the same as the table reference we are going to search for the field.

    Exclude from the test below nested joins because the columns in a
    nested join generally originate from different tables. Nested joins
    also have no table name, except when a nested join is a merge view
    or an information schema table.

    We include explicitly table references with a 'field_translation' table,
    because if there are views over natural joins we don't want to search
    inside the view, but we want to search directly in the view columns
    which are represented as a 'field_translation'.

    TODO: Ensure that table_name, db_name and tables->db always points to
          something !
  */
  if (/* Exclude nested joins. */
      (!table_list->nested_join ||
       /* Include merge views and information schema tables. */
       table_list->field_translation) &&
      /*
        Test if the field qualifiers match the table reference we plan
        to search.
      */
      table_name && table_name[0] &&
      (my_strcasecmp(table_alias_charset, table_list->alias, table_name) ||
       (db_name && db_name[0] && table_list->db && table_list->db[0] &&
        (table_list->schema_table
             ? my_strcasecmp(system_charset_info, db_name, table_list->db)
             : strcmp(db_name, table_list->db)))))
    return 0;

  *actual_table = NULL;

  if (table_list->field_translation) {
    /* 'table_list' is a view or an information schema table. */
    if ((fld = find_field_in_view(thd, table_list, name, ref,
                                  register_tree_change)))
      *actual_table = table_list;
  } else if (!table_list->nested_join) {
    /* 'table_list' is a stored table. */
    DBUG_ASSERT(table_list->table);
    if ((fld = find_field_in_table(table_list->table, name, length, allow_rowid,
                                   cached_field_index_ptr)))
      *actual_table = table_list;
  } else {
    /*
      'table_list' is a NATURAL/USING join, or an operand of such join that
      is a nested join itself.

      If the field name we search for is qualified, then search for the field
      in the table references used by NATURAL/USING the join.
    */
    if (table_name && table_name[0]) {
      List_iterator<TABLE_LIST> it(table_list->nested_join->join_list);
      TABLE_LIST *table;
      while ((table = it++)) {
        if ((fld = find_field_in_table_ref(
                 thd, table, name, length, item_name, db_name, table_name, ref,
                 want_privilege, allow_rowid, cached_field_index_ptr,
                 register_tree_change, actual_table)))
          return fld;
      }
      return 0;
    }
    /*
      Non-qualified field, search directly in the result columns of the
      natural join. The condition of the outer IF is true for the top-most
      natural join, thus if the field is not qualified, we will search
      directly the top-most NATURAL/USING join.
    */
    fld = find_field_in_natural_join(thd, table_list, name, ref,
                                     register_tree_change, actual_table);
  }

  if (fld) {
    // Check if there are sufficient privileges to the found field.
    if (want_privilege) {
      if (fld != view_ref_found) {
        if (check_column_grant_in_table_ref(thd, *actual_table, name, length,
                                            want_privilege))
          return WRONG_GRANT;
      } else {
        DBUG_ASSERT(ref && *ref && (*ref)->fixed);
        DBUG_ASSERT(*actual_table ==
                    (down_cast<Item_ident *>(*ref))->cached_table);

        Column_privilege_tracker tracker(thd, want_privilege);
        if ((*ref)->walk(&Item::check_column_privileges, enum_walk::PREFIX,
                         (uchar *)thd))
          return WRONG_GRANT;
      }
    }

    /*
      Get read_set correct for this field so that the handler knows that
      this field is involved in the query and gets retrieved.
    */
    if (fld == view_ref_found) {
      Mark_field mf(thd->mark_used_columns);
      (*ref)->walk(&Item::mark_field_in_map, enum_walk::SUBQUERY_POSTFIX,
                   (uchar *)&mf);
    } else  // surely fld != NULL (see outer if())
      fld->table->mark_column_used(fld, thd->mark_used_columns);
  }
  return fld;
}

/*
  Find field in table, no side effects, only purpose is to check for field
  in table object and get reference to the field if found.

  SYNOPSIS
  find_field_in_table_sef()

  table                         table where to find
  name                          Name of field searched for

  RETURN
    0                   field is not found
    #                   pointer to field
*/

Field *find_field_in_table_sef(TABLE *table, const char *name) {
  Field **field_ptr = nullptr;
  if (table->s->name_hash != nullptr) {
    const auto it = table->s->name_hash->find(name);
    if (it != table->s->name_hash->end()) {
      /*
        field_ptr points to field in TABLE_SHARE. Convert it to the matching
        field in table
      */
      field_ptr = (table->field + (it->second - table->s->field));
    }
  } else {
    if (!(field_ptr = table->field)) return (Field *)0;
    for (; *field_ptr; ++field_ptr)
      if (!my_strcasecmp(system_charset_info, (*field_ptr)->field_name, name))
        break;
  }
  if (field_ptr)
    return *field_ptr;
  else
    return (Field *)0;
}

/*
  Find field in table list.

  SYNOPSIS
    find_field_in_tables()
    thd			  pointer to current thread structure
    item		  field item that should be found
    first_table           list of tables to be searched for item
    last_table            end of the list of tables to search for item. If NULL
                          then search to the end of the list 'first_table'.
    ref			  if 'item' is resolved to a view field, ref is set to
                          point to the found view field
    report_error	  Degree of error reporting:
                          - IGNORE_ERRORS then do not report any error
                          - IGNORE_EXCEPT_NON_UNIQUE report only non-unique
                            fields, suppress all other errors
                          - REPORT_EXCEPT_NON_UNIQUE report all other errors
                            except when non-unique fields were found
                          - REPORT_ALL_ERRORS
    want_privilege        column privileges to check
                          = 0: no need to check privileges
    register_tree_change  true if ref is not a stack variable and we
                          to need register changes in item tree

  RETURN VALUES
    0			If error: the found field is not unique, or there are
                        no sufficient access priviliges for the found field,
                        or the field is qualified with non-existing table.
    not_found_field	The function was called with report_error ==
                        (IGNORE_ERRORS || IGNORE_EXCEPT_NON_UNIQUE) and a
                        field was not found.
    view_ref_found	View field is found, item passed through ref parameter
    found field         If a item was resolved to some field
*/

Field *find_field_in_tables(THD *thd, Item_ident *item, TABLE_LIST *first_table,
                            TABLE_LIST *last_table, Item **ref,
                            find_item_error_report_type report_error,
                            ulong want_privilege, bool register_tree_change) {
  Field *found = 0;
  const char *db = item->db_name;
  const char *table_name = item->table_name;
  const char *name = item->field_name;
  size_t length = strlen(name);
  char name_buff[NAME_LEN + 1];
  TABLE_LIST *actual_table;
  bool allow_rowid;

  if (!table_name || !table_name[0]) {
    table_name = 0;  // For easier test
    db = 0;
  }

  allow_rowid = table_name || (first_table && !first_table->next_local);

  if (item->cached_table) {
    /*
      This shortcut is used by prepared statements. We assume that
      TABLE_LIST *first_table is not changed during query execution (which
      is true for all queries except RENAME but luckily RENAME doesn't
      use fields...) so we can rely on reusing pointer to its member.
      With this optimization we also miss case when addition of one more
      field makes some prepared query ambiguous and so erroneous, but we
      accept this trade off.
    */
    TABLE_LIST *table_ref = item->cached_table;
    /*
      The condition (table_ref->view == NULL) ensures that we will call
      find_field_in_table even in the case of information schema tables
      when table_ref->field_translation != NULL.
      */
    if (table_ref->table && !table_ref->is_view()) {
      found = find_field_in_table(table_ref->table, name, length, true,
                                  &(item->cached_field_index));
      // Check if there are sufficient privileges to the found field.
      if (found && want_privilege &&
          check_column_grant_in_table_ref(thd, table_ref, name, length,
                                          want_privilege))
        found = WRONG_GRANT;
      if (found && found != WRONG_GRANT)
        table_ref->table->mark_column_used(found, thd->mark_used_columns);
    } else
      found = find_field_in_table_ref(
          thd, table_ref, name, length, item->item_name.ptr(), NULL, NULL, ref,
          want_privilege, true, &(item->cached_field_index),
          register_tree_change, &actual_table);
    if (found) {
      if (found == WRONG_GRANT) return NULL;

      return found;
    }
  }

  if (db && lower_case_table_names) {
    /*
      convert database to lower case for comparison.
      We can't do this in Item_field as this would change the
      'name' of the item which may be used in the select list
    */
    strmake(name_buff, db, sizeof(name_buff) - 1);
    my_casedn_str(files_charset_info, name_buff);
    db = name_buff;
  }

  /*
    @todo after WL#6570 which doesn't re-resolve, remove comment and simplify
    code (probably back to how it was before WL#8652).
    It can happen that end_lateral_table is NOT somewhere in the list between
    first_table and last_table. Indeed, consider:
    SELECT COUNT(*) FROM t1 GROUP BY t1.a
    HAVING t1.a IN (SELECT t3.a FROM t1 AS t3
    WHERE t3.b IN (SELECT b FROM t2, lateral (select t1.a) dt));
    We resolve the body of 'dt' then we do semijoin transformation:
    ... HAVING t1.a IN (SELECT FROM t3 SEMIJOIN (t2, dt) ON ...)
    We save that as prepared statement.
    Then we execute the statement: when we resolve the body of 'dt' again, we
    look up the outer reference (t1.a of dt's body) into the FROM clause of
    the immediate outer query block, which starts at t3. As semijoin
    transformation doesn't update TABLE_LIST::next_name_resolution_context
    (see comment in convert_subquery_to_semijoin()), the name resolution
    context of this FROM is {t3} only.
    When loop starts, 'last_table' is supposed to mean "stop loop when you
    meet this table". But the loop will not meet end_lateral_table (dt) so
    will go wrong.
    So we refined the condition to "stop loop when you meet this or that
    table". And added testcase to derived_correlated.test in -ps mode.
  */
  TABLE_LIST *last_table2 = nullptr;
  if (first_table && first_table->select_lex &&
      first_table->select_lex->end_lateral_table)
    last_table2 = first_table->select_lex->end_lateral_table;
  if (last_table) last_table = last_table->next_name_resolution_table;

  auto cur_table = first_table;
  for (; cur_table != last_table && cur_table != last_table2;
       cur_table = cur_table->next_name_resolution_table) {
    Field *cur_field = find_field_in_table_ref(
        thd, cur_table, name, length, item->item_name.ptr(), db, table_name,
        ref, want_privilege, allow_rowid, &(item->cached_field_index),
        register_tree_change, &actual_table);
    if ((cur_field == NULL && thd->is_error()) || cur_field == WRONG_GRANT)
      return nullptr;

    if (cur_field) {
      /*
        Store the original table of the field, which may be different from
        cur_table in the case of NATURAL/USING join.
      */
      item->cached_table =
          (!actual_table->cacheable_table || found) ? 0 : actual_table;

      DBUG_ASSERT(thd->where);
      /*
        If we found a fully qualified field we return it directly as it can't
        have duplicates.
       */
      if (db) return cur_field;

      if (found) {
        if (report_error == REPORT_ALL_ERRORS ||
            report_error == IGNORE_EXCEPT_NON_UNIQUE)
          my_error(ER_NON_UNIQ_ERROR, MYF(0),
                   table_name ? item->full_name() : name, thd->where);
        return (Field *)0;
      }
      found = cur_field;
    }
  }

  if (found) return found;

  /*
    If the field was qualified and there were no tables to search, issue
    an error that an unknown table was given. The situation is detected
    as follows: if there were no tables we wouldn't go through the loop
    and cur_table wouldn't be updated by the loop increment part, so it
    will be equal to the first table.
  */
  if (table_name && (cur_table == first_table) &&
      (report_error == REPORT_ALL_ERRORS ||
       report_error == REPORT_EXCEPT_NON_UNIQUE)) {
    char buff[NAME_LEN * 2 + 2];
    if (db && db[0]) {
      strxnmov(buff, sizeof(buff) - 1, db, ".", table_name, NullS);
      table_name = buff;
    }
    my_error(ER_UNKNOWN_TABLE, MYF(0), table_name, thd->where);
  } else {
    if (report_error == REPORT_ALL_ERRORS ||
        report_error == REPORT_EXCEPT_NON_UNIQUE) {
      /* We now know that this column does not exist in any table_list
         of the query. If user does not have grant, then we should throw
         error stating 'access denied'. If user does have right then we can
         give proper error like column does not exist. Following is check
         to see if column has wrong grants and avoids error like 'bad field'
         and throw column access error.
      */
      if (!first_table || (want_privilege == 0) ||
          !check_column_grant_in_table_ref(thd, first_table, name, length,
                                           want_privilege))
        my_error(ER_BAD_FIELD_ERROR, MYF(0), item->full_name(), thd->where);
    } else
      found = not_found_field;
  }
  return found;
}

/*
  Find Item in list of items (find_field_in_tables analog)

  TODO
    is it better return only counter?

  SYNOPSIS
    find_item_in_list()
    find			Item to find
    items			List of items
    counter			To return number of found item
    report_error
      REPORT_ALL_ERRORS		report errors, return 0 if error
      REPORT_EXCEPT_NOT_FOUND	Do not report 'not found' error and
                                return not_found_item, report other errors,
                                return 0
      IGNORE_ERRORS		Do not report errors, return 0 if error
    resolution                  Set to the resolution type if the item is found
                                (it says whether the item is resolved
                                 against an alias name,
                                 or as a field name without alias,
                                 or as a field hidden by alias,
                                 or ignoring alias)

  RETURN VALUES
    0			Item is not found or item is not unique,
                        error message is reported
    not_found_item	Function was called with
                        report_error == REPORT_EXCEPT_NOT_FOUND and
                        item was not found. No error message was reported
                        found field
*/

/* Special Item pointer to serve as a return value from find_item_in_list(). */
Item **not_found_item = (Item **)0x1;

Item **find_item_in_list(THD *thd, Item *find, List<Item> &items, uint *counter,
                         find_item_error_report_type report_error,
                         enum_resolution_type *resolution) {
  List_iterator<Item> li(items);
  Item **found = 0, **found_unaliased = 0, *item;
  const char *db_name = 0;
  const char *field_name = 0;
  const char *table_name = 0;
  bool found_unaliased_non_uniq = 0;
  /*
    true if the item that we search for is a valid name reference
    (and not an item that happens to have a name).
  */
  bool is_ref_by_name = 0;
  uint unaliased_counter = 0;

  *resolution = NOT_RESOLVED;

  is_ref_by_name =
      (find->type() == Item::FIELD_ITEM || find->type() == Item::REF_ITEM);
  if (is_ref_by_name) {
    field_name = ((Item_ident *)find)->field_name;
    table_name = ((Item_ident *)find)->table_name;
    db_name = ((Item_ident *)find)->db_name;
  }

  for (uint i = 0; (item = li++); i++) {
    if (field_name && item->real_item()->type() == Item::FIELD_ITEM) {
      Item_ident *item_field = (Item_ident *)item;

      /*
        In case of group_concat() with ORDER BY condition in the QUERY
        item_field can be field of temporary table without item name
        (if this field created from expression argument of group_concat()),
        => we have to check presence of name before compare
      */
      if (!item_field->item_name.is_set()) continue;

      if (table_name) {
        /*
          If table name is specified we should find field 'field_name' in
          table 'table_name'. According to SQL-standard we should ignore
          aliases in this case.

          Since we should NOT prefer fields from the select list over
          other fields from the tables participating in this select in
          case of ambiguity we have to do extra check outside this function.

          We use strcmp for table names and database names as these may be
          case sensitive. In cases where they are not case sensitive, they
          are always in lower case.

          item_field->field_name and item_field->table_name can be 0x0 if
          item is not fix_field()'ed yet.
        */
        if (item_field->field_name && item_field->table_name &&
            !my_strcasecmp(system_charset_info, item_field->field_name,
                           field_name) &&
            !my_strcasecmp(table_alias_charset, item_field->table_name,
                           table_name) &&
            (!db_name ||
             (item_field->db_name && !strcmp(item_field->db_name, db_name)))) {
          if (found_unaliased) {
            if ((*found_unaliased)->eq(item, 0)) continue;
            /*
              Two matching fields in select list.
              We already can bail out because we are searching through
              unaliased names only and will have duplicate error anyway.
            */
            if (report_error != IGNORE_ERRORS)
              my_error(ER_NON_UNIQ_ERROR, MYF(0), find->full_name(),
                       thd->where);
            return (Item **)0;
          }
          found_unaliased = li.ref();
          unaliased_counter = i;
          *resolution = RESOLVED_IGNORING_ALIAS;
          if (db_name) break;  // Perfect match
        }
      } else {
        int fname_cmp = my_strcasecmp(system_charset_info,
                                      item_field->field_name, field_name);
        if (item_field->item_name.eq_safe(field_name)) {
          /*
            If table name was not given we should scan through aliases
            and non-aliased fields first. We are also checking unaliased
            name of the field in then next  else-if, to be able to find
            instantly field (hidden by alias) if no suitable alias or
            non-aliased field was found.
          */
          if (found) {
            if ((*found)->eq(item, 0)) continue;  // Same field twice
            if (report_error != IGNORE_ERRORS)
              my_error(ER_NON_UNIQ_ERROR, MYF(0), find->full_name(),
                       thd->where);
            return (Item **)0;
          }
          found = li.ref();
          *counter = i;
          *resolution =
              fname_cmp ? RESOLVED_AGAINST_ALIAS : RESOLVED_WITH_NO_ALIAS;
        } else if (!fname_cmp) {
          /*
            We will use non-aliased field or react on such ambiguities only if
            we won't be able to find aliased field.
            Again if we have ambiguity with field outside of select list
            we should prefer fields from select list.
          */
          if (found_unaliased) {
            if ((*found_unaliased)->eq(item, 0)) continue;  // Same field twice
            found_unaliased_non_uniq = 1;
          }
          found_unaliased = li.ref();
          unaliased_counter = i;
        }
      }
    } else if (!table_name) {
      if (is_ref_by_name && item->item_name.eq_safe(find->item_name)) {
        found = li.ref();
        *counter = i;
        *resolution = RESOLVED_AGAINST_ALIAS;
        break;
      } else if (find->eq(item, 0)) {
        found = li.ref();
        *counter = i;
        *resolution = RESOLVED_IGNORING_ALIAS;
        break;
      }
    } else if (table_name && item->type() == Item::REF_ITEM &&
               ((Item_ref *)item)->ref_type() == Item_ref::VIEW_REF) {
      /*
        TODO:Here we process prefixed view references only. What we should
        really do is process all types of Item_refs. But this will currently
        lead to a clash with the way references to outer SELECTs (from the
        HAVING clause) are handled in e.g. :
        SELECT 1 FROM t1 AS t1_o GROUP BY a
          HAVING (SELECT t1_o.a FROM t1 AS t1_i GROUP BY t1_i.a LIMIT 1).
        Processing all Item_refs here will cause t1_o.a to resolve to itself.
        We still need to process the special case of Item_view_ref
        because in the context of views they have the same meaning as
        Item_field for tables.
      */
      Item_ident *item_ref = (Item_ident *)item;
      if (item_ref->item_name.eq_safe(field_name) && item_ref->table_name &&
          !my_strcasecmp(table_alias_charset, item_ref->table_name,
                         table_name) &&
          (!db_name ||
           (item_ref->db_name && !strcmp(item_ref->db_name, db_name)))) {
        found = li.ref();
        *counter = i;
        *resolution = RESOLVED_IGNORING_ALIAS;
        break;
      }
    }
  }
  if (!found) {
    if (found_unaliased_non_uniq) {
      if (report_error != IGNORE_ERRORS)
        my_error(ER_NON_UNIQ_ERROR, MYF(0), find->full_name(), thd->where);
      return (Item **)0;
    }
    if (found_unaliased) {
      found = found_unaliased;
      *counter = unaliased_counter;
      *resolution = RESOLVED_BEHIND_ALIAS;
    }
  }
  if (found) return found;
  if (report_error != REPORT_EXCEPT_NOT_FOUND) {
    if (report_error == REPORT_ALL_ERRORS)
      my_error(ER_BAD_FIELD_ERROR, MYF(0), find->full_name(), thd->where);
    return (Item **)0;
  } else
    return not_found_item;
}

/*
  Test if a string is a member of a list of strings.

  SYNOPSIS
    test_if_string_in_list()
    find      the string to look for
    str_list  a list of strings to be searched

  DESCRIPTION
    Sequentially search a list of strings for a string, and test whether
    the list contains the same string.

  RETURN
    true  if find is in str_list
    false otherwise
*/

static bool test_if_string_in_list(const char *find, List<String> *str_list) {
  List_iterator<String> str_list_it(*str_list);
  String *curr_str;
  size_t find_length = strlen(find);
  while ((curr_str = str_list_it++)) {
    if (find_length != curr_str->length()) continue;
    if (!my_strcasecmp(system_charset_info, find, curr_str->ptr())) return true;
  }
  return false;
}

/*
  Create a new name resolution context for an item so that it is
  being resolved in a specific table reference.

  SYNOPSIS
    set_new_item_local_context()
    thd        pointer to current thread
    item       item for which new context is created and set
    table_ref  table ref where an item showld be resolved

  DESCRIPTION
    Create a new name resolution context for an item, so that the item
    is resolved only the supplied 'table_ref'.

  RETURN
    false  if all OK
    true   otherwise
*/

static bool set_new_item_local_context(THD *thd, Item_ident *item,
                                       TABLE_LIST *table_ref) {
  Name_resolution_context *context;
  if (!(context = new (thd->mem_root) Name_resolution_context))
    return true; /* purecov: inspected */
  context->init();
  context->first_name_resolution_table = context->last_name_resolution_table =
      table_ref;
  context->select_lex = table_ref->select_lex;
  context->next_context = table_ref->select_lex->first_context;
  table_ref->select_lex->first_context = context;
  item->context = context;
  return false;
}

/*
  Find and mark the common columns of two table references.

  SYNOPSIS
    mark_common_columns()
    thd                [in] current thread
    table_ref_1        [in] the first (left) join operand
    table_ref_2        [in] the second (right) join operand
    using_fields       [in] if the join is JOIN...USING - the join columns,
                            if NATURAL join, then NULL
    found_using_fields [out] number of fields from the USING clause that were
                             found among the common fields

  DESCRIPTION
    The procedure finds the common columns of two relations (either
    tables or intermediate join results), and adds an equi-join condition
    to the ON clause of 'table_ref_2' for each pair of matching columns.
    If some of table_ref_XXX represents a base table or view, then we
    create new 'Natural_join_column' instances for each column
    reference and store them in the 'join_columns' of the table
    reference.

  IMPLEMENTATION
    The procedure assumes that store_natural_using_join_columns() was
    called for the previous level of NATURAL/USING joins.

  RETURN
    true   error when some common column is non-unique, or out of memory
    false  OK
*/

static bool mark_common_columns(THD *thd, TABLE_LIST *table_ref_1,
                                TABLE_LIST *table_ref_2,
                                List<String> *using_fields,
                                uint *found_using_fields) {
  Field_iterator_table_ref it_1, it_2;
  Natural_join_column *nj_col_1, *nj_col_2;
  bool first_outer_loop = true;
  List<Field> fields;
  /*
    Leaf table references to which new natural join columns are added
    if the leaves are != NULL.
  */
  TABLE_LIST *leaf_1 =
      (table_ref_1->nested_join && !table_ref_1->is_natural_join) ? NULL
                                                                  : table_ref_1;
  TABLE_LIST *leaf_2 =
      (table_ref_2->nested_join && !table_ref_2->is_natural_join) ? NULL
                                                                  : table_ref_2;

  DBUG_TRACE;
  DBUG_PRINT("info", ("operand_1: %s  operand_2: %s", table_ref_1->alias,
                      table_ref_2->alias));

  Prepared_stmt_arena_holder ps_arena_holder(thd);

  *found_using_fields = 0;

  for (it_1.set(table_ref_1); !it_1.end_of_fields(); it_1.next()) {
    bool found = false;
    const char *field_name_1;
    /* true if field_name_1 is a member of using_fields */
    bool is_using_column_1;
    if (!(nj_col_1 = it_1.get_or_create_column_ref(thd, leaf_1))) return true;
    field_name_1 = nj_col_1->name();
    is_using_column_1 =
        using_fields && test_if_string_in_list(field_name_1, using_fields);
    DBUG_PRINT("info", ("field_name_1=%s.%s",
                        nj_col_1->table_name() ? nj_col_1->table_name() : "",
                        field_name_1));

    /*
      Find a field with the same name in table_ref_2.

      Note that for the second loop, it_2.set() will iterate over
      table_ref_2->join_columns and not generate any new elements or
      lists.
    */
    nj_col_2 = NULL;
    for (it_2.set(table_ref_2); !it_2.end_of_fields(); it_2.next()) {
      Natural_join_column *cur_nj_col_2;
      const char *cur_field_name_2;
      if (!(cur_nj_col_2 = it_2.get_or_create_column_ref(thd, leaf_2)))
        return true;
      cur_field_name_2 = cur_nj_col_2->name();
      DBUG_PRINT("info",
                 ("cur_field_name_2=%s.%s",
                  cur_nj_col_2->table_name() ? cur_nj_col_2->table_name() : "",
                  cur_field_name_2));

      /*
        Compare the two columns and check for duplicate common fields.
        A common field is duplicate either if it was already found in
        table_ref_2 (then found == true), or if a field in table_ref_2
        was already matched by some previous field in table_ref_1
        (then cur_nj_col_2->is_common == true).
        Note that it is too early to check the columns outside of the
        USING list for ambiguity because they are not actually "referenced"
        here. These columns must be checked only on unqualified reference
        by name (e.g. in SELECT list).
      */
      if (!my_strcasecmp(system_charset_info, field_name_1, cur_field_name_2)) {
        DBUG_PRINT("info", ("match c1.is_common=%d", nj_col_1->is_common));
        if (cur_nj_col_2->is_common ||
            (found && (!using_fields || is_using_column_1))) {
          my_error(ER_NON_UNIQ_ERROR, MYF(0), field_name_1, thd->where);
          return true;
        }
        nj_col_2 = cur_nj_col_2;
        found = true;
      }
    }
    if (first_outer_loop && leaf_2) {
      /*
        Make sure that the next inner loop "knows" that all columns
        are materialized already.
      */
      leaf_2->is_join_columns_complete = true;
      first_outer_loop = false;
    }
    if (!found) continue;  // No matching field

    /*
      field_1 and field_2 have the same names. Check if they are in the USING
      clause (if present), mark them as common fields, and add a new
      equi-join condition to the ON clause.
    */
    if (nj_col_2 && (!using_fields || is_using_column_1)) {
      Item *item_1 = nj_col_1->create_item(thd);
      if (!item_1) return true;
      Item *item_2 = nj_col_2->create_item(thd);
      if (!item_2) return true;

      Field *field_1 = nj_col_1->field();
      Field *field_2 = nj_col_2->field();
      Item_ident *item_ident_1, *item_ident_2;
      Item_func_eq *eq_cond;
      fields.push_back(field_1);
      fields.push_back(field_2);

      /*
        The created items must be of sub-classes of Item_ident.
      */
      DBUG_ASSERT(item_1->type() == Item::FIELD_ITEM ||
                  item_1->type() == Item::REF_ITEM);
      DBUG_ASSERT(item_2->type() == Item::FIELD_ITEM ||
                  item_2->type() == Item::REF_ITEM);

      /*
        We need to cast item_1,2 to Item_ident, because we need to hook name
        resolution contexts specific to each item.
      */
      item_ident_1 = (Item_ident *)item_1;
      item_ident_2 = (Item_ident *)item_2;
      /*
        Create and hook special name resolution contexts to each item in the
        new join condition . We need this to both speed-up subsequent name
        resolution of these items, and to enable proper name resolution of
        the items during the execute phase of PS.
      */
      if (set_new_item_local_context(thd, item_ident_1, nj_col_1->table_ref) ||
          set_new_item_local_context(thd, item_ident_2, nj_col_2->table_ref))
        return true;

      if (!(eq_cond = new Item_func_eq(item_ident_1, item_ident_2)))
        return true;  // Out of memory.

      /*
        Add the new equi-join condition to the ON clause. Notice that
        fix_fields() is applied to all ON conditions in setup_conds()
        so we don't do it here.
       */
      add_join_on((table_ref_1->outer_join & JOIN_TYPE_RIGHT ? table_ref_1
                                                             : table_ref_2),
                  eq_cond);

      nj_col_1->is_common = nj_col_2->is_common = true;
      DBUG_PRINT("info", ("%s.%s and %s.%s are common",
                          nj_col_1->table_name() ? nj_col_1->table_name() : "",
                          nj_col_1->name(),
                          nj_col_2->table_name() ? nj_col_2->table_name() : "",
                          nj_col_2->name()));

      // Mark fields in the read set
      if (field_1) {
        nj_col_1->table_ref->table->mark_column_used(field_1,
                                                     MARK_COLUMNS_READ);
      } else {
        Mark_field mf(MARK_COLUMNS_READ);
        item_1->walk(&Item::mark_field_in_map, enum_walk::SUBQUERY_POSTFIX,
                     (uchar *)&mf);
      }

      if (field_2) {
        nj_col_2->table_ref->table->mark_column_used(field_2,
                                                     MARK_COLUMNS_READ);
      } else {
        Mark_field mf(MARK_COLUMNS_READ);
        item_2->walk(&Item::mark_field_in_map, enum_walk::SUBQUERY_POSTFIX,
                     (uchar *)&mf);
      }

      if (using_fields != NULL) ++(*found_using_fields);
    }
  }

  if (leaf_1) leaf_1->is_join_columns_complete = true;

  /*
    Everything is OK.
    Notice that at this point there may be some column names in the USING
    clause that are not among the common columns. This is an SQL error and
    we check for this error in store_natural_using_join_columns() when
    (found_using_fields < length(join_using_fields)).
  */
  return false;
}

/*
  Materialize and store the row type of NATURAL/USING join.

  SYNOPSIS
    store_natural_using_join_columns()
    thd                current thread
    natural_using_join the table reference of the NATURAL/USING join
    table_ref_1        the first (left) operand (of a NATURAL/USING join).
    table_ref_2        the second (right) operand (of a NATURAL/USING join).
    using_fields       if the join is JOIN...USING - the join columns,
                       if NATURAL join, then NULL
    found_using_fields number of fields from the USING clause that were
                       found among the common fields

  DESCRIPTION
    Iterate over the columns of both join operands and sort and store
    all columns into the 'join_columns' list of natural_using_join
    where the list is formed by three parts:
      part1: The coalesced columns of table_ref_1 and table_ref_2,
             sorted according to the column order of the first table.
      part2: The other columns of the first table, in the order in
             which they were defined in CREATE TABLE.
      part3: The other columns of the second table, in the order in
             which they were defined in CREATE TABLE.
    Time complexity - O(N1+N2), where Ni = length(table_ref_i).

  IMPLEMENTATION
    The procedure assumes that mark_common_columns() has been called
    for the join that is being processed.

  RETURN
    true    error: Some common column is ambiguous
    false   OK
*/

static bool store_natural_using_join_columns(THD *thd,
                                             TABLE_LIST *natural_using_join,
                                             TABLE_LIST *table_ref_1,
                                             TABLE_LIST *table_ref_2,
                                             List<String> *using_fields,
                                             uint found_using_fields) {
  Field_iterator_table_ref it_1, it_2;
  Natural_join_column *nj_col_1, *nj_col_2;
  List<Natural_join_column> *non_join_columns;
  DBUG_TRACE;

  DBUG_ASSERT(!natural_using_join->join_columns);

  Prepared_stmt_arena_holder ps_arena_holder(thd);

  if (!(non_join_columns = new (thd->mem_root) List<Natural_join_column>) ||
      !(natural_using_join->join_columns =
            new (thd->mem_root) List<Natural_join_column>))
    return true;

  /* Append the columns of the first join operand. */
  for (it_1.set(table_ref_1); !it_1.end_of_fields(); it_1.next()) {
    nj_col_1 = it_1.get_natural_column_ref();
    if (nj_col_1->is_common) {
      natural_using_join->join_columns->push_back(nj_col_1);
      /* Reset the common columns for the next call to mark_common_columns. */
      nj_col_1->is_common = false;
    } else
      non_join_columns->push_back(nj_col_1);
  }

  /*
    Check that all columns in the USING clause are among the common
    columns. If this is not the case, report the first one that was
    not found in an error.
  */
  if (using_fields && found_using_fields < using_fields->elements) {
    String *using_field_name;
    List_iterator_fast<String> using_fields_it(*using_fields);
    while ((using_field_name = using_fields_it++)) {
      const char *using_field_name_ptr = using_field_name->c_ptr();
      List_iterator_fast<Natural_join_column> it(
          *(natural_using_join->join_columns));
      Natural_join_column *common_field;

      for (;;) {
        /* If reached the end of fields, and none was found, report error. */
        if (!(common_field = it++)) {
          my_error(ER_BAD_FIELD_ERROR, MYF(0), using_field_name_ptr,
                   thd->where);
          return true;
        }
        if (!my_strcasecmp(system_charset_info, common_field->name(),
                           using_field_name_ptr))
          break;  // Found match
      }
    }
  }

  /* Append the non-equi-join columns of the second join operand. */
  for (it_2.set(table_ref_2); !it_2.end_of_fields(); it_2.next()) {
    nj_col_2 = it_2.get_natural_column_ref();
    if (!nj_col_2->is_common)
      non_join_columns->push_back(nj_col_2);
    else {
      /* Reset the common columns for the next call to mark_common_columns. */
      nj_col_2->is_common = false;
    }
  }

  if (non_join_columns->elements > 0)
    natural_using_join->join_columns->concat(non_join_columns);
  natural_using_join->is_join_columns_complete = true;

  return false;
}

/*
  Precompute and store the row types of the top-most NATURAL/USING joins.

  SYNOPSIS
    store_top_level_join_columns()
    thd            current thread
    table_ref      nested join or table in a FROM clause
    left_neighbor  neighbor table reference to the left of table_ref at the
                   same level in the join tree
    right_neighbor neighbor table reference to the right of table_ref at the
                   same level in the join tree

  DESCRIPTION
    The procedure performs a post-order traversal of a nested join tree
    and materializes the row types of NATURAL/USING joins in a
    bottom-up manner until it reaches the TABLE_LIST elements that
    represent the top-most NATURAL/USING joins. The procedure should be
    applied to each element of SELECT_LEX::top_join_list (i.e. to each
    top-level element of the FROM clause).

  IMPLEMENTATION
    Notice that the table references in the list nested_join->join_list
    are in reverse order, thus when we iterate over it, we are moving
    from the right to the left in the FROM clause.

  RETURN
    true   Error
    false  OK
*/

static bool store_top_level_join_columns(THD *thd, TABLE_LIST *table_ref,
                                         TABLE_LIST *left_neighbor,
                                         TABLE_LIST *right_neighbor) {
  DBUG_TRACE;

  DBUG_ASSERT(!table_ref->nested_join->natural_join_processed);

  Prepared_stmt_arena_holder ps_arena_holder(thd);

  /* Call the procedure recursively for each nested table reference. */
  if (table_ref->nested_join) {
    List_iterator_fast<TABLE_LIST> nested_it(table_ref->nested_join->join_list);
    TABLE_LIST *same_level_left_neighbor = nested_it++;
    TABLE_LIST *same_level_right_neighbor = NULL;
    /* Left/right-most neighbors, possibly at higher levels in the join tree. */
    TABLE_LIST *real_left_neighbor, *real_right_neighbor;

    while (same_level_left_neighbor) {
      TABLE_LIST *cur_table_ref = same_level_left_neighbor;
      same_level_left_neighbor = nested_it++;
      /*
        The order of RIGHT JOIN operands is reversed in 'join list' to
        transform it into a LEFT JOIN. However, in this procedure we need
        the join operands in their lexical order, so below we reverse the
        join operands. Notice that this happens only in the first loop,
        and not in the second one, as in the second loop
        same_level_left_neighbor == NULL.
        This is the correct behavior, because the second loop sets
        cur_table_ref reference correctly after the join operands are
        swapped in the first loop.
      */
      if (same_level_left_neighbor &&
          cur_table_ref->outer_join & JOIN_TYPE_RIGHT) {
        /* This can happen only for JOIN ... ON. */
        DBUG_ASSERT(table_ref->nested_join->join_list.elements == 2);
        std::swap(same_level_left_neighbor, cur_table_ref);
      }

      /*
        Pick the parent's left and right neighbors if there are no immediate
        neighbors at the same level.
      */
      real_left_neighbor =
          (same_level_left_neighbor) ? same_level_left_neighbor : left_neighbor;
      real_right_neighbor = (same_level_right_neighbor)
                                ? same_level_right_neighbor
                                : right_neighbor;

      if (cur_table_ref->nested_join &&
          !cur_table_ref->nested_join->natural_join_processed &&
          store_top_level_join_columns(thd, cur_table_ref, real_left_neighbor,
                                       real_right_neighbor))
        return true;
      same_level_right_neighbor = cur_table_ref;
    }
  }

  /*
    If this is a NATURAL/USING join, materialize its result columns and
    convert to a JOIN ... ON.
  */
  if (table_ref->is_natural_join) {
    DBUG_ASSERT(table_ref->nested_join &&
                table_ref->nested_join->join_list.elements == 2);
    List_iterator_fast<TABLE_LIST> operand_it(
        table_ref->nested_join->join_list);
    /*
      Notice that the order of join operands depends on whether table_ref
      represents a LEFT or a RIGHT join. In a RIGHT join, the operands are
      in inverted order.
     */
    TABLE_LIST *table_ref_2 = operand_it++; /* Second NATURAL join operand.*/
    TABLE_LIST *table_ref_1 = operand_it++; /* First NATURAL join operand. */
    List<String> *using_fields = table_ref->join_using_fields;
    uint found_using_fields;

    /*
      The two join operands were interchanged in the parser, change the order
      back for 'mark_common_columns'.
    */
    if (table_ref_2->outer_join & JOIN_TYPE_RIGHT)
      std::swap(table_ref_1, table_ref_2);
    if (mark_common_columns(thd, table_ref_1, table_ref_2, using_fields,
                            &found_using_fields))
      return true;

    /*
      Swap the join operands back, so that we pick the columns of the second
      one as the coalesced columns. In this way the coalesced columns are the
      same as of an equivalent LEFT JOIN.
    */
    if (table_ref_1->outer_join & JOIN_TYPE_RIGHT)
      std::swap(table_ref_1, table_ref_2);
    if (store_natural_using_join_columns(thd, table_ref, table_ref_1,
                                         table_ref_2, using_fields,
                                         found_using_fields))
      return true;

    /*
      Change NATURAL JOIN to JOIN ... ON. We do this for both operands
      because either one of them or the other is the one with the
      natural join flag because RIGHT joins are transformed into LEFT,
      and the two tables may be reordered.
    */
    table_ref_1->natural_join = table_ref_2->natural_join = NULL;

    /* Add a true condition to outer joins that have no common columns. */
    if (table_ref_2->outer_join && !table_ref_2->join_cond())
      table_ref_2->set_join_cond(new Item_func_true());

    /* Change this table reference to become a leaf for name resolution. */
    if (left_neighbor) {
      TABLE_LIST *last_leaf_on_the_left;
      last_leaf_on_the_left = left_neighbor->last_leaf_for_name_resolution();
      last_leaf_on_the_left->next_name_resolution_table = table_ref;
    }
    if (right_neighbor) {
      TABLE_LIST *first_leaf_on_the_right;
      first_leaf_on_the_right =
          right_neighbor->first_leaf_for_name_resolution();
      table_ref->next_name_resolution_table = first_leaf_on_the_right;
    } else
      table_ref->next_name_resolution_table = NULL;
  }

  table_ref->nested_join->natural_join_processed = true;

  return false;
}

/*
  Compute and store the row types of the top-most NATURAL/USING joins
  in a FROM clause.

  SYNOPSIS
    setup_natural_join_row_types()
    thd          current thread
    from_clause  list of top-level table references in a FROM clause

  DESCRIPTION
    Apply the procedure 'store_top_level_join_columns' to each of the
    top-level table referencs of the FROM clause. Adjust the list of tables
    for name resolution - context->first_name_resolution_table to the
    top-most, lef-most NATURAL/USING join.

  IMPLEMENTATION
    Notice that the table references in 'from_clause' are in reverse
    order, thus when we iterate over it, we are moving from the right
    to the left in the FROM clause.

  RETURN
    true   Error
    false  OK
*/
bool setup_natural_join_row_types(THD *thd, List<TABLE_LIST> *from_clause,
                                  Name_resolution_context *context) {
  DBUG_TRACE;
  thd->where = "from clause";
  if (from_clause->elements == 0)
    return false; /* We come here in the case of UNIONs. */

  List_iterator_fast<TABLE_LIST> table_ref_it(*from_clause);
  TABLE_LIST *table_ref; /* Current table reference. */
  /* Table reference to the left of the current. */
  TABLE_LIST *left_neighbor;
  /* Table reference to the right of the current. */
  TABLE_LIST *right_neighbor = NULL;

  /* Note that tables in the list are in reversed order */
  for (left_neighbor = table_ref_it++; left_neighbor;) {
    table_ref = left_neighbor;
    left_neighbor = table_ref_it++;
    /*
      Do not redo work if already done:
      - for prepared statements and stored procedures,
      - if already processed inside a derived table/view.
    */
    if (table_ref->nested_join &&
        !table_ref->nested_join->natural_join_processed) {
      if (store_top_level_join_columns(thd, table_ref, left_neighbor,
                                       right_neighbor))
        return true;
    }
    if (left_neighbor && context->select_lex->first_execution) {
      left_neighbor->next_name_resolution_table =
          table_ref->first_leaf_for_name_resolution();
    }
    right_neighbor = table_ref;
  }

  /*
    Store the top-most, left-most NATURAL/USING join, so that we start
    the search from that one instead of context->table_list. At this point
    right_neighbor points to the left-most top-level table reference in the
    FROM clause.
  */
  DBUG_ASSERT(right_neighbor);
  context->first_name_resolution_table =
      right_neighbor->first_leaf_for_name_resolution();

  return false;
}

/**
  Resolve variable assignments from LEX object

  @param thd     Thread handler
  @param lex     Lex object containing variable assignments

  @returns false if success, true if error

  @note
  set_entry() must be called before fix_fields() of the whole list of
  field items because:

  1) the list of field items has same order as in the query, and the
     Item_func_get_user_var item may go before the Item_func_set_user_var:

     @verbatim
        SELECT @a, @a := 10 FROM t;
     @endverbatim

  2) The entry->update_query_id value controls constantness of
     Item_func_get_user_var items, so in presence of Item_func_set_user_var
     items we have to refresh their entries before fixing of
     Item_func_get_user_var items.
*/

bool resolve_var_assignments(THD *thd, LEX *lex) {
  List_iterator<Item_func_set_user_var> li(lex->set_var_list);
  Item_func_set_user_var *var;
  while ((var = li++)) var->set_entry(thd, false);

  return false;
}

/****************************************************************************
** Check that all given fields exists and fill struct with current data
****************************************************************************/

/**
  Resolve a list of expressions and setup appropriate data

  @param thd                    thread handler
  @param[out] ref_item_array    filled in with references to items.
  @param[in,out] fields         list of expressions, populated with resolved
                                data about expressions.
  @param want_privilege         privilege representing desired operation.
                                whether the expressions are selected, inserted
                                or updated, or no operation is done.
                                will also decide inclusion in read/write maps.
  @param sum_func_list
  @param allow_sum_func         true if set operations are allowed in context.
  @param column_update          if true, reject expressions that do not resolve
                                to a base table column

  @returns false if success, true if error

  @note The function checks updatability/insertability for the table before
        checking column privileges, for consistent error reporting.
        This has consequences for columns that are specified to be updated:
        The column is first resolved without privilege check.
        This check is followed by an updatablity/insertability check.
        Finally, a column privilege check is run, and the column is marked
        for update.
*/

bool setup_fields(THD *thd, Ref_item_array ref_item_array, List<Item> &fields,
                  ulong want_privilege, List<Item> *sum_func_list,
                  bool allow_sum_func, bool column_update) {
  DBUG_TRACE;

  SELECT_LEX *const select = thd->lex->current_select();
  const enum_mark_columns save_mark_used_columns = thd->mark_used_columns;
  nesting_map save_allow_sum_func = thd->lex->allow_sum_func;
  Column_privilege_tracker column_privilege(thd,
                                            column_update ? 0 : want_privilege);

  // Function can only be used to set up one specific operation:
  DBUG_ASSERT(want_privilege == 0 || want_privilege == SELECT_ACL ||
              want_privilege == INSERT_ACL || want_privilege == UPDATE_ACL);
  DBUG_ASSERT(!(column_update && (want_privilege & SELECT_ACL)));
  if (want_privilege & SELECT_ACL)
    thd->mark_used_columns = MARK_COLUMNS_READ;
  else if (want_privilege & (INSERT_ACL | UPDATE_ACL) && !column_update)
    thd->mark_used_columns = MARK_COLUMNS_WRITE;
  else
    thd->mark_used_columns = MARK_COLUMNS_NONE;

  DBUG_PRINT("info", ("thd->mark_used_columns: %d", thd->mark_used_columns));
  if (allow_sum_func)
    thd->lex->allow_sum_func |= (nesting_map)1 << select->nest_level;
  thd->where = THD::DEFAULT_WHERE;
  bool save_is_item_list_lookup = select->is_item_list_lookup;
  select->is_item_list_lookup = false;

  /*
    To prevent fail on forward lookup we fill it with zerows,
    then if we got pointer on zero after find_item_in_list we will know
    that it is forward lookup.

    There is other way to solve problem: fill array with pointers to list,
    but it will be slower.

    TODO: remove it when (if) we made one list for allfields and ref_item_array
  */
  if (!ref_item_array.is_null()) {
    DBUG_ASSERT(ref_item_array.size() >= fields.elements);
    memset(ref_item_array.array(), 0, sizeof(Item *) * fields.elements);
  }

  Ref_item_array ref = ref_item_array;

  Item *item;
  List_iterator<Item> it(fields);
  while ((item = it++)) {
    if ((!item->fixed && item->fix_fields(thd, it.ref())) ||
        (item = *(it.ref()))->check_cols(1)) {
      DBUG_PRINT("info",
                 ("thd->mark_used_columns: %d", thd->mark_used_columns));
      return true; /* purecov: inspected */
    }

    // Check that we don't have a field that is hidden from users. This should
    // be caught in Item_field::fix_fields.
    DBUG_ASSERT(
        item->type() != Item::FIELD_ITEM ||
        !static_cast<const Item_field *>(item)->field->is_hidden_from_user());

    if (!ref.is_null()) {
      ref[0] = item;
      ref.pop_front();
    }
    if (column_update) {
      Item_field *const field = item->field_for_view_update();
      if (field == NULL) {
        my_error(ER_NONUPDATEABLE_COLUMN, MYF(0), item->item_name.ptr());
        return true;
      }
      TABLE_LIST *tr = field->table_ref;
      if ((want_privilege & UPDATE_ACL) && !tr->is_updatable()) {
        /*
          The base table of the column may have beeen referenced through a view
          or derived table. If so, print the name of the upper-most view
          referring to this table in order to print the error message with the
          alias of the view as written in the original query instead of the
          alias of the base table.
        */
        my_error(ER_NON_UPDATABLE_TABLE, MYF(0), tr->top_table()->alias,
                 "UPDATE");
        return true;
      }
      if ((want_privilege & INSERT_ACL) && !tr->is_insertable()) {
        /* purecov: begin inspected */
        /*
          Generally unused as long as INSERT only can be applied against
          one base table, for which the INSERT privileges are checked in
          Sql_cmd_insert_base::prepare_inner()
        */
        my_error(ER_NON_INSERTABLE_TABLE, MYF(0), tr->top_table()->alias,
                 "INSERT");
        return true;
        /* purecov: end */
      }
      if (want_privilege & (INSERT_ACL | UPDATE_ACL)) {
        Column_privilege_tracker column_privilege(thd, want_privilege);
        if (item->walk(&Item::check_column_privileges, enum_walk::PREFIX,
                       pointer_cast<uchar *>(thd)))
          return true;
      }
      Mark_field mf(MARK_COLUMNS_WRITE);
      item->walk(&Item::mark_field_in_map, enum_walk::POSTFIX,
                 pointer_cast<uchar *>(&mf));
    }

    if (sum_func_list) {
      /*
        (1) Contains a grouped aggregate but is not one. If it is one, we do
        not split, but in create_tmp_table() we look at its arguments and add
        them to the tmp table, which achieves the same result as for window
        functions in (2) but differently.
        @todo: unify this (do like (2), probably).
        (2) Contains a window function. Even if it is a window function, we
        have to collect its arguments and add them to the hidden list of
        items, as those arguments have to be stored in the first tmp tables,
        and carried forward up to the tmp table where the WF can be
        evaluated.
      */
      if ((item->has_aggregation() && !(item->type() == Item::SUM_FUNC_ITEM &&
                                        !item->m_is_window_function)) ||  //(1)
          item->has_wf())                                                 // (2)
        item->split_sum_func(thd, ref_item_array, *sum_func_list);
    }

    select->select_list_tables |= item->used_tables();
  }
  select->is_item_list_lookup = save_is_item_list_lookup;
  thd->lex->allow_sum_func = save_allow_sum_func;
  thd->mark_used_columns = save_mark_used_columns;
  DBUG_PRINT("info", ("thd->mark_used_columns: %d", thd->mark_used_columns));

  DBUG_ASSERT(!thd->is_error());
  return false;
}

/*
  Drops in all fields instead of current '*' field

  SYNOPSIS
    insert_fields()
    thd			Thread handler
    context             Context for name resolution
    db_name		Database name in case of 'database_name.table_name.*'
    table_name		Table name in case of 'table_name.*'
    it			Pointer to '*'
    any_privileges	0 If we should ensure that we have SELECT privileges
                          for all columns
                        1 If any privilege is ok
  RETURN
    0	ok     'it' is updated to point at last inserted
    1	error.  Error message is generated but not sent to client
*/

bool insert_fields(THD *thd, Name_resolution_context *context,
                   const char *db_name, const char *table_name,
                   List_iterator<Item> *it, bool any_privileges) {
  char name_buff[NAME_LEN + 1];
  DBUG_TRACE;
  DBUG_PRINT("arena", ("stmt arena: %p", thd->stmt_arena));

  if (db_name && lower_case_table_names) {
    /*
      convert database to lower case for comparison
      We can't do this in Item_field as this would change the
      'name' of the item which may be used in the select list
    */
    strmake(name_buff, db_name, sizeof(name_buff) - 1);
    my_casedn_str(files_charset_info, name_buff);
    db_name = name_buff;
  }

  bool found = false;

  /*
    If table names are qualified, then loop over all tables used in the query,
    else treat natural joins as leaves and do not iterate over their underlying
    tables.
  */
  for (TABLE_LIST *tables = (table_name ? context->table_list
                                        : context->first_name_resolution_table);
       tables; tables = (table_name ? tables->next_local
                                    : tables->next_name_resolution_table)) {
    Field_iterator_table_ref field_iterator;
    TABLE *const table = tables->table;

    DBUG_ASSERT(tables->is_leaf_for_name_resolution());

    if ((table_name &&
         my_strcasecmp(table_alias_charset, table_name, tables->alias)) ||
        (db_name && strcmp(tables->db, db_name)))
      continue;

    /*
       Ensure that we have access rights to all fields to be inserted. Under
       some circumstances, this check may be skipped.

       - If any_privileges is true, skip the check.

       - If the SELECT privilege has been found as fulfilled already,
         the check is skipped.

       NOTE: This check is not sufficient: If a user has SELECT_ACL privileges
       for a view, it does not mean having the same privileges for the
       underlying tables/view. Thus, we have to perform individual column
       privilege checks below (or recurse down to all underlying tables here).
    */
    if (!any_privileges && !(tables->grant.privilege & SELECT_ACL)) {
      field_iterator.set(tables);
      if (check_grant_all_columns(thd, SELECT_ACL, &field_iterator))
        return true;
    }

    /*
      Update the tables used in the query based on the referenced fields. For
      views and natural joins this update is performed inside the loop below.
    */
    if (table) {
      thd->lex->current_select()->select_list_tables |= tables->map();
    }

    /*
      Initialize a generic field iterator for the current table reference.
      Notice that it is guaranteed that this iterator will iterate over the
      fields of a single table reference, because 'tables' is a leaf (for
      name resolution purposes).
    */
    field_iterator.set(tables);

    for (; !field_iterator.end_of_fields(); field_iterator.next()) {
      Item *const item = field_iterator.create_item(thd);
      if (!item) return true; /* purecov: inspected */
      DBUG_ASSERT(item->fixed);

      bool is_hidden_from_user = false;
      if (item->type() == Item::FIELD_ITEM) {
        Item_field *field = static_cast<Item_field *>(item);
        is_hidden_from_user = field->field->is_hidden_from_user();
        /* cache the table for the Item_fields inserted by expanding stars */
        if (tables->cacheable_table) field->cached_table = tables;
      }

      // If the column is hidden from users, do not add this column in place
      // of '*'.
      if (!is_hidden_from_user) {
        if (!found) {
          found = true;
          it->replace(item); /* Replace '*' with the first found item. */
        } else
          it->after(item); /* Add 'item' to the SELECT list. */
      }

      /*
        Set privilege information for the fields of newly created views.
        We have that (any_priviliges == true) if and only if we are creating
        a view. In the time of view creation we can't use the MERGE algorithm,
        therefore if 'tables' is itself a view, it is represented by a
        temporary table. Thus in this case we can be sure that 'item' is an
        Item_field.
      */
      if (any_privileges) {
        DBUG_ASSERT((tables->field_translation == NULL && table) ||
                    tables->is_natural_join);
        DBUG_ASSERT(item->type() == Item::FIELD_ITEM);
        Item_field *const fld = (Item_field *)item;
        const char *field_table_name = field_iterator.get_table_name();
        if (!tables->schema_table &&
            !(fld->have_privileges =
                  (get_column_grant(thd, field_iterator.grant(),
                                    field_iterator.get_db_name(),
                                    field_table_name, fld->field_name) &
                   VIEW_ANY_ACL))) {
          my_error(ER_TABLEACCESS_DENIED_ERROR, MYF(0), "ANY",
                   thd->security_context()->priv_user().str,
                   thd->security_context()->host_or_ip().str, field_table_name);
          return true;
        }
      }

      thd->lex->current_select()->select_list_tables |= item->used_tables();

      Field *const field = field_iterator.field();
      if (field) {
        // Register underlying fields in read map if wanted.
        field->table->mark_column_used(field, thd->mark_used_columns);
      } else {
        if (thd->want_privilege && tables->is_view_or_derived()) {
          if (item->walk(&Item::check_column_privileges, enum_walk::PREFIX,
                         (uchar *)thd))
            return true;
        }

        // Register underlying fields in read map if wanted.
        Mark_field mf(thd->mark_used_columns);
        item->walk(&Item::mark_field_in_map, enum_walk::SUBQUERY_POSTFIX,
                   (uchar *)&mf);
      }
    }
  }
  if (found) return false;

  /*
    TODO: in the case when we skipped all columns because there was a
    qualified '*', and all columns were coalesced, we have to give a more
    meaningful message than ER_BAD_TABLE_ERROR.
  */
  if (!table_name || !*table_name)
    my_error(ER_NO_TABLES_USED, MYF(0));
  else {
    String tbl_name;
    if (db_name) {
      tbl_name.append(String(db_name, system_charset_info));
      tbl_name.append('.');
    }
    tbl_name.append(String(table_name, system_charset_info));

    my_error(ER_BAD_TABLE_ERROR, MYF(0), tbl_name.c_ptr_safe());
  }

  return true;
}

/******************************************************************************
** Fill a record with data (for INSERT or UPDATE)
** Returns : 1 if some field has wrong type
******************************************************************************/

/*
  Fill fields with given items.

  @param thd                        thread handler
  @param table                      table reference
  @param fields                     Item_fields list to be filled
  @param values                     values to fill with
  @param bitmap                     Bitmap over fields to fill
  @param insert_into_fields_bitmap  Bitmap for fields that is set
                                    in fill_record
  @note fill_record() may set table->auto_increment_field_not_null and a
  caller should make sure that it is reset after their last call to this
  function.

  @return Operation status
    @retval false   OK
    @retval true    Error occurred
*/

bool fill_record(THD *thd, TABLE *table, List<Item> &fields, List<Item> &values,
                 MY_BITMAP *bitmap, MY_BITMAP *insert_into_fields_bitmap) {
  DBUG_TRACE;

  DBUG_ASSERT(fields.elements == values.elements);
  /*
    Reset the table->auto_increment_field_not_null as it is valid for
    only one row.
  */
  if (fields.elements) table->auto_increment_field_not_null = false;

  Item *fld;
  List_iterator_fast<Item> f(fields), v(values);
  while ((fld = f++)) {
    Item_field *const field = fld->field_for_view_update();
    DBUG_ASSERT(field != NULL && field->table_ref->table == table);

    Field *const rfield = field->field;
    Item *const value = v++;

    /* If bitmap over wanted fields are set, skip non marked fields. */
    if (bitmap && !bitmap_is_set(bitmap, rfield->field_index)) continue;

    bitmap_set_bit(table->fields_set_during_insert, rfield->field_index);
    if (insert_into_fields_bitmap)
      bitmap_set_bit(insert_into_fields_bitmap, rfield->field_index);

    /* Generated columns will be filled after all base columns are done. */
    if (rfield->is_gcol()) continue;

    if (rfield == table->next_number_field)
      table->auto_increment_field_not_null = true;
    /*
      We handle errors from save_in_field() by first checking the return
      value and then testing thd->is_error(). thd->is_error() can be set
      even when save_in_field() does not return a negative value.
      @todo save_in_field returns an enum which should never be a negative
      value. We should change this test to check for correct enum value.
    */
    if (value->save_in_field(rfield, false) < 0) {
      my_error(ER_UNKNOWN_ERROR, MYF(0));
      goto err;
    }
    if (thd->is_error()) goto err;
  }

  if (table->has_gcol() &&
      update_generated_write_fields(bitmap ? bitmap : table->write_set, table))
    goto err;

  return thd->is_error();

err:
  table->auto_increment_field_not_null = false;
  return true;
}

/**
  Check the NOT NULL constraint on all the fields of the current record.

  @param thd            Thread context.
  @param fields         Collection of fields.

  @return Error status.
*/
static bool check_record(THD *thd, List<Item> &fields) {
  List_iterator_fast<Item> f(fields);
  Item *fld;
  Item_field *field;

  while ((fld = f++)) {
    field = fld->field_for_view_update();
    if (field &&
        field->field->check_constraints(ER_BAD_NULL_ERROR) != TYPE_OK) {
      my_error(ER_UNKNOWN_ERROR, MYF(0));
      return true;
    }
  }
  return thd->is_error();
}

/**
  Check the NOT NULL constraint on all the fields of the current record.

  @param thd  Thread context.
  @param ptr  Fields.

  @return Error status.
*/
bool check_record(THD *thd, Field **ptr) {
  Field *field;
  while ((field = *ptr++) && !thd->is_error()) {
    if (field->check_constraints(ER_BAD_NULL_ERROR) != TYPE_OK) return true;
  }
  return thd->is_error();
}

/**
  Check the NOT NULL constraint on all the fields explicitly set
  in INSERT INTO statement or implicitly set in BEFORE trigger.

  @param thd  Thread context.
  @param ptr  Fields.

  @return Error status.
*/

static bool check_inserting_record(THD *thd, Field **ptr) {
  Field *field;

  while ((field = *ptr++) && !thd->is_error()) {
    if (bitmap_is_set(field->table->fields_set_during_insert,
                      field->field_index) &&
        field->check_constraints(ER_BAD_NULL_ERROR) != TYPE_OK)
      return true;
  }

  return thd->is_error();
}

/**
  Invoke check constraints defined on the table.

  @param  thd                   Thread handle.
  @param  table                 Instance of TABLE.

  @retval  false  If all enforced check constraints are satisfied.
  @retval  true   Otherwise. THD::is_error() may be "true" in this case.
*/

bool invoke_table_check_constraints(THD *thd, const TABLE *table) {
  if (table->table_check_constraint_list != nullptr) {
    for (auto &table_cc : *table->table_check_constraint_list) {
      if (table_cc->is_enforced()) {
        /*
          Invoke check constraints only if column(s) used by check constraint is
          updated.
        */
        if ((thd->lex->sql_command == SQLCOM_UPDATE ||
             thd->lex->sql_command == SQLCOM_UPDATE_MULTI) &&
<<<<<<< HEAD
            !bitmap_is_subset(&table_cc->value_generator()->base_columns_map,
                              table->write_set)) {
=======
            !bitmap_is_overlapping(
                &table_cc->value_generator()->base_columns_map,
                table->write_set)) {
>>>>>>> 459778d9
          DEBUG_SYNC(thd, "skip_check_constraints_on_unaffected_columns");
          continue;
        }

<<<<<<< HEAD
        /*
          Set the columns used by the enforced check constraint expression in
          the TABLE read_set.
        */
        bitmap_union(table->read_set,
                     &table_cc->value_generator()->base_columns_map);

=======
>>>>>>> 459778d9
        // Validate check constraint.
        bool is_constraint_violated =
            (!table_cc->value_generator()->expr_item->val_bool() &&
             !table_cc->value_generator()->expr_item->null_value);

        /*
          If check constraint is violated then report an error. If expression
          operand types are incompatible and reported error in conversion even
          then report a more user friendly error. Sql_conditions of DA still has
          a conversion(actual reported) error in the error stack.
         */
        if (is_constraint_violated || thd->is_error()) {
          if (thd->is_error()) thd->clear_error();
          my_error(ER_CHECK_CONSTRAINT_VIOLATED, MYF(0), table_cc->name().str);
          return true;
        }
      }
    }
  }

  return false;
}

/**
  Check if SQL-statement is INSERT/INSERT SELECT/REPLACE/REPLACE SELECT
  and trigger event is ON INSERT. When this condition is true that means
  that the statement basically can invoke BEFORE INSERT trigger if it
  was created before.

  @param event         event type for triggers to be invoked
  @param sql_command   Type of SQL statement

  @return Test result
    @retval true    SQL-statement is
                    INSERT/INSERT SELECT/REPLACE/REPLACE SELECT
                    and trigger event is ON INSERT
    @retval false   Either SQL-statement is not
                    INSERT/INSERT SELECT/REPLACE/REPLACE SELECT
                    or trigger event is not ON INSERT
*/
static inline bool command_can_invoke_insert_triggers(
    enum enum_trigger_event_type event, enum_sql_command sql_command) {
  /*
    If it's 'INSERT INTO ... ON DUPLICATE KEY UPDATE ...' statement
    the event is TRG_EVENT_UPDATE and the SQL-command is SQLCOM_INSERT.
  */
  return event == TRG_EVENT_INSERT &&
         (sql_command == SQLCOM_INSERT || sql_command == SQLCOM_INSERT_SELECT ||
          sql_command == SQLCOM_REPLACE ||
          sql_command == SQLCOM_REPLACE_SELECT);
}

/**
  Execute BEFORE INSERT trigger.

  @param thd                        thread context
  @param table                      TABLE-object holding list of triggers
                                    to be invoked
  @param event                      event type for triggers to be invoked
  @param insert_into_fields_bitmap  Bitmap for fields that is set
                                    in fill_record

  @return Operation status
    @retval false   OK
    @retval true    Error occurred
*/
inline bool call_before_insert_triggers(THD *thd, TABLE *table,
                                        enum enum_trigger_event_type event,
                                        MY_BITMAP *insert_into_fields_bitmap) {
  for (Field **f = table->field; *f; ++f) {
    if (((*f)->flags & NO_DEFAULT_VALUE_FLAG) &&
        !bitmap_is_set(insert_into_fields_bitmap, (*f)->field_index)) {
      (*f)->set_tmp_null();
    }
  }

  return table->triggers->process_triggers(thd, event, TRG_ACTION_BEFORE, true);
}

/*
  Fill fields in list with values from the list of items and invoke
  before triggers.

  @param thd           thread context
  @param optype_info   COPY_INFO structure used for default values handling
  @param fields        Item_fields list to be filled
  @param values        values to fill with
  @param table         TABLE-object holding list of triggers to be invoked
  @param event         event type for triggers to be invoked

  NOTE
    This function assumes that fields which values will be set and triggers
    to be invoked belong to the same table, and that TABLE::record[0] and
    record[1] buffers correspond to new and old versions of row respectively.

  @return Operation status
    @retval false   OK
    @retval true    Error occurred
*/

bool fill_record_n_invoke_before_triggers(THD *thd, COPY_INFO *optype_info,
                                          List<Item> &fields,
                                          List<Item> &values, TABLE *table,
                                          enum enum_trigger_event_type event,
                                          int num_fields) {
  /*
    If it's 'INSERT INTO ... ON DUPLICATE KEY UPDATE ...' statement
    the event is TRG_EVENT_UPDATE and the SQL-command is SQLCOM_INSERT.
  */

  if (table->triggers) {
    bool rc;

    table->triggers->enable_fields_temporary_nullability(thd);

    if (table->triggers->has_triggers(event, TRG_ACTION_BEFORE) &&
        command_can_invoke_insert_triggers(event, thd->lex->sql_command)) {
      DBUG_ASSERT(num_fields);

      MY_BITMAP insert_into_fields_bitmap;
      bitmap_init(&insert_into_fields_bitmap, NULL, num_fields, false);

      /*
        Evaluate DEFAULT functions like CURRENT_TIMESTAMP.
        COPY_INFO::set_function_defaults() causes store_timestamp to be called
        on the columns that are not on the list of assigned_columns.
      */
      if (optype_info->function_defaults_apply_on_columns(table->write_set))
        optype_info->set_function_defaults(table);

      rc = fill_record(thd, table, fields, values, NULL,
                       &insert_into_fields_bitmap);

      if (!rc)
        rc = call_before_insert_triggers(thd, table, event,
                                         &insert_into_fields_bitmap);

      bitmap_free(&insert_into_fields_bitmap);
    } else {
      rc = fill_record(thd, table, fields, values, NULL, NULL);

      if (!rc) {
        /*
          Unlike INSERT and LOAD, UPDATE operation requires comparison of old
          and new records to determine whether function defaults have to be
          evaluated.
        */
        if (optype_info->get_operation_type() == COPY_INFO::UPDATE_OPERATION) {
          /*
            Evaluate function defaults for columns with ON UPDATE clause only
            if any other column of the row is updated.
          */
          if ((!records_are_comparable(table) || compare_records(table)) &&
              (optype_info->function_defaults_apply_on_columns(
                  table->write_set)))
            optype_info->set_function_defaults(table);
        } else if (optype_info->function_defaults_apply_on_columns(
                       table->write_set))
          optype_info->set_function_defaults(table);

        rc = table->triggers->process_triggers(thd, event, TRG_ACTION_BEFORE,
                                               true);
      }
    }
    /*
      Re-calculate generated fields to cater for cases when base columns are
      updated by the triggers.
    */
    DBUG_ASSERT(table->pos_in_table_list &&
                !table->pos_in_table_list->is_view());
    if (!rc && table->has_gcol())
      rc = update_generated_write_fields(table->write_set, table);

    table->triggers->disable_fields_temporary_nullability();

    return rc || check_inserting_record(thd, table->field);
  } else {
    return fill_record(thd, table, fields, values, NULL, NULL) ||
           check_record(thd, fields);
  }
}

/**
  Fill field buffer with values from Field list.

  @param thd                        thread handler
  @param table                      table reference
  @param ptr                        pointer on pointer to record
  @param values                     list of fields
  @param bitmap                     Bitmap over fields to fill
  @param insert_into_fields_bitmap  Bitmap for fields that is set
                                    in fill_record

  @note fill_record() may set table->auto_increment_field_not_null and a
  caller should make sure that it is reset after their last call to this
  function.

  @return Operation status
    @retval false   OK
    @retval true    Error occurred
*/

bool fill_record(THD *thd, TABLE *table, Field **ptr, List<Item> &values,
                 MY_BITMAP *bitmap, MY_BITMAP *insert_into_fields_bitmap) {
  DBUG_TRACE;

  /*
    Reset the table->auto_increment_field_not_null as it is valid for
    only one row.
  */
  if (*ptr) table->auto_increment_field_not_null = false;

  Field *field;
  List_iterator_fast<Item> v(values);
  while ((field = *ptr++) && !thd->is_error()) {
    // Skip fields invisible to the user
    if (field->is_hidden_from_user()) continue;

    Item *const value = v++;
    DBUG_ASSERT(field->table == table);

    /* If bitmap over wanted fields are set, skip non marked fields. */
    if (bitmap && !bitmap_is_set(bitmap, field->field_index)) continue;

    /*
      fill_record could be called as part of multi update and therefore
      table->fields_set_during_insert could be NULL.
    */
    if (table->fields_set_during_insert)
      bitmap_set_bit(table->fields_set_during_insert, field->field_index);
    if (insert_into_fields_bitmap)
      bitmap_set_bit(insert_into_fields_bitmap, field->field_index);

    /* Generated columns will be filled after all base columns are done. */
    if (field->is_gcol()) continue;

    if (field == table->next_number_field)
      table->auto_increment_field_not_null = true;

    /*
      @todo We should evaluate what other return values from save_in_field()
      that should be treated as errors instead of checking thd->is_error().
    */
    if (value->save_in_field(field, false) ==
            TYPE_ERR_NULL_CONSTRAINT_VIOLATION ||
        thd->is_error())
      goto err;
  }

  if (table->has_gcol() &&
      update_generated_write_fields(bitmap ? bitmap : table->write_set, table))
    goto err;

  DBUG_ASSERT(thd->is_error() || !v++);  // No extra value!
  return thd->is_error();

err:
  table->auto_increment_field_not_null = false;
  return true;
}

/*
  Fill fields in array with values from the list of items and invoke
  before triggers.

  SYNOPSIS
    fill_record_n_invoke_before_triggers()
      thd           thread context
      ptr           NULL-ended array of fields to be filled
      values        values to fill with
      table         TABLE-object holding list of triggers to be invoked
      event         event type for triggers to be invoked

  NOTE
    This function assumes that fields which values will be set and triggers
    to be invoked belong to the same table, and that TABLE::record[0] and
    record[1] buffers correspond to new and old versions of row respectively.
    This function is called during handling of statements
    INSERT/INSERT SELECT/CREATE SELECT. It means that the only trigger's type
    that can be invoked when this function is called is a BEFORE INSERT
    trigger so we don't need to make branching based on the result of execution
    function command_can_invoke_insert_triggers().

  RETURN
    false   OK
    true    error occurred
*/

bool fill_record_n_invoke_before_triggers(THD *thd, Field **ptr,
                                          List<Item> &values, TABLE *table,
                                          enum enum_trigger_event_type event,
                                          int num_fields) {
  bool rc;

  if (table->triggers) {
    DBUG_ASSERT(
        command_can_invoke_insert_triggers(event, thd->lex->sql_command));
    DBUG_ASSERT(num_fields);

    table->triggers->enable_fields_temporary_nullability(thd);

    MY_BITMAP insert_into_fields_bitmap;
    bitmap_init(&insert_into_fields_bitmap, NULL, num_fields, false);

    rc = fill_record(thd, table, ptr, values, NULL, &insert_into_fields_bitmap);

    if (!rc)
      rc = call_before_insert_triggers(thd, table, event,
                                       &insert_into_fields_bitmap);

    /*
      Re-calculate generated fields to cater for cases when base columns are
      updated by the triggers.
    */
    if (!rc && *ptr) {
      TABLE *table = (*ptr)->table;
      if (table->has_gcol())
        rc = update_generated_write_fields(table->write_set, table);
    }
    bitmap_free(&insert_into_fields_bitmap);
    table->triggers->disable_fields_temporary_nullability();
  } else
    rc = fill_record(thd, table, ptr, values, NULL, NULL);

  if (rc) return true;

  return check_inserting_record(thd, ptr);
}

/**
  Drop all temporary tables which have been left from previous server run.
  Used on server start-up.

  @return False on success, true on error.
*/

bool mysql_rm_tmp_tables(void) {
  uint i, idx;
  char filePath[FN_REFLEN], *tmpdir;
  MY_DIR *dirp;
  FILEINFO *file;
  THD *thd;
  List<LEX_STRING> files;
  List_iterator<LEX_STRING> files_it;
  MEM_ROOT files_root;
  LEX_STRING *file_str;
  bool result = true;
  DBUG_TRACE;

  if (!(thd = new THD)) return true; /* purecov: inspected */
  thd->thread_stack = (char *)&thd;
  thd->store_globals();

  init_alloc_root(PSI_NOT_INSTRUMENTED, &files_root, 32768, 0);

  for (i = 0; i <= mysql_tmpdir_list.max; i++) {
    tmpdir = mysql_tmpdir_list.list[i];
    /* See if the directory exists */
    if (!(dirp = my_dir(tmpdir, MYF(MY_WME | MY_DONT_SORT)))) continue;

    /* Find all SQLxxx files in the directory. */

    for (idx = 0; idx < dirp->number_off_files; idx++) {
      file = dirp->dir_entry + idx;

      /* skiping . and .. */
      if (file->name[0] == '.' &&
          (!file->name[1] || (file->name[1] == '.' && !file->name[2])))
        continue;

      if (strlen(file->name) > tmp_file_prefix_length &&
          !memcmp(file->name, tmp_file_prefix, tmp_file_prefix_length)) {
        size_t filePath_len = snprintf(filePath, sizeof(filePath), "%s%c%s",
                                       tmpdir, FN_LIBCHAR, file->name);
        file_str = make_lex_string_root(&files_root, filePath, filePath_len);

        if (file_str == NULL || files.push_back(file_str, &files_root)) {
          /* purecov: begin inspected */
          my_dirend(dirp);
          goto err;
          /* purecov: end */
        }
      }
    }
    my_dirend(dirp);
  }

  /*
    Ask SEs to delete temporary tables.
    Pass list of SQLxxx files as a refence.
  */
  result = ha_rm_tmp_tables(thd, &files);

  /* Mimic old behavior, remove suspicious files if SE have not done this. */
  files_it.init(files);
  while ((file_str = files_it++))
    (void)mysql_file_delete(key_file_misc, file_str->str, MYF(0));

err:
  free_root(&files_root, MYF(0));
  delete thd;
  return result;
}

/*****************************************************************************
        unireg support functions
*****************************************************************************/

/*
  free all unused tables

  NOTE
    This is called by 'handle_manager' when one wants to periodicly flush
    all not used tables.
*/

void tdc_flush_unused_tables() {
  table_cache_manager.lock_all_and_tdc();
  table_cache_manager.free_all_unused_tables();
  table_cache_manager.unlock_all_and_tdc();
}

/**
   Remove all or some (depending on parameter) instances of TABLE and
   TABLE_SHARE from the table definition cache.

   @param  thd          Thread context
   @param  remove_type  Type of removal:
                        TDC_RT_REMOVE_ALL     - remove all TABLE instances and
                                                TABLE_SHARE instance. There
                                                should be no used TABLE objects
                                                and caller should have exclusive
                                                metadata lock on the table.
                        TDC_RT_REMOVE_NOT_OWN - remove all TABLE instances
                                                except those that belong to
                                                this thread. There should be
                                                no TABLE objects used by other
                                                threads and caller should have
                                                exclusive metadata lock on the
                                                table.
                        TDC_RT_REMOVE_UNUSED  - remove all unused TABLE
                                                instances (if there are no
                                                used instances will also
                                                remove TABLE_SHARE).
                        TDC_RT_REMOVE_NOT_OWN_KEEP_SHARE -
                                                remove all TABLE instances
                                                except those that belong to
                                                this thread, but don't mark
                                                TABLE_SHARE as old. There
                                                should be no TABLE objects
                                                used by other threads and
                                                caller should have exclusive
                                                metadata lock on the table.
   @param  db           Name of database
   @param  table_name   Name of table
   @param  has_lock     If true, LOCK_open is already acquired

   @note It assumes that table instances are already not used by any
   (other) thread (this should be achieved by using meta-data locks).
*/

void tdc_remove_table(THD *thd, enum_tdc_remove_table_type remove_type,
                      const char *db, const char *table_name, bool has_lock) {
  char key[MAX_DBKEY_LENGTH];
  size_t key_length;

  if (!has_lock)
    table_cache_manager.lock_all_and_tdc();
  else
    table_cache_manager.assert_owner_all_and_tdc();

  DBUG_ASSERT(remove_type == TDC_RT_REMOVE_UNUSED ||
              thd->mdl_context.owns_equal_or_stronger_lock(
                  MDL_key::TABLE, db, table_name, MDL_EXCLUSIVE));

  key_length = create_table_def_key(db, table_name, key);

  auto it = table_def_cache->find(string(key, key_length));

  // If the table has a shadow copy in a secondary storage engine, or
  // if we don't know if the table has a shadow copy, we must also
  // attempt to evict the secondary table from the cache.
  const bool remove_secondary =
      it == table_def_cache->end() || it->second->has_secondary_engine();

  // Helper function that evicts the TABLE_SHARE pointed to by an iterator.
  auto remove_table = [&](Table_definition_cache::iterator it) {
    if (it == table_def_cache->end()) return;
    TABLE_SHARE *share = it->second.get();
    /*
      Since share->ref_count is incremented when a table share is opened
      in get_table_share(), before LOCK_open is temporarily released, it
      is sufficient to check this condition alone and ignore the
      share->m_open_in_progress flag.

      Note that it is safe to call table_cache_manager.free_table() for
      shares with m_open_in_progress == true, since such shares don't
      have any TABLE objects associated.
    */
    if (share->ref_count() > 0) {
      /*
        Set share's version to zero in order to ensure that it gets
        automatically deleted once it is no longer referenced.

        Note that code in TABLE_SHARE::wait_for_old_version() assumes
        that marking share as old and removal of its unused tables
        and of the share itself from TDC happens atomically under
        protection of LOCK_open, or, putting it another way, that
        TDC does not contain old shares which don't have any tables
        used.
      */
      if (remove_type != TDC_RT_REMOVE_NOT_OWN_KEEP_SHARE)
        share->clear_version();
      table_cache_manager.free_table(thd, remove_type, share);
    } else {
      // There are no TABLE objects associated, so just remove the
      // share immediately. (Assert: When called with
      // TDC_RT_REMOVE_NOT_OWN_KEEP_SHARE, there should always be a
      // TABLE object associated with the primary TABLE_SHARE.)
      DBUG_ASSERT(remove_type != TDC_RT_REMOVE_NOT_OWN_KEEP_SHARE ||
                  share->is_secondary_engine());
      table_def_cache->erase(to_string(share->table_cache_key));
    }
  };

  remove_table(it);

  if (remove_secondary)
    remove_table(
        table_def_cache->find(create_table_def_key_secondary(db, table_name)));

  if (!has_lock) table_cache_manager.unlock_all_and_tdc();
}

int setup_ftfuncs(const THD *thd, SELECT_LEX *select_lex) {
  DBUG_ASSERT(select_lex->has_ft_funcs());

  List_iterator<Item_func_match> li(*(select_lex->ftfunc_list)),
      lj(*(select_lex->ftfunc_list));
  Item_func_match *ftf, *ftf2;

  while ((ftf = li++)) {
    if (ftf->table_ref && ftf->fix_index(thd)) return 1;
    lj.rewind();

    /*
      Notice that expressions added late (e.g. in ORDER BY) may be deleted
      during resolving. It is therefore important that an "early" expression
      is used as master for a "late" one, and not the other way around.
    */
    while ((ftf2 = lj++) != ftf) {
      if (ftf->eq(ftf2, 1) && !ftf->master) ftf2->set_master(ftf);
    }
  }

  return 0;
}

bool init_ftfuncs(THD *thd, SELECT_LEX *select_lex) {
  DBUG_ASSERT(select_lex->has_ft_funcs());

  List_iterator<Item_func_match> li(*(select_lex->ftfunc_list));
  DBUG_PRINT("info", ("Performing FULLTEXT search"));
  THD_STAGE_INFO(thd, stage_fulltext_initialization);

  Item_func_match *ifm;
  while ((ifm = li++)) {
    if (ifm->init_search(thd)) return true;
  }
  return false;
}

/**
  Open and lock transactional system tables for read.

  One must call close_trans_system_tables() to close systems tables opened
  with this call.

  @param thd        Thread context.
  @param table_list List of tables to open.

  @note THR_LOCK deadlocks are not possible here because of the
  restrictions we put on opening and locking of system tables for writing.
  Thus, the system tables can be opened and locked for reading even if some
  other tables have already been opened and locked.

  @note MDL-deadlocks are possible, but they are properly detected and
  reported.

  @note Row-level deadlocks should be either avoided altogether using
  non-locking reads (as it is done now for InnoDB), or should be correctly
  detected and reported (in case of other transactional SE).

  @note It is now technically possible to open non-transactional tables
  (MyISAM system tables) using this function. That situation might still happen
  if the user run the server on the elder data-directory or manually alters the
  system tables to reside in MyISAM instead of InnoDB. It will be forbidden in
  the future.

  @return Error status.
*/

bool open_trans_system_tables_for_read(THD *thd, TABLE_LIST *table_list) {
  uint counter;
  uint flags = MYSQL_OPEN_IGNORE_FLUSH | MYSQL_LOCK_IGNORE_TIMEOUT;

  DBUG_TRACE;

  DBUG_ASSERT(!thd->is_attachable_ro_transaction_active());

  // Begin attachable transaction.

  thd->begin_attachable_ro_transaction();

  // Open tables.

  if (open_tables(thd, &table_list, &counter, flags)) {
    thd->end_attachable_transaction();
    return true;
  }

  // Check the tables.

  for (TABLE_LIST *t = table_list; t; t = t->next_global) {
    // Ensure the t are in storage engines, which are compatible with the
    // attachable transaction requirements.

    if ((t->table->file->ha_table_flags() & HA_ATTACHABLE_TRX_COMPATIBLE) ==
        0) {
      // Crash in the debug build ...
      DBUG_ASSERT(!"HA_ATTACHABLE_TRX_COMPATIBLE is not set");

      // ... or report an error in the release build.
      my_error(ER_UNKNOWN_ERROR, MYF(0));
      thd->end_attachable_transaction();
      return true;
    }

    // The table should be in a transaction SE. This is not strict requirement
    // however. It will be make more strict in the future.

    if (!t->table->file->has_transactions())
      LogErr(WARNING_LEVEL, ER_SYSTEM_TABLE_NOT_TRANSACTIONAL,
             static_cast<int>(t->table_name_length), t->table_name);
  }

  // Lock the tables.

  if (lock_tables(thd, table_list, counter, flags)) {
    thd->end_attachable_transaction();
    return true;
  }

  // Mark the table columns for use.

  for (TABLE_LIST *tables = table_list; tables; tables = tables->next_global)
    tables->table->use_all_columns();

  return false;
}

/**
  Close transactional system tables, opened with
  open_trans_system_tables_for_read().

  @param thd        Thread context.
*/

void close_trans_system_tables(THD *thd) { thd->end_attachable_transaction(); }

/**
  A helper function to close a mysql.* table opened
  in an auxiliary THD during bootstrap or in the main
  connection, when we know that there are no locks
  held by the connection due to a preceding implicit
  commit.

  This function assumes that there is no
  statement transaction started for the operation
  itself, since mysql.* tables are not transactional
  and when they are used the binlog is off (DDL
  binlogging is always statement-based.

  We need this function since we'd like to not
  just close the system table, but also release
  the metadata lock on it.

  Note, that in LOCK TABLES mode this function
  does not release the metadata lock. But in this
  mode the table can be opened only if it is locked
  explicitly with LOCK TABLES.
*/

void close_mysql_tables(THD *thd) {
  /* No need to commit/rollback statement transaction, it's not started. */
  DBUG_ASSERT(thd->get_transaction()->is_empty(Transaction_ctx::STMT));
  close_thread_tables(thd);
  thd->mdl_context.release_transactional_locks();
}

/**
  Open a log table.
  Opening such tables is performed internally in the server
  implementation, and is a 'nested' open, since some tables
  might be already opened by the current thread.
  The thread context before this call is saved, and is restored
  when calling close_log_table().
  @param thd The current thread
  @param one_table Log table to open
  @param [out] backup Temporary storage used to save the thread context
*/
TABLE *open_log_table(THD *thd, TABLE_LIST *one_table,
                      Open_tables_backup *backup) {
  uint flags = (MYSQL_OPEN_IGNORE_GLOBAL_READ_LOCK |
                MYSQL_LOCK_IGNORE_GLOBAL_READ_ONLY | MYSQL_OPEN_IGNORE_FLUSH |
                MYSQL_LOCK_IGNORE_TIMEOUT | MYSQL_LOCK_LOG_TABLE);
  TABLE *table;
  /* Save value that is changed in mysql_lock_tables() */
  ulonglong save_utime_after_lock = thd->utime_after_lock;
  DBUG_TRACE;

  thd->reset_n_backup_open_tables_state(backup,
                                        Open_tables_state::SYSTEM_TABLES);

  if ((table = open_ltable(thd, one_table, one_table->lock_descriptor().type,
                           flags))) {
    DBUG_ASSERT(table->s->table_category == TABLE_CATEGORY_LOG);
    /* Make sure all columns get assigned to a default value */
    table->use_all_columns();
    DBUG_ASSERT(table->no_replicate);
  } else
    thd->restore_backup_open_tables_state(backup);

  thd->utime_after_lock = save_utime_after_lock;
  return table;
}

/**
  Close a log table.
  The last table opened by open_log_table()
  is closed, then the thread context is restored.
  @param thd The current thread
  @param backup The context to restore.
*/
void close_log_table(THD *thd, Open_tables_backup *backup) {
  Query_tables_list query_tables_list_backup;

  /*
    In order not affect execution of current statement we have to
    backup/reset/restore Query_tables_list part of LEX, which is
    accessed and updated in the process of closing tables.
  */
  thd->lex->reset_n_backup_query_tables_list(&query_tables_list_backup);
  close_thread_tables(thd);
  thd->lex->restore_backup_query_tables_list(&query_tables_list_backup);
  thd->restore_backup_open_tables_state(backup);
}

/**
  @} (end of group Data_Dictionary)
*/<|MERGE_RESOLUTION|>--- conflicted
+++ resolved
@@ -9151,28 +9151,13 @@
         */
         if ((thd->lex->sql_command == SQLCOM_UPDATE ||
              thd->lex->sql_command == SQLCOM_UPDATE_MULTI) &&
-<<<<<<< HEAD
-            !bitmap_is_subset(&table_cc->value_generator()->base_columns_map,
-                              table->write_set)) {
-=======
             !bitmap_is_overlapping(
                 &table_cc->value_generator()->base_columns_map,
                 table->write_set)) {
->>>>>>> 459778d9
           DEBUG_SYNC(thd, "skip_check_constraints_on_unaffected_columns");
           continue;
         }
 
-<<<<<<< HEAD
-        /*
-          Set the columns used by the enforced check constraint expression in
-          the TABLE read_set.
-        */
-        bitmap_union(table->read_set,
-                     &table_cc->value_generator()->base_columns_map);
-
-=======
->>>>>>> 459778d9
         // Validate check constraint.
         bool is_constraint_violated =
             (!table_cc->value_generator()->expr_item->val_bool() &&
