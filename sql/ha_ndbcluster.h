--- conflicted
+++ resolved
@@ -124,11 +124,8 @@
   long pushed_queries_dropped;
   long pushed_queries_executed;
   long pushed_reads;
-<<<<<<< HEAD
-=======
   long long last_commit_epoch_server;
   long long last_commit_epoch_session;
->>>>>>> f4fab683
   long transaction_no_hint_count[MAX_NDB_NODES];
   long transaction_hint_count[MAX_NDB_NODES];
   long long api_client_stats[Ndb::NumClientStatistics];
@@ -547,11 +544,6 @@
                                   ulonglong *first_value,
                                   ulonglong *nb_reserved_values);
   bool uses_blob_value(const MY_BITMAP *bitmap) const;
-<<<<<<< HEAD
-=======
-
-  char *update_table_comment(const char * comment);
->>>>>>> f4fab683
 
   int write_ndb_file(const char *name) const;
 
