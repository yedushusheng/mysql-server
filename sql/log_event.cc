/*
   Copyright (c) 2000, 2011, Oracle and/or its affiliates. All rights reserved.

   This program is free software; you can redistribute it and/or modify
   it under the terms of the GNU General Public License as published by
   the Free Software Foundation; version 2 of the License.

   This program is distributed in the hope that it will be useful,
   but WITHOUT ANY WARRANTY; without even the implied warranty of
   MERCHANTABILITY or FITNESS FOR A PARTICULAR PURPOSE.  See the
   GNU General Public License for more details.

   You should have received a copy of the GNU General Public License
   along with this program; if not, write to the Free Software
   Foundation, Inc., 51 Franklin St, Fifth Floor, Boston, MA 02110-1301  USA */


#ifdef MYSQL_CLIENT

#include "sql_priv.h"

#else

#ifdef USE_PRAGMA_IMPLEMENTATION
#pragma implementation				// gcc: Class implementation
#endif

#include "sql_priv.h"
#include "unireg.h"
#include "my_global.h" // REQUIRED by log_event.h > m_string.h > my_bitmap.h
#include "log_event.h"
#include "sql_base.h"                           // close_thread_tables
#include "sql_cache.h"                       // QUERY_CACHE_FLAGS_SIZE
#include "sql_locale.h" // MY_LOCALE, my_locale_by_number, my_locale_en_US
#include "key.h"        // key_copy
#include "lock.h"       // mysql_unlock_tables
#include "sql_parse.h"  // mysql_test_parse_for_slave
#include "tztime.h"     // struct Time_zone
#include "sql_load.h"   // mysql_load
#include "sql_db.h"     // load_db_opt_by_name
#include "slave.h"
#include "rpl_rli.h"
#include "rpl_mi.h"
#include "rpl_filter.h"
#include "rpl_record.h"
#include "transaction.h"
#include <my_dir.h>

#endif /* MYSQL_CLIENT */

#include <base64.h>
#include <my_bitmap.h>
#include "rpl_utility.h"

#define log_cs	&my_charset_latin1

#define FLAGSTR(V,F) ((V)&(F)?#F" ":"")

/*
  Size of buffer for printing a double in format %.<PREC>g

  optional '-' + optional zero + '.'  + PREC digits + 'e' + sign +
  exponent digits + '\0'
*/
#define FMT_G_BUFSIZE(PREC) (3 + (PREC) + 5 + 1)


#if !defined(MYSQL_CLIENT) && defined(HAVE_REPLICATION)
static int rows_event_stmt_cleanup(Relay_log_info const *rli, THD* thd);

static const char *HA_ERR(int i)
{
  switch (i) {
  case HA_ERR_KEY_NOT_FOUND: return "HA_ERR_KEY_NOT_FOUND";
  case HA_ERR_FOUND_DUPP_KEY: return "HA_ERR_FOUND_DUPP_KEY";
  case HA_ERR_RECORD_CHANGED: return "HA_ERR_RECORD_CHANGED";
  case HA_ERR_WRONG_INDEX: return "HA_ERR_WRONG_INDEX";
  case HA_ERR_CRASHED: return "HA_ERR_CRASHED";
  case HA_ERR_WRONG_IN_RECORD: return "HA_ERR_WRONG_IN_RECORD";
  case HA_ERR_OUT_OF_MEM: return "HA_ERR_OUT_OF_MEM";
  case HA_ERR_NOT_A_TABLE: return "HA_ERR_NOT_A_TABLE";
  case HA_ERR_WRONG_COMMAND: return "HA_ERR_WRONG_COMMAND";
  case HA_ERR_OLD_FILE: return "HA_ERR_OLD_FILE";
  case HA_ERR_NO_ACTIVE_RECORD: return "HA_ERR_NO_ACTIVE_RECORD";
  case HA_ERR_RECORD_DELETED: return "HA_ERR_RECORD_DELETED";
  case HA_ERR_RECORD_FILE_FULL: return "HA_ERR_RECORD_FILE_FULL";
  case HA_ERR_INDEX_FILE_FULL: return "HA_ERR_INDEX_FILE_FULL";
  case HA_ERR_END_OF_FILE: return "HA_ERR_END_OF_FILE";
  case HA_ERR_UNSUPPORTED: return "HA_ERR_UNSUPPORTED";
  case HA_ERR_TO_BIG_ROW: return "HA_ERR_TO_BIG_ROW";
  case HA_WRONG_CREATE_OPTION: return "HA_WRONG_CREATE_OPTION";
  case HA_ERR_FOUND_DUPP_UNIQUE: return "HA_ERR_FOUND_DUPP_UNIQUE";
  case HA_ERR_UNKNOWN_CHARSET: return "HA_ERR_UNKNOWN_CHARSET";
  case HA_ERR_WRONG_MRG_TABLE_DEF: return "HA_ERR_WRONG_MRG_TABLE_DEF";
  case HA_ERR_CRASHED_ON_REPAIR: return "HA_ERR_CRASHED_ON_REPAIR";
  case HA_ERR_CRASHED_ON_USAGE: return "HA_ERR_CRASHED_ON_USAGE";
  case HA_ERR_LOCK_WAIT_TIMEOUT: return "HA_ERR_LOCK_WAIT_TIMEOUT";
  case HA_ERR_LOCK_TABLE_FULL: return "HA_ERR_LOCK_TABLE_FULL";
  case HA_ERR_READ_ONLY_TRANSACTION: return "HA_ERR_READ_ONLY_TRANSACTION";
  case HA_ERR_LOCK_DEADLOCK: return "HA_ERR_LOCK_DEADLOCK";
  case HA_ERR_CANNOT_ADD_FOREIGN: return "HA_ERR_CANNOT_ADD_FOREIGN";
  case HA_ERR_NO_REFERENCED_ROW: return "HA_ERR_NO_REFERENCED_ROW";
  case HA_ERR_ROW_IS_REFERENCED: return "HA_ERR_ROW_IS_REFERENCED";
  case HA_ERR_NO_SAVEPOINT: return "HA_ERR_NO_SAVEPOINT";
  case HA_ERR_NON_UNIQUE_BLOCK_SIZE: return "HA_ERR_NON_UNIQUE_BLOCK_SIZE";
  case HA_ERR_NO_SUCH_TABLE: return "HA_ERR_NO_SUCH_TABLE";
  case HA_ERR_TABLE_EXIST: return "HA_ERR_TABLE_EXIST";
  case HA_ERR_NO_CONNECTION: return "HA_ERR_NO_CONNECTION";
  case HA_ERR_NULL_IN_SPATIAL: return "HA_ERR_NULL_IN_SPATIAL";
  case HA_ERR_TABLE_DEF_CHANGED: return "HA_ERR_TABLE_DEF_CHANGED";
  case HA_ERR_NO_PARTITION_FOUND: return "HA_ERR_NO_PARTITION_FOUND";
  case HA_ERR_RBR_LOGGING_FAILED: return "HA_ERR_RBR_LOGGING_FAILED";
  case HA_ERR_DROP_INDEX_FK: return "HA_ERR_DROP_INDEX_FK";
  case HA_ERR_FOREIGN_DUPLICATE_KEY: return "HA_ERR_FOREIGN_DUPLICATE_KEY";
  case HA_ERR_TABLE_NEEDS_UPGRADE: return "HA_ERR_TABLE_NEEDS_UPGRADE";
  case HA_ERR_TABLE_READONLY: return "HA_ERR_TABLE_READONLY";
  case HA_ERR_AUTOINC_READ_FAILED: return "HA_ERR_AUTOINC_READ_FAILED";
  case HA_ERR_AUTOINC_ERANGE: return "HA_ERR_AUTOINC_ERANGE";
  case HA_ERR_GENERIC: return "HA_ERR_GENERIC";
  case HA_ERR_RECORD_IS_THE_SAME: return "HA_ERR_RECORD_IS_THE_SAME";
  case HA_ERR_LOGGING_IMPOSSIBLE: return "HA_ERR_LOGGING_IMPOSSIBLE";
  case HA_ERR_CORRUPT_EVENT: return "HA_ERR_CORRUPT_EVENT";
  case HA_ERR_ROWS_EVENT_APPLY : return "HA_ERR_ROWS_EVENT_APPLY";
  }
  return 0;
}

/**
   Error reporting facility for Rows_log_event::do_apply_event

   @param level     error, warning or info
   @param ha_error  HA_ERR_ code
   @param rli       pointer to the active Relay_log_info instance
   @param thd       pointer to the slave thread's thd
   @param table     pointer to the event's table object
   @param type      the type of the event
   @param log_name  the master binlog file name
   @param pos       the master binlog file pos (the next after the event)

*/
static void inline slave_rows_error_report(enum loglevel level, int ha_error,
                                           Relay_log_info const *rli, THD *thd,
                                           TABLE *table, const char * type,
                                           const char *log_name, ulong pos)
{
  const char *handler_error= HA_ERR(ha_error);
  char buff[MAX_SLAVE_ERRMSG], *slider;
  const char *buff_end= buff + sizeof(buff);
  uint len;
  List_iterator_fast<MYSQL_ERROR> it(thd->warning_info->warn_list());
  MYSQL_ERROR *err;
  buff[0]= 0;

  for (err= it++, slider= buff; err && slider < buff_end - 1;
       slider += len, err= it++)
  {
    len= my_snprintf(slider, buff_end - slider,
                     " %s, Error_code: %d;", err->get_message_text(),
                     err->get_sql_errno());
  }

  if (ha_error != 0)
    rli->report(level, thd->is_error() ? thd->stmt_da->sql_errno() : 0,
                "Could not execute %s event on table %s.%s;"
                "%s handler error %s; "
                "the event's master log %s, end_log_pos %lu",
                type, table->s->db.str, table->s->table_name.str,
                buff, handler_error == NULL ? "<unknown>" : handler_error,
                log_name, pos);
  else
    rli->report(level, thd->is_error() ? thd->stmt_da->sql_errno() : 0,
                "Could not execute %s event on table %s.%s;"
                "%s the event's master log %s, end_log_pos %lu",
                type, table->s->db.str, table->s->table_name.str,
                buff, log_name, pos);
}
#endif

/*
  Cache that will automatically be written to a dedicated file on
  destruction.

  DESCRIPTION

 */
class Write_on_release_cache
{
public:
  enum flag
  {
    FLUSH_F
  };

  typedef unsigned short flag_set;

  /*
    Constructor.

    SYNOPSIS
      Write_on_release_cache
      cache  Pointer to cache to use
      file   File to write cache to upon destruction
      flags  Flags for the cache

    DESCRIPTION

      Class used to guarantee copy of cache to file before exiting the
      current block.  On successful copy of the cache, the cache will
      be reinited as a WRITE_CACHE.

      Currently, a pointer to the cache is provided in the
      constructor, but it would be possible to create a subclass
      holding the IO_CACHE itself.
   */
  Write_on_release_cache(IO_CACHE *cache, FILE *file, flag_set flags = 0)
    : m_cache(cache), m_file(file), m_flags(flags)
  {
    reinit_io_cache(m_cache, WRITE_CACHE, 0L, FALSE, TRUE);
  }

  ~Write_on_release_cache()
  {
    copy_event_cache_to_file_and_reinit(m_cache, m_file);
    if (m_flags | FLUSH_F)
      fflush(m_file);
  }

  /*
    Return a pointer to the internal IO_CACHE.

    SYNOPSIS
      operator&()

    DESCRIPTION

      Function to return a pointer to the internal cache, so that the
      object can be treated as a IO_CACHE and used with the my_b_*
      IO_CACHE functions

    RETURN VALUE
      A pointer to the internal IO_CACHE.
   */
  IO_CACHE *operator&()
  {
    return m_cache;
  }

private:
  // Hidden, to prevent usage.
  Write_on_release_cache(Write_on_release_cache const&);

  IO_CACHE *m_cache;
  FILE *m_file;
  flag_set m_flags;
};

#ifndef DBUG_OFF
uint debug_not_change_ts_if_art_event= 1; // bug#29309 simulation
#endif

/*
  pretty_print_str()
*/

#ifdef MYSQL_CLIENT
static void pretty_print_str(IO_CACHE* cache, const char* str, int len)
{
  const char* end = str + len;
  my_b_printf(cache, "\'");
  while (str < end)
  {
    char c;
    switch ((c=*str++)) {
    case '\n': my_b_printf(cache, "\\n"); break;
    case '\r': my_b_printf(cache, "\\r"); break;
    case '\\': my_b_printf(cache, "\\\\"); break;
    case '\b': my_b_printf(cache, "\\b"); break;
    case '\t': my_b_printf(cache, "\\t"); break;
    case '\'': my_b_printf(cache, "\\'"); break;
    case 0   : my_b_printf(cache, "\\0"); break;
    default:
      my_b_printf(cache, "%c", c);
      break;
    }
  }
  my_b_printf(cache, "\'");
}
#endif /* MYSQL_CLIENT */

#if defined(HAVE_REPLICATION) && !defined(MYSQL_CLIENT)

static void clear_all_errors(THD *thd, Relay_log_info *rli)
{
  thd->is_slave_error = 0;
  thd->clear_error();
  rli->clear_error();
}

inline int idempotent_error_code(int err_code)
{
  int ret= 0;

  switch (err_code)
  {
    case 0:
      ret= 1;
    break;
    /*
      The following list of "idempotent" errors
      means that an error from the list might happen
      because of idempotent (more than once)
      applying of a binlog file.
      Notice, that binlog has a  ddl operation its
      second applying may cause

      case HA_ERR_TABLE_DEF_CHANGED:
      case HA_ERR_CANNOT_ADD_FOREIGN:

      which are not included into to the list.

      Note that HA_ERR_RECORD_DELETED is not in the list since
      do_exec_row() should not return that error code.
    */
    case HA_ERR_RECORD_CHANGED:
    case HA_ERR_KEY_NOT_FOUND:
    case HA_ERR_END_OF_FILE:
    case HA_ERR_FOUND_DUPP_KEY:
    case HA_ERR_FOUND_DUPP_UNIQUE:
    case HA_ERR_FOREIGN_DUPLICATE_KEY:
    case HA_ERR_NO_REFERENCED_ROW:
    case HA_ERR_ROW_IS_REFERENCED:
      ret= 1;
    break;
    default:
      ret= 0;
    break;
  }
  return (ret);
}

/**
  Ignore error code specified on command line.
*/

inline int ignored_error_code(int err_code)
{
#ifdef HAVE_NDB_BINLOG
  /*
    The following error codes are hard-coded and will always be ignored.
  */
  switch (err_code)
  {
  case ER_DB_CREATE_EXISTS:
  case ER_DB_DROP_EXISTS:
    return 1;
  default:
    /* Nothing to do */
    break;
  }
#endif
  return ((err_code == ER_SLAVE_IGNORED_TABLE) ||
          (use_slave_mask && bitmap_is_set(&slave_error_mask, err_code)));
}

/*
  This function converts an engine's error to a server error.
   
  If the thread does not have an error already reported, it tries to 
  define it by calling the engine's method print_error. However, if a 
  mapping is not found, it uses the ER_UNKNOWN_ERROR and prints out a 
  warning message.
*/ 
int convert_handler_error(int error, THD* thd, TABLE *table)
{
  uint actual_error= (thd->is_error() ? thd->stmt_da->sql_errno() :
                           0);

  if (actual_error == 0)
  {
    table->file->print_error(error, MYF(0));
    actual_error= (thd->is_error() ? thd->stmt_da->sql_errno() :
                        ER_UNKNOWN_ERROR);
    if (actual_error == ER_UNKNOWN_ERROR)
      if (global_system_variables.log_warnings)
        sql_print_warning("Unknown error detected %d in handler", error);
  }

  return (actual_error);
}

inline bool concurrency_error_code(int error)
{
  switch (error)
  {
  case ER_LOCK_WAIT_TIMEOUT:
  case ER_LOCK_DEADLOCK:
  case ER_XA_RBDEADLOCK:
    return TRUE;
  default: 
    return (FALSE);
  }
}

inline bool unexpected_error_code(int unexpected_error)
{
  switch (unexpected_error) 
  {
  case ER_NET_READ_ERROR:
  case ER_NET_ERROR_ON_WRITE:
  case ER_QUERY_INTERRUPTED:
  case ER_SERVER_SHUTDOWN:
  case ER_NEW_ABORTING_CONNECTION:
    return(TRUE);
  default:
    return(FALSE);
  }
}

/*
  pretty_print_str()
*/

static char *pretty_print_str(char *packet, const char *str, int len)
{
  const char *end= str + len;
  char *pos= packet;
  *pos++= '\'';
  while (str < end)
  {
    char c;
    switch ((c=*str++)) {
    case '\n': *pos++= '\\'; *pos++= 'n'; break;
    case '\r': *pos++= '\\'; *pos++= 'r'; break;
    case '\\': *pos++= '\\'; *pos++= '\\'; break;
    case '\b': *pos++= '\\'; *pos++= 'b'; break;
    case '\t': *pos++= '\\'; *pos++= 't'; break;
    case '\'': *pos++= '\\'; *pos++= '\''; break;
    case 0   : *pos++= '\\'; *pos++= '0'; break;
    default:
      *pos++= c;
      break;
    }
  }
  *pos++= '\'';
  return pos;
}
#endif /* !MYSQL_CLIENT */


#if defined(HAVE_REPLICATION) && !defined(MYSQL_CLIENT)

/**
  Creates a temporary name for load data infile:.

  @param buf		      Store new filename here
  @param file_id	      File_id (part of file name)
  @param event_server_id     Event_id (part of file name)
  @param ext		      Extension for file name

  @return
    Pointer to start of extension
*/

static char *slave_load_file_stem(char *buf, uint file_id,
                                  int event_server_id, const char *ext)
{
  char *res;
  fn_format(buf,PREFIX_SQL_LOAD,slave_load_tmpdir, "", MY_UNPACK_FILENAME);
  to_unix_path(buf);

  buf = strend(buf);
  buf = int10_to_str(::server_id, buf, 10);
  *buf++ = '-';
  buf = int10_to_str(event_server_id, buf, 10);
  *buf++ = '-';
  res= int10_to_str(file_id, buf, 10);
  strmov(res, ext);                             // Add extension last
  return res;                                   // Pointer to extension
}
#endif


#if defined(HAVE_REPLICATION) && !defined(MYSQL_CLIENT)

/**
  Delete all temporary files used for SQL_LOAD.
*/

static void cleanup_load_tmpdir()
{
  MY_DIR *dirp;
  FILEINFO *file;
  uint i;
  char fname[FN_REFLEN], prefbuf[31], *p;

  if (!(dirp=my_dir(slave_load_tmpdir,MYF(0))))
    return;

  /* 
     When we are deleting temporary files, we should only remove
     the files associated with the server id of our server.
     We don't use event_server_id here because since we've disabled
     direct binlogging of Create_file/Append_file/Exec_load events
     we cannot meet Start_log event in the middle of events from one 
     LOAD DATA.
  */
  p= strmake(prefbuf, STRING_WITH_LEN(PREFIX_SQL_LOAD));
  p= int10_to_str(::server_id, p, 10);
  *(p++)= '-';
  *p= 0;

  for (i=0 ; i < (uint)dirp->number_off_files; i++)
  {
    file=dirp->dir_entry+i;
    if (is_prefix(file->name, prefbuf))
    {
      fn_format(fname,file->name,slave_load_tmpdir,"",MY_UNPACK_FILENAME);
      mysql_file_delete(key_file_misc, fname, MYF(0));
    }
  }

  my_dirend(dirp);
}
#endif


/*
  write_str()
*/

static bool write_str(IO_CACHE *file, const char *str, uint length)
{
  uchar tmp[1];
  tmp[0]= (uchar) length;
  return (my_b_safe_write(file, tmp, sizeof(tmp)) ||
	  my_b_safe_write(file, (uchar*) str, length));
}


/*
  read_str()
*/

static inline int read_str(const char **buf, const char *buf_end,
                           const char **str, uint8 *len)
{
  if (*buf + ((uint) (uchar) **buf) >= buf_end)
    return 1;
  *len= (uint8) **buf;
  *str= (*buf)+1;
  (*buf)+= (uint) *len+1;
  return 0;
}


/**
  Transforms a string into "" or its expression in 0x... form.
*/

char *str_to_hex(char *to, const char *from, uint len)
{
  if (len)
  {
    *to++= '0';
    *to++= 'x';
    to= octet2hex(to, from, len);
  }
  else
    to= strmov(to, "\"\"");
  return to;                               // pointer to end 0 of 'to'
}

#ifndef MYSQL_CLIENT

/**
  Append a version of the 'from' string suitable for use in a query to
  the 'to' string.  To generate a correct escaping, the character set
  information in 'csinfo' is used.
*/

int
append_query_string(CHARSET_INFO *csinfo,
                    String const *from, String *to)
{
  char *beg, *ptr;
  uint32 const orig_len= to->length();
  if (to->reserve(orig_len + from->length()*2+3))
    return 1;

  beg= to->c_ptr_quick() + to->length();
  ptr= beg;
  if (csinfo->escape_with_backslash_is_dangerous)
    ptr= str_to_hex(ptr, from->ptr(), from->length());
  else
  {
    *ptr++= '\'';
    ptr+= escape_string_for_mysql(csinfo, ptr, 0,
                                  from->ptr(), from->length());
    *ptr++='\'';
  }
  to->length(orig_len + ptr - beg);
  return 0;
}
#endif


/**
  Prints a "session_var=value" string. Used by mysqlbinlog to print some SET
  commands just before it prints a query.
*/

#ifdef MYSQL_CLIENT

static void print_set_option(IO_CACHE* file, uint32 bits_changed,
                             uint32 option, uint32 flags, const char* name,
                             bool* need_comma)
{
  if (bits_changed & option)
  {
    if (*need_comma)
      my_b_printf(file,", ");
    my_b_printf(file,"%s=%d", name, test(flags & option));
    *need_comma= 1;
  }
}
#endif

/**************************************************************************
	Log_event methods (= the parent class of all events)
**************************************************************************/

/**
  @return
  returns the human readable name of the event's type
*/

const char* Log_event::get_type_str(Log_event_type type)
{
  switch(type) {
  case START_EVENT_V3:  return "Start_v3";
  case STOP_EVENT:   return "Stop";
  case QUERY_EVENT:  return "Query";
  case ROTATE_EVENT: return "Rotate";
  case INTVAR_EVENT: return "Intvar";
  case LOAD_EVENT:   return "Load";
  case NEW_LOAD_EVENT:   return "New_load";
  case SLAVE_EVENT:  return "Slave";
  case CREATE_FILE_EVENT: return "Create_file";
  case APPEND_BLOCK_EVENT: return "Append_block";
  case DELETE_FILE_EVENT: return "Delete_file";
  case EXEC_LOAD_EVENT: return "Exec_load";
  case RAND_EVENT: return "RAND";
  case XID_EVENT: return "Xid";
  case USER_VAR_EVENT: return "User var";
  case FORMAT_DESCRIPTION_EVENT: return "Format_desc";
  case TABLE_MAP_EVENT: return "Table_map";
  case PRE_GA_WRITE_ROWS_EVENT: return "Write_rows_event_old";
  case PRE_GA_UPDATE_ROWS_EVENT: return "Update_rows_event_old";
  case PRE_GA_DELETE_ROWS_EVENT: return "Delete_rows_event_old";
#ifndef MCP_WL5353
  case WRITE_ROWS_EVENT_V1: return "Write_rows_v1";
  case UPDATE_ROWS_EVENT_V1: return "Update_rows_v1";
  case DELETE_ROWS_EVENT_V1: return "Delete_rows_v1";
#else
  case WRITE_ROWS_EVENT: return "Write_rows";
  case UPDATE_ROWS_EVENT: return "Update_rows";
  case DELETE_ROWS_EVENT: return "Delete_rows";
#endif
  case BEGIN_LOAD_QUERY_EVENT: return "Begin_load_query";
  case EXECUTE_LOAD_QUERY_EVENT: return "Execute_load_query";
  case INCIDENT_EVENT: return "Incident";
#ifndef MCP_WL5353
  case WRITE_ROWS_EVENT: return "Write_rows";
  case UPDATE_ROWS_EVENT: return "Update_rows";
  case DELETE_ROWS_EVENT: return "Delete_rows";
#endif
  default: return "Unknown";				/* impossible */
  }
}

const char* Log_event::get_type_str()
{
  return get_type_str(get_type_code());
}


/*
  Log_event::Log_event()
*/

#ifndef MYSQL_CLIENT
Log_event::Log_event(THD* thd_arg, uint16 flags_arg, bool using_trans)
  :log_pos(0), temp_buf(0), exec_time(0), flags(flags_arg),
  cache_type(Log_event::EVENT_INVALID_CACHE), thd(thd_arg)
{
  server_id=	thd->server_id;
  when=		thd->start_time;

  if (using_trans)
    cache_type= Log_event::EVENT_TRANSACTIONAL_CACHE;
  else
    cache_type= Log_event::EVENT_STMT_CACHE;

#ifndef MCP_BUG52305
  unmasked_server_id= server_id;
#endif
}

/**
  This minimal constructor is for when you are not even sure that there
  is a valid THD. For example in the server when we are shutting down or
  flushing logs after receiving a SIGHUP (then we must write a Rotate to
  the binlog but we have no THD, so we need this minimal constructor).
*/

Log_event::Log_event()
  :temp_buf(0), exec_time(0), flags(0),
  cache_type(Log_event::EVENT_INVALID_CACHE), thd(0)
{
  server_id=	::server_id;
  /*
    We can't call my_time() here as this would cause a call before
    my_init() is called
  */
  when=		0;
  log_pos=	0;

#ifndef MCP_BUG52305
  unmasked_server_id= server_id;
#endif
}
#endif /* !MYSQL_CLIENT */


/*
  Log_event::Log_event()
*/

Log_event::Log_event(const char* buf,
                     const Format_description_log_event* description_event)
  :temp_buf(0), cache_type(Log_event::EVENT_INVALID_CACHE)
{
#ifndef MYSQL_CLIENT
  thd = 0;
#endif
  when = uint4korr(buf);
  server_id = uint4korr(buf + SERVER_ID_OFFSET);
#ifndef MCP_BUG52305
  unmasked_server_id = server_id;
  /*
     Mask out any irrelevant parts of the server_id
  */
#ifdef HAVE_REPLICATION
  server_id = unmasked_server_id & opt_server_id_mask;
#else
  server_id = unmasked_server_id;
#endif
#endif
  data_written= uint4korr(buf + EVENT_LEN_OFFSET);
  if (description_event->binlog_version==1)
  {
    log_pos= 0;
    flags= 0;
    return;
  }
  /* 4.0 or newer */
  log_pos= uint4korr(buf + LOG_POS_OFFSET);
  /*
    If the log is 4.0 (so here it can only be a 4.0 relay log read by
    the SQL thread or a 4.0 master binlog read by the I/O thread),
    log_pos is the beginning of the event: we transform it into the end
    of the event, which is more useful.
    But how do you know that the log is 4.0: you know it if
    description_event is version 3 *and* you are not reading a
    Format_desc (remember that mysqlbinlog starts by assuming that 5.0
    logs are in 4.0 format, until it finds a Format_desc).
  */
  if (description_event->binlog_version==3 &&
      buf[EVENT_TYPE_OFFSET]<FORMAT_DESCRIPTION_EVENT && log_pos)
  {
      /*
        If log_pos=0, don't change it. log_pos==0 is a marker to mean
        "don't change rli->group_master_log_pos" (see
        inc_group_relay_log_pos()). As it is unreal log_pos, adding the
        event len's is nonsense. For example, a fake Rotate event should
        not have its log_pos (which is 0) changed or it will modify
        Exec_master_log_pos in SHOW SLAVE STATUS, displaying a nonsense
        value of (a non-zero offset which does not exist in the master's
        binlog, so which will cause problems if the user uses this value
        in CHANGE MASTER).
      */
    log_pos+= data_written; /* purecov: inspected */
  }
  DBUG_PRINT("info", ("log_pos: %lu", (ulong) log_pos));

  flags= uint2korr(buf + FLAGS_OFFSET);
  if ((buf[EVENT_TYPE_OFFSET] == FORMAT_DESCRIPTION_EVENT) ||
      (buf[EVENT_TYPE_OFFSET] == ROTATE_EVENT))
  {
    /*
      These events always have a header which stops here (i.e. their
      header is FROZEN).
    */
    /*
      Initialization to zero of all other Log_event members as they're
      not specified. Currently there are no such members; in the future
      there will be an event UID (but Format_description and Rotate
      don't need this UID, as they are not propagated through
      --log-slave-updates (remember the UID is used to not play a query
      twice when you have two masters which are slaves of a 3rd master).
      Then we are done.
    */
    return;
  }
  /* otherwise, go on with reading the header from buf (nothing now) */
}

#ifndef MYSQL_CLIENT
#ifdef HAVE_REPLICATION

int Log_event::do_update_pos(Relay_log_info *rli)
{
  /*
    rli is null when (as far as I (Guilhem) know) the caller is
    Load_log_event::do_apply_event *and* that one is called from
    Execute_load_log_event::do_apply_event.  In this case, we don't
    do anything here ; Execute_load_log_event::do_apply_event will
    call Log_event::do_apply_event again later with the proper rli.
    Strictly speaking, if we were sure that rli is null only in the
    case discussed above, 'if (rli)' is useless here.  But as we are
    not 100% sure, keep it for now.

    Matz: I don't think we will need this check with this refactoring.
  */
  if (rli)
  {
    /*
      bug#29309 simulation: resetting the flag to force
      wrong behaviour of artificial event to update
      rli->last_master_timestamp for only one time -
      the first FLUSH LOGS in the test.
    */
    DBUG_EXECUTE_IF("let_first_flush_log_change_timestamp",
                    if (debug_not_change_ts_if_art_event == 1
                        && is_artificial_event())
                    {
                      debug_not_change_ts_if_art_event= 0;
                    });
#ifndef DBUG_OFF
    rli->stmt_done(log_pos, 
                   is_artificial_event() &&
                   debug_not_change_ts_if_art_event > 0 ? 0 : when);
#else
    rli->stmt_done(log_pos, is_artificial_event()? 0 : when);
#endif
    DBUG_EXECUTE_IF("let_first_flush_log_change_timestamp",
                    if (debug_not_change_ts_if_art_event == 0)
                    {
                      debug_not_change_ts_if_art_event= 2;
                    });
  }
  return 0;                                   // Cannot fail currently
}


Log_event::enum_skip_reason
Log_event::do_shall_skip(Relay_log_info *rli)
{
  DBUG_PRINT("info", ("ev->server_id=%lu, ::server_id=%lu,"
                      " rli->replicate_same_server_id=%d,"
                      " rli->slave_skip_counter=%d",
                      (ulong) server_id, (ulong) ::server_id,
                      rli->replicate_same_server_id,
                      rli->slave_skip_counter));
  if ((server_id == ::server_id && !rli->replicate_same_server_id) ||
      (rli->slave_skip_counter == 1 && rli->is_in_group()))
    return EVENT_SKIP_IGNORE;
  else if (rli->slave_skip_counter > 0)
    return EVENT_SKIP_COUNT;
  else
    return EVENT_SKIP_NOT;
}


/*
  Log_event::pack_info()
*/

void Log_event::pack_info(Protocol *protocol)
{
  protocol->store("", &my_charset_bin);
}


/**
  Only called by SHOW BINLOG EVENTS
*/
int Log_event::net_send(Protocol *protocol, const char* log_name, my_off_t pos)
{
  const char *p= strrchr(log_name, FN_LIBCHAR);
  const char *event_type;
  if (p)
    log_name = p + 1;

  protocol->prepare_for_resend();
  protocol->store(log_name, &my_charset_bin);
  protocol->store((ulonglong) pos);
  event_type = get_type_str();
  protocol->store(event_type, strlen(event_type), &my_charset_bin);
  protocol->store((uint32) server_id);
  protocol->store((ulonglong) log_pos);
  pack_info(protocol);
  return protocol->write();
}
#endif /* HAVE_REPLICATION */


/**
  init_show_field_list() prepares the column names and types for the
  output of SHOW BINLOG EVENTS; it is used only by SHOW BINLOG
  EVENTS.
*/

void Log_event::init_show_field_list(List<Item>* field_list)
{
  field_list->push_back(new Item_empty_string("Log_name", 20));
  field_list->push_back(new Item_return_int("Pos", MY_INT32_NUM_DECIMAL_DIGITS,
					    MYSQL_TYPE_LONGLONG));
  field_list->push_back(new Item_empty_string("Event_type", 20));
  field_list->push_back(new Item_return_int("Server_id", 10,
					    MYSQL_TYPE_LONG));
  field_list->push_back(new Item_return_int("End_log_pos",
                                            MY_INT32_NUM_DECIMAL_DIGITS,
					    MYSQL_TYPE_LONGLONG));
  field_list->push_back(new Item_empty_string("Info", 20));
}


/*
  Log_event::write()
*/

bool Log_event::write_header(IO_CACHE* file, ulong event_data_length)
{
  uchar header[LOG_EVENT_HEADER_LEN];
  ulong now;
  DBUG_ENTER("Log_event::write_header");

  /* Store number of bytes that will be written by this event */
  data_written= event_data_length + sizeof(header);

  /*
    log_pos != 0 if this is relay-log event. In this case we should not
    change the position
  */

  if (is_artificial_event())
  {
    /*
      Artificial events are automatically generated and do not exist
      in master's binary log, so log_pos should be set to 0.
    */
    log_pos= 0;
  }
  else  if (!log_pos)
  {
    /*
      Calculate position of end of event

      Note that with a SEQ_READ_APPEND cache, my_b_tell() does not
      work well.  So this will give slightly wrong positions for the
      Format_desc/Rotate/Stop events which the slave writes to its
      relay log. For example, the initial Format_desc will have
      end_log_pos=91 instead of 95. Because after writing the first 4
      bytes of the relay log, my_b_tell() still reports 0. Because
      my_b_append() does not update the counter which my_b_tell()
      later uses (one should probably use my_b_append_tell() to work
      around this).  To get right positions even when writing to the
      relay log, we use the (new) my_b_safe_tell().

      Note that this raises a question on the correctness of all these
      DBUG_ASSERT(my_b_tell()=rli->event_relay_log_pos).

      If in a transaction, the log_pos which we calculate below is not
      very good (because then my_b_safe_tell() returns start position
      of the BEGIN, so it's like the statement was at the BEGIN's
      place), but it's not a very serious problem (as the slave, when
      it is in a transaction, does not take those end_log_pos into
      account (as it calls inc_event_relay_log_pos()). To be fixed
      later, so that it looks less strange. But not bug.
    */

    log_pos= my_b_safe_tell(file)+data_written;
  }

  now= (ulong) get_time();                              // Query start time

  /*
    Header will be of size LOG_EVENT_HEADER_LEN for all events, except for
    FORMAT_DESCRIPTION_EVENT and ROTATE_EVENT, where it will be
    LOG_EVENT_MINIMAL_HEADER_LEN (remember these 2 have a frozen header,
    because we read them before knowing the format).
  */

  int4store(header, now);              // timestamp
  header[EVENT_TYPE_OFFSET]= get_type_code();
  int4store(header+ SERVER_ID_OFFSET, server_id);
  int4store(header+ EVENT_LEN_OFFSET, data_written);
  int4store(header+ LOG_POS_OFFSET, log_pos);
  int2store(header+ FLAGS_OFFSET, flags);

  DBUG_RETURN(my_b_safe_write(file, header, sizeof(header)) != 0);
}


/**
  This needn't be format-tolerant, because we only read
  LOG_EVENT_MINIMAL_HEADER_LEN (we just want to read the event's length).
*/

int Log_event::read_log_event(IO_CACHE* file, String* packet,
                              mysql_mutex_t* log_lock)
{
  ulong data_len;
  int result=0;
  char buf[LOG_EVENT_MINIMAL_HEADER_LEN];
  DBUG_ENTER("Log_event::read_log_event");

  if (log_lock)
    mysql_mutex_lock(log_lock);
  if (my_b_read(file, (uchar*) buf, sizeof(buf)))
  {
    /*
      If the read hits eof, we must report it as eof so the caller
      will know it can go into cond_wait to be woken up on the next
      update to the log.
    */
    DBUG_PRINT("error",("file->error: %d", file->error));
    if (!file->error)
      result= LOG_READ_EOF;
    else
      result= (file->error > 0 ? LOG_READ_TRUNC : LOG_READ_IO);
    goto end;
  }
  data_len= uint4korr(buf + EVENT_LEN_OFFSET);
  if (data_len < LOG_EVENT_MINIMAL_HEADER_LEN ||
      data_len > current_thd->variables.max_allowed_packet)
  {
    DBUG_PRINT("error",("data_len: %ld", data_len));
    result= ((data_len < LOG_EVENT_MINIMAL_HEADER_LEN) ? LOG_READ_BOGUS :
	     LOG_READ_TOO_LARGE);
    goto end;
  }

  /* Append the log event header to packet */
  if (packet->append(buf, sizeof(buf)))
  {
    /* Failed to allocate packet */
    result= LOG_READ_MEM;
    goto end;
  }
  data_len-= LOG_EVENT_MINIMAL_HEADER_LEN;
  if (data_len)
  {
    /* Append rest of event, read directly from file into packet */
    if (packet->append(file, data_len))
    {
      /*
        Fatal error occured when appending rest of the event
        to packet, possible failures:
	1. EOF occured when reading from file, it's really an error
           as data_len is >=0 there's supposed to be more bytes available.
           file->error will have been set to number of bytes left to read
        2. Read was interrupted, file->error would normally be set to -1
        3. Failed to allocate memory for packet, my_errno
           will be ENOMEM(file->error shuold be 0, but since the
           memory allocation occurs before the call to read it might
           be uninitialized)
      */
      result= (my_errno == ENOMEM ? LOG_READ_MEM :
               (file->error >= 0 ? LOG_READ_TRUNC: LOG_READ_IO));
      /* Implicit goto end; */
    }
  }

end:
  if (log_lock)
    mysql_mutex_unlock(log_lock);
  DBUG_RETURN(result);
}
#endif /* !MYSQL_CLIENT */

#ifndef MYSQL_CLIENT
#define UNLOCK_MUTEX if (log_lock) mysql_mutex_unlock(log_lock);
#define LOCK_MUTEX if (log_lock) mysql_mutex_lock(log_lock);
#else
#define UNLOCK_MUTEX
#define LOCK_MUTEX
#endif

#ifndef MYSQL_CLIENT
/**
  @note
    Allocates memory;  The caller is responsible for clean-up.
*/
Log_event* Log_event::read_log_event(IO_CACHE* file,
                                     mysql_mutex_t* log_lock,
                                     const Format_description_log_event
                                     *description_event)
#else
Log_event* Log_event::read_log_event(IO_CACHE* file,
                                     const Format_description_log_event
                                     *description_event)
#endif
{
  DBUG_ENTER("Log_event::read_log_event");
  DBUG_ASSERT(description_event != 0);
  char head[LOG_EVENT_MINIMAL_HEADER_LEN];
  /*
    First we only want to read at most LOG_EVENT_MINIMAL_HEADER_LEN, just to
    check the event for sanity and to know its length; no need to really parse
    it. We say "at most" because this could be a 3.23 master, which has header
    of 13 bytes, whereas LOG_EVENT_MINIMAL_HEADER_LEN is 19 bytes (it's
    "minimal" over the set {MySQL >=4.0}).
  */
  uint header_size= min(description_event->common_header_len,
                        LOG_EVENT_MINIMAL_HEADER_LEN);

  LOCK_MUTEX;
  DBUG_PRINT("info", ("my_b_tell: %lu", (ulong) my_b_tell(file)));
  if (my_b_read(file, (uchar *) head, header_size))
  {
    DBUG_PRINT("info", ("Log_event::read_log_event(IO_CACHE*,Format_desc*) \
failed my_b_read"));
    UNLOCK_MUTEX;
    /*
      No error here; it could be that we are at the file's end. However
      if the next my_b_read() fails (below), it will be an error as we
      were able to read the first bytes.
    */
    DBUG_RETURN(0);
  }
  uint data_len = uint4korr(head + EVENT_LEN_OFFSET);
  char *buf= 0;
  const char *error= 0;
  Log_event *res=  0;
#ifndef max_allowed_packet
  THD *thd=current_thd;
  uint max_allowed_packet= thd ? thd->variables.max_allowed_packet : ~(ulong)0;
#endif

  if (data_len > max_allowed_packet)
  {
    error = "Event too big";
    goto err;
  }

  if (data_len < header_size)
  {
    error = "Event too small";
    goto err;
  }

  // some events use the extra byte to null-terminate strings
  if (!(buf = (char*) my_malloc(data_len+1, MYF(MY_WME))))
  {
    error = "Out of memory";
    goto err;
  }
  buf[data_len] = 0;
  memcpy(buf, head, header_size);
  if (my_b_read(file, (uchar*) buf + header_size, data_len - header_size))
  {
    error = "read error";
    goto err;
  }
  if ((res= read_log_event(buf, data_len, &error, description_event)))
    res->register_temp_buf(buf);

err:
  UNLOCK_MUTEX;
  if (!res)
  {
    DBUG_ASSERT(error != 0);
    sql_print_error("Error in Log_event::read_log_event(): "
                    "'%s', data_len: %d, event_type: %d",
		    error,data_len,head[EVENT_TYPE_OFFSET]);
    my_free(buf);
    /*
      The SQL slave thread will check if file->error<0 to know
      if there was an I/O error. Even if there is no "low-level" I/O errors
      with 'file', any of the high-level above errors is worrying
      enough to stop the SQL thread now ; as we are skipping the current event,
      going on with reading and successfully executing other events can
      only corrupt the slave's databases. So stop.
    */
    file->error= -1;
  }
  DBUG_RETURN(res);
}


/**
  Binlog format tolerance is in (buf, event_len, description_event)
  constructors.
*/

Log_event* Log_event::read_log_event(const char* buf, uint event_len,
				     const char **error,
                                     const Format_description_log_event *description_event)
{
  Log_event* ev;
  DBUG_ENTER("Log_event::read_log_event(char*,...)");
  DBUG_ASSERT(description_event != 0);
  DBUG_PRINT("info", ("binlog_version: %d", description_event->binlog_version));
  DBUG_DUMP("data", (unsigned char*) buf, event_len);

  /* Check the integrity */
  if (event_len < EVENT_LEN_OFFSET ||
      buf[EVENT_TYPE_OFFSET] >= ENUM_END_EVENT ||
      (uint) event_len != uint4korr(buf+EVENT_LEN_OFFSET))
  {
    *error="Sanity check failed";		// Needed to free buffer
    DBUG_RETURN(NULL); // general sanity check - will fail on a partial read
  }

  uint event_type= buf[EVENT_TYPE_OFFSET];
  if (event_type > description_event->number_of_event_types &&
      event_type != FORMAT_DESCRIPTION_EVENT)
  {
    /*
      It is unsafe to use the description_event if its post_header_len
      array does not include the event type.
    */
    DBUG_PRINT("error", ("event type %d found, but the current "
                         "Format_description_log_event supports only %d event "
                         "types", event_type,
                         description_event->number_of_event_types));
    ev= NULL;
  }
  else
  {
    /*
      In some previuos versions (see comment in
      Format_description_log_event::Format_description_log_event(char*,...)),
      event types were assigned different id numbers than in the
      present version. In order to replicate from such versions to the
      present version, we must map those event type id's to our event
      type id's.  The mapping is done with the event_type_permutation
      array, which was set up when the Format_description_log_event
      was read.
    */
    if (description_event->event_type_permutation)
    {
      int new_event_type= description_event->event_type_permutation[event_type];
      DBUG_PRINT("info", ("converting event type %d to %d (%s)",
                   event_type, new_event_type,
                   get_type_str((Log_event_type)new_event_type)));
      event_type= new_event_type;
    }

    switch(event_type) {
    case QUERY_EVENT:
      ev  = new Query_log_event(buf, event_len, description_event, QUERY_EVENT);
      break;
    case LOAD_EVENT:
      ev = new Load_log_event(buf, event_len, description_event);
      break;
    case NEW_LOAD_EVENT:
      ev = new Load_log_event(buf, event_len, description_event);
      break;
    case ROTATE_EVENT:
      ev = new Rotate_log_event(buf, event_len, description_event);
      break;
#ifdef HAVE_REPLICATION
    case SLAVE_EVENT: /* can never happen (unused event) */
      ev = new Slave_log_event(buf, event_len, description_event);
      break;
#endif /* HAVE_REPLICATION */
    case CREATE_FILE_EVENT:
      ev = new Create_file_log_event(buf, event_len, description_event);
      break;
    case APPEND_BLOCK_EVENT:
      ev = new Append_block_log_event(buf, event_len, description_event);
      break;
    case DELETE_FILE_EVENT:
      ev = new Delete_file_log_event(buf, event_len, description_event);
      break;
    case EXEC_LOAD_EVENT:
      ev = new Execute_load_log_event(buf, event_len, description_event);
      break;
    case START_EVENT_V3: /* this is sent only by MySQL <=4.x */
      ev = new Start_log_event_v3(buf, description_event);
      break;
    case STOP_EVENT:
      ev = new Stop_log_event(buf, description_event);
      break;
    case INTVAR_EVENT:
      ev = new Intvar_log_event(buf, description_event);
      break;
    case XID_EVENT:
      ev = new Xid_log_event(buf, description_event);
      break;
    case RAND_EVENT:
      ev = new Rand_log_event(buf, description_event);
      break;
    case USER_VAR_EVENT:
      ev = new User_var_log_event(buf, description_event);
      break;
    case FORMAT_DESCRIPTION_EVENT:
      ev = new Format_description_log_event(buf, event_len, description_event);
      break;
#if defined(HAVE_REPLICATION) 
    case PRE_GA_WRITE_ROWS_EVENT:
      ev = new Write_rows_log_event_old(buf, event_len, description_event);
      break;
    case PRE_GA_UPDATE_ROWS_EVENT:
      ev = new Update_rows_log_event_old(buf, event_len, description_event);
      break;
    case PRE_GA_DELETE_ROWS_EVENT:
      ev = new Delete_rows_log_event_old(buf, event_len, description_event);
      break;
#ifndef MCP_WL5353
    case WRITE_ROWS_EVENT_V1:
      ev = new Write_rows_log_event(buf, event_len, description_event, (Log_event_type)event_type);
      break;
    case UPDATE_ROWS_EVENT_V1:
      ev = new Update_rows_log_event(buf, event_len, description_event, (Log_event_type)event_type);
      break;
    case DELETE_ROWS_EVENT_V1:
      ev = new Delete_rows_log_event(buf, event_len, description_event, (Log_event_type)event_type);
      break;
#else
    case WRITE_ROWS_EVENT:
      ev = new Write_rows_log_event(buf, event_len, description_event);
      break;
    case UPDATE_ROWS_EVENT:
      ev = new Update_rows_log_event(buf, event_len, description_event);
      break;
    case DELETE_ROWS_EVENT:
      ev = new Delete_rows_log_event(buf, event_len, description_event);
      break;
#endif
    case TABLE_MAP_EVENT:
      ev = new Table_map_log_event(buf, event_len, description_event);
      break;
#endif
    case BEGIN_LOAD_QUERY_EVENT:
      ev = new Begin_load_query_log_event(buf, event_len, description_event);
      break;
    case EXECUTE_LOAD_QUERY_EVENT:
      ev= new Execute_load_query_log_event(buf, event_len, description_event);
      break;
    case INCIDENT_EVENT:
      ev = new Incident_log_event(buf, event_len, description_event);
      break;
#ifndef MCP_WL5353
#if defined(HAVE_REPLICATION)
    case WRITE_ROWS_EVENT:
      ev = new Write_rows_log_event(buf, event_len, description_event, (Log_event_type)event_type);
      break;
    case UPDATE_ROWS_EVENT:
      ev = new Update_rows_log_event(buf, event_len, description_event, (Log_event_type)event_type);
      break;
    case DELETE_ROWS_EVENT:
      ev = new Delete_rows_log_event(buf, event_len, description_event, (Log_event_type)event_type);
      break;
#endif
#endif
    default:
      DBUG_PRINT("error",("Unknown event code: %d",
                          (int) buf[EVENT_TYPE_OFFSET]));
      ev= NULL;
      break;
    }
  }

  DBUG_PRINT("read_event", ("%s(type_code: %d; event_len: %d)",
                            ev ? ev->get_type_str() : "<unknown>",
                            buf[EVENT_TYPE_OFFSET],
                            event_len));
  /*
    is_valid() are small event-specific sanity tests which are
    important; for example there are some my_malloc() in constructors
    (e.g. Query_log_event::Query_log_event(char*...)); when these
    my_malloc() fail we can't return an error out of the constructor
    (because constructor is "void") ; so instead we leave the pointer we
    wanted to allocate (e.g. 'query') to 0 and we test it in is_valid().
    Same for Format_description_log_event, member 'post_header_len'.

    SLAVE_EVENT is never used, so it should not be read ever.
  */
  if (!ev || !ev->is_valid() || (event_type == SLAVE_EVENT))
  {
    DBUG_PRINT("error",("Found invalid event in binary log"));

    delete ev;
#ifdef MYSQL_CLIENT
    if (!force_opt) /* then mysqlbinlog dies */
    {
      *error= "Found invalid event in binary log";
      DBUG_RETURN(0);
    }
    ev= new Unknown_log_event(buf, description_event);
#else
    *error= "Found invalid event in binary log";
    DBUG_RETURN(0);
#endif
  }
  DBUG_RETURN(ev);  
}

#ifdef MYSQL_CLIENT

/*
  Log_event::print_header()
*/

void Log_event::print_header(IO_CACHE* file,
                             PRINT_EVENT_INFO* print_event_info,
                             bool is_more __attribute__((unused)))
{
  char llbuff[22];
  my_off_t hexdump_from= print_event_info->hexdump_from;
  DBUG_ENTER("Log_event::print_header");

  my_b_printf(file, "#");
  print_timestamp(file);
  my_b_printf(file, " server id %lu  end_log_pos %s ", (ulong) server_id,
              llstr(log_pos,llbuff));

  /* mysqlbinlog --hexdump */
  if (print_event_info->hexdump_from)
  {
    my_b_printf(file, "\n");
    uchar *ptr= (uchar*)temp_buf;
    my_off_t size=
      uint4korr(ptr + EVENT_LEN_OFFSET) - LOG_EVENT_MINIMAL_HEADER_LEN;
    my_off_t i;

    /* Header len * 4 >= header len * (2 chars + space + extra space) */
    char *h, hex_string[LOG_EVENT_MINIMAL_HEADER_LEN*4]= {0};
    char *c, char_string[16+1]= {0};

    /* Pretty-print event common header if header is exactly 19 bytes */
    if (print_event_info->common_header_len == LOG_EVENT_MINIMAL_HEADER_LEN)
    {
      char emit_buf[256];               // Enough for storing one line
      my_b_printf(file, "# Position  Timestamp   Type   Master ID        "
                  "Size      Master Pos    Flags \n");
      size_t const bytes_written=
        my_snprintf(emit_buf, sizeof(emit_buf),
                    "# %8.8lx %02x %02x %02x %02x   %02x   "
                    "%02x %02x %02x %02x   %02x %02x %02x %02x   "
                    "%02x %02x %02x %02x   %02x %02x\n",
                    (unsigned long) hexdump_from,
                    ptr[0], ptr[1], ptr[2], ptr[3], ptr[4], ptr[5], ptr[6],
                    ptr[7], ptr[8], ptr[9], ptr[10], ptr[11], ptr[12], ptr[13],
                    ptr[14], ptr[15], ptr[16], ptr[17], ptr[18]);
      DBUG_ASSERT(static_cast<size_t>(bytes_written) < sizeof(emit_buf));
      my_b_write(file, (uchar*) emit_buf, bytes_written);
      ptr += LOG_EVENT_MINIMAL_HEADER_LEN;
      hexdump_from += LOG_EVENT_MINIMAL_HEADER_LEN;
    }

    /* Rest of event (without common header) */
    for (i= 0, c= char_string, h=hex_string;
	 i < size;
	 i++, ptr++)
    {
      my_snprintf(h, 4, "%02x ", *ptr);
      h += 3;

      *c++= my_isalnum(&my_charset_bin, *ptr) ? *ptr : '.';

      if (i % 16 == 15)
      {
        /*
          my_b_printf() does not support full printf() formats, so we
          have to do it this way.

          TODO: Rewrite my_b_printf() to support full printf() syntax.
         */
        char emit_buf[256];
        size_t const bytes_written=
          my_snprintf(emit_buf, sizeof(emit_buf),
                      "# %8.8lx %-48.48s |%16s|\n",
                      (unsigned long) (hexdump_from + (i & 0xfffffff0)),
                      hex_string, char_string);
        DBUG_ASSERT(static_cast<size_t>(bytes_written) < sizeof(emit_buf));
	my_b_write(file, (uchar*) emit_buf, bytes_written);
	hex_string[0]= 0;
	char_string[0]= 0;
	c= char_string;
	h= hex_string;
      }
      else if (i % 8 == 7) *h++ = ' ';
    }
    *c= '\0';

    if (hex_string[0])
    {
      char emit_buf[256];
      size_t const bytes_written=
        my_snprintf(emit_buf, sizeof(emit_buf),
                    "# %8.8lx %-48.48s |%s|\n",
                    (unsigned long) (hexdump_from + (i & 0xfffffff0)),
                    hex_string, char_string);
      DBUG_ASSERT(static_cast<size_t>(bytes_written) < sizeof(emit_buf));
      my_b_write(file, (uchar*) emit_buf, bytes_written);
    }
    /*
      need a # to prefix the rest of printouts for example those of
      Rows_log_event::print_helper().
    */
    my_b_write(file, reinterpret_cast<const uchar*>("# "), 2);
  }
  DBUG_VOID_RETURN;
}


/**
  Prints a quoted string to io cache.
  Control characters are displayed as hex sequence, e.g. \x00
  
  @param[in] file              IO cache
  @param[in] prt               Pointer to string
  @param[in] length            String length
*/

static void
my_b_write_quoted(IO_CACHE *file, const uchar *ptr, uint length)
{
  const uchar *s;
  my_b_printf(file, "'");
  for (s= ptr; length > 0 ; s++, length--)
  {
    if (*s > 0x1F)
      my_b_write(file, s, 1);
    else
    {
      uchar hex[10];
      size_t len= my_snprintf((char*) hex, sizeof(hex), "%s%02x", "\\x", *s);
      my_b_write(file, hex, len);
    }
  }
  my_b_printf(file, "'");
}


/**
  Prints a bit string to io cache in format  b'1010'.
  
  @param[in] file              IO cache
  @param[in] ptr               Pointer to string
  @param[in] nbits             Number of bits
*/
static void
my_b_write_bit(IO_CACHE *file, const uchar *ptr, uint nbits)
{
  uint bitnum, nbits8= ((nbits + 7) / 8) * 8, skip_bits= nbits8 - nbits;
  my_b_printf(file, "b'");
  for (bitnum= skip_bits ; bitnum < nbits8; bitnum++)
  {
    int is_set= (ptr[(bitnum) / 8] >> (7 - bitnum % 8))  & 0x01;
    my_b_write(file, (const uchar*) (is_set ? "1" : "0"), 1);
  }
  my_b_printf(file, "'");
}


/**
  Prints a packed string to io cache.
  The string consists of length packed to 1 or 2 bytes,
  followed by string data itself.
  
  @param[in] file              IO cache
  @param[in] ptr               Pointer to string
  @param[in] length            String size
  
  @retval   - number of bytes scanned.
*/
static size_t
my_b_write_quoted_with_length(IO_CACHE *file, const uchar *ptr, uint length)
{
  if (length < 256)
  {
    length= *ptr;
    my_b_write_quoted(file, ptr + 1, length);
    return length + 1;
  }
  else
  {
    length= uint2korr(ptr);
    my_b_write_quoted(file, ptr + 2, length);
    return length + 2;
  }
}


/**
  Prints a 32-bit number in both signed and unsigned representation
  
  @param[in] file              IO cache
  @param[in] sl                Signed number
  @param[in] ul                Unsigned number
*/
static void
my_b_write_sint32_and_uint32(IO_CACHE *file, int32 si, uint32 ui)
{
  my_b_printf(file, "%d", si);
  if (si < 0)
    my_b_printf(file, " (%u)", ui);
}


/**
  Print a packed value of the given SQL type into IO cache
  
  @param[in] file              IO cache
  @param[in] ptr               Pointer to string
  @param[in] type              Column type
  @param[in] meta              Column meta information
  @param[out] typestr          SQL type string buffer (for verbose output)
  @param[out] typestr_length   Size of typestr
  
  @retval   - number of bytes scanned from ptr.
*/

static size_t
log_event_print_value(IO_CACHE *file, const uchar *ptr,
                      uint type, uint meta,
                      char *typestr, size_t typestr_length)
{
  uint32 length= 0;

  if (type == MYSQL_TYPE_STRING)
  {
    if (meta >= 256)
    {
      uint byte0= meta >> 8;
      uint byte1= meta & 0xFF;
      
      if ((byte0 & 0x30) != 0x30)
      {
        /* a long CHAR() field: see #37426 */
        length= byte1 | (((byte0 & 0x30) ^ 0x30) << 4);
        type= byte0 | 0x30;
      }
      else
        length = meta & 0xFF;
    }
    else
      length= meta;
  }

  switch (type) {
  case MYSQL_TYPE_LONG:
    {
      int32 si= sint4korr(ptr);
      uint32 ui= uint4korr(ptr);
      my_b_write_sint32_and_uint32(file, si, ui);
      my_snprintf(typestr, typestr_length, "INT");
      return 4;
    }

  case MYSQL_TYPE_TINY:
    {
      my_b_write_sint32_and_uint32(file, (int) (signed char) *ptr,
                                  (uint) (unsigned char) *ptr);
      my_snprintf(typestr, typestr_length, "TINYINT");
      return 1;
    }

  case MYSQL_TYPE_SHORT:
    {
      int32 si= (int32) sint2korr(ptr);
      uint32 ui= (uint32) uint2korr(ptr);
      my_b_write_sint32_and_uint32(file, si, ui);
      my_snprintf(typestr, typestr_length, "SHORTINT");
      return 2;
    }
  
  case MYSQL_TYPE_INT24:
    {
      int32 si= sint3korr(ptr);
      uint32 ui= uint3korr(ptr);
      my_b_write_sint32_and_uint32(file, si, ui);
      my_snprintf(typestr, typestr_length, "MEDIUMINT");
      return 3;
    }

  case MYSQL_TYPE_LONGLONG:
    {
      char tmp[64];
      longlong si= sint8korr(ptr);
      longlong10_to_str(si, tmp, -10);
      my_b_printf(file, "%s", tmp);
      if (si < 0)
      {
        ulonglong ui= uint8korr(ptr);
        longlong10_to_str((longlong) ui, tmp, 10);
        my_b_printf(file, " (%s)", tmp);        
      }
      my_snprintf(typestr, typestr_length, "LONGINT");
      return 8;
    }

  case MYSQL_TYPE_NEWDECIMAL:
    {
      uint precision= meta >> 8;
      uint decimals= meta & 0xFF;
      uint bin_size= my_decimal_get_binary_size(precision, decimals);
      my_decimal dec;
      binary2my_decimal(E_DEC_FATAL_ERROR, (uchar*) ptr, &dec,
                        precision, decimals);
      int i, end;
      char buff[512], *pos;
      pos= buff;
      pos+= sprintf(buff, "%s", dec.sign() ? "-" : "");
      end= ROUND_UP(dec.frac) + ROUND_UP(dec.intg)-1;
      for (i=0; i < end; i++)
        pos+= sprintf(pos, "%09d.", dec.buf[i]);
      pos+= sprintf(pos, "%09d", dec.buf[i]);
      my_b_printf(file, "%s", buff);
      my_snprintf(typestr, typestr_length, "DECIMAL(%d,%d)",
                  precision, decimals);
      return bin_size;
    }

  case MYSQL_TYPE_FLOAT:
    {
      float fl;
      float4get(fl, ptr);
      char tmp[320];
      sprintf(tmp, "%-20g", (double) fl);
      my_b_printf(file, "%s", tmp); /* my_snprintf doesn't support %-20g */
      my_snprintf(typestr, typestr_length, "FLOAT");
      return 4;
    }

  case MYSQL_TYPE_DOUBLE:
    {
      double dbl;
      float8get(dbl, ptr);
      char tmp[320];
      sprintf(tmp, "%-.20g", dbl); /* my_snprintf doesn't support %-20g */
      my_b_printf(file, "%s", tmp);
      strcpy(typestr, "DOUBLE");
      return 8;
    }
  
  case MYSQL_TYPE_BIT:
    {
      /* Meta-data: bit_len, bytes_in_rec, 2 bytes */
      uint nbits= ((meta >> 8) * 8) + (meta & 0xFF);
      length= (nbits + 7) / 8;
      my_b_write_bit(file, ptr, nbits);
      my_snprintf(typestr, typestr_length, "BIT(%d)", nbits);
      return length;
    }

  case MYSQL_TYPE_TIMESTAMP:
    {
      uint32 i32= uint4korr(ptr);
      my_b_printf(file, "%d", i32);
      my_snprintf(typestr, typestr_length, "TIMESTAMP");
      return 4;
    }

  case MYSQL_TYPE_DATETIME:
    {
      size_t d, t;
      uint64 i64= uint8korr(ptr); /* YYYYMMDDhhmmss */
      d= i64 / 1000000;
      t= i64 % 1000000;
      my_b_printf(file, "%04d-%02d-%02d %02d:%02d:%02d",
                  d / 10000, (d % 10000) / 100, d % 100,
                  t / 10000, (t % 10000) / 100, t % 100);
      my_snprintf(typestr, typestr_length, "DATETIME");
      return 8;
    }

  case MYSQL_TYPE_TIME:
    {
      uint32 i32= uint3korr(ptr);
      my_b_printf(file, "'%02d:%02d:%02d'",
                  i32 / 10000, (i32 % 10000) / 100, i32 % 100);
      my_snprintf(typestr,  typestr_length, "TIME");
      return 3;
    }
    
  case MYSQL_TYPE_NEWDATE:
    {
      uint32 tmp= uint3korr(ptr);
      int part;
      char buf[11];
      char *pos= &buf[10];  // start from '\0' to the beginning

      /* Copied from field.cc */
      *pos--=0;					// End NULL
      part=(int) (tmp & 31);
      *pos--= (char) ('0'+part%10);
      *pos--= (char) ('0'+part/10);
      *pos--= ':';
      part=(int) (tmp >> 5 & 15);
      *pos--= (char) ('0'+part%10);
      *pos--= (char) ('0'+part/10);
      *pos--= ':';
      part=(int) (tmp >> 9);
      *pos--= (char) ('0'+part%10); part/=10;
      *pos--= (char) ('0'+part%10); part/=10;
      *pos--= (char) ('0'+part%10); part/=10;
      *pos=   (char) ('0'+part);
      my_b_printf(file , "'%s'", buf);
      my_snprintf(typestr, typestr_length, "DATE");
      return 3;
    }
    
  case MYSQL_TYPE_DATE:
    {
      uint i32= uint3korr(ptr);
      my_b_printf(file , "'%04d:%02d:%02d'",
                  (i32 / (16L * 32L)), (i32 / 32L % 16L), (i32 % 32L));
      my_snprintf(typestr, typestr_length, "DATE");
      return 3;
    }
  
  case MYSQL_TYPE_YEAR:
    {
      uint32 i32= *ptr;
      my_b_printf(file, "%04d", i32+ 1900);
      my_snprintf(typestr, typestr_length, "YEAR");
      return 1;
    }
  
  case MYSQL_TYPE_ENUM:
    switch (meta & 0xFF) {
    case 1:
      my_b_printf(file, "%d", (int) *ptr);
      my_snprintf(typestr, typestr_length, "ENUM(1 byte)");
      return 1;
    case 2:
      {
        int32 i32= uint2korr(ptr);
        my_b_printf(file, "%d", i32);
        my_snprintf(typestr, typestr_length, "ENUM(2 bytes)");
        return 2;
      }
    default:
      my_b_printf(file, "!! Unknown ENUM packlen=%d", meta & 0xFF); 
      return 0;
    }
    break;
    
  case MYSQL_TYPE_SET:
    my_b_write_bit(file, ptr , (meta & 0xFF) * 8);
    my_snprintf(typestr, typestr_length, "SET(%d bytes)", meta & 0xFF);
    return meta & 0xFF;
  
  case MYSQL_TYPE_BLOB:
    switch (meta) {
    case 1:
      length= *ptr;
      my_b_write_quoted(file, ptr + 1, length);
      my_snprintf(typestr, typestr_length, "TINYBLOB/TINYTEXT");
      return length + 1;
    case 2:
      length= uint2korr(ptr);
      my_b_write_quoted(file, ptr + 2, length);
      my_snprintf(typestr, typestr_length, "BLOB/TEXT");
      return length + 2;
    case 3:
      length= uint3korr(ptr);
      my_b_write_quoted(file, ptr + 3, length);
      my_snprintf(typestr, typestr_length, "MEDIUMBLOB/MEDIUMTEXT");
      return length + 3;
    case 4:
      length= uint4korr(ptr);
      my_b_write_quoted(file, ptr + 4, length);
      my_snprintf(typestr, typestr_length, "LONGBLOB/LONGTEXT");
      return length + 4;
    default:
      my_b_printf(file, "!! Unknown BLOB packlen=%d", length);
      return 0;
    }

  case MYSQL_TYPE_VARCHAR:
  case MYSQL_TYPE_VAR_STRING:
    length= meta;
    my_snprintf(typestr, typestr_length, "VARSTRING(%d)", length);
    return my_b_write_quoted_with_length(file, ptr, length);

  case MYSQL_TYPE_STRING:
    my_snprintf(typestr, typestr_length, "STRING(%d)", length);
    return my_b_write_quoted_with_length(file, ptr, length);

  default:
    {
      char tmp[5];
      my_snprintf(tmp, sizeof(tmp), "%04x", meta);
      my_b_printf(file,
                  "!! Don't know how to handle column type=%d meta=%d (%s)",
                  type, meta, tmp);
    }
    break;
  }
  *typestr= 0;
  return 0;
}


/**
  Print a packed row into IO cache
  
  @param[in] file              IO cache
  @param[in] td                Table definition
  @param[in] print_event_into  Print parameters
  @param[in] cols_bitmap       Column bitmaps.
  @param[in] value             Pointer to packed row
  @param[in] prefix            Row's SQL clause ("SET", "WHERE", etc)
  
  @retval   - number of bytes scanned.
*/


size_t
Rows_log_event::print_verbose_one_row(IO_CACHE *file, table_def *td,
                                      PRINT_EVENT_INFO *print_event_info,
                                      MY_BITMAP *cols_bitmap,
                                      const uchar *value, const uchar *prefix)
{
  const uchar *value0= value;
  const uchar *null_bits= value;
  uint null_bit_index= 0;
  char typestr[64]= "";
  
  value+= (m_width + 7) / 8;
  
  my_b_printf(file, "%s", prefix);
  
  for (size_t i= 0; i < td->size(); i ++)
  {
    int is_null= (null_bits[null_bit_index / 8] 
                  >> (null_bit_index % 8))  & 0x01;

    if (bitmap_is_set(cols_bitmap, i) == 0)
      continue;
    
    if (is_null)
    {
      my_b_printf(file, "###   @%d=NULL", i + 1);
    }
    else
    {
      my_b_printf(file, "###   @%d=", i + 1);
      size_t size= log_event_print_value(file, value,
                                         td->type(i), td->field_metadata(i),
                                         typestr, sizeof(typestr));
      if (!size)
        return 0;

      value+= size;
    }

    if (print_event_info->verbose > 1)
    {
      my_b_printf(file, " /* ");

      if (typestr[0])
        my_b_printf(file, "%s ", typestr);
      else
        my_b_printf(file, "type=%d ", td->type(i));
      
      my_b_printf(file, "meta=%d nullable=%d is_null=%d ",
                  td->field_metadata(i),
                  td->maybe_null(i), is_null);
      my_b_printf(file, "*/");
    }
    
    my_b_printf(file, "\n");
    
    null_bit_index++;
  }
  return value - value0;
}


/**
  Print a row event into IO cache in human readable form (in SQL format)
  
  @param[in] file              IO cache
  @param[in] print_event_into  Print parameters
*/
void Rows_log_event::print_verbose(IO_CACHE *file,
                                   PRINT_EVENT_INFO *print_event_info)
{
  Table_map_log_event *map;
  table_def *td;
  const char *sql_command, *sql_clause1, *sql_clause2;
#ifdef MCP_WL5353
  Log_event_type type_code= get_type_code();
#else
  Log_event_type type_code= get_general_type_code();

  if (m_extra_row_data)
  {
    uint8 extra_data_len= m_extra_row_data[EXTRA_ROW_INFO_LEN_OFFSET];
    uint8 extra_payload_len= extra_data_len - EXTRA_ROW_INFO_HDR_BYTES;
    assert(extra_data_len >= EXTRA_ROW_INFO_HDR_BYTES);

    my_b_printf(file, "### Extra row data format: %u, len: %u :",
                m_extra_row_data[EXTRA_ROW_INFO_FORMAT_OFFSET],
                extra_payload_len);
    if (extra_payload_len)
    {
      /*
         Buffer for hex view of string, including '0x' prefix,
         2 hex chars / byte and trailing 0
      */
      const int buff_len= 2 + (256 * 2) + 1;
      char buff[buff_len];
      str_to_hex(buff, (const char*) &m_extra_row_data[EXTRA_ROW_INFO_HDR_BYTES],
                 extra_payload_len);
      my_b_printf(file, "%s", buff);
    }
    my_b_printf(file, "\n");
  }
#endif

  switch (type_code) {
  case WRITE_ROWS_EVENT:
    sql_command= "INSERT INTO";
    sql_clause1= "### SET\n";
    sql_clause2= NULL;
    break;
  case DELETE_ROWS_EVENT:
    sql_command= "DELETE FROM";
    sql_clause1= "### WHERE\n";
    sql_clause2= NULL;
    break;
  case UPDATE_ROWS_EVENT:
    sql_command= "UPDATE";
    sql_clause1= "### WHERE\n";
    sql_clause2= "### SET\n";
    break;
  default:
    sql_command= sql_clause1= sql_clause2= NULL;
    DBUG_ASSERT(0); /* Not possible */
  }
  
  if (!(map= print_event_info->m_table_map.get_table(m_table_id)) ||
      !(td= map->create_table_def()))
  {
    my_b_printf(file, "### Row event for unknown table #%d", m_table_id);
    return;
  }

  for (const uchar *value= m_rows_buf; value < m_rows_end; )
  {
    size_t length;
    my_b_printf(file, "### %s %s.%s\n",
                      sql_command,
                      map->get_db_name(), map->get_table_name());
    /* Print the first image */
    if (!(length= print_verbose_one_row(file, td, print_event_info,
                                  &m_cols, value,
                                  (const uchar*) sql_clause1)))
      goto end;
    value+= length;

    /* Print the second image (for UPDATE only) */
    if (sql_clause2)
    {
      if (!(length= print_verbose_one_row(file, td, print_event_info,
                                      &m_cols_ai, value,
                                      (const uchar*) sql_clause2)))
        goto end;
      value+= length;
    }
  }

end:
  delete td;
}

#ifdef MYSQL_CLIENT
void free_table_map_log_event(Table_map_log_event *event)
{
  delete event;
}
#endif

void Log_event::print_base64(IO_CACHE* file,
                             PRINT_EVENT_INFO* print_event_info,
                             bool more)
{
  const uchar *ptr= (const uchar *)temp_buf;
  uint32 size= uint4korr(ptr + EVENT_LEN_OFFSET);
  DBUG_ENTER("Log_event::print_base64");

  size_t const tmp_str_sz= base64_needed_encoded_length((int) size);
  char *const tmp_str= (char *) my_malloc(tmp_str_sz, MYF(MY_WME));
  if (!tmp_str) {
    fprintf(stderr, "\nError: Out of memory. "
            "Could not print correct binlog event.\n");
    DBUG_VOID_RETURN;
  }

  if (base64_encode(ptr, (size_t) size, tmp_str))
  {
    DBUG_ASSERT(0);
  }

  if (print_event_info->base64_output_mode != BASE64_OUTPUT_DECODE_ROWS)
  {
    if (my_b_tell(file) == 0)
      my_b_printf(file, "\nBINLOG '\n");

    my_b_printf(file, "%s\n", tmp_str);

    if (!more)
      my_b_printf(file, "'%s\n", print_event_info->delimiter);
  }
  
  if (print_event_info->verbose)
  {
    Rows_log_event *ev= NULL;
    Log_event_type et= (Log_event_type) ptr[4];
    
    switch(et)
    {
    case TABLE_MAP_EVENT:
    {
      Table_map_log_event *map; 
      map= new Table_map_log_event((const char*) ptr, size, 
                                   glob_description_event);
      print_event_info->m_table_map.set_table(map->get_table_id(), map);
      break;
    }
    case WRITE_ROWS_EVENT:
#ifndef MCP_WL5353
    case WRITE_ROWS_EVENT_V1:
#endif
    {
      ev= new Write_rows_log_event((const char*) ptr, size,
                                   glob_description_event
#ifndef MCP_WL5353
                                   , et
#endif
                                   );
      break;
    }
    case DELETE_ROWS_EVENT:
#ifndef MCP_WL5353
    case DELETE_ROWS_EVENT_V1:
#endif
    {
      ev= new Delete_rows_log_event((const char*) ptr, size,
                                    glob_description_event
#ifndef MCP_WL5353
                                    , et
#endif
                                    );
      break;
    }
    case UPDATE_ROWS_EVENT:
#ifndef MCP_WL5353
    case UPDATE_ROWS_EVENT_V1:
#endif
    {
      ev= new Update_rows_log_event((const char*) ptr, size,
                                    glob_description_event
#ifndef MCP_WL5353
                                    , et
#endif
                                    );
      break;
    }
    default:
      break;
    }
    
    if (ev)
    {
      ev->print_verbose(file, print_event_info);
      delete ev;
    }
  }
    
  my_free(tmp_str);
  DBUG_VOID_RETURN;
}


/*
  Log_event::print_timestamp()
*/

void Log_event::print_timestamp(IO_CACHE* file, time_t* ts)
{
  struct tm *res;
  DBUG_ENTER("Log_event::print_timestamp");
  if (!ts)
    ts = &when;
#ifdef MYSQL_SERVER				// This is always false
  struct tm tm_tmp;
  localtime_r(ts,(res= &tm_tmp));
#else
  res=localtime(ts);
#endif

  my_b_printf(file,"%02d%02d%02d %2d:%02d:%02d",
              res->tm_year % 100,
              res->tm_mon+1,
              res->tm_mday,
              res->tm_hour,
              res->tm_min,
              res->tm_sec);
  DBUG_VOID_RETURN;
}

#endif /* MYSQL_CLIENT */


#if !defined(MYSQL_CLIENT) && defined(HAVE_REPLICATION)
inline Log_event::enum_skip_reason
Log_event::continue_group(Relay_log_info *rli)
{
  if (rli->slave_skip_counter == 1)
    return Log_event::EVENT_SKIP_IGNORE;
  return Log_event::do_shall_skip(rli);
}
#endif

/**************************************************************************
	Query_log_event methods
**************************************************************************/

#if defined(HAVE_REPLICATION) && !defined(MYSQL_CLIENT)

/**
  This (which is used only for SHOW BINLOG EVENTS) could be updated to
  print SET @@session_var=. But this is not urgent, as SHOW BINLOG EVENTS is
  only an information, it does not produce suitable queries to replay (for
  example it does not print LOAD DATA INFILE).
  @todo
    show the catalog ??
*/

void Query_log_event::pack_info(Protocol *protocol)
{
  // TODO: show the catalog ??
  char *buf, *pos;
  if (!(buf= (char*) my_malloc(9 + db_len + q_len, MYF(MY_WME))))
    return;
  pos= buf;
  if (!(flags & LOG_EVENT_SUPPRESS_USE_F)
      && db && db_len)
  {
    pos= strmov(buf, "use `");
    memcpy(pos, db, db_len);
    pos= strmov(pos+db_len, "`; ");
  }
  if (query && q_len)
  {
    memcpy(pos, query, q_len);
    pos+= q_len;
  }
  protocol->store(buf, pos-buf, &my_charset_bin);
  my_free(buf);
}
#endif

#ifndef MYSQL_CLIENT

/**
  Utility function for the next method (Query_log_event::write()) .
*/
static void write_str_with_code_and_len(uchar **dst, const char *src,
                                        uint len, uint code)
{
  /*
    only 1 byte to store the length of catalog, so it should not
    surpass 255
  */
  DBUG_ASSERT(len <= 255);
  DBUG_ASSERT(src);
  *((*dst)++)= code;
  *((*dst)++)= (uchar) len;
  bmove(*dst, src, len);
  (*dst)+= len;
}


/**
  Query_log_event::write().

  @note
    In this event we have to modify the header to have the correct
    EVENT_LEN_OFFSET as we don't yet know how many status variables we
    will print!
*/

bool Query_log_event::write(IO_CACHE* file)
{
  uchar buf[QUERY_HEADER_LEN + MAX_SIZE_LOG_EVENT_STATUS];
  uchar *start, *start_of_status;
  ulong event_length;

  if (!query)
    return 1;                                   // Something wrong with event

  /*
    We want to store the thread id:
    (- as an information for the user when he reads the binlog)
    - if the query uses temporary table: for the slave SQL thread to know to
    which master connection the temp table belongs.
    Now imagine we (write()) are called by the slave SQL thread (we are
    logging a query executed by this thread; the slave runs with
    --log-slave-updates). Then this query will be logged with
    thread_id=the_thread_id_of_the_SQL_thread. Imagine that 2 temp tables of
    the same name were created simultaneously on the master (in the master
    binlog you have
    CREATE TEMPORARY TABLE t; (thread 1)
    CREATE TEMPORARY TABLE t; (thread 2)
    ...)
    then in the slave's binlog there will be
    CREATE TEMPORARY TABLE t; (thread_id_of_the_slave_SQL_thread)
    CREATE TEMPORARY TABLE t; (thread_id_of_the_slave_SQL_thread)
    which is bad (same thread id!).

    To avoid this, we log the thread's thread id EXCEPT for the SQL
    slave thread for which we log the original (master's) thread id.
    Now this moves the bug: what happens if the thread id on the
    master was 10 and when the slave replicates the query, a
    connection number 10 is opened by a normal client on the slave,
    and updates a temp table of the same name? We get a problem
    again. To avoid this, in the handling of temp tables (sql_base.cc)
    we use thread_id AND server_id.  TODO when this is merged into
    4.1: in 4.1, slave_proxy_id has been renamed to pseudo_thread_id
    and is a session variable: that's to make mysqlbinlog work with
    temp tables. We probably need to introduce

    SET PSEUDO_SERVER_ID
    for mysqlbinlog in 4.1. mysqlbinlog would print:
    SET PSEUDO_SERVER_ID=
    SET PSEUDO_THREAD_ID=
    for each query using temp tables.
  */
  int4store(buf + Q_THREAD_ID_OFFSET, slave_proxy_id);
  int4store(buf + Q_EXEC_TIME_OFFSET, exec_time);
  buf[Q_DB_LEN_OFFSET] = (char) db_len;
  int2store(buf + Q_ERR_CODE_OFFSET, error_code);

  /*
    You MUST always write status vars in increasing order of code. This
    guarantees that a slightly older slave will be able to parse those he
    knows.
  */
  start_of_status= start= buf+QUERY_HEADER_LEN;
  if (flags2_inited)
  {
    *start++= Q_FLAGS2_CODE;
    int4store(start, flags2);
    start+= 4;
  }
  if (sql_mode_inited)
  {
    *start++= Q_SQL_MODE_CODE;
    int8store(start, (ulonglong)sql_mode);
    start+= 8;
  }
  if (catalog_len) // i.e. this var is inited (false for 4.0 events)
  {
    write_str_with_code_and_len(&start,
                                catalog, catalog_len, Q_CATALOG_NZ_CODE);
    /*
      In 5.0.x where x<4 masters we used to store the end zero here. This was
      a waste of one byte so we don't do it in x>=4 masters. We change code to
      Q_CATALOG_NZ_CODE, because re-using the old code would make x<4 slaves
      of this x>=4 master segfault (expecting a zero when there is
      none). Remaining compatibility problems are: the older slave will not
      find the catalog; but it is will not crash, and it's not an issue
      that it does not find the catalog as catalogs were not used in these
      older MySQL versions (we store it in binlog and read it from relay log
      but do nothing useful with it). What is an issue is that the older slave
      will stop processing the Q_* blocks (and jumps to the db/query) as soon
      as it sees unknown Q_CATALOG_NZ_CODE; so it will not be able to read
      Q_AUTO_INCREMENT*, Q_CHARSET and so replication will fail silently in
      various ways. Documented that you should not mix alpha/beta versions if
      they are not exactly the same version, with example of 5.0.3->5.0.2 and
      5.0.4->5.0.3. If replication is from older to new, the new will
      recognize Q_CATALOG_CODE and have no problem.
    */
  }
  if (auto_increment_increment != 1 || auto_increment_offset != 1)
  {
    *start++= Q_AUTO_INCREMENT;
    int2store(start, auto_increment_increment);
    int2store(start+2, auto_increment_offset);
    start+= 4;
  }
  if (charset_inited)
  {
    *start++= Q_CHARSET_CODE;
    memcpy(start, charset, 6);
    start+= 6;
  }
  if (time_zone_len)
  {
    /* In the TZ sys table, column Name is of length 64 so this should be ok */
    DBUG_ASSERT(time_zone_len <= MAX_TIME_ZONE_NAME_LENGTH);
    write_str_with_code_and_len(&start,
                                time_zone_str, time_zone_len, Q_TIME_ZONE_CODE);
  }
  if (lc_time_names_number)
  {
    DBUG_ASSERT(lc_time_names_number <= 0xFFFF);
    *start++= Q_LC_TIME_NAMES_CODE;
    int2store(start, lc_time_names_number);
    start+= 2;
  }
  if (charset_database_number)
  {
    DBUG_ASSERT(charset_database_number <= 0xFFFF);
    *start++= Q_CHARSET_DATABASE_CODE;
    int2store(start, charset_database_number);
    start+= 2;
  }
  if (table_map_for_update)
  {
    *start++= Q_TABLE_MAP_FOR_UPDATE_CODE;
    int8store(start, table_map_for_update);
    start+= 8;
  }
  if (master_data_written != 0)
  {
    /*
      Q_MASTER_DATA_WRITTEN_CODE only exists in relay logs where the master
      has binlog_version<4 and the slave has binlog_version=4. See comment
      for master_data_written in log_event.h for details.
    */
    *start++= Q_MASTER_DATA_WRITTEN_CODE;
    int4store(start, master_data_written);
    start+= 4;
  }

  if (thd && thd->need_binlog_invoker())
  {
    LEX_STRING user;
    LEX_STRING host;
    memset(&user, 0, sizeof(user));
    memset(&host, 0, sizeof(host));

    if (thd->slave_thread && thd->has_invoker())
    {
      /* user will be null, if master is older than this patch */
      user= thd->get_invoker_user();
      host= thd->get_invoker_host();
    }
    else if (thd->security_ctx->priv_user)
    {
      Security_context *ctx= thd->security_ctx;

      user.length= strlen(ctx->priv_user);
      user.str= ctx->priv_user;
      if (ctx->priv_host[0] != '\0')
      {
        host.str= ctx->priv_host;
        host.length= strlen(ctx->priv_host);
      }
    }

    if (user.length > 0)
    {
      *start++= Q_INVOKER;

      /*
        Store user length and user. The max length of use is 16, so 1 byte is
        enough to store the user's length.
       */
      *start++= (uchar)user.length;
      memcpy(start, user.str, user.length);
      start+= user.length;

      /*
        Store host length and host. The max length of host is 60, so 1 byte is
        enough to store the host's length.
       */
      *start++= (uchar)host.length;
      memcpy(start, host.str, host.length);
      start+= host.length;
    }
  }
  /*
    NOTE: When adding new status vars, please don't forget to update
    the MAX_SIZE_LOG_EVENT_STATUS in log_event.h and update the function
    code_name() in this file.
   
    Here there could be code like
    if (command-line-option-which-says-"log_this_variable" && inited)
    {
    *start++= Q_THIS_VARIABLE_CODE;
    int4store(start, this_variable);
    start+= 4;
    }
  */
  
  /* Store length of status variables */
  status_vars_len= (uint) (start-start_of_status);
  DBUG_ASSERT(status_vars_len <= MAX_SIZE_LOG_EVENT_STATUS);
  int2store(buf + Q_STATUS_VARS_LEN_OFFSET, status_vars_len);

  /*
    Calculate length of whole event
    The "1" below is the \0 in the db's length
  */
  event_length= (uint) (start-buf) + get_post_header_size_for_derived() + db_len + 1 + q_len;

  return (write_header(file, event_length) ||
          my_b_safe_write(file, (uchar*) buf, QUERY_HEADER_LEN) ||
          write_post_header_for_derived(file) ||
          my_b_safe_write(file, (uchar*) start_of_status,
                          (uint) (start-start_of_status)) ||
          my_b_safe_write(file, (db) ? (uchar*) db : (uchar*)"", db_len + 1) ||
          my_b_safe_write(file, (uchar*) query, q_len)) ? 1 : 0;
}

/**
  The simplest constructor that could possibly work.  This is used for
  creating static objects that have a special meaning and are invisible
  to the log.  
*/
Query_log_event::Query_log_event()
  :Log_event(), data_buf(0)
{
  memset(&user, 0, sizeof(user));
  memset(&host, 0, sizeof(host));
}


/*
  SYNOPSIS
    Query_log_event::Query_log_event()
      thd_arg           - thread handle
      query_arg         - array of char representing the query
      query_length      - size of the  `query_arg' array
      using_trans       - there is a modified transactional table
      suppress_use      - suppress the generation of 'USE' statements
      errcode           - the error code of the query
      
  DESCRIPTION
  Creates an event for binlogging
  The value for `errcode' should be supplied by caller.
*/
Query_log_event::Query_log_event(THD* thd_arg, const char* query_arg,
				 ulong query_length, bool using_trans,
				 bool direct, bool suppress_use, int errcode)

  :Log_event(thd_arg,
             (thd_arg->thread_specific_used ? LOG_EVENT_THREAD_SPECIFIC_F :
              0) |
             (suppress_use ? LOG_EVENT_SUPPRESS_USE_F : 0),
	     using_trans),
   data_buf(0), query(query_arg), catalog(thd_arg->catalog),
   db(thd_arg->db), q_len((uint32) query_length),
   thread_id(thd_arg->thread_id),
   /* save the original thread id; we already know the server id */
   slave_proxy_id(thd_arg->variables.pseudo_thread_id),
   flags2_inited(1), sql_mode_inited(1), charset_inited(1),
   sql_mode(thd_arg->variables.sql_mode),
   auto_increment_increment(thd_arg->variables.auto_increment_increment),
   auto_increment_offset(thd_arg->variables.auto_increment_offset),
   lc_time_names_number(thd_arg->variables.lc_time_names->number),
   charset_database_number(0),
   table_map_for_update((ulonglong)thd_arg->table_map_for_update),
   master_data_written(0)
{
  time_t end_time;

  memset(&user, 0, sizeof(user));
  memset(&host, 0, sizeof(host));

  error_code= errcode;

  time(&end_time);
  exec_time = (ulong) (end_time  - thd_arg->start_time);
  /**
    @todo this means that if we have no catalog, then it is replicated
    as an existing catalog of length zero. is that safe? /sven
  */
  catalog_len = (catalog) ? (uint32) strlen(catalog) : 0;
  /* status_vars_len is set just before writing the event */
  db_len = (db) ? (uint32) strlen(db) : 0;
  if (thd_arg->variables.collation_database != thd_arg->db_charset)
    charset_database_number= thd_arg->variables.collation_database->number;
  
  /*
    We only replicate over the bits of flags2 that we need: the rest
    are masked out by "& OPTIONS_WRITTEN_TO_BINLOG".

    We also force AUTOCOMMIT=1.  Rationale (cf. BUG#29288): After
    fixing BUG#26395, we always write BEGIN and COMMIT around all
    transactions (even single statements in autocommit mode).  This is
    so that replication from non-transactional to transactional table
    and error recovery from XA to non-XA table should work as
    expected.  The BEGIN/COMMIT are added in log.cc. However, there is
    one exception: MyISAM bypasses log.cc and writes directly to the
    binlog.  So if autocommit is off, master has MyISAM, and slave has
    a transactional engine, then the slave will just see one long
    never-ending transaction.  The only way to bypass explicit
    BEGIN/COMMIT in the binlog is by using a non-transactional table.
    So setting AUTOCOMMIT=1 will make this work as expected.

    Note: explicitly replicate AUTOCOMMIT=1 from master. We do not
    assume AUTOCOMMIT=1 on slave; the slave still reads the state of
    the autocommit flag as written by the master to the binlog. This
    behavior may change after WL#4162 has been implemented.
  */
  flags2= (uint32) (thd_arg->variables.option_bits &
                    (OPTIONS_WRITTEN_TO_BIN_LOG & ~OPTION_NOT_AUTOCOMMIT));
  DBUG_ASSERT(thd_arg->variables.character_set_client->number < 256*256);
  DBUG_ASSERT(thd_arg->variables.collation_connection->number < 256*256);
  DBUG_ASSERT(thd_arg->variables.collation_server->number < 256*256);
  DBUG_ASSERT(thd_arg->variables.character_set_client->mbminlen == 1);
  int2store(charset, thd_arg->variables.character_set_client->number);
  int2store(charset+2, thd_arg->variables.collation_connection->number);
  int2store(charset+4, thd_arg->variables.collation_server->number);
  if (thd_arg->time_zone_used)
  {
    /*
      Note that our event becomes dependent on the Time_zone object
      representing the time zone. Fortunately such objects are never deleted
      or changed during mysqld's lifetime.
    */
    time_zone_len= thd_arg->variables.time_zone->get_name()->length();
    time_zone_str= thd_arg->variables.time_zone->get_name()->ptr();
  }
  else
    time_zone_len= 0;

  LEX *lex= thd->lex;
  /*
    Defines that the statement will be written directly to the binary log
    without being wrapped by a BEGIN...COMMIT. Otherwise, the statement
    will be written to either the trx-cache or stmt-cache.

    Note that a cache will not be used if the parameter direct is TRUE.
  */
  bool use_cache= FALSE;
  /*
    TRUE defines that the trx-cache must be used and by consequence the
    use_cache is TRUE.

    Note that a cache will not be used if the parameter direct is TRUE.
  */
  bool trx_cache= FALSE;
  cache_type= Log_event::EVENT_INVALID_CACHE;

  switch (lex->sql_command)
  {
    case SQLCOM_DROP_TABLE:
      use_cache= (lex->drop_temporary && thd->in_multi_stmt_transaction_mode());
    break;

    case SQLCOM_CREATE_TABLE:
      trx_cache= (lex->select_lex.item_list.elements &&
                  thd->is_current_stmt_binlog_format_row());
      use_cache= ((lex->create_info.options & HA_LEX_CREATE_TMP_TABLE) &&
                   thd->in_multi_stmt_transaction_mode()) || trx_cache;
      break;
    case SQLCOM_SET_OPTION:
      use_cache= trx_cache= (lex->autocommit ? FALSE : TRUE);
      break;
    case SQLCOM_RELEASE_SAVEPOINT:
    case SQLCOM_ROLLBACK_TO_SAVEPOINT:
    case SQLCOM_SAVEPOINT:
      use_cache= trx_cache= TRUE;
      break;
    default:
      use_cache= sqlcom_can_generate_row_events(thd);
      break;
  }

  if (!use_cache || direct)
  {
    cache_type= Log_event::EVENT_NO_CACHE;
  }
  else if (using_trans || trx_cache || stmt_has_updated_trans_table(thd) ||
           thd->lex->is_mixed_stmt_unsafe(thd->in_multi_stmt_transaction_mode(),
                                          thd->variables.binlog_direct_non_trans_update,
                                          trans_has_updated_trans_table(thd),
                                          thd->tx_isolation))
    cache_type= Log_event::EVENT_TRANSACTIONAL_CACHE;
  else
    cache_type= Log_event::EVENT_STMT_CACHE;
  DBUG_ASSERT(cache_type != Log_event::EVENT_INVALID_CACHE);
  DBUG_PRINT("info",("Query_log_event has flags2: %lu  sql_mode: %lu",
                     (ulong) flags2, sql_mode));
}
#endif /* MYSQL_CLIENT */


/* 2 utility functions for the next method */

/**
   Read a string with length from memory.

   This function reads the string-with-length stored at
   <code>src</code> and extract the length into <code>*len</code> and
   a pointer to the start of the string into <code>*dst</code>. The
   string can then be copied using <code>memcpy()</code> with the
   number of bytes given in <code>*len</code>.

   @param src Pointer to variable holding a pointer to the memory to
              read the string from.
   @param dst Pointer to variable holding a pointer where the actual
              string starts. Starting from this position, the string
              can be copied using @c memcpy().
   @param len Pointer to variable where the length will be stored.
   @param end One-past-the-end of the memory where the string is
              stored.

   @return    Zero if the entire string can be copied successfully,
              @c UINT_MAX if the length could not be read from memory
              (that is, if <code>*src >= end</code>), otherwise the
              number of bytes that are missing to read the full
              string, which happends <code>*dst + *len >= end</code>.
*/
static int
get_str_len_and_pointer(const Log_event::Byte **src,
                        const char **dst,
                        uint *len,
                        const Log_event::Byte *end)
{
  if (*src >= end)
    return -1;       // Will be UINT_MAX in two-complement arithmetics
  uint length= **src;
  if (length > 0)
  {
    if (*src + length >= end)
      return *src + length - end + 1;       // Number of bytes missing
    *dst= (char *)*src + 1;                    // Will be copied later
  }
  *len= length;
  *src+= length + 1;
  return 0;
}

static void copy_str_and_move(const char **src, 
                              Log_event::Byte **dst, 
                              uint len)
{
  memcpy(*dst, *src, len);
  *src= (const char *)*dst;
  (*dst)+= len;
  *(*dst)++= 0;
}


#ifndef DBUG_OFF
static char const *
code_name(int code)
{
  static char buf[255];
  switch (code) {
  case Q_FLAGS2_CODE: return "Q_FLAGS2_CODE";
  case Q_SQL_MODE_CODE: return "Q_SQL_MODE_CODE";
  case Q_CATALOG_CODE: return "Q_CATALOG_CODE";
  case Q_AUTO_INCREMENT: return "Q_AUTO_INCREMENT";
  case Q_CHARSET_CODE: return "Q_CHARSET_CODE";
  case Q_TIME_ZONE_CODE: return "Q_TIME_ZONE_CODE";
  case Q_CATALOG_NZ_CODE: return "Q_CATALOG_NZ_CODE";
  case Q_LC_TIME_NAMES_CODE: return "Q_LC_TIME_NAMES_CODE";
  case Q_CHARSET_DATABASE_CODE: return "Q_CHARSET_DATABASE_CODE";
  case Q_TABLE_MAP_FOR_UPDATE_CODE: return "Q_TABLE_MAP_FOR_UPDATE_CODE";
  case Q_MASTER_DATA_WRITTEN_CODE: return "Q_MASTER_DATA_WRITTEN_CODE";
  }
  sprintf(buf, "CODE#%d", code);
  return buf;
}
#endif

/**
   Macro to check that there is enough space to read from memory.

   @param PTR Pointer to memory
   @param END End of memory
   @param CNT Number of bytes that should be read.
 */
#define CHECK_SPACE(PTR,END,CNT)                      \
  do {                                                \
    DBUG_PRINT("info", ("Read %s", code_name(pos[-1]))); \
    DBUG_ASSERT((PTR) + (CNT) <= (END));              \
    if ((PTR) + (CNT) > (END)) {                      \
      DBUG_PRINT("info", ("query= 0"));               \
      query= 0;                                       \
      DBUG_VOID_RETURN;                               \
    }                                                 \
  } while (0)


/**
  This is used by the SQL slave thread to prepare the event before execution.
*/
Query_log_event::Query_log_event(const char* buf, uint event_len,
                                 const Format_description_log_event
                                 *description_event,
                                 Log_event_type event_type)
  :Log_event(buf, description_event), data_buf(0), query(NullS),
   db(NullS), catalog_len(0), status_vars_len(0),
   flags2_inited(0), sql_mode_inited(0), charset_inited(0),
   auto_increment_increment(1), auto_increment_offset(1),
   time_zone_len(0), lc_time_names_number(0), charset_database_number(0),
   table_map_for_update(0), master_data_written(0)
{
  ulong data_len;
  uint32 tmp;
  uint8 common_header_len, post_header_len;
  Log_event::Byte *start;
  const Log_event::Byte *end;
  bool catalog_nz= 1;
  DBUG_ENTER("Query_log_event::Query_log_event(char*,...)");

  memset(&user, 0, sizeof(user));
  memset(&host, 0, sizeof(host));
  common_header_len= description_event->common_header_len;
  post_header_len= description_event->post_header_len[event_type-1];
  DBUG_PRINT("info",("event_len: %u  common_header_len: %d  post_header_len: %d",
                     event_len, common_header_len, post_header_len));
  
  /*
    We test if the event's length is sensible, and if so we compute data_len.
    We cannot rely on QUERY_HEADER_LEN here as it would not be format-tolerant.
    We use QUERY_HEADER_MINIMAL_LEN which is the same for 3.23, 4.0 & 5.0.
  */
  if (event_len < (uint)(common_header_len + post_header_len))
    DBUG_VOID_RETURN;				
  data_len = event_len - (common_header_len + post_header_len);
  buf+= common_header_len;
  
  slave_proxy_id= thread_id = uint4korr(buf + Q_THREAD_ID_OFFSET);
  exec_time = uint4korr(buf + Q_EXEC_TIME_OFFSET);
  db_len = (uint)buf[Q_DB_LEN_OFFSET]; // TODO: add a check of all *_len vars
  error_code = uint2korr(buf + Q_ERR_CODE_OFFSET);

  /*
    5.0 format starts here.
    Depending on the format, we may or not have affected/warnings etc
    The remnent post-header to be parsed has length:
  */
  tmp= post_header_len - QUERY_HEADER_MINIMAL_LEN; 
  if (tmp)
  {
    status_vars_len= uint2korr(buf + Q_STATUS_VARS_LEN_OFFSET);
    /*
      Check if status variable length is corrupt and will lead to very
      wrong data. We could be even more strict and require data_len to
      be even bigger, but this will suffice to catch most corruption
      errors that can lead to a crash.
    */
    if (status_vars_len > min(data_len, MAX_SIZE_LOG_EVENT_STATUS))
    {
      DBUG_PRINT("info", ("status_vars_len (%u) > data_len (%lu); query= 0",
                          status_vars_len, data_len));
      query= 0;
      DBUG_VOID_RETURN;
    }
    data_len-= status_vars_len;
    DBUG_PRINT("info", ("Query_log_event has status_vars_len: %u",
                        (uint) status_vars_len));
    tmp-= 2;
  } 
  else
  {
    /*
      server version < 5.0 / binlog_version < 4 master's event is 
      relay-logged with storing the original size of the event in
      Q_MASTER_DATA_WRITTEN_CODE status variable.
      The size is to be restored at reading Q_MASTER_DATA_WRITTEN_CODE-marked
      event from the relay log.
    */
    DBUG_ASSERT(description_event->binlog_version < 4);
    master_data_written= data_written;
  }
  /*
    We have parsed everything we know in the post header for QUERY_EVENT,
    the rest of post header is either comes from older version MySQL or
    dedicated to derived events (e.g. Execute_load_query...)
  */

  /* variable-part: the status vars; only in MySQL 5.0  */
  
  start= (Log_event::Byte*) (buf+post_header_len);
  end= (const Log_event::Byte*) (start+status_vars_len);
  for (const Log_event::Byte* pos= start; pos < end;)
  {
    switch (*pos++) {
    case Q_FLAGS2_CODE:
      CHECK_SPACE(pos, end, 4);
      flags2_inited= 1;
      flags2= uint4korr(pos);
      DBUG_PRINT("info",("In Query_log_event, read flags2: %lu", (ulong) flags2));
      pos+= 4;
      break;
    case Q_SQL_MODE_CODE:
    {
#ifndef DBUG_OFF
      char buff[22];
#endif
      CHECK_SPACE(pos, end, 8);
      sql_mode_inited= 1;
      sql_mode= (ulong) uint8korr(pos); // QQ: Fix when sql_mode is ulonglong
      DBUG_PRINT("info",("In Query_log_event, read sql_mode: %s",
			 llstr(sql_mode, buff)));
      pos+= 8;
      break;
    }
    case Q_CATALOG_NZ_CODE:
      DBUG_PRINT("info", ("case Q_CATALOG_NZ_CODE; pos: 0x%lx; end: 0x%lx",
                          (ulong) pos, (ulong) end));
      if (get_str_len_and_pointer(&pos, &catalog, &catalog_len, end))
      {
        DBUG_PRINT("info", ("query= 0"));
        query= 0;
        DBUG_VOID_RETURN;
      }
      break;
    case Q_AUTO_INCREMENT:
      CHECK_SPACE(pos, end, 4);
      auto_increment_increment= uint2korr(pos);
      auto_increment_offset=    uint2korr(pos+2);
      pos+= 4;
      break;
    case Q_CHARSET_CODE:
    {
      CHECK_SPACE(pos, end, 6);
      charset_inited= 1;
      memcpy(charset, pos, 6);
      pos+= 6;
      break;
    }
    case Q_TIME_ZONE_CODE:
    {
      if (get_str_len_and_pointer(&pos, &time_zone_str, &time_zone_len, end))
      {
        DBUG_PRINT("info", ("Q_TIME_ZONE_CODE: query= 0"));
        query= 0;
        DBUG_VOID_RETURN;
      }
      break;
    }
    case Q_CATALOG_CODE: /* for 5.0.x where 0<=x<=3 masters */
      CHECK_SPACE(pos, end, 1);
      if ((catalog_len= *pos))
        catalog= (char*) pos+1;                           // Will be copied later
      CHECK_SPACE(pos, end, catalog_len + 2);
      pos+= catalog_len+2; // leap over end 0
      catalog_nz= 0; // catalog has end 0 in event
      break;
    case Q_LC_TIME_NAMES_CODE:
      CHECK_SPACE(pos, end, 2);
      lc_time_names_number= uint2korr(pos);
      pos+= 2;
      break;
    case Q_CHARSET_DATABASE_CODE:
      CHECK_SPACE(pos, end, 2);
      charset_database_number= uint2korr(pos);
      pos+= 2;
      break;
    case Q_TABLE_MAP_FOR_UPDATE_CODE:
      CHECK_SPACE(pos, end, 8);
      table_map_for_update= uint8korr(pos);
      pos+= 8;
      break;
    case Q_MASTER_DATA_WRITTEN_CODE:
      CHECK_SPACE(pos, end, 4);
      data_written= master_data_written= uint4korr(pos);
      pos+= 4;
      break;
    case Q_INVOKER:
    {
      CHECK_SPACE(pos, end, 1);
      user.length= *pos++;
      CHECK_SPACE(pos, end, user.length);
      user.str= (char *)pos;
      pos+= user.length;

      CHECK_SPACE(pos, end, 1);
      host.length= *pos++;
      CHECK_SPACE(pos, end, host.length);
      host.str= (char *)pos;
      pos+= host.length;
    }
    default:
      /* That's why you must write status vars in growing order of code */
      DBUG_PRINT("info",("Query_log_event has unknown status vars (first has\
 code: %u), skipping the rest of them", (uint) *(pos-1)));
      pos= (const uchar*) end;                         // Break loop
    }
  }
  
#if !defined(MYSQL_CLIENT) && defined(HAVE_QUERY_CACHE)
  if (!(start= data_buf = (Log_event::Byte*) my_malloc(catalog_len + 1 +
                                              time_zone_len + 1 +
                                              data_len + 1 +
                                              QUERY_CACHE_FLAGS_SIZE +
                                              user.length + 1 +
                                              host.length + 1 +
                                              db_len + 1,
                                              MYF(MY_WME))))
#else
  if (!(start= data_buf = (Log_event::Byte*) my_malloc(catalog_len + 1 +
                                             time_zone_len + 1 +
                                             data_len + 1 +
                                             user.length + 1 +
                                             host.length + 1,
                                             MYF(MY_WME))))
#endif
      DBUG_VOID_RETURN;
  if (catalog_len)                                  // If catalog is given
  {
    /**
      @todo we should clean up and do only copy_str_and_move; it
      works for both cases.  Then we can remove the catalog_nz
      flag. /sven
    */
    if (likely(catalog_nz)) // true except if event comes from 5.0.0|1|2|3.
      copy_str_and_move(&catalog, &start, catalog_len);
    else
    {
      memcpy(start, catalog, catalog_len+1); // copy end 0
      catalog= (const char *)start;
      start+= catalog_len+1;
    }
  }
  if (time_zone_len)
    copy_str_and_move(&time_zone_str, &start, time_zone_len);

  if (user.length > 0)
    copy_str_and_move((const char **)&(user.str), &start, user.length);
  if (host.length > 0)
    copy_str_and_move((const char **)&(host.str), &start, host.length);

  /**
    if time_zone_len or catalog_len are 0, then time_zone and catalog
    are uninitialized at this point.  shouldn't they point to the
    zero-length null-terminated strings we allocated space for in the
    my_alloc call above? /sven
  */

  /* A 2nd variable part; this is common to all versions */ 
  memcpy((char*) start, end, data_len);          // Copy db and query
  start[data_len]= '\0';              // End query with \0 (For safetly)
  db= (char *)start;
  query= (char *)(start + db_len + 1);
  q_len= data_len - db_len -1;
  DBUG_VOID_RETURN;
}


#ifdef MYSQL_CLIENT
/**
  Query_log_event::print().

  @todo
    print the catalog ??
*/
void Query_log_event::print_query_header(IO_CACHE* file,
					 PRINT_EVENT_INFO* print_event_info)
{
  // TODO: print the catalog ??
  char buff[40],*end;				// Enough for SET TIMESTAMP
  bool different_db= 1;
  uint32 tmp;

  if (!print_event_info->short_form)
  {
    print_header(file, print_event_info, FALSE);
    my_b_printf(file, "\t%s\tthread_id=%lu\texec_time=%lu\terror_code=%d\n",
                get_type_str(), (ulong) thread_id, (ulong) exec_time,
                error_code);
  }

  if ((flags & LOG_EVENT_SUPPRESS_USE_F))
  {
    if (!is_trans_keyword())
      print_event_info->db[0]= '\0';
  }
  else if (db)
  {
    different_db= memcmp(print_event_info->db, db, db_len + 1);
    if (different_db)
      memcpy(print_event_info->db, db, db_len + 1);
    if (db[0] && different_db) 
      my_b_printf(file, "use %s%s\n", db, print_event_info->delimiter);
  }

  end=int10_to_str((long) when, strmov(buff,"SET TIMESTAMP="),10);
  end= strmov(end, print_event_info->delimiter);
  *end++='\n';
  my_b_write(file, (uchar*) buff, (uint) (end-buff));
  if ((!print_event_info->thread_id_printed ||
       ((flags & LOG_EVENT_THREAD_SPECIFIC_F) &&
        thread_id != print_event_info->thread_id)))
  {
    // If --short-form, print deterministic value instead of pseudo_thread_id.
    my_b_printf(file,"SET @@session.pseudo_thread_id=%lu%s\n",
                short_form ? 999999999 : (ulong)thread_id,
                print_event_info->delimiter);
    print_event_info->thread_id= thread_id;
    print_event_info->thread_id_printed= 1;
  }

  /*
    If flags2_inited==0, this is an event from 3.23 or 4.0; nothing to
    print (remember we don't produce mixed relay logs so there cannot be
    5.0 events before that one so there is nothing to reset).
  */
  if (likely(flags2_inited)) /* likely as this will mainly read 5.0 logs */
  {
    /* tmp is a bitmask of bits which have changed. */
    if (likely(print_event_info->flags2_inited)) 
      /* All bits which have changed */
      tmp= (print_event_info->flags2) ^ flags2;
    else /* that's the first Query event we read */
    {
      print_event_info->flags2_inited= 1;
      tmp= ~((uint32)0); /* all bits have changed */
    }

    if (unlikely(tmp)) /* some bits have changed */
    {
      bool need_comma= 0;
      my_b_printf(file, "SET ");
      print_set_option(file, tmp, OPTION_NO_FOREIGN_KEY_CHECKS, ~flags2,
                       "@@session.foreign_key_checks", &need_comma);
      print_set_option(file, tmp, OPTION_AUTO_IS_NULL, flags2,
                       "@@session.sql_auto_is_null", &need_comma);
      print_set_option(file, tmp, OPTION_RELAXED_UNIQUE_CHECKS, ~flags2,
                       "@@session.unique_checks", &need_comma);
      print_set_option(file, tmp, OPTION_NOT_AUTOCOMMIT, ~flags2,
                       "@@session.autocommit", &need_comma);
      my_b_printf(file,"%s\n", print_event_info->delimiter);
      print_event_info->flags2= flags2;
    }
  }

  /*
    Now the session variables;
    it's more efficient to pass SQL_MODE as a number instead of a
    comma-separated list.
    FOREIGN_KEY_CHECKS, SQL_AUTO_IS_NULL, UNIQUE_CHECKS are session-only
    variables (they have no global version; they're not listed in
    sql_class.h), The tests below work for pure binlogs or pure relay
    logs. Won't work for mixed relay logs but we don't create mixed
    relay logs (that is, there is no relay log with a format change
    except within the 3 first events, which mysqlbinlog handles
    gracefully). So this code should always be good.
  */

  if (likely(sql_mode_inited) &&
      (unlikely(print_event_info->sql_mode != sql_mode ||
                !print_event_info->sql_mode_inited)))
  {
    my_b_printf(file,"SET @@session.sql_mode=%lu%s\n",
                (ulong)sql_mode, print_event_info->delimiter);
    print_event_info->sql_mode= sql_mode;
    print_event_info->sql_mode_inited= 1;
  }
  if (print_event_info->auto_increment_increment != auto_increment_increment ||
      print_event_info->auto_increment_offset != auto_increment_offset)
  {
    my_b_printf(file,"SET @@session.auto_increment_increment=%lu, @@session.auto_increment_offset=%lu%s\n",
                auto_increment_increment,auto_increment_offset,
                print_event_info->delimiter);
    print_event_info->auto_increment_increment= auto_increment_increment;
    print_event_info->auto_increment_offset=    auto_increment_offset;
  }

  /* TODO: print the catalog when we feature SET CATALOG */

  if (likely(charset_inited) &&
      (unlikely(!print_event_info->charset_inited ||
                memcmp(print_event_info->charset, charset, 6))))
  {
    CHARSET_INFO *cs_info= get_charset(uint2korr(charset), MYF(MY_WME));
    if (cs_info)
    {
      /* for mysql client */
      my_b_printf(file, "/*!\\C %s */%s\n",
                  cs_info->csname, print_event_info->delimiter);
    }
    my_b_printf(file,"SET "
                "@@session.character_set_client=%d,"
                "@@session.collation_connection=%d,"
                "@@session.collation_server=%d"
                "%s\n",
                uint2korr(charset),
                uint2korr(charset+2),
                uint2korr(charset+4),
                print_event_info->delimiter);
    memcpy(print_event_info->charset, charset, 6);
    print_event_info->charset_inited= 1;
  }
  if (time_zone_len)
  {
    if (memcmp(print_event_info->time_zone_str,
               time_zone_str, time_zone_len+1))
    {
      my_b_printf(file,"SET @@session.time_zone='%s'%s\n",
                  time_zone_str, print_event_info->delimiter);
      memcpy(print_event_info->time_zone_str, time_zone_str, time_zone_len+1);
    }
  }
  if (lc_time_names_number != print_event_info->lc_time_names_number)
  {
    my_b_printf(file, "SET @@session.lc_time_names=%d%s\n",
                lc_time_names_number, print_event_info->delimiter);
    print_event_info->lc_time_names_number= lc_time_names_number;
  }
  if (charset_database_number != print_event_info->charset_database_number)
  {
    if (charset_database_number)
      my_b_printf(file, "SET @@session.collation_database=%d%s\n",
                  charset_database_number, print_event_info->delimiter);
    else
      my_b_printf(file, "SET @@session.collation_database=DEFAULT%s\n",
                  print_event_info->delimiter);
    print_event_info->charset_database_number= charset_database_number;
  }
}


void Query_log_event::print(FILE* file, PRINT_EVENT_INFO* print_event_info)
{
  Write_on_release_cache cache(&print_event_info->head_cache, file);

  print_query_header(&cache, print_event_info);
  my_b_write(&cache, (uchar*) query, q_len);
  my_b_printf(&cache, "\n%s\n", print_event_info->delimiter);
}
#endif /* MYSQL_CLIENT */


/*
  Query_log_event::do_apply_event()
*/

#if defined(HAVE_REPLICATION) && !defined(MYSQL_CLIENT)

int Query_log_event::do_apply_event(Relay_log_info const *rli)
{
  return do_apply_event(rli, query, q_len);
}

#ifndef MCP_WL5353
#ifdef HAVE_NDB_BINLOG

static bool is_silent_error(THD* thd)
{
  DBUG_ENTER("is_silent_error");
  List_iterator_fast<MYSQL_ERROR> it(thd->warning_info->warn_list());
  MYSQL_ERROR *err;

  while ((err= it++))
  {
    DBUG_PRINT("info", ("Error : %u : %s", 
                        err->get_sql_errno(), 
                        err->get_message_text()));

    switch (err->get_sql_errno())
    {
    case ER_GET_TEMPORARY_ERRMSG:
    {
      /*
         If we are rolling back due to an explicit request, do so
         silently
      */
      if (strcmp(SLAVE_SILENT_RETRY_MSG, err->get_message_text()) == 0)
      {
        DBUG_PRINT("info", ("Silent retry"));
        DBUG_RETURN(true);
      }

      break;
    }
    default:
      break;
    }
  }

  DBUG_RETURN(false);
}

// #ifdef HAVE_NDB_BINLOG
#endif
#endif // #ifndef MCP_WL5353

/**
  @todo
  Compare the values of "affected rows" around here. Something
  like:
  @code
     if ((uint32) affected_in_event != (uint32) affected_on_slave)
     {
     sql_print_error("Slave: did not get the expected number of affected \
     rows running query from master - expected %d, got %d (this numbers \
     should have matched modulo 4294967296).", 0, ...);
     thd->query_error = 1;
     }
  @endcode
  We may also want an option to tell the slave to ignore "affected"
  mismatch. This mismatch could be implemented with a new ER_ code, and
  to ignore it you would use --slave-skip-errors...
*/
int Query_log_event::do_apply_event(Relay_log_info const *rli,
                                      const char *query_arg, uint32 q_len_arg)
{
  LEX_STRING new_db;
  int expected_error,actual_error= 0;
  HA_CREATE_INFO db_options;

  /*
    Colleagues: please never free(thd->catalog) in MySQL. This would
    lead to bugs as here thd->catalog is a part of an alloced block,
    not an entire alloced block (see
    Query_log_event::do_apply_event()). Same for thd->db.  Thank
    you.
  */
  thd->catalog= catalog_len ? (char *) catalog : (char *)"";
  new_db.length= db_len;
  new_db.str= (char *) rpl_filter->get_rewrite_db(db, &new_db.length);
  thd->set_db(new_db.str, new_db.length);       /* allocates a copy of 'db' */

  /*
    Setting the character set and collation of the current database thd->db.
   */
  load_db_opt_by_name(thd, thd->db, &db_options);
  if (db_options.default_table_charset)
    thd->db_charset= db_options.default_table_charset;
  thd->variables.auto_increment_increment= auto_increment_increment;
  thd->variables.auto_increment_offset=    auto_increment_offset;

  /*
    InnoDB internally stores the master log position it has executed so far,
    i.e. the position just after the COMMIT event.
    When InnoDB will want to store, the positions in rli won't have
    been updated yet, so group_master_log_* will point to old BEGIN
    and event_master_log* will point to the beginning of current COMMIT.
    But log_pos of the COMMIT Query event is what we want, i.e. the pos of the
    END of the current log event (COMMIT). We save it in rli so that InnoDB can
    access it.
  */
  const_cast<Relay_log_info*>(rli)->future_group_master_log_pos= log_pos;
  DBUG_PRINT("info", ("log_pos: %lu", (ulong) log_pos));

  clear_all_errors(thd, const_cast<Relay_log_info*>(rli));
  if (strcmp("COMMIT", query) == 0 && rli->tables_to_lock)
  {
    /*
      Cleaning-up the last statement context:
      the terminal event of the current statement flagged with
      STMT_END_F got filtered out in ndb circular replication.
    */
    int error;
    char llbuff[22];
    if ((error= rows_event_stmt_cleanup(const_cast<Relay_log_info*>(rli), thd)))
    {
      const_cast<Relay_log_info*>(rli)->report(ERROR_LEVEL, error,
                  "Error in cleaning up after an event preceeding the commit; "
                  "the group log file/position: %s %s",
                  const_cast<Relay_log_info*>(rli)->group_master_log_name,
                  llstr(const_cast<Relay_log_info*>(rli)->group_master_log_pos,
                        llbuff));
    }
    /*
      Executing a part of rli->stmt_done() logics that does not deal
      with group position change. The part is redundant now but is 
      future-change-proof addon, e.g if COMMIT handling will start checking
      invariants like IN_STMT flag must be off at committing the transaction.
    */
    const_cast<Relay_log_info*>(rli)->inc_event_relay_log_pos();
    const_cast<Relay_log_info*>(rli)->clear_flag(Relay_log_info::IN_STMT);
  }
  else
  {
    const_cast<Relay_log_info*>(rli)->slave_close_thread_tables(thd);
  }

  /*
    Note:   We do not need to execute reset_one_shot_variables() if this
            db_ok() test fails.
    Reason: The db stored in binlog events is the same for SET and for
            its companion query.  If the SET is ignored because of
            db_ok(), the companion query will also be ignored, and if
            the companion query is ignored in the db_ok() test of
            ::do_apply_event(), then the companion SET also have so
            we don't need to reset_one_shot_variables().
  */
  if (is_trans_keyword() || rpl_filter->db_ok(thd->db))
  {
    thd->set_time((time_t)when);
    thd->set_query_and_id((char*)query_arg, q_len_arg,
                          thd->charset(), next_query_id());
    thd->variables.pseudo_thread_id= thread_id;		// for temp tables
    DBUG_PRINT("query",("%s", thd->query()));

    if (ignored_error_code((expected_error= error_code)) ||
	!unexpected_error_code(expected_error))
    {
      if (flags2_inited)
        /*
          all bits of thd->variables.option_bits which are 1 in OPTIONS_WRITTEN_TO_BIN_LOG
          must take their value from flags2.
        */
        thd->variables.option_bits= flags2|(thd->variables.option_bits & ~OPTIONS_WRITTEN_TO_BIN_LOG);
      /*
        else, we are in a 3.23/4.0 binlog; we previously received a
        Rotate_log_event which reset thd->variables.option_bits and sql_mode etc, so
        nothing to do.
      */
      /*
        We do not replicate IGNORE_DIR_IN_CREATE. That is, if the master is a
        slave which runs with SQL_MODE=IGNORE_DIR_IN_CREATE, this should not
        force us to ignore the dir too. Imagine you are a ring of machines, and
        one has a disk problem so that you temporarily need
        IGNORE_DIR_IN_CREATE on this machine; you don't want it to propagate
        elsewhere (you don't want all slaves to start ignoring the dirs).
      */
      if (sql_mode_inited)
        thd->variables.sql_mode=
          (ulong) ((thd->variables.sql_mode & MODE_NO_DIR_IN_CREATE) |
                   (sql_mode & ~(ulong) MODE_NO_DIR_IN_CREATE));
      if (charset_inited)
      {
        if (rli->cached_charset_compare(charset))
        {
          /* Verify that we support the charsets found in the event. */
          if (!(thd->variables.character_set_client=
                get_charset(uint2korr(charset), MYF(MY_WME))) ||
              !(thd->variables.collation_connection=
                get_charset(uint2korr(charset+2), MYF(MY_WME))) ||
              !(thd->variables.collation_server=
                get_charset(uint2korr(charset+4), MYF(MY_WME))))
          {
            /*
              We updated the thd->variables with nonsensical values (0). Let's
              set them to something safe (i.e. which avoids crash), and we'll
              stop with EE_UNKNOWN_CHARSET in compare_errors (unless set to
              ignore this error).
            */
            set_slave_thread_default_charset(thd, rli);
            goto compare_errors;
          }
          thd->update_charset(); // for the charset change to take effect
          /*
            Reset thd->query_string.cs to the newly set value.
            Note, there is a small flaw here. For a very short time frame
            if the new charset is different from the old charset and
            if another thread executes "SHOW PROCESSLIST" after
            the above thd->set_query_and_id() and before this thd->set_query(),
            and if the current query has some non-ASCII characters,
            the another thread may see some '?' marks in the PROCESSLIST
            result. This should be acceptable now. This is a reminder
            to fix this if any refactoring happens here sometime.
          */
          thd->set_query((char*) query_arg, q_len_arg, thd->charset());
        }
      }
      if (time_zone_len)
      {
        String tmp(time_zone_str, time_zone_len, &my_charset_bin);
        if (!(thd->variables.time_zone= my_tz_find(thd, &tmp)))
        {
          my_error(ER_UNKNOWN_TIME_ZONE, MYF(0), tmp.c_ptr());
          thd->variables.time_zone= global_system_variables.time_zone;
          goto compare_errors;
        }
      }
      if (lc_time_names_number)
      {
        if (!(thd->variables.lc_time_names=
              my_locale_by_number(lc_time_names_number)))
        {
          my_printf_error(ER_UNKNOWN_ERROR,
                      "Unknown locale: '%d'", MYF(0), lc_time_names_number);
          thd->variables.lc_time_names= &my_locale_en_US;
          goto compare_errors;
        }
      }
      else
        thd->variables.lc_time_names= &my_locale_en_US;
      if (charset_database_number)
      {
        CHARSET_INFO *cs;
        if (!(cs= get_charset(charset_database_number, MYF(0))))
        {
          char buf[20];
          int10_to_str((int) charset_database_number, buf, -10);
          my_error(ER_UNKNOWN_COLLATION, MYF(0), buf);
          goto compare_errors;
        }
        thd->variables.collation_database= cs;
      }
      else
        thd->variables.collation_database= thd->db_charset;
      
      thd->table_map_for_update= (table_map)table_map_for_update;
      thd->set_invoker(&user, &host);
      /*
        Flag if we need to rollback the statement transaction on
        slave if it by chance succeeds.
        If we expected a non-zero error code and get nothing and,
        it is a concurrency issue or ignorable issue, effects
        of the statement should be rolled back.
      */
      if (expected_error &&
          (ignored_error_code(expected_error) ||
           concurrency_error_code(expected_error)))
      {
        thd->variables.option_bits|= OPTION_MASTER_SQL_ERROR;
      }
      /* Execute the query (note that we bypass dispatch_command()) */
      Parser_state parser_state;
      if (!parser_state.init(thd, thd->query(), thd->query_length()))
      {
        mysql_parse(thd, thd->query(), thd->query_length(), &parser_state);
        /* Finalize server status flags after executing a statement. */
        thd->update_server_status();
        log_slow_statement(thd);
      }

      thd->variables.option_bits&= ~OPTION_MASTER_SQL_ERROR;

      /*
        Resetting the enable_slow_log thd variable.

        We need to reset it back to the opt_log_slow_slave_statements
        value after the statement execution (and slow logging
        is done). It might have changed if the statement was an
        admin statement (in which case, down in mysql_parse execution
        thd->enable_slow_log is set to the value of
        opt_log_slow_admin_statements).
      */
      thd->enable_slow_log= opt_log_slow_slave_statements;
    }
    else
    {
      /*
        The query got a really bad error on the master (thread killed etc),
        which could be inconsistent. Parse it to test the table names: if the
        replicate-*-do|ignore-table rules say "this query must be ignored" then
        we exit gracefully; otherwise we warn about the bad error and tell DBA
        to check/fix it.
      */
      if (mysql_test_parse_for_slave(thd, thd->query(), thd->query_length()))
        clear_all_errors(thd, const_cast<Relay_log_info*>(rli)); /* Can ignore query */
      else
      {
        rli->report(ERROR_LEVEL, expected_error, 
                          "\
Query partially completed on the master (error on master: %d) \
and was aborted. There is a chance that your master is inconsistent at this \
point. If you are sure that your master is ok, run this query manually on the \
slave and then restart the slave with SET GLOBAL SQL_SLAVE_SKIP_COUNTER=1; \
START SLAVE; . Query: '%s'", expected_error, thd->query());
        thd->is_slave_error= 1;
      }
      goto end;
    }

    /* If the query was not ignored, it is printed to the general log */
    if (!thd->is_error() || thd->stmt_da->sql_errno() != ER_SLAVE_IGNORED_TABLE)
      general_log_write(thd, COM_QUERY, thd->query(), thd->query_length());

compare_errors:
    /*
      In the slave thread, we may sometimes execute some DROP / * 40005
      TEMPORARY * / TABLE that come from parts of binlogs (likely if we
      use RESET SLAVE or CHANGE MASTER TO), while the temporary table
      has already been dropped. To ignore such irrelevant "table does
      not exist errors", we silently clear the error if TEMPORARY was used.
    */
    if (thd->lex->sql_command == SQLCOM_DROP_TABLE && thd->lex->drop_temporary &&
        thd->is_error() && thd->stmt_da->sql_errno() == ER_BAD_TABLE_ERROR &&
        !expected_error)
      thd->stmt_da->reset_diagnostics_area();
    /*
      If we expected a non-zero error code, and we don't get the same error
      code, and it should be ignored or is related to a concurrency issue.
    */
    actual_error= thd->is_error() ? thd->stmt_da->sql_errno() : 0;
    DBUG_PRINT("info",("expected_error: %d  sql_errno: %d",
                       expected_error, actual_error));

    if ((expected_error && expected_error != actual_error &&
         !concurrency_error_code(expected_error)) &&
        !ignored_error_code(actual_error) &&
        !ignored_error_code(expected_error))
    {
      rli->report(ERROR_LEVEL, 0,
                      "\
Query caused different errors on master and slave.     \
Error on master: message (format)='%s' error code=%d ; \
Error on slave: actual message='%s', error code=%d. \
Default database: '%s'. Query: '%s'",
                      ER_SAFE(expected_error),
                      expected_error,
                      actual_error ? thd->stmt_da->message() : "no error",
                      actual_error,
                      print_slave_db_safe(db), query_arg);
      thd->is_slave_error= 1;
    }
    /*
      If we get the same error code as expected and it is not a concurrency
      issue, or should be ignored.
    */
    else if ((expected_error == actual_error &&
              !concurrency_error_code(expected_error)) ||
             ignored_error_code(actual_error))
    {
      DBUG_PRINT("info",("error ignored"));
      clear_all_errors(thd, const_cast<Relay_log_info*>(rli));
      thd->killed= THD::NOT_KILLED;
    }
    /*
      Other cases: mostly we expected no error and get one.
    */
    else if (thd->is_slave_error || thd->is_fatal_error)
    {
#ifndef MCP_WL5353
#ifdef HAVE_NDB_BINLOG
      bool be_silent= is_silent_error(thd);
      if (!be_silent)
#endif
#endif // #ifndef MCP_WL5353
      {
        rli->report(ERROR_LEVEL, actual_error,
                    "Error '%s' on query. Default database: '%s'. Query: '%s'",
                      (actual_error ? thd->stmt_da->message() :
                     "unexpected success or fatal error"),
                    print_slave_db_safe(thd->db), query_arg);
      }
      thd->is_slave_error= 1;
    }

    /*
      TODO: compare the values of "affected rows" around here. Something
      like:
      if ((uint32) affected_in_event != (uint32) affected_on_slave)
      {
      sql_print_error("Slave: did not get the expected number of affected \
      rows running query from master - expected %d, got %d (this numbers \
      should have matched modulo 4294967296).", 0, ...);
      thd->is_slave_error = 1;
      }
      We may also want an option to tell the slave to ignore "affected"
      mismatch. This mismatch could be implemented with a new ER_ code, and
      to ignore it you would use --slave-skip-errors...

      To do the comparison we need to know the value of "affected" which the
      above mysql_parse() computed. And we need to know the value of
      "affected" in the master's binlog. Both will be implemented later. The
      important thing is that we now have the format ready to log the values
      of "affected" in the binlog. So we can release 5.0.0 before effectively
      logging "affected" and effectively comparing it.
    */
  } /* End of if (db_ok(... */

  {
    /**
      The following failure injecion works in cooperation with tests
      setting @@global.debug= 'd,stop_slave_middle_group'.
      The sql thread receives the killed status and will proceed
      to shutdown trying to finish incomplete events group.
    */
    DBUG_EXECUTE_IF("stop_slave_middle_group",
                    if (strcmp("COMMIT", query) != 0 &&
                        strcmp("BEGIN", query) != 0)
                    {
                      if (thd->transaction.all.modified_non_trans_table)
                        const_cast<Relay_log_info*>(rli)->abort_slave= 1;
                    };);
  }

end:
  /*
    Probably we have set thd->query, thd->db, thd->catalog to point to places
    in the data_buf of this event. Now the event is going to be deleted
    probably, so data_buf will be freed, so the thd->... listed above will be
    pointers to freed memory.
    So we must set them to 0, so that those bad pointers values are not later
    used. Note that "cleanup" queries like automatic DROP TEMPORARY TABLE
    don't suffer from these assignments to 0 as DROP TEMPORARY
    TABLE uses the db.table syntax.
  */
  thd->catalog= 0;
  thd->set_db(NULL, 0);                 /* will free the current database */
  thd->reset_query();
  DBUG_PRINT("info", ("end: query= 0"));
  /*
    As a disk space optimization, future masters will not log an event for
    LAST_INSERT_ID() if that function returned 0 (and thus they will be able
    to replace the THD::stmt_depends_on_first_successful_insert_id_in_prev_stmt
    variable by (THD->first_successful_insert_id_in_prev_stmt > 0) ; with the
    resetting below we are ready to support that.
  */
  thd->first_successful_insert_id_in_prev_stmt_for_binlog= 0;
  thd->first_successful_insert_id_in_prev_stmt= 0;
  thd->stmt_depends_on_first_successful_insert_id_in_prev_stmt= 0;
  free_root(thd->mem_root,MYF(MY_KEEP_PREALLOC));
  return thd->is_slave_error;
}

int Query_log_event::do_update_pos(Relay_log_info *rli)
{
  /*
    Note that we will not increment group* positions if we are just
    after a SET ONE_SHOT, because SET ONE_SHOT should not be separated
    from its following updating query.
  */
  if (thd->one_shot_set)
  {
    rli->inc_event_relay_log_pos();
    return 0;
  }
  else
    return Log_event::do_update_pos(rli);
}


Log_event::enum_skip_reason
Query_log_event::do_shall_skip(Relay_log_info *rli)
{
  DBUG_ENTER("Query_log_event::do_shall_skip");
  DBUG_PRINT("debug", ("query: %s; q_len: %d", query, q_len));
  DBUG_ASSERT(query && q_len > 0);

  if (rli->slave_skip_counter > 0)
  {
    if (strcmp("BEGIN", query) == 0)
    {
      thd->variables.option_bits|= OPTION_BEGIN;
      DBUG_RETURN(Log_event::continue_group(rli));
    }

    if (strcmp("COMMIT", query) == 0 || strcmp("ROLLBACK", query) == 0)
    {
      thd->variables.option_bits&= ~OPTION_BEGIN;
      DBUG_RETURN(Log_event::EVENT_SKIP_COUNT);
    }
  }
  DBUG_RETURN(Log_event::do_shall_skip(rli));
}

#endif


/**************************************************************************
	Start_log_event_v3 methods
**************************************************************************/

#ifndef MYSQL_CLIENT
Start_log_event_v3::Start_log_event_v3()
  :Log_event(), created(0), binlog_version(BINLOG_VERSION),
   dont_set_created(0)
{
  memcpy(server_version, ::server_version, ST_SERVER_VER_LEN);
}
#endif

/*
  Start_log_event_v3::pack_info()
*/

#if defined(HAVE_REPLICATION) && !defined(MYSQL_CLIENT)
void Start_log_event_v3::pack_info(Protocol *protocol)
{
  char buf[12 + ST_SERVER_VER_LEN + 14 + 22], *pos;
  pos= strmov(buf, "Server ver: ");
  pos= strmov(pos, server_version);
  pos= strmov(pos, ", Binlog ver: ");
  pos= int10_to_str(binlog_version, pos, 10);
  protocol->store(buf, (uint) (pos-buf), &my_charset_bin);
}
#endif


/*
  Start_log_event_v3::print()
*/

#ifdef MYSQL_CLIENT
void Start_log_event_v3::print(FILE* file, PRINT_EVENT_INFO* print_event_info)
{
  DBUG_ENTER("Start_log_event_v3::print");

  Write_on_release_cache cache(&print_event_info->head_cache, file,
                               Write_on_release_cache::FLUSH_F);

  if (!print_event_info->short_form)
  {
    print_header(&cache, print_event_info, FALSE);
    my_b_printf(&cache, "\tStart: binlog v %d, server v %s created ",
                binlog_version, server_version);
    print_timestamp(&cache);
    if (created)
      my_b_printf(&cache," at startup");
    my_b_printf(&cache, "\n");
    if (flags & LOG_EVENT_BINLOG_IN_USE_F)
      my_b_printf(&cache, "# Warning: this binlog is either in use or was not "
                  "closed properly.\n");
  }
  if (!is_artificial_event() && created)
  {
#ifdef WHEN_WE_HAVE_THE_RESET_CONNECTION_SQL_COMMAND
    /*
      This is for mysqlbinlog: like in replication, we want to delete the stale
      tmp files left by an unclean shutdown of mysqld (temporary tables)
      and rollback unfinished transaction.
      Probably this can be done with RESET CONNECTION (syntax to be defined).
    */
    my_b_printf(&cache,"RESET CONNECTION%s\n", print_event_info->delimiter);
#else
    my_b_printf(&cache,"ROLLBACK%s\n", print_event_info->delimiter);
#endif
  }
  if (temp_buf &&
      print_event_info->base64_output_mode != BASE64_OUTPUT_NEVER &&
      !print_event_info->short_form)
  {
    if (print_event_info->base64_output_mode != BASE64_OUTPUT_DECODE_ROWS)
      my_b_printf(&cache, "BINLOG '\n");
    print_base64(&cache, print_event_info, FALSE);
    print_event_info->printed_fd_event= TRUE;
  }
  DBUG_VOID_RETURN;
}
#endif /* MYSQL_CLIENT */

/*
  Start_log_event_v3::Start_log_event_v3()
*/

Start_log_event_v3::Start_log_event_v3(const char* buf,
                                       const Format_description_log_event
                                       *description_event)
  :Log_event(buf, description_event)
{
  buf+= description_event->common_header_len;
  binlog_version= uint2korr(buf+ST_BINLOG_VER_OFFSET);
  memcpy(server_version, buf+ST_SERVER_VER_OFFSET,
	 ST_SERVER_VER_LEN);
  // prevent overrun if log is corrupted on disk
  server_version[ST_SERVER_VER_LEN-1]= 0;
  created= uint4korr(buf+ST_CREATED_OFFSET);
  dont_set_created= 1;
}


/*
  Start_log_event_v3::write()
*/

#ifndef MYSQL_CLIENT
bool Start_log_event_v3::write(IO_CACHE* file)
{
  char buff[START_V3_HEADER_LEN];
  int2store(buff + ST_BINLOG_VER_OFFSET,binlog_version);
  memcpy(buff + ST_SERVER_VER_OFFSET,server_version,ST_SERVER_VER_LEN);
  if (!dont_set_created)
    created= when= get_time();
  int4store(buff + ST_CREATED_OFFSET,created);
  return (write_header(file, sizeof(buff)) ||
          my_b_safe_write(file, (uchar*) buff, sizeof(buff)));
}
#endif


#if defined(HAVE_REPLICATION) && !defined(MYSQL_CLIENT)

/**
  Start_log_event_v3::do_apply_event() .
  The master started

    IMPLEMENTATION
    - To handle the case where the master died without having time to write
    DROP TEMPORARY TABLE, DO RELEASE_LOCK (prepared statements' deletion is
    TODO), we clean up all temporary tables that we got, if we are sure we
    can (see below).

  @todo
    - Remove all active user locks.
    Guilhem 2003-06: this is true but not urgent: the worst it can cause is
    the use of a bit of memory for a user lock which will not be used
    anymore. If the user lock is later used, the old one will be released. In
    other words, no deadlock problem.
*/

int Start_log_event_v3::do_apply_event(Relay_log_info const *rli)
{
  DBUG_ENTER("Start_log_event_v3::do_apply_event");
  int error= 0;
  switch (binlog_version)
  {
  case 3:
  case 4:
    /*
      This can either be 4.x (then a Start_log_event_v3 is only at master
      startup so we are sure the master has restarted and cleared his temp
      tables; the event always has 'created'>0) or 5.0 (then we have to test
      'created').
    */
    if (created)
    {
      error= close_temporary_tables(thd);
      cleanup_load_tmpdir();
    }
    else
    {
      /*
        Set all temporary tables thread references to the current thread
        as they may point to the "old" SQL slave thread in case of its
        restart.
      */
      TABLE *table;
      for (table= thd->temporary_tables; table; table= table->next)
        table->in_use= thd;
    }
    break;

    /*
       Now the older formats; in that case load_tmpdir is cleaned up by the I/O
       thread.
    */
  case 1:
    if (strncmp(rli->relay_log.description_event_for_exec->server_version,
                "3.23.57",7) >= 0 && created)
    {
      /*
        Can distinguish, based on the value of 'created': this event was
        generated at master startup.
      */
      error= close_temporary_tables(thd);
    }
    /*
      Otherwise, can't distinguish a Start_log_event generated at
      master startup and one generated by master FLUSH LOGS, so cannot
      be sure temp tables have to be dropped. So do nothing.
    */
    break;
  default:
    /* this case is impossible */
    DBUG_RETURN(1);
  }
  DBUG_RETURN(error);
}
#endif /* defined(HAVE_REPLICATION) && !defined(MYSQL_CLIENT) */

/***************************************************************************
       Format_description_log_event methods
****************************************************************************/

/**
  Format_description_log_event 1st ctor.

    Ctor. Can be used to create the event to write to the binary log (when the
    server starts or when FLUSH LOGS), or to create artificial events to parse
    binlogs from MySQL 3.23 or 4.x.
    When in a client, only the 2nd use is possible.

  @param binlog_version         the binlog version for which we want to build
                                an event. Can be 1 (=MySQL 3.23), 3 (=4.0.x
                                x>=2 and 4.1) or 4 (MySQL 5.0). Note that the
                                old 4.0 (binlog version 2) is not supported;
                                it should not be used for replication with
                                5.0.
*/

Format_description_log_event::
Format_description_log_event(uint8 binlog_ver, const char* server_ver)
  :Start_log_event_v3(), event_type_permutation(0)
{
  binlog_version= binlog_ver;
  switch (binlog_ver) {
  case 4: /* MySQL 5.0 */
    memcpy(server_version, ::server_version, ST_SERVER_VER_LEN);
    DBUG_EXECUTE_IF("pretend_version_50034_in_binlog",
                    strmov(server_version, "5.0.34"););
    common_header_len= LOG_EVENT_HEADER_LEN;
    number_of_event_types= LOG_EVENT_TYPES;
    /* we'll catch my_malloc() error in is_valid() */
    post_header_len=(uint8*) my_malloc(number_of_event_types*sizeof(uint8),
                                       MYF(0));

    /*
      This long list of assignments is not beautiful, but I see no way to
      make it nicer, as the right members are #defines, not array members, so
      it's impossible to write a loop.
    */
    if (post_header_len)
    {
#ifndef DBUG_OFF
      // Allows us to sanity-check that all events initialized their
      // events (see the end of this 'if' block).
      memset(post_header_len, 255, number_of_event_types*sizeof(uint8));
#endif

      /* Note: all event types must explicitly fill in their lengths here. */
      post_header_len[START_EVENT_V3-1]= START_V3_HEADER_LEN;
      post_header_len[QUERY_EVENT-1]= QUERY_HEADER_LEN;
      post_header_len[STOP_EVENT-1]= STOP_HEADER_LEN;
      post_header_len[ROTATE_EVENT-1]= ROTATE_HEADER_LEN;
      post_header_len[INTVAR_EVENT-1]= INTVAR_HEADER_LEN;
      post_header_len[LOAD_EVENT-1]= LOAD_HEADER_LEN;
      post_header_len[SLAVE_EVENT-1]= SLAVE_HEADER_LEN;
      post_header_len[CREATE_FILE_EVENT-1]= CREATE_FILE_HEADER_LEN;
      post_header_len[APPEND_BLOCK_EVENT-1]= APPEND_BLOCK_HEADER_LEN;
      post_header_len[EXEC_LOAD_EVENT-1]= EXEC_LOAD_HEADER_LEN;
      post_header_len[DELETE_FILE_EVENT-1]= DELETE_FILE_HEADER_LEN;
      post_header_len[NEW_LOAD_EVENT-1]= NEW_LOAD_HEADER_LEN;
      post_header_len[RAND_EVENT-1]= RAND_HEADER_LEN;
      post_header_len[USER_VAR_EVENT-1]= USER_VAR_HEADER_LEN;
      post_header_len[FORMAT_DESCRIPTION_EVENT-1]= FORMAT_DESCRIPTION_HEADER_LEN;
      post_header_len[XID_EVENT-1]= XID_HEADER_LEN;
      post_header_len[BEGIN_LOAD_QUERY_EVENT-1]= BEGIN_LOAD_QUERY_HEADER_LEN;
      post_header_len[EXECUTE_LOAD_QUERY_EVENT-1]= EXECUTE_LOAD_QUERY_HEADER_LEN;
      /*
        The PRE_GA events are never be written to any binlog, but
        their lengths are included in Format_description_log_event.
        Hence, we need to be assign some value here, to avoid reading
        uninitialized memory when the array is written to disk.
      */
      post_header_len[PRE_GA_WRITE_ROWS_EVENT-1] = 0;
      post_header_len[PRE_GA_UPDATE_ROWS_EVENT-1] = 0;
      post_header_len[PRE_GA_DELETE_ROWS_EVENT-1] = 0;

      post_header_len[TABLE_MAP_EVENT-1]=    TABLE_MAP_HEADER_LEN;
#ifndef MCP_WL5353
      post_header_len[WRITE_ROWS_EVENT_V1-1]=   ROWS_HEADER_LEN_V1;
      post_header_len[UPDATE_ROWS_EVENT_V1-1]=  ROWS_HEADER_LEN_V1;
      post_header_len[DELETE_ROWS_EVENT_V1-1]=  ROWS_HEADER_LEN_V1;
#else
      post_header_len[WRITE_ROWS_EVENT-1]=   ROWS_HEADER_LEN;
      post_header_len[UPDATE_ROWS_EVENT-1]=  ROWS_HEADER_LEN;
      post_header_len[DELETE_ROWS_EVENT-1]=  ROWS_HEADER_LEN;
#endif
      /*
        We here have the possibility to simulate a master of before we changed
        the table map id to be stored in 6 bytes: when it was stored in 4
        bytes (=> post_header_len was 6). This is used to test backward
        compatibility.
        This code can be removed after a few months (today is Dec 21st 2005),
        when we know that the 4-byte masters are not deployed anymore (check
        with Tomas Ulin first!), and the accompanying test (rpl_row_4_bytes)
        too.
      */
      DBUG_EXECUTE_IF("old_row_based_repl_4_byte_map_id_master",
                      post_header_len[TABLE_MAP_EVENT-1]=
                      post_header_len[WRITE_ROWS_EVENT_V1-1]=
                      post_header_len[UPDATE_ROWS_EVENT_V1-1]=
                      post_header_len[DELETE_ROWS_EVENT_V1-1]= 6;);
      post_header_len[INCIDENT_EVENT-1]= INCIDENT_HEADER_LEN;
      post_header_len[HEARTBEAT_LOG_EVENT-1]= 0;
#ifndef MCP_WL5353
      post_header_len[IGNORABLE_LOG_EVENT-1]= 0;
      post_header_len[ROWS_QUERY_LOG_EVENT-1]= 0;

      post_header_len[WRITE_ROWS_EVENT-1]=   ROWS_HEADER_LEN_V2;
      post_header_len[UPDATE_ROWS_EVENT-1]=  ROWS_HEADER_LEN_V2;
      post_header_len[DELETE_ROWS_EVENT-1]=  ROWS_HEADER_LEN_V2;
#endif

      // Sanity-check that all post header lengths are initialized.
      int i;
      for (i=0; i<number_of_event_types; i++)
        DBUG_ASSERT(post_header_len[i] != 255);
    }
    break;

  case 1: /* 3.23 */
  case 3: /* 4.0.x x>=2 */
    /*
      We build an artificial (i.e. not sent by the master) event, which
      describes what those old master versions send.
    */
    if (binlog_ver==1)
      strmov(server_version, server_ver ? server_ver : "3.23");
    else
      strmov(server_version, server_ver ? server_ver : "4.0");
    common_header_len= binlog_ver==1 ? OLD_HEADER_LEN :
      LOG_EVENT_MINIMAL_HEADER_LEN;
    /*
      The first new event in binlog version 4 is Format_desc. So any event type
      after that does not exist in older versions. We use the events known by
      version 3, even if version 1 had only a subset of them (this is not a
      problem: it uses a few bytes for nothing but unifies code; it does not
      make the slave detect less corruptions).
    */
    number_of_event_types= FORMAT_DESCRIPTION_EVENT - 1;
    post_header_len=(uint8*) my_malloc(number_of_event_types*sizeof(uint8),
                                       MYF(0));
    if (post_header_len)
    {
      post_header_len[START_EVENT_V3-1]= START_V3_HEADER_LEN;
      post_header_len[QUERY_EVENT-1]= QUERY_HEADER_MINIMAL_LEN;
      post_header_len[STOP_EVENT-1]= 0;
      post_header_len[ROTATE_EVENT-1]= (binlog_ver==1) ? 0 : ROTATE_HEADER_LEN;
      post_header_len[INTVAR_EVENT-1]= 0;
      post_header_len[LOAD_EVENT-1]= LOAD_HEADER_LEN;
      post_header_len[SLAVE_EVENT-1]= 0;
      post_header_len[CREATE_FILE_EVENT-1]= CREATE_FILE_HEADER_LEN;
      post_header_len[APPEND_BLOCK_EVENT-1]= APPEND_BLOCK_HEADER_LEN;
      post_header_len[EXEC_LOAD_EVENT-1]= EXEC_LOAD_HEADER_LEN;
      post_header_len[DELETE_FILE_EVENT-1]= DELETE_FILE_HEADER_LEN;
      post_header_len[NEW_LOAD_EVENT-1]= post_header_len[LOAD_EVENT-1];
      post_header_len[RAND_EVENT-1]= 0;
      post_header_len[USER_VAR_EVENT-1]= 0;
    }
    break;
  default: /* Includes binlog version 2 i.e. 4.0.x x<=1 */
    post_header_len= 0; /* will make is_valid() fail */
    break;
  }
  calc_server_version_split();
}


/**
  The problem with this constructor is that the fixed header may have a
  length different from this version, but we don't know this length as we
  have not read the Format_description_log_event which says it, yet. This
  length is in the post-header of the event, but we don't know where the
  post-header starts.

  So this type of event HAS to:
  - either have the header's length at the beginning (in the header, at a
  fixed position which will never be changed), not in the post-header. That
  would make the header be "shifted" compared to other events.
  - or have a header of size LOG_EVENT_MINIMAL_HEADER_LEN (19), in all future
  versions, so that we know for sure.

  I (Guilhem) chose the 2nd solution. Rotate has the same constraint (because
  it is sent before Format_description_log_event).
*/

Format_description_log_event::
Format_description_log_event(const char* buf,
                             uint event_len,
                             const
                             Format_description_log_event*
                             description_event)
  :Start_log_event_v3(buf, description_event), event_type_permutation(0)
{
  DBUG_ENTER("Format_description_log_event::Format_description_log_event(char*,...)");
  buf+= LOG_EVENT_MINIMAL_HEADER_LEN;
  if ((common_header_len=buf[ST_COMMON_HEADER_LEN_OFFSET]) < OLD_HEADER_LEN)
    DBUG_VOID_RETURN; /* sanity check */
  number_of_event_types=
    event_len-(LOG_EVENT_MINIMAL_HEADER_LEN+ST_COMMON_HEADER_LEN_OFFSET+1);
  DBUG_PRINT("info", ("common_header_len=%d number_of_event_types=%d",
                      common_header_len, number_of_event_types));
  /* If alloc fails, we'll detect it in is_valid() */
  post_header_len= (uint8*) my_memdup((uchar*)buf+ST_COMMON_HEADER_LEN_OFFSET+1,
                                      number_of_event_types*
                                      sizeof(*post_header_len), MYF(0));
  calc_server_version_split();

  /*
    In some previous versions, the events were given other event type
    id numbers than in the present version. When replicating from such
    a version, we therefore set up an array that maps those id numbers
    to the id numbers of the present server.

    If post_header_len is null, it means malloc failed, and is_valid
    will fail, so there is no need to do anything.

    The trees in which events have wrong id's are:

    mysql-5.1-wl1012.old mysql-5.1-wl2325-5.0-drop6p13-alpha
    mysql-5.1-wl2325-5.0-drop6 mysql-5.1-wl2325-5.0
    mysql-5.1-wl2325-no-dd

    (this was found by grepping for two lines in sequence where the
    first matches "FORMAT_DESCRIPTION_EVENT," and the second matches
    "TABLE_MAP_EVENT," in log_event.h in all trees)

    In these trees, the following server_versions existed since
    TABLE_MAP_EVENT was introduced:

    5.1.1-a_drop5p3   5.1.1-a_drop5p4        5.1.1-alpha
    5.1.2-a_drop5p10  5.1.2-a_drop5p11       5.1.2-a_drop5p12
    5.1.2-a_drop5p13  5.1.2-a_drop5p14       5.1.2-a_drop5p15
    5.1.2-a_drop5p16  5.1.2-a_drop5p16b      5.1.2-a_drop5p16c
    5.1.2-a_drop5p17  5.1.2-a_drop5p4        5.1.2-a_drop5p5
    5.1.2-a_drop5p6   5.1.2-a_drop5p7        5.1.2-a_drop5p8
    5.1.2-a_drop5p9   5.1.3-a_drop5p17       5.1.3-a_drop5p17b
    5.1.3-a_drop5p17c 5.1.4-a_drop5p18       5.1.4-a_drop5p19
    5.1.4-a_drop5p20  5.1.4-a_drop6p0        5.1.4-a_drop6p1
    5.1.4-a_drop6p2   5.1.5-a_drop5p20       5.2.0-a_drop6p3
    5.2.0-a_drop6p4   5.2.0-a_drop6p5        5.2.0-a_drop6p6
    5.2.1-a_drop6p10  5.2.1-a_drop6p11       5.2.1-a_drop6p12
    5.2.1-a_drop6p6   5.2.1-a_drop6p7        5.2.1-a_drop6p8
    5.2.2-a_drop6p13  5.2.2-a_drop6p13-alpha 5.2.2-a_drop6p13b
    5.2.2-a_drop6p13c

    (this was found by grepping for "mysql," in all historical
    versions of configure.in in the trees listed above).

    There are 5.1.1-alpha versions that use the new event id's, so we
    do not test that version string.  So replication from 5.1.1-alpha
    with the other event id's to a new version does not work.
    Moreover, we can safely ignore the part after drop[56].  This
    allows us to simplify the big list above to the following regexes:

    5\.1\.[1-5]-a_drop5.*
    5\.1\.4-a_drop6.*
    5\.2\.[0-2]-a_drop6.*

    This is what we test for in the 'if' below.
  */
  if (post_header_len &&
      server_version[0] == '5' && server_version[1] == '.' &&
      server_version[3] == '.' &&
      strncmp(server_version + 5, "-a_drop", 7) == 0 &&
      ((server_version[2] == '1' &&
        server_version[4] >= '1' && server_version[4] <= '5' &&
        server_version[12] == '5') ||
       (server_version[2] == '1' &&
        server_version[4] == '4' &&
        server_version[12] == '6') ||
       (server_version[2] == '2' &&
        server_version[4] >= '0' && server_version[4] <= '2' &&
        server_version[12] == '6')))
  {
    if (number_of_event_types != 22)
    {
      DBUG_PRINT("info", (" number_of_event_types=%d",
                          number_of_event_types));
      /* this makes is_valid() return false. */
      my_free(post_header_len);
      post_header_len= NULL;
      DBUG_VOID_RETURN;
    }
    static const uint8 perm[23]=
      {
        UNKNOWN_EVENT, START_EVENT_V3, QUERY_EVENT, STOP_EVENT, ROTATE_EVENT,
        INTVAR_EVENT, LOAD_EVENT, SLAVE_EVENT, CREATE_FILE_EVENT,
        APPEND_BLOCK_EVENT, EXEC_LOAD_EVENT, DELETE_FILE_EVENT,
        NEW_LOAD_EVENT,
        RAND_EVENT, USER_VAR_EVENT,
        FORMAT_DESCRIPTION_EVENT,
        TABLE_MAP_EVENT,
        PRE_GA_WRITE_ROWS_EVENT,
        PRE_GA_UPDATE_ROWS_EVENT,
        PRE_GA_DELETE_ROWS_EVENT,
        XID_EVENT,
        BEGIN_LOAD_QUERY_EVENT,
        EXECUTE_LOAD_QUERY_EVENT,
      };
    event_type_permutation= perm;
    /*
      Since we use (permuted) event id's to index the post_header_len
      array, we need to permute the post_header_len array too.
    */
    uint8 post_header_len_temp[23];
    for (int i= 1; i < 23; i++)
      post_header_len_temp[perm[i] - 1]= post_header_len[i - 1];
    for (int i= 0; i < 22; i++)
      post_header_len[i] = post_header_len_temp[i];
  }
  DBUG_VOID_RETURN;
}

#ifndef MYSQL_CLIENT
bool Format_description_log_event::write(IO_CACHE* file)
{
  /*
    We don't call Start_log_event_v3::write() because this would make 2
    my_b_safe_write().
  */
  uchar buff[FORMAT_DESCRIPTION_HEADER_LEN];
  int2store(buff + ST_BINLOG_VER_OFFSET,binlog_version);
  memcpy((char*) buff + ST_SERVER_VER_OFFSET,server_version,ST_SERVER_VER_LEN);
  if (!dont_set_created)
    created= when= get_time();
  int4store(buff + ST_CREATED_OFFSET,created);
  buff[ST_COMMON_HEADER_LEN_OFFSET]= LOG_EVENT_HEADER_LEN;
  memcpy((char*) buff+ST_COMMON_HEADER_LEN_OFFSET+1, (uchar*) post_header_len,
         LOG_EVENT_TYPES);
  return (write_header(file, sizeof(buff)) ||
          my_b_safe_write(file, buff, sizeof(buff)));
}
#endif

#if defined(HAVE_REPLICATION) && !defined(MYSQL_CLIENT)
int Format_description_log_event::do_apply_event(Relay_log_info const *rli)
{
  int ret= 0;
  DBUG_ENTER("Format_description_log_event::do_apply_event");

  /*
    As a transaction NEVER spans on 2 or more binlogs:
    if we have an active transaction at this point, the master died
    while writing the transaction to the binary log, i.e. while
    flushing the binlog cache to the binlog. XA guarantees that master has
    rolled back. So we roll back.
    Note: this event could be sent by the master to inform us of the
    format of its binlog; in other words maybe it is not at its
    original place when it comes to us; we'll know this by checking
    log_pos ("artificial" events have log_pos == 0).
  */
  if (!is_artificial_event() && created && thd->transaction.all.ha_list)
  {
    /* This is not an error (XA is safe), just an information */
    rli->report(INFORMATION_LEVEL, 0,
                "Rolling back unfinished transaction (no COMMIT "
                "or ROLLBACK in relay log). A probable cause is that "
                "the master died while writing the transaction to "
                "its binary log, thus rolled back too."); 
    const_cast<Relay_log_info*>(rli)->cleanup_context(thd, 1);
  }

  /*
    If this event comes from ourselves, there is no cleaning task to
    perform, we don't call Start_log_event_v3::do_apply_event()
    (this was just to update the log's description event).
  */
  if (server_id != (uint32) ::server_id)
  {
    /*
      If the event was not requested by the slave i.e. the master sent
      it while the slave asked for a position >4, the event will make
      rli->group_master_log_pos advance. Say that the slave asked for
      position 1000, and the Format_desc event's end is 96. Then in
      the beginning of replication rli->group_master_log_pos will be
      0, then 96, then jump to first really asked event (which is
      >96). So this is ok.
    */
    ret= Start_log_event_v3::do_apply_event(rli);
  }

  if (!ret)
  {
    /* Save the information describing this binlog */
    delete rli->relay_log.description_event_for_exec;
    const_cast<Relay_log_info *>(rli)->relay_log.description_event_for_exec= this;
  }

  DBUG_RETURN(ret);
}

int Format_description_log_event::do_update_pos(Relay_log_info *rli)
{
  if (server_id == (uint32) ::server_id)
  {
    /*
      We only increase the relay log position if we are skipping
      events and do not touch any group_* variables, nor flush the
      relay log info.  If there is a crash, we will have to re-skip
      the events again, but that is a minor issue.

      If we do not skip stepping the group log position (and the
      server id was changed when restarting the server), it might well
      be that we start executing at a position that is invalid, e.g.,
      at a Rows_log_event or a Query_log_event preceeded by a
      Intvar_log_event instead of starting at a Table_map_log_event or
      the Intvar_log_event respectively.
     */
    rli->inc_event_relay_log_pos();
    return 0;
  }
  else
  {
    return Log_event::do_update_pos(rli);
  }
}

Log_event::enum_skip_reason
Format_description_log_event::do_shall_skip(Relay_log_info *rli)
{
  return Log_event::EVENT_SKIP_NOT;
}

#endif


/**
   Splits the event's 'server_version' string into three numeric pieces stored
   into 'server_version_split':
   X.Y.Zabc (X,Y,Z numbers, a not a digit) -> {X,Y,Z}
   X.Yabc -> {X,Y,0}
   Xabc -> {X,0,0}
   'server_version_split' is then used for lookups to find if the server which
   created this event has some known bug.
*/
void Format_description_log_event::calc_server_version_split()
{
  char *p= server_version, *r;
  ulong number;
  for (uint i= 0; i<=2; i++)
  {
    number= strtoul(p, &r, 10);
    server_version_split[i]= (uchar)number;
    DBUG_ASSERT(number < 256); // fit in uchar
    p= r;
    DBUG_ASSERT(!((i == 0) && (*r != '.'))); // should be true in practice
    if (*r == '.')
      p++; // skip the dot
  }
  DBUG_PRINT("info",("Format_description_log_event::server_version_split:"
                     " '%s' %d %d %d", server_version,
                     server_version_split[0],
                     server_version_split[1], server_version_split[2]));
}


  /**************************************************************************
        Load_log_event methods
   General note about Load_log_event: the binlogging of LOAD DATA INFILE is
   going to be changed in 5.0 (or maybe in 5.1; not decided yet).
   However, the 5.0 slave could still have to read such events (from a 4.x
   master), convert them (which just means maybe expand the header, when 5.0
   servers have a UID in events) (remember that whatever is after the header
   will be like in 4.x, as this event's format is not modified in 5.0 as we
   will use new types of events to log the new LOAD DATA INFILE features).
   To be able to read/convert, we just need to not assume that the common
   header is of length LOG_EVENT_HEADER_LEN (we must use the description
   event).
   Note that I (Guilhem) manually tested replication of a big LOAD DATA INFILE
   between 3.23 and 5.0, and between 4.0 and 5.0, and it works fine (and the
   positions displayed in SHOW SLAVE STATUS then are fine too).
  **************************************************************************/

/*
  Load_log_event::pack_info()
*/

#if defined(HAVE_REPLICATION) && !defined(MYSQL_CLIENT)
uint Load_log_event::get_query_buffer_length()
{
  return
    5 + db_len + 3 +                        // "use DB; "
    18 + fname_len + 2 +                    // "LOAD DATA INFILE 'file''"
    11 +                                    // "CONCURRENT "
    7 +					    // LOCAL
    9 +                                     // " REPLACE or IGNORE "
    13 + table_name_len*2 +                 // "INTO TABLE `table`"
    21 + sql_ex.field_term_len*4 + 2 +      // " FIELDS TERMINATED BY 'str'"
    23 + sql_ex.enclosed_len*4 + 2 +        // " OPTIONALLY ENCLOSED BY 'str'"
    12 + sql_ex.escaped_len*4 + 2 +         // " ESCAPED BY 'str'"
    21 + sql_ex.line_term_len*4 + 2 +       // " LINES TERMINATED BY 'str'"
    19 + sql_ex.line_start_len*4 + 2 +      // " LINES STARTING BY 'str'"
    15 + 22 +                               // " IGNORE xxx  LINES"
    3 + (num_fields-1)*2 + field_block_len; // " (field1, field2, ...)"
}


void Load_log_event::print_query(bool need_db, const char *cs, char *buf,
                                 char **end, char **fn_start, char **fn_end)
{
  char *pos= buf;

  if (need_db && db && db_len)
  {
    pos= strmov(pos, "use `");
    memcpy(pos, db, db_len);
    pos= strmov(pos+db_len, "`; ");
  }

  pos= strmov(pos, "LOAD DATA ");

  if (is_concurrent)
    pos= strmov(pos, "CONCURRENT ");

  if (fn_start)
    *fn_start= pos;

  if (check_fname_outside_temp_buf())
    pos= strmov(pos, "LOCAL ");
  pos= strmov(pos, "INFILE '");
  memcpy(pos, fname, fname_len);
  pos= strmov(pos+fname_len, "' ");

  if (sql_ex.opt_flags & REPLACE_FLAG)
    pos= strmov(pos, "REPLACE ");
  else if (sql_ex.opt_flags & IGNORE_FLAG)
    pos= strmov(pos, "IGNORE ");

  pos= strmov(pos ,"INTO");

  if (fn_end)
    *fn_end= pos;

  pos= strmov(pos ," TABLE `");
  memcpy(pos, table_name, table_name_len);
  pos+= table_name_len;

  if (cs != NULL)
  {
    pos= strmov(pos ,"` CHARACTER SET ");
    pos= strmov(pos ,  cs);
  }
  else
    pos= strmov(pos, "`");

  /* We have to create all optional fields as the default is not empty */
  pos= strmov(pos, " FIELDS TERMINATED BY ");
  pos= pretty_print_str(pos, sql_ex.field_term, sql_ex.field_term_len);
  if (sql_ex.opt_flags & OPT_ENCLOSED_FLAG)
    pos= strmov(pos, " OPTIONALLY ");
  pos= strmov(pos, " ENCLOSED BY ");
  pos= pretty_print_str(pos, sql_ex.enclosed, sql_ex.enclosed_len);

  pos= strmov(pos, " ESCAPED BY ");
  pos= pretty_print_str(pos, sql_ex.escaped, sql_ex.escaped_len);

  pos= strmov(pos, " LINES TERMINATED BY ");
  pos= pretty_print_str(pos, sql_ex.line_term, sql_ex.line_term_len);
  if (sql_ex.line_start_len)
  {
    pos= strmov(pos, " STARTING BY ");
    pos= pretty_print_str(pos, sql_ex.line_start, sql_ex.line_start_len);
  }

  if ((long) skip_lines > 0)
  {
    pos= strmov(pos, " IGNORE ");
    pos= longlong10_to_str((longlong) skip_lines, pos, 10);
    pos= strmov(pos," LINES ");    
  }

  if (num_fields)
  {
    uint i;
    const char *field= fields;
    pos= strmov(pos, " (");
    for (i = 0; i < num_fields; i++)
    {
      if (i)
      {
        *pos++= ' ';
        *pos++= ',';
      }
      memcpy(pos, field, field_lens[i]);
      pos+=   field_lens[i];
      field+= field_lens[i]  + 1;
    }
    *pos++= ')';
  }

  *end= pos;
}


void Load_log_event::pack_info(Protocol *protocol)
{
  char *buf, *end;

  if (!(buf= (char*) my_malloc(get_query_buffer_length(), MYF(MY_WME))))
    return;
  print_query(TRUE, NULL, buf, &end, 0, 0);
  protocol->store(buf, end-buf, &my_charset_bin);
  my_free(buf);
}
#endif /* defined(HAVE_REPLICATION) && !defined(MYSQL_CLIENT) */


#ifndef MYSQL_CLIENT

/*
  Load_log_event::write_data_header()
*/

bool Load_log_event::write_data_header(IO_CACHE* file)
{
  char buf[LOAD_HEADER_LEN];
  int4store(buf + L_THREAD_ID_OFFSET, slave_proxy_id);
  int4store(buf + L_EXEC_TIME_OFFSET, exec_time);
  int4store(buf + L_SKIP_LINES_OFFSET, skip_lines);
  buf[L_TBL_LEN_OFFSET] = (char)table_name_len;
  buf[L_DB_LEN_OFFSET] = (char)db_len;
  int4store(buf + L_NUM_FIELDS_OFFSET, num_fields);
  return my_b_safe_write(file, (uchar*)buf, LOAD_HEADER_LEN) != 0;
}


/*
  Load_log_event::write_data_body()
*/

bool Load_log_event::write_data_body(IO_CACHE* file)
{
  if (sql_ex.write_data(file))
    return 1;
  if (num_fields && fields && field_lens)
  {
    if (my_b_safe_write(file, (uchar*)field_lens, num_fields) ||
	my_b_safe_write(file, (uchar*)fields, field_block_len))
      return 1;
  }
  return (my_b_safe_write(file, (uchar*)table_name, table_name_len + 1) ||
	  my_b_safe_write(file, (uchar*)db, db_len + 1) ||
	  my_b_safe_write(file, (uchar*)fname, fname_len));
}


/*
  Load_log_event::Load_log_event()
*/

Load_log_event::Load_log_event(THD *thd_arg, sql_exchange *ex,
			       const char *db_arg, const char *table_name_arg,
			       List<Item> &fields_arg,
                               bool is_concurrent_arg,
			       enum enum_duplicates handle_dup,
			       bool ignore, bool using_trans)
  :Log_event(thd_arg,
             thd_arg->thread_specific_used ? LOG_EVENT_THREAD_SPECIFIC_F : 0,
             using_trans),
   thread_id(thd_arg->thread_id),
   slave_proxy_id(thd_arg->variables.pseudo_thread_id),
   num_fields(0),fields(0),
   field_lens(0),field_block_len(0),
   table_name(table_name_arg ? table_name_arg : ""),
   db(db_arg), fname(ex->file_name), local_fname(FALSE),
   is_concurrent(is_concurrent_arg)
{
  time_t end_time;
  time(&end_time);
  exec_time = (ulong) (end_time  - thd_arg->start_time);
  /* db can never be a zero pointer in 4.0 */
  db_len = (uint32) strlen(db);
  table_name_len = (uint32) strlen(table_name);
  fname_len = (fname) ? (uint) strlen(fname) : 0;
  sql_ex.field_term = (char*) ex->field_term->ptr();
  sql_ex.field_term_len = (uint8) ex->field_term->length();
  sql_ex.enclosed = (char*) ex->enclosed->ptr();
  sql_ex.enclosed_len = (uint8) ex->enclosed->length();
  sql_ex.line_term = (char*) ex->line_term->ptr();
  sql_ex.line_term_len = (uint8) ex->line_term->length();
  sql_ex.line_start = (char*) ex->line_start->ptr();
  sql_ex.line_start_len = (uint8) ex->line_start->length();
  sql_ex.escaped = (char*) ex->escaped->ptr();
  sql_ex.escaped_len = (uint8) ex->escaped->length();
  sql_ex.opt_flags = 0;
  sql_ex.cached_new_format = -1;
    
  if (ex->dumpfile)
    sql_ex.opt_flags|= DUMPFILE_FLAG;
  if (ex->opt_enclosed)
    sql_ex.opt_flags|= OPT_ENCLOSED_FLAG;

  sql_ex.empty_flags= 0;

  switch (handle_dup) {
  case DUP_REPLACE:
    sql_ex.opt_flags|= REPLACE_FLAG;
    break;
  case DUP_UPDATE:				// Impossible here
  case DUP_ERROR:
    break;	
  }
  if (ignore)
    sql_ex.opt_flags|= IGNORE_FLAG;

  if (!ex->field_term->length())
    sql_ex.empty_flags |= FIELD_TERM_EMPTY;
  if (!ex->enclosed->length())
    sql_ex.empty_flags |= ENCLOSED_EMPTY;
  if (!ex->line_term->length())
    sql_ex.empty_flags |= LINE_TERM_EMPTY;
  if (!ex->line_start->length())
    sql_ex.empty_flags |= LINE_START_EMPTY;
  if (!ex->escaped->length())
    sql_ex.empty_flags |= ESCAPED_EMPTY;
    
  skip_lines = ex->skip_lines;

  List_iterator<Item> li(fields_arg);
  field_lens_buf.length(0);
  fields_buf.length(0);
  Item* item;
  while ((item = li++))
  {
    num_fields++;
    uchar len = (uchar) strlen(item->name);
    field_block_len += len + 1;
    fields_buf.append(item->name, len + 1);
    field_lens_buf.append((char*)&len, 1);
  }

  field_lens = (const uchar*)field_lens_buf.ptr();
  fields = fields_buf.ptr();
}
#endif /* !MYSQL_CLIENT */


/**
  @note
    The caller must do buf[event_len] = 0 before he starts using the
    constructed event.
*/
Load_log_event::Load_log_event(const char *buf, uint event_len,
                               const Format_description_log_event *description_event)
  :Log_event(buf, description_event), num_fields(0), fields(0),
   field_lens(0),field_block_len(0),
   table_name(0), db(0), fname(0), local_fname(FALSE),
   /*
     Load_log_event which comes from the binary log does not contain
     information about the type of insert which was used on the master.
     Assume that it was an ordinary, non-concurrent LOAD DATA.
    */
   is_concurrent(FALSE)
{
  DBUG_ENTER("Load_log_event");
  /*
    I (Guilhem) manually tested replication of LOAD DATA INFILE for 3.23->5.0,
    4.0->5.0 and 5.0->5.0 and it works.
  */
  if (event_len)
    copy_log_event(buf, event_len,
                   ((buf[EVENT_TYPE_OFFSET] == LOAD_EVENT) ?
                    LOAD_HEADER_LEN + 
                    description_event->common_header_len :
                    LOAD_HEADER_LEN + LOG_EVENT_HEADER_LEN),
                   description_event);
  /* otherwise it's a derived class, will call copy_log_event() itself */
  DBUG_VOID_RETURN;
}


/*
  Load_log_event::copy_log_event()
*/

int Load_log_event::copy_log_event(const char *buf, ulong event_len,
                                   int body_offset,
                                   const Format_description_log_event *description_event)
{
  DBUG_ENTER("Load_log_event::copy_log_event");
  uint data_len;
  char* buf_end = (char*)buf + event_len;
  /* this is the beginning of the post-header */
  const char* data_head = buf + description_event->common_header_len;
  slave_proxy_id= thread_id= uint4korr(data_head + L_THREAD_ID_OFFSET);
  exec_time = uint4korr(data_head + L_EXEC_TIME_OFFSET);
  skip_lines = uint4korr(data_head + L_SKIP_LINES_OFFSET);
  table_name_len = (uint)data_head[L_TBL_LEN_OFFSET];
  db_len = (uint)data_head[L_DB_LEN_OFFSET];
  num_fields = uint4korr(data_head + L_NUM_FIELDS_OFFSET);
	  
  if ((int) event_len < body_offset)
    DBUG_RETURN(1);
  /*
    Sql_ex.init() on success returns the pointer to the first byte after
    the sql_ex structure, which is the start of field lengths array.
  */
  if (!(field_lens= (uchar*)sql_ex.init((char*)buf + body_offset,
                                        buf_end,
                                        buf[EVENT_TYPE_OFFSET] != LOAD_EVENT)))
    DBUG_RETURN(1);
  
  data_len = event_len - body_offset;
  if (num_fields > data_len) // simple sanity check against corruption
    DBUG_RETURN(1);
  for (uint i = 0; i < num_fields; i++)
    field_block_len += (uint)field_lens[i] + 1;

  fields = (char*)field_lens + num_fields;
  table_name  = fields + field_block_len;
  db = table_name + table_name_len + 1;
  fname = db + db_len + 1;
  fname_len = (uint) strlen(fname);
  // null termination is accomplished by the caller doing buf[event_len]=0

  DBUG_RETURN(0);
}


/*
  Load_log_event::print()
*/

#ifdef MYSQL_CLIENT
void Load_log_event::print(FILE* file, PRINT_EVENT_INFO* print_event_info)
{
  print(file, print_event_info, 0);
}


void Load_log_event::print(FILE* file_arg, PRINT_EVENT_INFO* print_event_info,
			   bool commented)
{
  Write_on_release_cache cache(&print_event_info->head_cache, file_arg);

  DBUG_ENTER("Load_log_event::print");
  if (!print_event_info->short_form)
  {
    print_header(&cache, print_event_info, FALSE);
    my_b_printf(&cache, "\tQuery\tthread_id=%ld\texec_time=%ld\n",
                thread_id, exec_time);
  }

  bool different_db= 1;
  if (db)
  {
    /*
      If the database is different from the one of the previous statement, we
      need to print the "use" command, and we update the last_db.
      But if commented, the "use" is going to be commented so we should not
      update the last_db.
    */
    if ((different_db= memcmp(print_event_info->db, db, db_len + 1)) &&
        !commented)
      memcpy(print_event_info->db, db, db_len + 1);
  }
  
  if (db && db[0] && different_db)
    my_b_printf(&cache, "%suse %s%s\n", 
            commented ? "# " : "",
            db, print_event_info->delimiter);

  if (flags & LOG_EVENT_THREAD_SPECIFIC_F)
    my_b_printf(&cache,"%sSET @@session.pseudo_thread_id=%lu%s\n",
            commented ? "# " : "", (ulong)thread_id,
            print_event_info->delimiter);
  my_b_printf(&cache, "%sLOAD DATA ",
              commented ? "# " : "");
  if (check_fname_outside_temp_buf())
    my_b_printf(&cache, "LOCAL ");
  my_b_printf(&cache, "INFILE '%-*s' ", fname_len, fname);

  if (sql_ex.opt_flags & REPLACE_FLAG)
    my_b_printf(&cache,"REPLACE ");
  else if (sql_ex.opt_flags & IGNORE_FLAG)
    my_b_printf(&cache,"IGNORE ");
  
  my_b_printf(&cache, "INTO TABLE `%s`", table_name);
  my_b_printf(&cache, " FIELDS TERMINATED BY ");
  pretty_print_str(&cache, sql_ex.field_term, sql_ex.field_term_len);

  if (sql_ex.opt_flags & OPT_ENCLOSED_FLAG)
    my_b_printf(&cache," OPTIONALLY ");
  my_b_printf(&cache, " ENCLOSED BY ");
  pretty_print_str(&cache, sql_ex.enclosed, sql_ex.enclosed_len);
     
  my_b_printf(&cache, " ESCAPED BY ");
  pretty_print_str(&cache, sql_ex.escaped, sql_ex.escaped_len);
     
  my_b_printf(&cache," LINES TERMINATED BY ");
  pretty_print_str(&cache, sql_ex.line_term, sql_ex.line_term_len);


  if (sql_ex.line_start)
  {
    my_b_printf(&cache," STARTING BY ");
    pretty_print_str(&cache, sql_ex.line_start, sql_ex.line_start_len);
  }
  if ((long) skip_lines > 0)
    my_b_printf(&cache, " IGNORE %ld LINES", (long) skip_lines);

  if (num_fields)
  {
    uint i;
    const char* field = fields;
    my_b_printf(&cache, " (");
    for (i = 0; i < num_fields; i++)
    {
      if (i)
        my_b_printf(&cache, ",");
      my_b_printf(&cache, "%s", field);

      field += field_lens[i]  + 1;
    }
    my_b_printf(&cache, ")");
  }

  my_b_printf(&cache, "%s\n", print_event_info->delimiter);
  DBUG_VOID_RETURN;
}
#endif /* MYSQL_CLIENT */

#ifndef MYSQL_CLIENT

/**
  Load_log_event::set_fields()

  @note
    This function can not use the member variable 
    for the database, since LOAD DATA INFILE on the slave
    can be for a different database than the current one.
    This is the reason for the affected_db argument to this method.
*/

void Load_log_event::set_fields(const char* affected_db, 
				List<Item> &field_list,
                                Name_resolution_context *context)
{
  uint i;
  const char* field = fields;
  for (i= 0; i < num_fields; i++)
  {
    field_list.push_back(new Item_field(context,
                                        affected_db, table_name, field));
    field+= field_lens[i]  + 1;
  }
}
#endif /* !MYSQL_CLIENT */


#if defined(HAVE_REPLICATION) && !defined(MYSQL_CLIENT)
/**
  Does the data loading job when executing a LOAD DATA on the slave.

  @param net
  @param rli
  @param use_rli_only_for_errors     If set to 1, rli is provided to
                                     Load_log_event::exec_event only for this
                                     function to have RPL_LOG_NAME and
                                     rli->last_slave_error, both being used by
                                     error reports. rli's position advancing
                                     is skipped (done by the caller which is
                                     Execute_load_log_event::exec_event).
                                     If set to 0, rli is provided for full use,
                                     i.e. for error reports and position
                                     advancing.

  @todo
    fix this; this can be done by testing rules in
    Create_file_log_event::exec_event() and then discarding Append_block and
    al.
  @todo
    this is a bug - this needs to be moved to the I/O thread

  @retval
    0           Success
  @retval
    1           Failure
*/

int Load_log_event::do_apply_event(NET* net, Relay_log_info const *rli,
                                   bool use_rli_only_for_errors)
{
  LEX_STRING new_db;
  new_db.length= db_len;
  new_db.str= (char *) rpl_filter->get_rewrite_db(db, &new_db.length);
  thd->set_db(new_db.str, new_db.length);
  DBUG_ASSERT(thd->query() == 0);
  thd->reset_query_inner();                    // Should not be needed
  thd->is_slave_error= 0;
  clear_all_errors(thd, const_cast<Relay_log_info*>(rli));

  /* see Query_log_event::do_apply_event() and BUG#13360 */
  DBUG_ASSERT(!rli->m_table_map.count());
  /*
    Usually lex_start() is called by mysql_parse(), but we need it here
    as the present method does not call mysql_parse().
  */
  lex_start(thd);
  thd->lex->local_file= local_fname;
  mysql_reset_thd_for_next_command(thd);

  if (!use_rli_only_for_errors)
  {
    /*
      Saved for InnoDB, see comment in
      Query_log_event::do_apply_event()
    */
    const_cast<Relay_log_info*>(rli)->future_group_master_log_pos= log_pos;
    DBUG_PRINT("info", ("log_pos: %lu", (ulong) log_pos));
  }
 
   /*
    We test replicate_*_db rules. Note that we have already prepared
    the file to load, even if we are going to ignore and delete it
    now. So it is possible that we did a lot of disk writes for
    nothing. In other words, a big LOAD DATA INFILE on the master will
    still consume a lot of space on the slave (space in the relay log
    + space of temp files: twice the space of the file to load...)
    even if it will finally be ignored.  TODO: fix this; this can be
    done by testing rules in Create_file_log_event::do_apply_event()
    and then discarding Append_block and al. Another way is do the
    filtering in the I/O thread (more efficient: no disk writes at
    all).


    Note:   We do not need to execute reset_one_shot_variables() if this
            db_ok() test fails.
    Reason: The db stored in binlog events is the same for SET and for
            its companion query.  If the SET is ignored because of
            db_ok(), the companion query will also be ignored, and if
            the companion query is ignored in the db_ok() test of
            ::do_apply_event(), then the companion SET also have so
            we don't need to reset_one_shot_variables().
  */
  if (rpl_filter->db_ok(thd->db))
  {
    thd->set_time((time_t)when);
    thd->set_query_id(next_query_id());
    thd->warning_info->opt_clear_warning_info(thd->query_id);

    TABLE_LIST tables;
    tables.init_one_table(thd->strmake(thd->db, thd->db_length),
                          thd->db_length,
                          table_name, strlen(table_name),
                          table_name, TL_WRITE);
    tables.updating= 1;

    // the table will be opened in mysql_load    
    if (rpl_filter->is_on() && !rpl_filter->tables_ok(thd->db, &tables))
    {
      // TODO: this is a bug - this needs to be moved to the I/O thread
      if (net)
        skip_load_data_infile(net);
    }
    else
    {
      char llbuff[22];
      char *end;
      enum enum_duplicates handle_dup;
      bool ignore= 0;
      char *load_data_query;

      /*
        Forge LOAD DATA INFILE query which will be used in SHOW PROCESS LIST
        and written to slave's binlog if binlogging is on.
      */
      if (!(load_data_query= (char *)thd->alloc(get_query_buffer_length() + 1)))
      {
        /*
          This will set thd->fatal_error in case of OOM. So we surely will notice
          that something is wrong.
        */
        goto error;
      }

      print_query(FALSE, NULL, load_data_query, &end, NULL, NULL);
      *end= 0;
      thd->set_query(load_data_query, (uint) (end - load_data_query));

      if (sql_ex.opt_flags & REPLACE_FLAG)
        handle_dup= DUP_REPLACE;
      else if (sql_ex.opt_flags & IGNORE_FLAG)
      {
        ignore= 1;
        handle_dup= DUP_ERROR;
      }
      else
      {
        /*
          When replication is running fine, if it was DUP_ERROR on the
          master then we could choose IGNORE here, because if DUP_ERROR
          suceeded on master, and data is identical on the master and slave,
          then there should be no uniqueness errors on slave, so IGNORE is
          the same as DUP_ERROR. But in the unlikely case of uniqueness errors
          (because the data on the master and slave happen to be different
          (user error or bug), we want LOAD DATA to print an error message on
          the slave to discover the problem.

          If reading from net (a 3.23 master), mysql_load() will change this
          to IGNORE.
        */
        handle_dup= DUP_ERROR;
      }
      /*
        We need to set thd->lex->sql_command and thd->lex->duplicates
        since InnoDB tests these variables to decide if this is a LOAD
        DATA ... REPLACE INTO ... statement even though mysql_parse()
        is not called.  This is not needed in 5.0 since there the LOAD
        DATA ... statement is replicated using mysql_parse(), which
        sets the thd->lex fields correctly.
      */
      thd->lex->sql_command= SQLCOM_LOAD;
      thd->lex->duplicates= handle_dup;

      sql_exchange ex((char*)fname, sql_ex.opt_flags & DUMPFILE_FLAG);
      String field_term(sql_ex.field_term,sql_ex.field_term_len,log_cs);
      String enclosed(sql_ex.enclosed,sql_ex.enclosed_len,log_cs);
      String line_term(sql_ex.line_term,sql_ex.line_term_len,log_cs);
      String line_start(sql_ex.line_start,sql_ex.line_start_len,log_cs);
      String escaped(sql_ex.escaped,sql_ex.escaped_len, log_cs);
      ex.field_term= &field_term;
      ex.enclosed= &enclosed;
      ex.line_term= &line_term;
      ex.line_start= &line_start;
      ex.escaped= &escaped;

      ex.opt_enclosed = (sql_ex.opt_flags & OPT_ENCLOSED_FLAG);
      if (sql_ex.empty_flags & FIELD_TERM_EMPTY)
        ex.field_term->length(0);

      ex.skip_lines = skip_lines;
      List<Item> field_list;
      thd->lex->select_lex.context.resolve_in_table_list_only(&tables);
      set_fields(tables.db, field_list, &thd->lex->select_lex.context);
      thd->variables.pseudo_thread_id= thread_id;
      if (net)
      {
        // mysql_load will use thd->net to read the file
        thd->net.vio = net->vio;
        // Make sure the client does not get confused about the packet sequence
        thd->net.pkt_nr = net->pkt_nr;
      }
      /*
        It is safe to use tmp_list twice because we are not going to
        update it inside mysql_load().
      */
      List<Item> tmp_list;
      if (mysql_load(thd, &ex, &tables, field_list, tmp_list, tmp_list,
                     handle_dup, ignore, net != 0))
        thd->is_slave_error= 1;
      if (thd->cuted_fields)
      {
        /* log_pos is the position of the LOAD event in the master log */
        sql_print_warning("Slave: load data infile on table '%s' at "
                          "log position %s in log '%s' produced %ld "
                          "warning(s). Default database: '%s'",
                          (char*) table_name,
                          llstr(log_pos,llbuff), RPL_LOG_NAME, 
                          (ulong) thd->cuted_fields,
                          print_slave_db_safe(thd->db));
      }
      if (net)
        net->pkt_nr= thd->net.pkt_nr;
    }
  }
  else
  {
    /*
      We will just ask the master to send us /dev/null if we do not
      want to load the data.
      TODO: this a bug - needs to be done in I/O thread
    */
    if (net)
      skip_load_data_infile(net);
  }

error:
  thd->net.vio = 0; 
  const char *remember_db= thd->db;
  thd->catalog= 0;
  thd->set_db(NULL, 0);                   /* will free the current database */
  thd->reset_query();
  thd->stmt_da->can_overwrite_status= TRUE;
  thd->is_error() ? trans_rollback_stmt(thd) : trans_commit_stmt(thd);
  thd->stmt_da->can_overwrite_status= FALSE;
  close_thread_tables(thd);
  /*
    - If inside a multi-statement transaction,
    defer the release of metadata locks until the current
    transaction is either committed or rolled back. This prevents
    other statements from modifying the table for the entire
    duration of this transaction.  This provides commit ordering
    and guarantees serializability across multiple transactions.
    - If in autocommit mode, or outside a transactional context,
    automatically release metadata locks of the current statement.
  */
  if (! thd->in_multi_stmt_transaction_mode())
    thd->mdl_context.release_transactional_locks();
  else
    thd->mdl_context.release_statement_locks();

  DBUG_EXECUTE_IF("LOAD_DATA_INFILE_has_fatal_error",
                  thd->is_slave_error= 0; thd->is_fatal_error= 1;);

  if (thd->is_slave_error)
  {
    /* this err/sql_errno code is copy-paste from net_send_error() */
    const char *err;
    int sql_errno;
    if (thd->is_error())
    {
      err= thd->stmt_da->message();
      sql_errno= thd->stmt_da->sql_errno();
    }
    else
    {
      sql_errno=ER_UNKNOWN_ERROR;
      err=ER(sql_errno);       
    }
    rli->report(ERROR_LEVEL, sql_errno,"\
Error '%s' running LOAD DATA INFILE on table '%s'. Default database: '%s'",
                    err, (char*)table_name, print_slave_db_safe(remember_db));
    free_root(thd->mem_root,MYF(MY_KEEP_PREALLOC));
    return 1;
  }
  free_root(thd->mem_root,MYF(MY_KEEP_PREALLOC));

  if (thd->is_fatal_error)
  {
    char buf[256];
    my_snprintf(buf, sizeof(buf),
                "Running LOAD DATA INFILE on table '%-.64s'."
                " Default database: '%-.64s'",
                (char*)table_name,
                print_slave_db_safe(remember_db));

    rli->report(ERROR_LEVEL, ER_SLAVE_FATAL_ERROR,
                ER(ER_SLAVE_FATAL_ERROR), buf);
    return 1;
  }

  return ( use_rli_only_for_errors ? 0 : Log_event::do_apply_event(rli) ); 
}
#endif


/**************************************************************************
  Rotate_log_event methods
**************************************************************************/

/*
  Rotate_log_event::pack_info()
*/

#if defined(HAVE_REPLICATION) && !defined(MYSQL_CLIENT)
void Rotate_log_event::pack_info(Protocol *protocol)
{
  char buf1[256], buf[22];
  String tmp(buf1, sizeof(buf1), log_cs);
  tmp.length(0);
  tmp.append(new_log_ident, ident_len);
  tmp.append(STRING_WITH_LEN(";pos="));
  tmp.append(llstr(pos,buf));
  protocol->store(tmp.ptr(), tmp.length(), &my_charset_bin);
}
#endif


/*
  Rotate_log_event::print()
*/

#ifdef MYSQL_CLIENT
void Rotate_log_event::print(FILE* file, PRINT_EVENT_INFO* print_event_info)
{
  char buf[22];
  Write_on_release_cache cache(&print_event_info->head_cache, file,
                               Write_on_release_cache::FLUSH_F);

  if (print_event_info->short_form)
    return;
  print_header(&cache, print_event_info, FALSE);
  my_b_printf(&cache, "\tRotate to ");
  if (new_log_ident)
    my_b_write(&cache, (uchar*) new_log_ident, (uint)ident_len);
  my_b_printf(&cache, "  pos: %s\n", llstr(pos, buf));
}
#endif /* MYSQL_CLIENT */



/*
  Rotate_log_event::Rotate_log_event() (2 constructors)
*/


#ifndef MYSQL_CLIENT
Rotate_log_event::Rotate_log_event(const char* new_log_ident_arg,
                                   uint ident_len_arg, ulonglong pos_arg,
                                   uint flags_arg)
  :Log_event(), new_log_ident(new_log_ident_arg),
   pos(pos_arg),ident_len(ident_len_arg ? ident_len_arg :
                          (uint) strlen(new_log_ident_arg)), flags(flags_arg)
{
#ifndef DBUG_OFF
  char buff[22];
  DBUG_ENTER("Rotate_log_event::Rotate_log_event(...,flags)");
  DBUG_PRINT("enter",("new_log_ident: %s  pos: %s  flags: %lu", new_log_ident_arg,
                      llstr(pos_arg, buff), (ulong) flags));
#endif
  if (flags & DUP_NAME)
    new_log_ident= my_strndup(new_log_ident_arg, ident_len, MYF(MY_WME));
  if (flags & RELAY_LOG)
    set_relay_log_event();
  DBUG_VOID_RETURN;
}
#endif


Rotate_log_event::Rotate_log_event(const char* buf, uint event_len,
                                   const Format_description_log_event* description_event)
  :Log_event(buf, description_event) ,new_log_ident(0), flags(DUP_NAME)
{
  DBUG_ENTER("Rotate_log_event::Rotate_log_event(char*,...)");
  // The caller will ensure that event_len is what we have at EVENT_LEN_OFFSET
  uint8 header_size= description_event->common_header_len;
  uint8 post_header_len= description_event->post_header_len[ROTATE_EVENT-1];
  uint ident_offset;
  if (event_len < header_size)
    DBUG_VOID_RETURN;
  buf += header_size;
  pos = post_header_len ? uint8korr(buf + R_POS_OFFSET) : 4;
  ident_len = (uint)(event_len -
                     (header_size+post_header_len)); 
  ident_offset = post_header_len; 
  set_if_smaller(ident_len,FN_REFLEN-1);
  new_log_ident= my_strndup(buf + ident_offset, (uint) ident_len, MYF(MY_WME));
  DBUG_PRINT("debug", ("new_log_ident: '%s'", new_log_ident));
  DBUG_VOID_RETURN;
}


/*
  Rotate_log_event::write()
*/

#ifndef MYSQL_CLIENT
bool Rotate_log_event::write(IO_CACHE* file)
{
  char buf[ROTATE_HEADER_LEN];
  int8store(buf + R_POS_OFFSET, pos);
  return (write_header(file, ROTATE_HEADER_LEN + ident_len) ||
          my_b_safe_write(file, (uchar*)buf, ROTATE_HEADER_LEN) ||
          my_b_safe_write(file, (uchar*)new_log_ident, (uint) ident_len));
}
#endif


#if defined(HAVE_REPLICATION) && !defined(MYSQL_CLIENT)

/*
  Got a rotate log event from the master.

  This is mainly used so that we can later figure out the logname and
  position for the master.

  We can't rotate the slave's BINlog as this will cause infinitive rotations
  in a A -> B -> A setup.
  The NOTES below is a wrong comment which will disappear when 4.1 is merged.

  @retval
    0	ok
*/
int Rotate_log_event::do_update_pos(Relay_log_info *rli)
{
  DBUG_ENTER("Rotate_log_event::do_update_pos");
#ifndef DBUG_OFF
  char buf[32];
#endif

  DBUG_PRINT("info", ("server_id=%lu; ::server_id=%lu",
                      (ulong) this->server_id, (ulong) ::server_id));
  DBUG_PRINT("info", ("new_log_ident: %s", this->new_log_ident));
  DBUG_PRINT("info", ("pos: %s", llstr(this->pos, buf)));

  /*
    If we are in a transaction or in a group: the only normal case is
    when the I/O thread was copying a big transaction, then it was
    stopped and restarted: we have this in the relay log:

    BEGIN
    ...
    ROTATE (a fake one)
    ...
    COMMIT or ROLLBACK

    In that case, we don't want to touch the coordinates which
    correspond to the beginning of the transaction.  Starting from
    5.0.0, there also are some rotates from the slave itself, in the
    relay log, which shall not change the group positions.
  */
  if ((server_id != ::server_id || rli->replicate_same_server_id) &&
      !is_relay_log_event() &&
      !rli->is_in_group())
  {
    mysql_mutex_lock(&rli->data_lock);
    DBUG_PRINT("info", ("old group_master_log_name: '%s'  "
                        "old group_master_log_pos: %lu",
                        rli->group_master_log_name,
                        (ulong) rli->group_master_log_pos));
    memcpy(rli->group_master_log_name, new_log_ident, ident_len+1);
    rli->notify_group_master_log_name_update();
    rli->inc_group_relay_log_pos(pos, TRUE /* skip_lock */);
    DBUG_PRINT("info", ("new group_master_log_name: '%s'  "
                        "new group_master_log_pos: %lu",
                        rli->group_master_log_name,
                        (ulong) rli->group_master_log_pos));
    mysql_mutex_unlock(&rli->data_lock);
    flush_relay_log_info(rli);
    
    /*
      Reset thd->variables.option_bits and sql_mode etc, because this could be the signal of
      a master's downgrade from 5.0 to 4.0.
      However, no need to reset description_event_for_exec: indeed, if the next
      master is 5.0 (even 5.0.1) we will soon get a Format_desc; if the next
      master is 4.0 then the events are in the slave's format (conversion).
    */
    set_slave_thread_options(thd);
    set_slave_thread_default_charset(thd, rli);
    thd->variables.sql_mode= global_system_variables.sql_mode;
    thd->variables.auto_increment_increment=
      thd->variables.auto_increment_offset= 1;
  }
  else
    rli->inc_event_relay_log_pos();


  DBUG_RETURN(0);
}


Log_event::enum_skip_reason
Rotate_log_event::do_shall_skip(Relay_log_info *rli)
{
  enum_skip_reason reason= Log_event::do_shall_skip(rli);

  switch (reason) {
  case Log_event::EVENT_SKIP_NOT:
  case Log_event::EVENT_SKIP_COUNT:
    return Log_event::EVENT_SKIP_NOT;

  case Log_event::EVENT_SKIP_IGNORE:
    return Log_event::EVENT_SKIP_IGNORE;
  }
  DBUG_ASSERT(0);
  return Log_event::EVENT_SKIP_NOT;             // To keep compiler happy
}

#endif


/**************************************************************************
	Intvar_log_event methods
**************************************************************************/

/*
  Intvar_log_event::pack_info()
*/

#if defined(HAVE_REPLICATION) && !defined(MYSQL_CLIENT)
void Intvar_log_event::pack_info(Protocol *protocol)
{
  char buf[256], *pos;
  pos= strmake(buf, get_var_type_name(), sizeof(buf)-23);
  *pos++= '=';
  pos= longlong10_to_str(val, pos, -10);
  protocol->store(buf, (uint) (pos-buf), &my_charset_bin);
}
#endif


/*
  Intvar_log_event::Intvar_log_event()
*/

Intvar_log_event::Intvar_log_event(const char* buf,
                                   const Format_description_log_event* description_event)
  :Log_event(buf, description_event)
{
  /* The Post-Header is empty. The Varible Data part begins immediately. */
  buf+= description_event->common_header_len +
    description_event->post_header_len[INTVAR_EVENT-1];
  type= buf[I_TYPE_OFFSET];
  val= uint8korr(buf+I_VAL_OFFSET);
}


/*
  Intvar_log_event::get_var_type_name()
*/

const char* Intvar_log_event::get_var_type_name()
{
  switch(type) {
  case LAST_INSERT_ID_EVENT: return "LAST_INSERT_ID";
  case INSERT_ID_EVENT: return "INSERT_ID";
  default: /* impossible */ return "UNKNOWN";
  }
}


/*
  Intvar_log_event::write()
*/

#ifndef MYSQL_CLIENT
bool Intvar_log_event::write(IO_CACHE* file)
{
  uchar buf[9];
  buf[I_TYPE_OFFSET]= (uchar) type;
  int8store(buf + I_VAL_OFFSET, val);
  return (write_header(file, sizeof(buf)) ||
          my_b_safe_write(file, buf, sizeof(buf)));
}
#endif


/*
  Intvar_log_event::print()
*/

#ifdef MYSQL_CLIENT
void Intvar_log_event::print(FILE* file, PRINT_EVENT_INFO* print_event_info)
{
  char llbuff[22];
  const char *msg;
  LINT_INIT(msg);
  Write_on_release_cache cache(&print_event_info->head_cache, file,
                               Write_on_release_cache::FLUSH_F);

  if (!print_event_info->short_form)
  {
    print_header(&cache, print_event_info, FALSE);
    my_b_printf(&cache, "\tIntvar\n");
  }

  my_b_printf(&cache, "SET ");
  switch (type) {
  case LAST_INSERT_ID_EVENT:
    msg="LAST_INSERT_ID";
    break;
  case INSERT_ID_EVENT:
    msg="INSERT_ID";
    break;
  case INVALID_INT_EVENT:
  default: // cannot happen
    msg="INVALID_INT";
    break;
  }
  my_b_printf(&cache, "%s=%s%s\n",
              msg, llstr(val,llbuff), print_event_info->delimiter);
}
#endif


/*
  Intvar_log_event::do_apply_event()
*/

#if defined(HAVE_REPLICATION)&& !defined(MYSQL_CLIENT)
int Intvar_log_event::do_apply_event(Relay_log_info const *rli)
{
  /*
    We are now in a statement until the associated query log event has
    been processed.
   */
  const_cast<Relay_log_info*>(rli)->set_flag(Relay_log_info::IN_STMT);

  switch (type) {
  case LAST_INSERT_ID_EVENT:
    thd->stmt_depends_on_first_successful_insert_id_in_prev_stmt= 1;
    thd->first_successful_insert_id_in_prev_stmt= val;
    break;
  case INSERT_ID_EVENT:
    thd->force_one_auto_inc_interval(val);
    break;
  }
  return 0;
}

int Intvar_log_event::do_update_pos(Relay_log_info *rli)
{
  rli->inc_event_relay_log_pos();
  return 0;
}


Log_event::enum_skip_reason
Intvar_log_event::do_shall_skip(Relay_log_info *rli)
{
  /*
    It is a common error to set the slave skip counter to 1 instead of
    2 when recovering from an insert which used a auto increment,
    rand, or user var.  Therefore, if the slave skip counter is 1, we
    just say that this event should be skipped by ignoring it, meaning
    that we do not change the value of the slave skip counter since it
    will be decreased by the following insert event.
  */
  return continue_group(rli);
}

#endif


/**************************************************************************
  Rand_log_event methods
**************************************************************************/

#if defined(HAVE_REPLICATION) && !defined(MYSQL_CLIENT)
void Rand_log_event::pack_info(Protocol *protocol)
{
  char buf1[256], *pos;
  pos= strmov(buf1,"rand_seed1=");
  pos= int10_to_str((long) seed1, pos, 10);
  pos= strmov(pos, ",rand_seed2=");
  pos= int10_to_str((long) seed2, pos, 10);
  protocol->store(buf1, (uint) (pos-buf1), &my_charset_bin);
}
#endif


Rand_log_event::Rand_log_event(const char* buf,
                               const Format_description_log_event* description_event)
  :Log_event(buf, description_event)
{
  /* The Post-Header is empty. The Variable Data part begins immediately. */
  buf+= description_event->common_header_len +
    description_event->post_header_len[RAND_EVENT-1];
  seed1= uint8korr(buf+RAND_SEED1_OFFSET);
  seed2= uint8korr(buf+RAND_SEED2_OFFSET);
}


#ifndef MYSQL_CLIENT
bool Rand_log_event::write(IO_CACHE* file)
{
  uchar buf[16];
  int8store(buf + RAND_SEED1_OFFSET, seed1);
  int8store(buf + RAND_SEED2_OFFSET, seed2);
  return (write_header(file, sizeof(buf)) ||
          my_b_safe_write(file, buf, sizeof(buf)));
}
#endif


#ifdef MYSQL_CLIENT
void Rand_log_event::print(FILE* file, PRINT_EVENT_INFO* print_event_info)
{
  Write_on_release_cache cache(&print_event_info->head_cache, file,
                               Write_on_release_cache::FLUSH_F);

  char llbuff[22],llbuff2[22];
  if (!print_event_info->short_form)
  {
    print_header(&cache, print_event_info, FALSE);
    my_b_printf(&cache, "\tRand\n");
  }
  my_b_printf(&cache, "SET @@RAND_SEED1=%s, @@RAND_SEED2=%s%s\n",
              llstr(seed1, llbuff),llstr(seed2, llbuff2),
              print_event_info->delimiter);
}
#endif /* MYSQL_CLIENT */


#if defined(HAVE_REPLICATION) && !defined(MYSQL_CLIENT)
int Rand_log_event::do_apply_event(Relay_log_info const *rli)
{
  /*
    We are now in a statement until the associated query log event has
    been processed.
   */
  const_cast<Relay_log_info*>(rli)->set_flag(Relay_log_info::IN_STMT);

  thd->rand.seed1= (ulong) seed1;
  thd->rand.seed2= (ulong) seed2;
  return 0;
}

int Rand_log_event::do_update_pos(Relay_log_info *rli)
{
  rli->inc_event_relay_log_pos();
  return 0;
}


Log_event::enum_skip_reason
Rand_log_event::do_shall_skip(Relay_log_info *rli)
{
  /*
    It is a common error to set the slave skip counter to 1 instead of
    2 when recovering from an insert which used a auto increment,
    rand, or user var.  Therefore, if the slave skip counter is 1, we
    just say that this event should be skipped by ignoring it, meaning
    that we do not change the value of the slave skip counter since it
    will be decreased by the following insert event.
  */
  return continue_group(rli);
}

#endif /* !MYSQL_CLIENT */


/**************************************************************************
  Xid_log_event methods
**************************************************************************/

#if defined(HAVE_REPLICATION) && !defined(MYSQL_CLIENT)
void Xid_log_event::pack_info(Protocol *protocol)
{
  char buf[128], *pos;
  pos= strmov(buf, "COMMIT /* xid=");
  pos= longlong10_to_str(xid, pos, 10);
  pos= strmov(pos, " */");
  protocol->store(buf, (uint) (pos-buf), &my_charset_bin);
}
#endif

/**
  @note
  It's ok not to use int8store here,
  as long as xid_t::set(ulonglong) and
  xid_t::get_my_xid doesn't do it either.
  We don't care about actual values of xids as long as
  identical numbers compare identically
*/

Xid_log_event::
Xid_log_event(const char* buf,
              const Format_description_log_event *description_event)
  :Log_event(buf, description_event)
{
  /* The Post-Header is empty. The Variable Data part begins immediately. */
  buf+= description_event->common_header_len +
    description_event->post_header_len[XID_EVENT-1];
  memcpy((char*) &xid, buf, sizeof(xid));
}


#ifndef MYSQL_CLIENT
bool Xid_log_event::write(IO_CACHE* file)
{
  DBUG_EXECUTE_IF("do_not_write_xid", return 0;);
  return write_header(file, sizeof(xid)) ||
         my_b_safe_write(file, (uchar*) &xid, sizeof(xid));
}
#endif


#ifdef MYSQL_CLIENT
void Xid_log_event::print(FILE* file, PRINT_EVENT_INFO* print_event_info)
{
  Write_on_release_cache cache(&print_event_info->head_cache, file,
                               Write_on_release_cache::FLUSH_F);

  if (!print_event_info->short_form)
  {
    char buf[64];
    longlong10_to_str(xid, buf, 10);

    print_header(&cache, print_event_info, FALSE);
    my_b_printf(&cache, "\tXid = %s\n", buf);
  }
  my_b_printf(&cache, "COMMIT%s\n", print_event_info->delimiter);
}
#endif /* MYSQL_CLIENT */


#if defined(HAVE_REPLICATION) && !defined(MYSQL_CLIENT)
int Xid_log_event::do_apply_event(Relay_log_info const *rli)
{
  bool res;
  /* For a slave Xid_log_event is COMMIT */
  general_log_print(thd, COM_QUERY,
                    "COMMIT /* implicit, from Xid_log_event */");
  res= trans_commit(thd); /* Automatically rolls back on error. */
  thd->mdl_context.release_transactional_locks();

  return res;
}

Log_event::enum_skip_reason
Xid_log_event::do_shall_skip(Relay_log_info *rli)
{
  DBUG_ENTER("Xid_log_event::do_shall_skip");
  if (rli->slave_skip_counter > 0) {
    thd->variables.option_bits&= ~OPTION_BEGIN;
    DBUG_RETURN(Log_event::EVENT_SKIP_COUNT);
  }
  DBUG_RETURN(Log_event::do_shall_skip(rli));
}
#endif /* !MYSQL_CLIENT */


/**************************************************************************
  User_var_log_event methods
**************************************************************************/

#if defined(HAVE_REPLICATION) && !defined(MYSQL_CLIENT)
void User_var_log_event::pack_info(Protocol* protocol)
{
  char *buf= 0;
  uint val_offset= 4 + name_len;
  uint event_len= val_offset;

  if (is_null)
  {
    if (!(buf= (char*) my_malloc(val_offset + 5, MYF(MY_WME))))
      return;
    strmov(buf + val_offset, "NULL");
    event_len= val_offset + 4;
  }
  else
  {
    switch (type) {
    case REAL_RESULT:
      double real_val;
      float8get(real_val, val);
      if (!(buf= (char*) my_malloc(val_offset + MY_GCVT_MAX_FIELD_WIDTH + 1,
                                   MYF(MY_WME))))
        return;
      event_len+= my_gcvt(real_val, MY_GCVT_ARG_DOUBLE, MY_GCVT_MAX_FIELD_WIDTH,
                          buf + val_offset, NULL);
      break;
    case INT_RESULT:
      if (!(buf= (char*) my_malloc(val_offset + 22, MYF(MY_WME))))
        return;
      event_len= longlong10_to_str(uint8korr(val), buf + val_offset, 
                                   ((flags & User_var_log_event::UNSIGNED_F) ? 
                                    10 : -10))-buf;
      break;
    case DECIMAL_RESULT:
    {
      if (!(buf= (char*) my_malloc(val_offset + DECIMAL_MAX_STR_LENGTH,
                                   MYF(MY_WME))))
        return;
      String str(buf+val_offset, DECIMAL_MAX_STR_LENGTH, &my_charset_bin);
      my_decimal dec;
      binary2my_decimal(E_DEC_FATAL_ERROR, (uchar*) (val+2), &dec, val[0],
                        val[1]);
      my_decimal2string(E_DEC_FATAL_ERROR, &dec, 0, 0, 0, &str);
      event_len= str.length() + val_offset;
      break;
    } 
    case STRING_RESULT:
      /* 15 is for 'COLLATE' and other chars */
      buf= (char*) my_malloc(event_len+val_len*2+1+2*MY_CS_NAME_SIZE+15,
                             MYF(MY_WME));
      CHARSET_INFO *cs;
      if (!buf)
        return;
      if (!(cs= get_charset(charset_number, MYF(0))))
      {
        strmov(buf+val_offset, "???");
        event_len+= 3;
      }
      else
      {
        char *p= strxmov(buf + val_offset, "_", cs->csname, " ", NullS);
        p= str_to_hex(p, val, val_len);
        p= strxmov(p, " COLLATE ", cs->name, NullS);
        event_len= p-buf;
      }
      break;
    case ROW_RESULT:
    default:
      DBUG_ASSERT(1);
      return;
    }
  }
  buf[0]= '@';
  buf[1]= '`';
  memcpy(buf+2, name, name_len);
  buf[2+name_len]= '`';
  buf[3+name_len]= '=';
  protocol->store(buf, event_len, &my_charset_bin);
  my_free(buf);
}
#endif /* !MYSQL_CLIENT */


User_var_log_event::
User_var_log_event(const char* buf,
                   const Format_description_log_event* description_event)
  :Log_event(buf, description_event)
{
  /* The Post-Header is empty. The Variable Data part begins immediately. */
  const char *start= buf;
  buf+= description_event->common_header_len +
    description_event->post_header_len[USER_VAR_EVENT-1];
  name_len= uint4korr(buf);
  name= (char *) buf + UV_NAME_LEN_SIZE;
  buf+= UV_NAME_LEN_SIZE + name_len;
  is_null= (bool) *buf;
  flags= User_var_log_event::UNDEF_F;    // defaults to UNDEF_F
  if (is_null)
  {
    type= STRING_RESULT;
    charset_number= my_charset_bin.number;
    val_len= 0;
    val= 0;  
  }
  else
  {
    type= (Item_result) buf[UV_VAL_IS_NULL];
    charset_number= uint4korr(buf + UV_VAL_IS_NULL + UV_VAL_TYPE_SIZE);
    val_len= uint4korr(buf + UV_VAL_IS_NULL + UV_VAL_TYPE_SIZE +
                       UV_CHARSET_NUMBER_SIZE);
    val= (char *) (buf + UV_VAL_IS_NULL + UV_VAL_TYPE_SIZE +
                   UV_CHARSET_NUMBER_SIZE + UV_VAL_LEN_SIZE);

    /**
      We need to check if this is from an old server
      that did not pack information for flags.
      We do this by checking if there are extra bytes
      after the packed value. If there are we take the
      extra byte and it's value is assumed to contain
      the flags value.

      Old events will not have this extra byte, thence,
      we keep the flags set to UNDEF_F.
    */
    uint bytes_read= ((val + val_len) - start);
    DBUG_ASSERT(bytes_read==data_written || 
                bytes_read==(data_written-1));
    if ((data_written - bytes_read) > 0)
    {
      flags= (uint) *(buf + UV_VAL_IS_NULL + UV_VAL_TYPE_SIZE +
                    UV_CHARSET_NUMBER_SIZE + UV_VAL_LEN_SIZE +
                    val_len);
    }
  }
}


#ifndef MYSQL_CLIENT
bool User_var_log_event::write(IO_CACHE* file)
{
  char buf[UV_NAME_LEN_SIZE];
  char buf1[UV_VAL_IS_NULL + UV_VAL_TYPE_SIZE + 
	    UV_CHARSET_NUMBER_SIZE + UV_VAL_LEN_SIZE];
  uchar buf2[max(8, DECIMAL_MAX_FIELD_SIZE + 2)], *pos= buf2;
  uint unsigned_len= 0;
  uint buf1_length;
  ulong event_length;

  int4store(buf, name_len);
  
  if ((buf1[0]= is_null))
  {
    buf1_length= 1;
    val_len= 0;                                 // Length of 'pos'
  }    
  else
  {
    buf1[1]= type;
    int4store(buf1 + 2, charset_number);

    switch (type) {
    case REAL_RESULT:
      float8store(buf2, *(double*) val);
      break;
    case INT_RESULT:
      int8store(buf2, *(longlong*) val);
      unsigned_len= 1;
      break;
    case DECIMAL_RESULT:
    {
      my_decimal *dec= (my_decimal *)val;
      dec->fix_buffer_pointer();
      buf2[0]= (char)(dec->intg + dec->frac);
      buf2[1]= (char)dec->frac;
      decimal2bin((decimal_t*)val, buf2+2, buf2[0], buf2[1]);
      val_len= decimal_bin_size(buf2[0], buf2[1]) + 2;
      break;
    }
    case STRING_RESULT:
      pos= (uchar*) val;
      break;
    case ROW_RESULT:
    default:
      DBUG_ASSERT(1);
      return 0;
    }
    int4store(buf1 + 2 + UV_CHARSET_NUMBER_SIZE, val_len);
    buf1_length= 10;
  }

  /* Length of the whole event */
  event_length= sizeof(buf)+ name_len + buf1_length + val_len + unsigned_len;

  return (write_header(file, event_length) ||
          my_b_safe_write(file, (uchar*) buf, sizeof(buf))   ||
          my_b_safe_write(file, (uchar*) name, name_len)     ||
          my_b_safe_write(file, (uchar*) buf1, buf1_length) ||
          my_b_safe_write(file, pos, val_len) ||
          my_b_safe_write(file, &flags, unsigned_len));
}
#endif


/*
  User_var_log_event::print()
*/

#ifdef MYSQL_CLIENT
void User_var_log_event::print(FILE* file, PRINT_EVENT_INFO* print_event_info)
{
  Write_on_release_cache cache(&print_event_info->head_cache, file,
                               Write_on_release_cache::FLUSH_F);

  if (!print_event_info->short_form)
  {
    print_header(&cache, print_event_info, FALSE);
    my_b_printf(&cache, "\tUser_var\n");
  }

  my_b_printf(&cache, "SET @`");
  my_b_write(&cache, (uchar*) name, (uint) (name_len));
  my_b_printf(&cache, "`");

  if (is_null)
  {
    my_b_printf(&cache, ":=NULL%s\n", print_event_info->delimiter);
  }
  else
  {
    switch (type) {
    case REAL_RESULT:
      double real_val;
      char real_buf[FMT_G_BUFSIZE(14)];
      float8get(real_val, val);
      sprintf(real_buf, "%.14g", real_val);
      my_b_printf(&cache, ":=%s%s\n", real_buf, print_event_info->delimiter);
      break;
    case INT_RESULT:
      char int_buf[22];
      longlong10_to_str(uint8korr(val), int_buf, 
                        ((flags & User_var_log_event::UNSIGNED_F) ? 10 : -10));
      my_b_printf(&cache, ":=%s%s\n", int_buf, print_event_info->delimiter);
      break;
    case DECIMAL_RESULT:
    {
      char str_buf[200];
      int str_len= sizeof(str_buf) - 1;
      int precision= (int)val[0];
      int scale= (int)val[1];
      decimal_digit_t dec_buf[10];
      decimal_t dec;
      dec.len= 10;
      dec.buf= dec_buf;

      bin2decimal((uchar*) val+2, &dec, precision, scale);
      decimal2string(&dec, str_buf, &str_len, 0, 0, 0);
      str_buf[str_len]= 0;
      my_b_printf(&cache, ":=%s%s\n", str_buf, print_event_info->delimiter);
      break;
    }
    case STRING_RESULT:
    {
      /*
        Let's express the string in hex. That's the most robust way. If we
        print it in character form instead, we need to escape it with
        character_set_client which we don't know (we will know it in 5.0, but
        in 4.1 we don't know it easily when we are printing
        User_var_log_event). Explanation why we would need to bother with
        character_set_client (quoting Bar):
        > Note, the parser doesn't switch to another unescaping mode after
        > it has met a character set introducer.
        > For example, if an SJIS client says something like:
        > SET @a= _ucs2 \0a\0b'
        > the string constant is still unescaped according to SJIS, not
        > according to UCS2.
      */
      char *hex_str;
      CHARSET_INFO *cs;

      if (!(hex_str= (char *)my_alloca(2*val_len+1+2))) // 2 hex digits / byte
        break; // no error, as we are 'void'
      str_to_hex(hex_str, val, val_len);
      /*
        For proper behaviour when mysqlbinlog|mysql, we need to explicitely
        specify the variable's collation. It will however cause problems when
        people want to mysqlbinlog|mysql into another server not supporting the
        character set. But there's not much to do about this and it's unlikely.
      */
      if (!(cs= get_charset(charset_number, MYF(0))))
        /*
          Generate an unusable command (=> syntax error) is probably the best
          thing we can do here.
        */
        my_b_printf(&cache, ":=???%s\n", print_event_info->delimiter);
      else
        my_b_printf(&cache, ":=_%s %s COLLATE `%s`%s\n",
                    cs->csname, hex_str, cs->name,
                    print_event_info->delimiter);
      my_afree(hex_str);
    }
      break;
    case ROW_RESULT:
    default:
      DBUG_ASSERT(1);
      return;
    }
  }
}
#endif


/*
  User_var_log_event::do_apply_event()
*/

#if defined(HAVE_REPLICATION) && !defined(MYSQL_CLIENT)
int User_var_log_event::do_apply_event(Relay_log_info const *rli)
{
  Item *it= 0;
  CHARSET_INFO *charset;
  if (!(charset= get_charset(charset_number, MYF(MY_WME))))
    return 1;
  LEX_STRING user_var_name;
  user_var_name.str= name;
  user_var_name.length= name_len;
  double real_val;
  longlong int_val;

  /*
    We are now in a statement until the associated query log event has
    been processed.
   */
  const_cast<Relay_log_info*>(rli)->set_flag(Relay_log_info::IN_STMT);

  if (is_null)
  {
    it= new Item_null();
  }
  else
  {
    switch (type) {
    case REAL_RESULT:
      float8get(real_val, val);
      it= new Item_float(real_val, 0);
      val= (char*) &real_val;		// Pointer to value in native format
      val_len= 8;
      break;
    case INT_RESULT:
      int_val= (longlong) uint8korr(val);
      it= new Item_int(int_val);
      val= (char*) &int_val;		// Pointer to value in native format
      val_len= 8;
      break;
    case DECIMAL_RESULT:
    {
      Item_decimal *dec= new Item_decimal((uchar*) val+2, val[0], val[1]);
      it= dec;
      val= (char *)dec->val_decimal(NULL);
      val_len= sizeof(my_decimal);
      break;
    }
    case STRING_RESULT:
      it= new Item_string(val, val_len, charset);
      break;
    case ROW_RESULT:
    default:
      DBUG_ASSERT(1);
      return 0;
    }
  }
  Item_func_set_user_var e(user_var_name, it);
  /*
    Item_func_set_user_var can't substitute something else on its place =>
    0 can be passed as last argument (reference on item)

    Fix_fields() can fail, in which case a call of update_hash() might
    crash the server, so if fix fields fails, we just return with an
    error.
  */
  if (e.fix_fields(thd, 0))
    return 1;

  /*
    A variable can just be considered as a table with
    a single record and with a single column. Thus, like
    a column value, it could always have IMPLICIT derivation.
   */
  e.update_hash(val, val_len, type, charset, DERIVATION_IMPLICIT,
                (flags & User_var_log_event::UNSIGNED_F));
  free_root(thd->mem_root,0);

  return 0;
}

int User_var_log_event::do_update_pos(Relay_log_info *rli)
{
  rli->inc_event_relay_log_pos();
  return 0;
}

Log_event::enum_skip_reason
User_var_log_event::do_shall_skip(Relay_log_info *rli)
{
  /*
    It is a common error to set the slave skip counter to 1 instead
    of 2 when recovering from an insert which used a auto increment,
    rand, or user var.  Therefore, if the slave skip counter is 1, we
    just say that this event should be skipped by ignoring it, meaning
    that we do not change the value of the slave skip counter since it
    will be decreased by the following insert event.
  */
  return continue_group(rli);
}
#endif /* !MYSQL_CLIENT */


/**************************************************************************
  Slave_log_event methods
**************************************************************************/

#ifdef HAVE_REPLICATION
#ifdef MYSQL_CLIENT
void Unknown_log_event::print(FILE* file_arg, PRINT_EVENT_INFO* print_event_info)
{
  Write_on_release_cache cache(&print_event_info->head_cache, file_arg);

  if (print_event_info->short_form)
    return;
  print_header(&cache, print_event_info, FALSE);
  my_b_printf(&cache, "\n# %s", "Unknown event\n");
}
#endif  

#ifndef MYSQL_CLIENT
void Slave_log_event::pack_info(Protocol *protocol)
{
  char buf[256+HOSTNAME_LENGTH], *pos;
  pos= strmov(buf, "host=");
  pos= strnmov(pos, master_host, HOSTNAME_LENGTH);
  pos= strmov(pos, ",port=");
  pos= int10_to_str((long) master_port, pos, 10);
  pos= strmov(pos, ",log=");
  pos= strmov(pos, master_log);
  pos= strmov(pos, ",pos=");
  pos= longlong10_to_str(master_pos, pos, 10);
  protocol->store(buf, pos-buf, &my_charset_bin);
}
#endif /* !MYSQL_CLIENT */


#ifndef MYSQL_CLIENT
/**
  @todo
  re-write this better without holding both locks at the same time
*/
Slave_log_event::Slave_log_event(THD* thd_arg,
				 Relay_log_info* rli)
  :Log_event(thd_arg, 0, 0) , mem_pool(0), master_host(0)
{
  DBUG_ENTER("Slave_log_event");
  if (!rli->inited)				// QQ When can this happen ?
    DBUG_VOID_RETURN;

  Master_info* mi = rli->mi;
  // TODO: re-write this better without holding both locks at the same time
  mysql_mutex_lock(&mi->data_lock);
  mysql_mutex_lock(&rli->data_lock);
  master_host_len = strlen(mi->host);
  master_log_len = strlen(rli->group_master_log_name);
  // on OOM, just do not initialize the structure and print the error
  if ((mem_pool = (char*)my_malloc(get_data_size() + 1,
                                   MYF(MY_WME))))
  {
    master_host = mem_pool + SL_MASTER_HOST_OFFSET ;
    memcpy(master_host, mi->host, master_host_len + 1);
    master_log = master_host + master_host_len + 1;
    memcpy(master_log, rli->group_master_log_name, master_log_len + 1);
    master_port = mi->port;
    master_pos = rli->group_master_log_pos;
    DBUG_PRINT("info", ("master_log: %s  pos: %lu", master_log,
                        (ulong) master_pos));
  }
  else
    sql_print_error("Out of memory while recording slave event");
  mysql_mutex_unlock(&rli->data_lock);
  mysql_mutex_unlock(&mi->data_lock);
  DBUG_VOID_RETURN;
}
#endif /* !MYSQL_CLIENT */


Slave_log_event::~Slave_log_event()
{
  my_free(mem_pool);
}


#ifdef MYSQL_CLIENT
void Slave_log_event::print(FILE* file, PRINT_EVENT_INFO* print_event_info)
{
  Write_on_release_cache cache(&print_event_info->head_cache, file);

  char llbuff[22];
  if (print_event_info->short_form)
    return;
  print_header(&cache, print_event_info, FALSE);
  my_b_printf(&cache, "\n\
Slave: master_host: '%s'  master_port: %d  master_log: '%s'  master_pos: %s\n",
	  master_host, master_port, master_log, llstr(master_pos, llbuff));
}
#endif /* MYSQL_CLIENT */


int Slave_log_event::get_data_size()
{
  return master_host_len + master_log_len + 1 + SL_MASTER_HOST_OFFSET;
}


#ifndef MYSQL_CLIENT
bool Slave_log_event::write(IO_CACHE* file)
{
  ulong event_length= get_data_size();
  int8store(mem_pool + SL_MASTER_POS_OFFSET, master_pos);
  int2store(mem_pool + SL_MASTER_PORT_OFFSET, master_port);
  // log and host are already there

  return (write_header(file, event_length) ||
          my_b_safe_write(file, (uchar*) mem_pool, event_length));
}
#endif


void Slave_log_event::init_from_mem_pool(int data_size)
{
  master_pos = uint8korr(mem_pool + SL_MASTER_POS_OFFSET);
  master_port = uint2korr(mem_pool + SL_MASTER_PORT_OFFSET);
  master_host = mem_pool + SL_MASTER_HOST_OFFSET;
  master_host_len = (uint) strlen(master_host);
  // safety
  master_log = master_host + master_host_len + 1;
  if (master_log > mem_pool + data_size)
  {
    master_host = 0;
    return;
  }
  master_log_len = (uint) strlen(master_log);
}


/** This code is not used, so has not been updated to be format-tolerant. */
/* We are using description_event so that slave does not crash on Log_event
  constructor */
Slave_log_event::Slave_log_event(const char* buf, 
                                 uint event_len,
                                 const Format_description_log_event* description_event)
  :Log_event(buf,description_event),mem_pool(0),master_host(0)
{
  if (event_len < LOG_EVENT_HEADER_LEN)
    return;
  event_len -= LOG_EVENT_HEADER_LEN;
  if (!(mem_pool = (char*) my_malloc(event_len + 1, MYF(MY_WME))))
    return;
  memcpy(mem_pool, buf + LOG_EVENT_HEADER_LEN, event_len);
  mem_pool[event_len] = 0;
  init_from_mem_pool(event_len);
}


#ifndef MYSQL_CLIENT
int Slave_log_event::do_apply_event(Relay_log_info const *rli)
{
  if (mysql_bin_log.is_open())
    return mysql_bin_log.write(this);
  return 0;
}
#endif /* !MYSQL_CLIENT */


/**************************************************************************
	Stop_log_event methods
**************************************************************************/

/*
  Stop_log_event::print()
*/

#ifdef MYSQL_CLIENT
void Stop_log_event::print(FILE* file, PRINT_EVENT_INFO* print_event_info)
{
  Write_on_release_cache cache(&print_event_info->head_cache, file,
                               Write_on_release_cache::FLUSH_F);

  if (print_event_info->short_form)
    return;

  print_header(&cache, print_event_info, FALSE);
  my_b_printf(&cache, "\tStop\n");
}
#endif /* MYSQL_CLIENT */


#ifndef MYSQL_CLIENT
/*
  The master stopped.  We used to clean up all temporary tables but
  this is useless as, as the master has shut down properly, it has
  written all DROP TEMPORARY TABLE (prepared statements' deletion is
  TODO only when we binlog prep stmts).  We used to clean up
  slave_load_tmpdir, but this is useless as it has been cleared at the
  end of LOAD DATA INFILE.  So we have nothing to do here.  The place
  were we must do this cleaning is in
  Start_log_event_v3::do_apply_event(), not here. Because if we come
  here, the master was sane.
*/
int Stop_log_event::do_update_pos(Relay_log_info *rli)
{
  /*
    We do not want to update master_log pos because we get a rotate event
    before stop, so by now group_master_log_name is set to the next log.
    If we updated it, we will have incorrect master coordinates and this
    could give false triggers in MASTER_POS_WAIT() that we have reached
    the target position when in fact we have not.
  */
  if (thd->variables.option_bits & OPTION_BEGIN)
    rli->inc_event_relay_log_pos();
  else
  {
    rli->inc_group_relay_log_pos(0);
    flush_relay_log_info(rli);
  }
  return 0;
}

#endif /* !MYSQL_CLIENT */
#endif /* HAVE_REPLICATION */


/**************************************************************************
	Create_file_log_event methods
**************************************************************************/

/*
  Create_file_log_event ctor
*/

#ifndef MYSQL_CLIENT
Create_file_log_event::
Create_file_log_event(THD* thd_arg, sql_exchange* ex,
		      const char* db_arg, const char* table_name_arg,
                      List<Item>& fields_arg,
                      bool is_concurrent_arg,
                      enum enum_duplicates handle_dup,
                      bool ignore,
		      uchar* block_arg, uint block_len_arg, bool using_trans)
  :Load_log_event(thd_arg, ex, db_arg, table_name_arg, fields_arg,
                  is_concurrent_arg,
                  handle_dup, ignore, using_trans),
   fake_base(0), block(block_arg), event_buf(0), block_len(block_len_arg),
   file_id(thd_arg->file_id = mysql_bin_log.next_file_id())
{
  DBUG_ENTER("Create_file_log_event");
  sql_ex.force_new_format();
  DBUG_VOID_RETURN;
}


/*
  Create_file_log_event::write_data_body()
*/

bool Create_file_log_event::write_data_body(IO_CACHE* file)
{
  bool res;
  if ((res= Load_log_event::write_data_body(file)) || fake_base)
    return res;
  return (my_b_safe_write(file, (uchar*) "", 1) ||
          my_b_safe_write(file, (uchar*) block, block_len));
}


/*
  Create_file_log_event::write_data_header()
*/

bool Create_file_log_event::write_data_header(IO_CACHE* file)
{
  bool res;
  uchar buf[CREATE_FILE_HEADER_LEN];
  if ((res= Load_log_event::write_data_header(file)) || fake_base)
    return res;
  int4store(buf + CF_FILE_ID_OFFSET, file_id);
  return my_b_safe_write(file, buf, CREATE_FILE_HEADER_LEN) != 0;
}


/*
  Create_file_log_event::write_base()
*/

bool Create_file_log_event::write_base(IO_CACHE* file)
{
  bool res;
  fake_base= 1;                                 // pretend we are Load event
  res= write(file);
  fake_base= 0;
  return res;
}

#endif /* !MYSQL_CLIENT */

/*
  Create_file_log_event ctor
*/

Create_file_log_event::Create_file_log_event(const char* buf, uint len,
                                             const Format_description_log_event* description_event)
  :Load_log_event(buf,0,description_event),fake_base(0),block(0),inited_from_old(0)
{
  DBUG_ENTER("Create_file_log_event::Create_file_log_event(char*,...)");
  uint block_offset;
  uint header_len= description_event->common_header_len;
  uint8 load_header_len= description_event->post_header_len[LOAD_EVENT-1];
  uint8 create_file_header_len= description_event->post_header_len[CREATE_FILE_EVENT-1];
  if (!(event_buf= (char*) my_memdup(buf, len, MYF(MY_WME))) ||
      copy_log_event(event_buf,len,
                     ((buf[EVENT_TYPE_OFFSET] == LOAD_EVENT) ?
                      load_header_len + header_len :
                      (fake_base ? (header_len+load_header_len) :
                       (header_len+load_header_len) +
                       create_file_header_len)),
                     description_event))
    DBUG_VOID_RETURN;
  if (description_event->binlog_version!=1)
  {
    file_id= uint4korr(buf + 
                       header_len +
		       load_header_len + CF_FILE_ID_OFFSET);
    /*
      Note that it's ok to use get_data_size() below, because it is computed
      with values we have already read from this event (because we called
      copy_log_event()); we are not using slave's format info to decode
      master's format, we are really using master's format info.
      Anyway, both formats should be identical (except the common_header_len)
      as these Load events are not changed between 4.0 and 5.0 (as logging of
      LOAD DATA INFILE does not use Load_log_event in 5.0).

      The + 1 is for \0 terminating fname  
    */
    block_offset= (description_event->common_header_len +
                   Load_log_event::get_data_size() +
                   create_file_header_len + 1);
    if (len < block_offset)
      DBUG_VOID_RETURN;
    block = (uchar*)buf + block_offset;
    block_len = len - block_offset;
  }
  else
  {
    sql_ex.force_new_format();
    inited_from_old = 1;
  }
  DBUG_VOID_RETURN;
}


/*
  Create_file_log_event::print()
*/

#ifdef MYSQL_CLIENT
void Create_file_log_event::print(FILE* file, PRINT_EVENT_INFO* print_event_info,
				  bool enable_local)
{
  Write_on_release_cache cache(&print_event_info->head_cache, file);

  if (print_event_info->short_form)
  {
    if (enable_local && check_fname_outside_temp_buf())
      Load_log_event::print(file, print_event_info);
    return;
  }

  if (enable_local)
  {
    Load_log_event::print(file, print_event_info,
			  !check_fname_outside_temp_buf());
    /* 
       That one is for "file_id: etc" below: in mysqlbinlog we want the #, in
       SHOW BINLOG EVENTS we don't.
    */
    my_b_printf(&cache, "#"); 
  }

  my_b_printf(&cache, " file_id: %d  block_len: %d\n", file_id, block_len);
}


void Create_file_log_event::print(FILE* file, PRINT_EVENT_INFO* print_event_info)
{
  print(file, print_event_info, 0);
}
#endif /* MYSQL_CLIENT */


/*
  Create_file_log_event::pack_info()
*/

#if defined(HAVE_REPLICATION) && !defined(MYSQL_CLIENT)
void Create_file_log_event::pack_info(Protocol *protocol)
{
  char buf[NAME_LEN*2 + 30 + 21*2], *pos;
  pos= strmov(buf, "db=");
  memcpy(pos, db, db_len);
  pos= strmov(pos + db_len, ";table=");
  memcpy(pos, table_name, table_name_len);
  pos= strmov(pos + table_name_len, ";file_id=");
  pos= int10_to_str((long) file_id, pos, 10);
  pos= strmov(pos, ";block_len=");
  pos= int10_to_str((long) block_len, pos, 10);
  protocol->store(buf, (uint) (pos-buf), &my_charset_bin);
}
#endif /* defined(HAVE_REPLICATION) && !defined(MYSQL_CLIENT) */


/**
  Create_file_log_event::do_apply_event()
  Constructor for Create_file_log_event to intantiate an event
  from the relay log on the slave.

  @retval
    0           Success
  @retval
    1           Failure
*/

#if defined(HAVE_REPLICATION) && !defined(MYSQL_CLIENT)
int Create_file_log_event::do_apply_event(Relay_log_info const *rli)
{
  char proc_info[17+FN_REFLEN+10], *fname_buf;
  char *ext;
  int fd = -1;
  IO_CACHE file;
  int error = 1;

  bzero((char*)&file, sizeof(file));
  fname_buf= strmov(proc_info, "Making temp file ");
  ext= slave_load_file_stem(fname_buf, file_id, server_id, ".info");
  thd_proc_info(thd, proc_info);
  /* old copy may exist already */
  mysql_file_delete(key_file_log_event_info, fname_buf, MYF(0));
  if ((fd= mysql_file_create(key_file_log_event_info,
                             fname_buf, CREATE_MODE,
                             O_WRONLY | O_BINARY | O_EXCL | O_NOFOLLOW,
                             MYF(MY_WME))) < 0 ||
      init_io_cache(&file, fd, IO_SIZE, WRITE_CACHE, (my_off_t)0, 0,
		    MYF(MY_WME|MY_NABP)))
  {
    rli->report(ERROR_LEVEL, my_errno,
                "Error in Create_file event: could not open file '%s'",
                fname_buf);
    goto err;
  }
  
  // a trick to avoid allocating another buffer
  fname= fname_buf;
  fname_len= (uint) (strmov(ext, ".data") - fname);
  if (write_base(&file))
  {
    strmov(ext, ".info"); // to have it right in the error message
    rli->report(ERROR_LEVEL, my_errno,
                "Error in Create_file event: could not write to file '%s'",
                fname_buf);
    goto err;
  }
  end_io_cache(&file);
  mysql_file_close(fd, MYF(0));
  
  // fname_buf now already has .data, not .info, because we did our trick
  /* old copy may exist already */
  mysql_file_delete(key_file_log_event_data, fname_buf, MYF(0));
  if ((fd= mysql_file_create(key_file_log_event_data,
                             fname_buf, CREATE_MODE,
                             O_WRONLY | O_BINARY | O_EXCL | O_NOFOLLOW,
                             MYF(MY_WME))) < 0)
  {
    rli->report(ERROR_LEVEL, my_errno,
                "Error in Create_file event: could not open file '%s'",
                fname_buf);
    goto err;
  }
  if (mysql_file_write(fd, (uchar*) block, block_len, MYF(MY_WME+MY_NABP)))
  {
    rli->report(ERROR_LEVEL, my_errno,
                "Error in Create_file event: write to '%s' failed",
                fname_buf);
    goto err;
  }
  error=0;					// Everything is ok

err:
  if (error)
    end_io_cache(&file);
  if (fd >= 0)
    mysql_file_close(fd, MYF(0));
  thd_proc_info(thd, 0);
  return error != 0;
}
#endif /* defined(HAVE_REPLICATION) && !defined(MYSQL_CLIENT) */


/**************************************************************************
	Append_block_log_event methods
**************************************************************************/

/*
  Append_block_log_event ctor
*/

#ifndef MYSQL_CLIENT  
Append_block_log_event::Append_block_log_event(THD *thd_arg,
                                               const char *db_arg,
					       uchar *block_arg,
					       uint block_len_arg,
					       bool using_trans)
  :Log_event(thd_arg,0, using_trans), block(block_arg),
   block_len(block_len_arg), file_id(thd_arg->file_id), db(db_arg)
{
}
#endif


/*
  Append_block_log_event ctor
*/

Append_block_log_event::Append_block_log_event(const char* buf, uint len,
                                               const Format_description_log_event* description_event)
  :Log_event(buf, description_event),block(0)
{
  DBUG_ENTER("Append_block_log_event::Append_block_log_event(char*,...)");
  uint8 common_header_len= description_event->common_header_len; 
  uint8 append_block_header_len=
    description_event->post_header_len[APPEND_BLOCK_EVENT-1];
  uint total_header_len= common_header_len+append_block_header_len;
  if (len < total_header_len)
    DBUG_VOID_RETURN;
  file_id= uint4korr(buf + common_header_len + AB_FILE_ID_OFFSET);
  block= (uchar*)buf + total_header_len;
  block_len= len - total_header_len;
  DBUG_VOID_RETURN;
}


/*
  Append_block_log_event::write()
*/

#ifndef MYSQL_CLIENT
bool Append_block_log_event::write(IO_CACHE* file)
{
  uchar buf[APPEND_BLOCK_HEADER_LEN];
  int4store(buf + AB_FILE_ID_OFFSET, file_id);
  return (write_header(file, APPEND_BLOCK_HEADER_LEN + block_len) ||
          my_b_safe_write(file, buf, APPEND_BLOCK_HEADER_LEN) ||
	  my_b_safe_write(file, (uchar*) block, block_len));
}
#endif


/*
  Append_block_log_event::print()
*/

#ifdef MYSQL_CLIENT  
void Append_block_log_event::print(FILE* file,
				   PRINT_EVENT_INFO* print_event_info)
{
  Write_on_release_cache cache(&print_event_info->head_cache, file);

  if (print_event_info->short_form)
    return;
  print_header(&cache, print_event_info, FALSE);
  my_b_printf(&cache, "\n#%s: file_id: %d  block_len: %d\n",
              get_type_str(), file_id, block_len);
}
#endif /* MYSQL_CLIENT */


/*
  Append_block_log_event::pack_info()
*/

#if defined(HAVE_REPLICATION) && !defined(MYSQL_CLIENT)
void Append_block_log_event::pack_info(Protocol *protocol)
{
  char buf[256];
  size_t length;
  length= my_snprintf(buf, sizeof(buf), ";file_id=%u;block_len=%u",
                      file_id, block_len);
  protocol->store(buf, length, &my_charset_bin);
}


/*
  Append_block_log_event::get_create_or_append()
*/

int Append_block_log_event::get_create_or_append() const
{
  return 0; /* append to the file, fail if not exists */
}

/*
  Append_block_log_event::do_apply_event()
*/

int Append_block_log_event::do_apply_event(Relay_log_info const *rli)
{
  char proc_info[17+FN_REFLEN+10], *fname= proc_info+17;
  int fd;
  int error = 1;
  DBUG_ENTER("Append_block_log_event::do_apply_event");

  fname= strmov(proc_info, "Making temp file ");
  slave_load_file_stem(fname, file_id, server_id, ".data");
  thd_proc_info(thd, proc_info);
  if (get_create_or_append())
  {
    /*
      Usually lex_start() is called by mysql_parse(), but we need it here
      as the present method does not call mysql_parse().
    */
    lex_start(thd);
    mysql_reset_thd_for_next_command(thd);
    /* old copy may exist already */
    mysql_file_delete(key_file_log_event_data, fname, MYF(0));
    if ((fd= mysql_file_create(key_file_log_event_data,
                               fname, CREATE_MODE,
                               O_WRONLY | O_BINARY | O_EXCL | O_NOFOLLOW,
                               MYF(MY_WME))) < 0)
    {
      rli->report(ERROR_LEVEL, my_errno,
                  "Error in %s event: could not create file '%s'",
                  get_type_str(), fname);
      goto err;
    }
  }
  else if ((fd= mysql_file_open(key_file_log_event_data,
                                fname,
                                O_WRONLY | O_APPEND | O_BINARY | O_NOFOLLOW,
                                MYF(MY_WME))) < 0)
  {
    rli->report(ERROR_LEVEL, my_errno,
                "Error in %s event: could not open file '%s'",
                get_type_str(), fname);
    goto err;
  }

  DBUG_EXECUTE_IF("remove_slave_load_file_before_write",
                  {
                    my_delete_allow_opened(fname, MYF(0));
                  });

  if (mysql_file_write(fd, (uchar*) block, block_len, MYF(MY_WME+MY_NABP)))
  {
    rli->report(ERROR_LEVEL, my_errno,
                "Error in %s event: write to '%s' failed",
                get_type_str(), fname);
    goto err;
  }
  error=0;

err:
  if (fd >= 0)
    mysql_file_close(fd, MYF(0));
  thd_proc_info(thd, 0);
  DBUG_RETURN(error);
}
#endif


/**************************************************************************
	Delete_file_log_event methods
**************************************************************************/

/*
  Delete_file_log_event ctor
*/

#ifndef MYSQL_CLIENT
Delete_file_log_event::Delete_file_log_event(THD *thd_arg, const char* db_arg,
					     bool using_trans)
  :Log_event(thd_arg, 0, using_trans), file_id(thd_arg->file_id), db(db_arg)
{
}
#endif

/*
  Delete_file_log_event ctor
*/

Delete_file_log_event::Delete_file_log_event(const char* buf, uint len,
                                             const Format_description_log_event* description_event)
  :Log_event(buf, description_event),file_id(0)
{
  uint8 common_header_len= description_event->common_header_len;
  uint8 delete_file_header_len= description_event->post_header_len[DELETE_FILE_EVENT-1];
  if (len < (uint)(common_header_len + delete_file_header_len))
    return;
  file_id= uint4korr(buf + common_header_len + DF_FILE_ID_OFFSET);
}


/*
  Delete_file_log_event::write()
*/

#ifndef MYSQL_CLIENT
bool Delete_file_log_event::write(IO_CACHE* file)
{
 uchar buf[DELETE_FILE_HEADER_LEN];
 int4store(buf + DF_FILE_ID_OFFSET, file_id);
 return (write_header(file, sizeof(buf)) ||
         my_b_safe_write(file, buf, sizeof(buf)));
}
#endif


/*
  Delete_file_log_event::print()
*/

#ifdef MYSQL_CLIENT  
void Delete_file_log_event::print(FILE* file,
				  PRINT_EVENT_INFO* print_event_info)
{
  Write_on_release_cache cache(&print_event_info->head_cache, file);

  if (print_event_info->short_form)
    return;
  print_header(&cache, print_event_info, FALSE);
  my_b_printf(&cache, "\n#Delete_file: file_id=%u\n", file_id);
}
#endif /* MYSQL_CLIENT */

/*
  Delete_file_log_event::pack_info()
*/

#if defined(HAVE_REPLICATION) && !defined(MYSQL_CLIENT)
void Delete_file_log_event::pack_info(Protocol *protocol)
{
  char buf[64];
  size_t length;
  length= my_snprintf(buf, sizeof(buf), ";file_id=%u", (uint) file_id);
  protocol->store(buf, length, &my_charset_bin);
}
#endif

/*
  Delete_file_log_event::do_apply_event()
*/

#if defined(HAVE_REPLICATION) && !defined(MYSQL_CLIENT)
int Delete_file_log_event::do_apply_event(Relay_log_info const *rli)
{
  char fname[FN_REFLEN+10];
  char *ext= slave_load_file_stem(fname, file_id, server_id, ".data");
  mysql_file_delete(key_file_log_event_data, fname, MYF(MY_WME));
  strmov(ext, ".info");
  mysql_file_delete(key_file_log_event_info, fname, MYF(MY_WME));
  return 0;
}
#endif /* defined(HAVE_REPLICATION) && !defined(MYSQL_CLIENT) */


/**************************************************************************
	Execute_load_log_event methods
**************************************************************************/

/*
  Execute_load_log_event ctor
*/

#ifndef MYSQL_CLIENT  
Execute_load_log_event::Execute_load_log_event(THD *thd_arg,
                                               const char* db_arg,
					       bool using_trans)
  :Log_event(thd_arg, 0, using_trans), file_id(thd_arg->file_id), db(db_arg)
{
}
#endif
  

/*
  Execute_load_log_event ctor
*/

Execute_load_log_event::Execute_load_log_event(const char* buf, uint len,
                                               const Format_description_log_event* description_event)
  :Log_event(buf, description_event), file_id(0)
{
  uint8 common_header_len= description_event->common_header_len;
  uint8 exec_load_header_len= description_event->post_header_len[EXEC_LOAD_EVENT-1];
  if (len < (uint)(common_header_len+exec_load_header_len))
    return;
  file_id= uint4korr(buf + common_header_len + EL_FILE_ID_OFFSET);
}


/*
  Execute_load_log_event::write()
*/

#ifndef MYSQL_CLIENT
bool Execute_load_log_event::write(IO_CACHE* file)
{
  uchar buf[EXEC_LOAD_HEADER_LEN];
  int4store(buf + EL_FILE_ID_OFFSET, file_id);
  return (write_header(file, sizeof(buf)) || 
          my_b_safe_write(file, buf, sizeof(buf)));
}
#endif


/*
  Execute_load_log_event::print()
*/

#ifdef MYSQL_CLIENT  
void Execute_load_log_event::print(FILE* file,
				   PRINT_EVENT_INFO* print_event_info)
{
  Write_on_release_cache cache(&print_event_info->head_cache, file);

  if (print_event_info->short_form)
    return;
  print_header(&cache, print_event_info, FALSE);
  my_b_printf(&cache, "\n#Exec_load: file_id=%d\n",
              file_id);
}
#endif

/*
  Execute_load_log_event::pack_info()
*/

#if defined(HAVE_REPLICATION) && !defined(MYSQL_CLIENT)
void Execute_load_log_event::pack_info(Protocol *protocol)
{
  char buf[64];
  size_t length;
  length= my_snprintf(buf, sizeof(buf), ";file_id=%u", (uint) file_id);
  protocol->store(buf, length, &my_charset_bin);
}


/*
  Execute_load_log_event::do_apply_event()
*/

int Execute_load_log_event::do_apply_event(Relay_log_info const *rli)
{
  char fname[FN_REFLEN+10];
  char *ext;
  int fd;
  int error= 1;
  IO_CACHE file;
  Load_log_event *lev= 0;

  ext= slave_load_file_stem(fname, file_id, server_id, ".info");
  if ((fd= mysql_file_open(key_file_log_event_info,
                           fname, O_RDONLY | O_BINARY | O_NOFOLLOW,
                           MYF(MY_WME))) < 0 ||
      init_io_cache(&file, fd, IO_SIZE, READ_CACHE, (my_off_t)0, 0,
		    MYF(MY_WME|MY_NABP)))
  {
    rli->report(ERROR_LEVEL, my_errno,
                "Error in Exec_load event: could not open file '%s'",
                fname);
    goto err;
  }
  if (!(lev = (Load_log_event*)Log_event::read_log_event(&file,
                                                         (mysql_mutex_t*)0,
                                                         rli->relay_log.description_event_for_exec)) ||
      lev->get_type_code() != NEW_LOAD_EVENT)
  {
    rli->report(ERROR_LEVEL, 0, "Error in Exec_load event: "
                    "file '%s' appears corrupted", fname);
    goto err;
  }

  lev->thd = thd;
  /*
    lev->do_apply_event should use rli only for errors i.e. should
    not advance rli's position.

    lev->do_apply_event is the place where the table is loaded (it
    calls mysql_load()).
  */

  const_cast<Relay_log_info*>(rli)->future_group_master_log_pos= log_pos;
  if (lev->do_apply_event(0,rli,1)) 
  {
    /*
      We want to indicate the name of the file that could not be loaded
      (SQL_LOADxxx).
      But as we are here we are sure the error is in rli->last_slave_error and
      rli->last_slave_errno (example of error: duplicate entry for key), so we
      don't want to overwrite it with the filename.
      What we want instead is add the filename to the current error message.
    */
    char *tmp= my_strdup(rli->last_error().message, MYF(MY_WME));
    if (tmp)
    {
      rli->report(ERROR_LEVEL, rli->last_error().number,
                  "%s. Failed executing load from '%s'", tmp, fname);
      my_free(tmp);
    }
    goto err;
  }
  /*
    We have an open file descriptor to the .info file; we need to close it
    or Windows will refuse to delete the file in mysql_file_delete().
  */
  if (fd >= 0)
  {
    mysql_file_close(fd, MYF(0));
    end_io_cache(&file);
    fd= -1;
  }
  mysql_file_delete(key_file_log_event_info, fname, MYF(MY_WME));
  memcpy(ext, ".data", 6);
  mysql_file_delete(key_file_log_event_data, fname, MYF(MY_WME));
  error = 0;

err:
  delete lev;
  if (fd >= 0)
  {
    mysql_file_close(fd, MYF(0));
    end_io_cache(&file);
  }
  return error;
}

#endif /* defined(HAVE_REPLICATION) && !defined(MYSQL_CLIENT) */


/**************************************************************************
	Begin_load_query_log_event methods
**************************************************************************/

#ifndef MYSQL_CLIENT
Begin_load_query_log_event::
Begin_load_query_log_event(THD* thd_arg, const char* db_arg, uchar* block_arg,
                           uint block_len_arg, bool using_trans)
  :Append_block_log_event(thd_arg, db_arg, block_arg, block_len_arg,
                          using_trans)
{
   file_id= thd_arg->file_id= mysql_bin_log.next_file_id();
}
#endif


Begin_load_query_log_event::
Begin_load_query_log_event(const char* buf, uint len,
                           const Format_description_log_event* desc_event)
  :Append_block_log_event(buf, len, desc_event)
{
}


#if defined( HAVE_REPLICATION) && !defined(MYSQL_CLIENT)
int Begin_load_query_log_event::get_create_or_append() const
{
  return 1; /* create the file */
}
#endif /* defined( HAVE_REPLICATION) && !defined(MYSQL_CLIENT) */


#if !defined(MYSQL_CLIENT) && defined(HAVE_REPLICATION)
Log_event::enum_skip_reason
Begin_load_query_log_event::do_shall_skip(Relay_log_info *rli)
{
  /*
    If the slave skip counter is 1, then we should not start executing
    on the next event.
  */
  return continue_group(rli);
}
#endif


/**************************************************************************
	Execute_load_query_log_event methods
**************************************************************************/


#ifndef MYSQL_CLIENT
Execute_load_query_log_event::
Execute_load_query_log_event(THD *thd_arg, const char* query_arg,
                             ulong query_length_arg, uint fn_pos_start_arg,
                             uint fn_pos_end_arg,
                             enum_load_dup_handling dup_handling_arg,
                             bool using_trans, bool direct, bool suppress_use,
                             int errcode):
  Query_log_event(thd_arg, query_arg, query_length_arg, using_trans, direct,
                  suppress_use, errcode),
  file_id(thd_arg->file_id), fn_pos_start(fn_pos_start_arg),
  fn_pos_end(fn_pos_end_arg), dup_handling(dup_handling_arg)
{
}
#endif /* !MYSQL_CLIENT */


Execute_load_query_log_event::
Execute_load_query_log_event(const char* buf, uint event_len,
                             const Format_description_log_event* desc_event):
  Query_log_event(buf, event_len, desc_event, EXECUTE_LOAD_QUERY_EVENT),
  file_id(0), fn_pos_start(0), fn_pos_end(0)
{
  if (!Query_log_event::is_valid())
    return;

  buf+= desc_event->common_header_len;

  fn_pos_start= uint4korr(buf + ELQ_FN_POS_START_OFFSET);
  fn_pos_end= uint4korr(buf + ELQ_FN_POS_END_OFFSET);
  dup_handling= (enum_load_dup_handling)(*(buf + ELQ_DUP_HANDLING_OFFSET));

  if (fn_pos_start > q_len || fn_pos_end > q_len ||
      dup_handling > LOAD_DUP_REPLACE)
    return;

  file_id= uint4korr(buf + ELQ_FILE_ID_OFFSET);
}


ulong Execute_load_query_log_event::get_post_header_size_for_derived()
{
  return EXECUTE_LOAD_QUERY_EXTRA_HEADER_LEN;
}


#ifndef MYSQL_CLIENT
bool
Execute_load_query_log_event::write_post_header_for_derived(IO_CACHE* file)
{
  uchar buf[EXECUTE_LOAD_QUERY_EXTRA_HEADER_LEN];
  int4store(buf, file_id);
  int4store(buf + 4, fn_pos_start);
  int4store(buf + 4 + 4, fn_pos_end);
  *(buf + 4 + 4 + 4)= (uchar) dup_handling;
  return my_b_safe_write(file, buf, EXECUTE_LOAD_QUERY_EXTRA_HEADER_LEN);
}
#endif


#ifdef MYSQL_CLIENT
void Execute_load_query_log_event::print(FILE* file,
                                         PRINT_EVENT_INFO* print_event_info)
{
  print(file, print_event_info, 0);
}

/**
  Prints the query as LOAD DATA LOCAL and with rewritten filename.
*/
void Execute_load_query_log_event::print(FILE* file,
                                         PRINT_EVENT_INFO* print_event_info,
                                         const char *local_fname)
{
  Write_on_release_cache cache(&print_event_info->head_cache, file);

  print_query_header(&cache, print_event_info);

  if (local_fname)
  {
    my_b_write(&cache, (uchar*) query, fn_pos_start);
    my_b_printf(&cache, " LOCAL INFILE \'");
    my_b_printf(&cache, "%s", local_fname);
    my_b_printf(&cache, "\'");
    if (dup_handling == LOAD_DUP_REPLACE)
      my_b_printf(&cache, " REPLACE");
    my_b_printf(&cache, " INTO");
    my_b_write(&cache, (uchar*) query + fn_pos_end, q_len-fn_pos_end);
    my_b_printf(&cache, "\n%s\n", print_event_info->delimiter);
  }
  else
  {
    my_b_write(&cache, (uchar*) query, q_len);
    my_b_printf(&cache, "\n%s\n", print_event_info->delimiter);
  }

  if (!print_event_info->short_form)
    my_b_printf(&cache, "# file_id: %d \n", file_id);
}
#endif


#if defined(HAVE_REPLICATION) && !defined(MYSQL_CLIENT)
void Execute_load_query_log_event::pack_info(Protocol *protocol)
{
  char *buf, *pos;
  if (!(buf= (char*) my_malloc(9 + db_len + q_len + 10 + 21, MYF(MY_WME))))
    return;
  pos= buf;
  if (db && db_len)
  {
    pos= strmov(buf, "use `");
    memcpy(pos, db, db_len);
    pos= strmov(pos+db_len, "`; ");
  }
  if (query && q_len)
  {
    memcpy(pos, query, q_len);
    pos+= q_len;
  }
  pos= strmov(pos, " ;file_id=");
  pos= int10_to_str((long) file_id, pos, 10);
  protocol->store(buf, pos-buf, &my_charset_bin);
  my_free(buf);
}


int
Execute_load_query_log_event::do_apply_event(Relay_log_info const *rli)
{
  char *p;
  char *buf;
  char *fname;
  char *fname_end;
  int error;

  buf= (char*) my_malloc(q_len + 1 - (fn_pos_end - fn_pos_start) +
                         (FN_REFLEN + 10) + 10 + 8 + 5, MYF(MY_WME));

  DBUG_EXECUTE_IF("LOAD_DATA_INFILE_has_fatal_error", my_free(buf); buf= NULL;);

  /* Replace filename and LOCAL keyword in query before executing it */
  if (buf == NULL)
  {
    rli->report(ERROR_LEVEL, ER_SLAVE_FATAL_ERROR,
                ER(ER_SLAVE_FATAL_ERROR), "Not enough memory");
    return 1;
  }

  p= buf;
  memcpy(p, query, fn_pos_start);
  p+= fn_pos_start;
  fname= (p= strmake(p, STRING_WITH_LEN(" INFILE \'")));
  p= slave_load_file_stem(p, file_id, server_id, ".data");
  fname_end= p= strend(p);                      // Safer than p=p+5
  *(p++)='\'';
  switch (dup_handling) {
  case LOAD_DUP_IGNORE:
    p= strmake(p, STRING_WITH_LEN(" IGNORE"));
    break;
  case LOAD_DUP_REPLACE:
    p= strmake(p, STRING_WITH_LEN(" REPLACE"));
    break;
  default:
    /* Ordinary load data */
    break;
  }
  p= strmake(p, STRING_WITH_LEN(" INTO "));
  p= strmake(p, query+fn_pos_end, q_len-fn_pos_end);

  error= Query_log_event::do_apply_event(rli, buf, p-buf);

  /* Forging file name for deletion in same buffer */
  *fname_end= 0;

  /*
    If there was an error the slave is going to stop, leave the
    file so that we can re-execute this event at START SLAVE.
  */
  if (!error)
    mysql_file_delete(key_file_log_event_data, fname, MYF(MY_WME));

  my_free(buf);
  return error;
}
#endif


/**************************************************************************
	sql_ex_info methods
**************************************************************************/

/*
  sql_ex_info::write_data()
*/

bool sql_ex_info::write_data(IO_CACHE* file)
{
  if (new_format())
  {
    return (write_str(file, field_term, (uint) field_term_len) ||
	    write_str(file, enclosed,   (uint) enclosed_len) ||
	    write_str(file, line_term,  (uint) line_term_len) ||
	    write_str(file, line_start, (uint) line_start_len) ||
	    write_str(file, escaped,    (uint) escaped_len) ||
	    my_b_safe_write(file,(uchar*) &opt_flags,1));
  }
  else
  {
    /**
      @todo This is sensitive to field padding. We should write a
      char[7], not an old_sql_ex. /sven
    */
    old_sql_ex old_ex;
    old_ex.field_term= *field_term;
    old_ex.enclosed=   *enclosed;
    old_ex.line_term=  *line_term;
    old_ex.line_start= *line_start;
    old_ex.escaped=    *escaped;
    old_ex.opt_flags=  opt_flags;
    old_ex.empty_flags=empty_flags;
    return my_b_safe_write(file, (uchar*) &old_ex, sizeof(old_ex)) != 0;
  }
}


/*
  sql_ex_info::init()
*/

const char *sql_ex_info::init(const char *buf, const char *buf_end,
                              bool use_new_format)
{
  cached_new_format = use_new_format;
  if (use_new_format)
  {
    empty_flags=0;
    /*
      The code below assumes that buf will not disappear from
      under our feet during the lifetime of the event. This assumption
      holds true in the slave thread if the log is in new format, but is not
      the case when we have old format because we will be reusing net buffer
      to read the actual file before we write out the Create_file event.
    */
    if (read_str(&buf, buf_end, &field_term, &field_term_len) ||
        read_str(&buf, buf_end, &enclosed,   &enclosed_len) ||
        read_str(&buf, buf_end, &line_term,  &line_term_len) ||
        read_str(&buf, buf_end, &line_start, &line_start_len) ||
        read_str(&buf, buf_end, &escaped,    &escaped_len))
      return 0;
    opt_flags = *buf++;
  }
  else
  {
    field_term_len= enclosed_len= line_term_len= line_start_len= escaped_len=1;
    field_term = buf++;			// Use first byte in string
    enclosed=	 buf++;
    line_term=   buf++;
    line_start=  buf++;
    escaped=     buf++;
    opt_flags =  *buf++;
    empty_flags= *buf++;
    if (empty_flags & FIELD_TERM_EMPTY)
      field_term_len=0;
    if (empty_flags & ENCLOSED_EMPTY)
      enclosed_len=0;
    if (empty_flags & LINE_TERM_EMPTY)
      line_term_len=0;
    if (empty_flags & LINE_START_EMPTY)
      line_start_len=0;
    if (empty_flags & ESCAPED_EMPTY)
      escaped_len=0;
  }
  return buf;
}

#ifndef MCP_WL5353
#ifndef DBUG_OFF
#ifndef MYSQL_CLIENT
static uchar dbug_extra_row_data_val= 0;

/**
   set_extra_data

   Called during self-test to generate various
   self-consistent binlog row event extra
   thread data structures which can be checked
   when reading the binlog.

   @param arr  Buffer to use
*/
const uchar* set_extra_data(uchar* arr)
{
  uchar val= (dbug_extra_row_data_val++) %
    (EXTRA_ROW_INFO_MAX_PAYLOAD + 1); /* 0 .. MAX_PAYLOAD + 1 */
  arr[EXTRA_ROW_INFO_LEN_OFFSET]= val + EXTRA_ROW_INFO_HDR_BYTES;
  arr[EXTRA_ROW_INFO_FORMAT_OFFSET]= val;
  for (uchar i=0; i<val; i++)
    arr[EXTRA_ROW_INFO_HDR_BYTES+i]= val;

  return arr;
}

#endif // #ifndef MYSQL_CLIENT

/**
   check_extra_data

   Called during self-test to check that
   binlog row event extra data is self-
   consistent as defined by the set_extra_data
   function above.

   Will assert(false) if not.

   @param extra_row_data
*/
void check_extra_data(uchar* extra_row_data)
{
  assert(extra_row_data);
  uint16 len= extra_row_data[EXTRA_ROW_INFO_LEN_OFFSET];
  uint8 val= len - EXTRA_ROW_INFO_HDR_BYTES;
  assert(extra_row_data[EXTRA_ROW_INFO_FORMAT_OFFSET] == val);
  for (uint16 i= 0; i < val; i++)
  {
    assert(extra_row_data[EXTRA_ROW_INFO_HDR_BYTES + i] == val);
  }
}

#endif  // #ifndef DBUG_OFF
#endif  // #ifndef MCP_WL5353

/**************************************************************************
	Rows_log_event member functions
**************************************************************************/

#ifndef MYSQL_CLIENT
Rows_log_event::Rows_log_event(THD *thd_arg, TABLE *tbl_arg, ulong tid,
                               MY_BITMAP const *cols, bool is_transactional
#ifndef MCP_WL5353
                               ,Log_event_type event_type,
                               const uchar* extra_row_info
#endif
                               )
  : Log_event(thd_arg, 0, is_transactional),
    m_row_count(0),
    m_table(tbl_arg),
    m_table_id(tid),
    m_width(tbl_arg ? tbl_arg->s->fields : 1),
    m_rows_buf(0), m_rows_cur(0), m_rows_end(0), m_flags(0),
#ifndef MCP_WL5353
    m_type(event_type), m_extra_row_data(0)
#endif
#ifdef HAVE_REPLICATION
    , m_curr_row(NULL), m_curr_row_end(NULL), m_key(NULL)
#endif
{
  /*
    We allow a special form of dummy event when the table, and cols
    are null and the table id is ~0UL.  This is a temporary
    solution, to be able to terminate a started statement in the
    binary log: the extraneous events will be removed in the future.
   */
  DBUG_ASSERT((tbl_arg && tbl_arg->s && tid != ~0UL) ||
              (!tbl_arg && !cols && tid == ~0UL));

  if (thd_arg->variables.option_bits & OPTION_NO_FOREIGN_KEY_CHECKS)
      set_flags(NO_FOREIGN_KEY_CHECKS_F);
  if (thd_arg->variables.option_bits & OPTION_RELAXED_UNIQUE_CHECKS)
      set_flags(RELAXED_UNIQUE_CHECKS_F);
#ifndef MCP_WL5353
#ifndef DBUG_OFF
  uchar extra_data[255];
  DBUG_EXECUTE_IF("extra_row_data_set",
                  /* Set extra row data to a known value */
                  extra_row_info = set_extra_data(extra_data););
#endif
  if (extra_row_info)
  {
    /* Copy Extra data from thd into new event */
    uint8 extra_data_len= extra_row_info[EXTRA_ROW_INFO_LEN_OFFSET];
    assert(extra_data_len >= EXTRA_ROW_INFO_HDR_BYTES);

    m_extra_row_data= (uchar*) my_malloc(extra_data_len, MYF(MY_WME));

    if (likely(m_extra_row_data != NULL))
    {
      memcpy(m_extra_row_data, extra_row_info,
             extra_data_len);
    }
  }
#endif

  /* if bitmap_init fails, caught in is_valid() */
  if (likely(!bitmap_init(&m_cols,
                          m_width <= sizeof(m_bitbuf)*8 ? m_bitbuf : NULL,
                          m_width,
                          false)))
  {
    /* Cols can be zero if this is a dummy binrows event */
    if (likely(cols != NULL))
    {
      memcpy(m_cols.bitmap, cols->bitmap, no_bytes_in_map(cols));
      create_last_word_mask(&m_cols);
    }
  }
  else
  {
    // Needed because bitmap_init() does not set it to null on failure
    m_cols.bitmap= 0;
  }
}
#endif

Rows_log_event::Rows_log_event(const char *buf, uint event_len,
                               Log_event_type event_type,
                               const Format_description_log_event
                               *description_event)
  : Log_event(buf, description_event),
    m_row_count(0),
#ifndef MYSQL_CLIENT
    m_table(NULL),
#endif
    m_table_id(0), m_rows_buf(0), m_rows_cur(0), m_rows_end(0),
#ifndef MCP_WL5353
    m_type(event_type), m_extra_row_data(0)
#endif
#if !defined(MYSQL_CLIENT) && defined(HAVE_REPLICATION)
    , m_curr_row(NULL), m_curr_row_end(NULL), m_key(NULL)
#endif
{
  DBUG_ENTER("Rows_log_event::Rows_log_event(const char*,...)");
  uint8 const common_header_len= description_event->common_header_len;
  uint8 const post_header_len= description_event->post_header_len[event_type-1];

  DBUG_PRINT("enter",("event_len: %u  common_header_len: %d  "
		      "post_header_len: %d",
		      event_len, common_header_len,
		      post_header_len));

  const char *post_start= buf + common_header_len;
  post_start+= RW_MAPID_OFFSET;
  if (post_header_len == 6)
  {
    /* Master is of an intermediate source tree before 5.1.4. Id is 4 bytes */
    m_table_id= uint4korr(post_start);
    post_start+= 4;
  }
  else
  {
    m_table_id= (ulong) uint6korr(post_start);
    post_start+= RW_FLAGS_OFFSET;
  }

  m_flags= uint2korr(post_start);
#ifndef MCP_WL5353
  post_start+= 2;

<<<<<<< HEAD
    m_extra_row_data= (uchar*) my_malloc(extra_data_len,
                                         MYF(MY_WME));
    if (likely(m_extra_row_data != NULL))
=======
  uint16 var_header_len= 0;
  if (post_header_len == ROWS_HEADER_LEN_V2)
  {
    /*
       Have variable length header, check length,
       which includes length bytes
    */
    var_header_len= uint2korr(post_start);
    assert(var_header_len >= 2);
    var_header_len-= 2;

    /* Iterate over var-len header, extracting 'chunks' */
    const char* start= post_start + 2;
    const char* end= start + var_header_len;
    for (const char* pos= start; pos < end;)
>>>>>>> a4653cea
    {
      switch(*pos++)
      {
      case RW_V_EXTRAINFO_TAG:
      {
        /* Have an 'extra info' section, read it in */
        assert((end - pos) >= EXTRA_ROW_INFO_HDR_BYTES);
        uint8 infoLen= pos[EXTRA_ROW_INFO_LEN_OFFSET];
        assert((end - pos) >= infoLen);
        /* Just store/use the first tag of this type, skip others */
        if (likely(!m_extra_row_data))
        {
          m_extra_row_data= (uchar*) my_malloc(infoLen,
                                               MYF(MY_WME));
          if (likely(m_extra_row_data))
          {
            memcpy(m_extra_row_data, pos, infoLen);
          }
          DBUG_EXECUTE_IF("extra_row_data_check",
                          /* Check extra data has expected value */
                          check_extra_data(m_extra_row_data););
        }
        pos+= infoLen;
        break;
      }
      default:
        /* Unknown code, we will not understand anything further here */
        pos= end; /* Break loop */
      }
    }
  }
#endif

  uchar const *const var_start=
    (const uchar *)buf + common_header_len + post_header_len
#ifndef MCP_WL5353
    + var_header_len
#endif
    ;
  uchar const *const ptr_width= var_start;
  uchar *ptr_after_width= (uchar*) ptr_width;
  DBUG_PRINT("debug", ("Reading from %p", ptr_after_width));
  m_width = net_field_length(&ptr_after_width);
  DBUG_PRINT("debug", ("m_width=%lu", m_width));
  /* if bitmap_init fails, catched in is_valid() */
  if (likely(!bitmap_init(&m_cols,
                          m_width <= sizeof(m_bitbuf)*8 ? m_bitbuf : NULL,
                          m_width,
                          false)))
  {
    DBUG_PRINT("debug", ("Reading from %p", ptr_after_width));
    memcpy(m_cols.bitmap, ptr_after_width, (m_width + 7) / 8);
    create_last_word_mask(&m_cols);
    ptr_after_width+= (m_width + 7) / 8;
    DBUG_DUMP("m_cols", (uchar*) m_cols.bitmap, no_bytes_in_map(&m_cols));
  }
  else
  {
    // Needed because bitmap_init() does not set it to null on failure
    m_cols.bitmap= NULL;
    DBUG_VOID_RETURN;
  }

  m_cols_ai.bitmap= m_cols.bitmap; /* See explanation in is_valid() */

  if ((event_type == UPDATE_ROWS_EVENT)
#ifndef MCP_WL5353
      ||
      (event_type == UPDATE_ROWS_EVENT_V1)
#endif
      )
  {
    DBUG_PRINT("debug", ("Reading from %p", ptr_after_width));

    /* if bitmap_init fails, caught in is_valid() */
    if (likely(!bitmap_init(&m_cols_ai,
                            m_width <= sizeof(m_bitbuf_ai)*8 ? m_bitbuf_ai : NULL,
                            m_width,
                            false)))
    {
      DBUG_PRINT("debug", ("Reading from %p", ptr_after_width));
      memcpy(m_cols_ai.bitmap, ptr_after_width, (m_width + 7) / 8);
      create_last_word_mask(&m_cols_ai);
      ptr_after_width+= (m_width + 7) / 8;
      DBUG_DUMP("m_cols_ai", (uchar*) m_cols_ai.bitmap,
                no_bytes_in_map(&m_cols_ai));
    }
    else
    {
      // Needed because bitmap_init() does not set it to null on failure
      m_cols_ai.bitmap= 0;
      DBUG_VOID_RETURN;
    }
  }

  const uchar* const ptr_rows_data= (const uchar*) ptr_after_width;

  size_t const data_size= event_len - (ptr_rows_data - (const uchar *) buf);
  DBUG_PRINT("info",("m_table_id: %lu  m_flags: %d  m_width: %lu  data_size: %lu",
                     m_table_id, m_flags, m_width, (ulong) data_size));

  m_rows_buf= (uchar*) my_malloc(data_size, MYF(MY_WME));
  if (likely((bool)m_rows_buf))
  {
#if !defined(MYSQL_CLIENT) && defined(HAVE_REPLICATION)
    m_curr_row= m_rows_buf;
#endif
    m_rows_end= m_rows_buf + data_size;
    m_rows_cur= m_rows_end;
    memcpy(m_rows_buf, ptr_rows_data, data_size);
  }
  else
    m_cols.bitmap= 0; // to not free it

  DBUG_VOID_RETURN;
}

Rows_log_event::~Rows_log_event()
{
  if (m_cols.bitmap == m_bitbuf) // no my_malloc happened
    m_cols.bitmap= 0; // so no my_free in bitmap_free
  bitmap_free(&m_cols); // To pair with bitmap_init().
  my_free(m_rows_buf);
#ifndef MCP_WL5353
  my_free((uchar*)m_extra_row_data);
#endif
}

int Rows_log_event::get_data_size()
{
#ifndef MCP_WL5353
  int const type_code= get_general_type_code();
#else
  int const type_code= get_type_code();
#endif

  uchar buf[sizeof(m_width) + 1];
  uchar *end= net_store_length(buf, m_width);

  DBUG_EXECUTE_IF("old_row_based_repl_4_byte_map_id_master",
                  return 6 + no_bytes_in_map(&m_cols) + (end - buf) +
                  (type_code == UPDATE_ROWS_EVENT ? no_bytes_in_map(&m_cols_ai) : 0) +
                  (m_rows_cur - m_rows_buf););
#ifndef MCP_WL5353
  bool is_v2_event= get_type_code() > DELETE_ROWS_EVENT_V1;
  int data_size= 0;

  if (is_v2_event)
  {
    data_size= ROWS_HEADER_LEN_V2 +
      (m_extra_row_data ?
       RW_V_TAG_LEN + m_extra_row_data[EXTRA_ROW_INFO_LEN_OFFSET]:
       0);
  }
  else
  {
    data_size= ROWS_HEADER_LEN_V1;
  }
#else
  int data_size= ROWS_HEADER_LEN;
#endif
  data_size+= no_bytes_in_map(&m_cols);
  data_size+= (uint) (end - buf);

  if (type_code == UPDATE_ROWS_EVENT)
    data_size+= no_bytes_in_map(&m_cols_ai);

  data_size+= (uint) (m_rows_cur - m_rows_buf);
  return data_size; 
}


#ifndef MYSQL_CLIENT
int Rows_log_event::do_add_row_data(uchar *row_data, size_t length)
{
  /*
    When the table has a primary key, we would probably want, by default, to
    log only the primary key value instead of the entire "before image". This
    would save binlog space. TODO
  */
  DBUG_ENTER("Rows_log_event::do_add_row_data");
  DBUG_PRINT("enter", ("row_data: 0x%lx  length: %lu", (ulong) row_data,
                       (ulong) length));
  /*
    Don't print debug messages when running valgrind since they can
    trigger false warnings.
   */
#ifndef HAVE_purify
  DBUG_DUMP("row_data", row_data, min(length, 32));
#endif

  DBUG_ASSERT(m_rows_buf <= m_rows_cur);
  DBUG_ASSERT(!m_rows_buf || (m_rows_end && m_rows_buf < m_rows_end));
  DBUG_ASSERT(m_rows_cur <= m_rows_end);

  /* The cast will always work since m_rows_cur <= m_rows_end */
  if (static_cast<size_t>(m_rows_end - m_rows_cur) <= length)
  {
    size_t const block_size= 1024;
    my_ptrdiff_t const cur_size= m_rows_cur - m_rows_buf;
    my_ptrdiff_t const new_alloc= 
        block_size * ((cur_size + length + block_size - 1) / block_size);

    uchar* const new_buf= (uchar*)my_realloc((uchar*)m_rows_buf, (uint) new_alloc,
                                           MYF(MY_ALLOW_ZERO_PTR|MY_WME));
    if (unlikely(!new_buf))
      DBUG_RETURN(HA_ERR_OUT_OF_MEM);

    /* If the memory moved, we need to move the pointers */
    if (new_buf != m_rows_buf)
    {
      m_rows_buf= new_buf;
      m_rows_cur= m_rows_buf + cur_size;
    }

    /*
       The end pointer should always be changed to point to the end of
       the allocated memory.
    */
    m_rows_end= m_rows_buf + new_alloc;
  }

  DBUG_ASSERT(m_rows_cur + length <= m_rows_end);
  memcpy(m_rows_cur, row_data, length);
  m_rows_cur+= length;
  m_row_count++;
  DBUG_RETURN(0);
}
#endif

#if !defined(MYSQL_CLIENT) && defined(HAVE_REPLICATION)
int Rows_log_event::do_apply_event(Relay_log_info const *rli)
{
  DBUG_ENTER("Rows_log_event::do_apply_event(Relay_log_info*)");
  int error= 0;
  /*
    If m_table_id == ~0UL, then we have a dummy event that does not
    contain any data.  In that case, we just remove all tables in the
    tables_to_lock list, close the thread tables, and return with
    success.
   */
  if (m_table_id == ~0UL)
  {
    /*
       This one is supposed to be set: just an extra check so that
       nothing strange has happened.
     */
    DBUG_ASSERT(get_flags(STMT_END_F));

    const_cast<Relay_log_info*>(rli)->slave_close_thread_tables(thd);
    thd->clear_error();
    DBUG_RETURN(0);
  }

  /*
    'thd' has been set by exec_relay_log_event(), just before calling
    do_apply_event(). We still check here to prevent future coding
    errors.
  */
  DBUG_ASSERT(rli->sql_thd == thd);

  /*
    If there is no locks taken, this is the first binrow event seen
    after the table map events.  We should then lock all the tables
    used in the transaction and proceed with execution of the actual
    event.
  */
  if (!thd->lock)
  {
    /*
      Lock_tables() reads the contents of thd->lex, so they must be
      initialized.

      We also call the mysql_reset_thd_for_next_command(), since this
      is the logical start of the next "statement". Note that this
      call might reset the value of current_stmt_binlog_format, so
      we need to do any changes to that value after this function.
    */
    lex_start(thd);
    mysql_reset_thd_for_next_command(thd);
    /*
      The current statement is just about to begin and 
      has not yet modified anything. Note, all.modified is reset
      by mysql_reset_thd_for_next_command.
    */
    thd->transaction.stmt.modified_non_trans_table= FALSE;
    /*
      This is a row injection, so we flag the "statement" as
      such. Note that this code is called both when the slave does row
      injections and when the BINLOG statement is used to do row
      injections.
    */
    thd->lex->set_stmt_row_injection();

    /*
      There are a few flags that are replicated with each row event.
      Make sure to set/clear them before executing the main body of
      the event.
    */
    if (get_flags(NO_FOREIGN_KEY_CHECKS_F))
        thd->variables.option_bits|= OPTION_NO_FOREIGN_KEY_CHECKS;
    else
        thd->variables.option_bits&= ~OPTION_NO_FOREIGN_KEY_CHECKS;

    if (get_flags(RELAXED_UNIQUE_CHECKS_F))
        thd->variables.option_bits|= OPTION_RELAXED_UNIQUE_CHECKS;
    else
        thd->variables.option_bits&= ~OPTION_RELAXED_UNIQUE_CHECKS;
#ifndef MCP_WL3733
    if (slave_allow_batching)
      thd->variables.option_bits|= OPTION_ALLOW_BATCH;
    else
      thd->variables.option_bits&= ~OPTION_ALLOW_BATCH;
#endif

#ifndef MCP_WL5353
    if (m_extra_row_data)
      thd->binlog_row_event_extra_data = m_extra_row_data;
    else
      thd->binlog_row_event_extra_data = NULL;
#endif

    /* A small test to verify that objects have consistent types */
    DBUG_ASSERT(sizeof(thd->variables.option_bits) == sizeof(OPTION_RELAXED_UNIQUE_CHECKS));

    if (open_and_lock_tables(thd, rli->tables_to_lock, FALSE, 0))
    {
      uint actual_error= thd->stmt_da->sql_errno();
      if (thd->is_slave_error || thd->is_fatal_error)
      {
        /*
          Error reporting borrowed from Query_log_event with many excessive
          simplifications. 
          We should not honour --slave-skip-errors at this point as we are
          having severe errors which should not be skiped.
        */
        rli->report(ERROR_LEVEL, actual_error,
                    "Error executing row event: '%s'",
                    (actual_error ? thd->stmt_da->message() :
                     "unexpected success or fatal error"));
        thd->is_slave_error= 1;
      }
      const_cast<Relay_log_info*>(rli)->slave_close_thread_tables(thd);
      DBUG_RETURN(actual_error);
    }

    /*
      When the open and locking succeeded, we check all tables to
      ensure that they still have the correct type.

      We can use a down cast here since we know that every table added
      to the tables_to_lock is a RPL_TABLE_LIST.
    */

    {
      DBUG_PRINT("debug", ("Checking compability of tables to lock - tables_to_lock: %p",
                           rli->tables_to_lock));
      RPL_TABLE_LIST *ptr= rli->tables_to_lock;
      for ( ; ptr ; ptr= static_cast<RPL_TABLE_LIST*>(ptr->next_global))
      {
        TABLE *conv_table;
        if (!ptr->m_tabledef.compatible_with(thd, const_cast<Relay_log_info*>(rli),
                                             ptr->table, &conv_table))
        {
          DBUG_PRINT("debug", ("Table: %s.%s is not compatible with master",
                               ptr->table->s->db.str,
                               ptr->table->s->table_name.str));
          /*
            We should not honour --slave-skip-errors at this point as we are
            having severe errors which should not be skiped.
          */
          thd->is_slave_error= 1;
          const_cast<Relay_log_info*>(rli)->slave_close_thread_tables(thd);
          DBUG_RETURN(ERR_BAD_TABLE_DEF);
        }
        DBUG_PRINT("debug", ("Table: %s.%s is compatible with master"
                             " - conv_table: %p",
                             ptr->table->s->db.str,
                             ptr->table->s->table_name.str, conv_table));
        ptr->m_conv_table= conv_table;
      }
    }

    /*
      ... and then we add all the tables to the table map and but keep
      them in the tables to lock list.

      We also invalidate the query cache for all the tables, since
      they will now be changed.

      TODO [/Matz]: Maybe the query cache should not be invalidated
      here? It might be that a table is not changed, even though it
      was locked for the statement.  We do know that each
      Rows_log_event contain at least one row, so after processing one
      Rows_log_event, we can invalidate the query cache for the
      associated table.
     */
    for (TABLE_LIST *ptr= rli->tables_to_lock ; ptr ; ptr= ptr->next_global)
    {
      const_cast<Relay_log_info*>(rli)->m_table_map.set_table(ptr->table_id, ptr->table);
    }
#ifdef HAVE_QUERY_CACHE
    query_cache.invalidate_locked_for_write(rli->tables_to_lock);
#endif
  }

  TABLE* 
    table= 
    m_table= const_cast<Relay_log_info*>(rli)->m_table_map.get_table(m_table_id);

  DBUG_PRINT("debug", ("m_table: 0x%lx, m_table_id: %lu", (ulong) m_table, m_table_id));

  if (table)
  {
    bool transactional_table= table->file->has_transactions();
    /*
      table == NULL means that this table should not be replicated
      (this was set up by Table_map_log_event::do_apply_event()
      which tested replicate-* rules).
    */

    /*
      It's not needed to set_time() but
      1) it continues the property that "Time" in SHOW PROCESSLIST shows how
      much slave is behind
      2) it will be needed when we allow replication from a table with no
      TIMESTAMP column to a table with one.
      So we call set_time(), like in SBR. Presently it changes nothing.
    */
    thd->set_time((time_t)when);
#ifndef MCP_WL5353
    if (m_extra_row_data)
        thd->binlog_row_event_extra_data = m_extra_row_data;
    else
        thd->binlog_row_event_extra_data = NULL;
#endif

    /*
      Now we are in a statement and will stay in a statement until we
      see a STMT_END_F.

      We set this flag here, before actually applying any rows, in
      case the SQL thread is stopped and we need to detect that we're
      inside a statement and halting abruptly might cause problems
      when restarting.
     */
    const_cast<Relay_log_info*>(rli)->set_flag(Relay_log_info::IN_STMT);

     if ( m_width == table->s->fields && bitmap_is_set_all(&m_cols))
      set_flags(COMPLETE_ROWS_F);

    /* 
      Set tables write and read sets.
      
      Read_set contains all slave columns (in case we are going to fetch
      a complete record from slave)
      
      Write_set equals the m_cols bitmap sent from master but it can be 
      longer if slave has extra columns. 
     */ 

    DBUG_PRINT_BITSET("debug", "Setting table's write_set from: %s", &m_cols);
    
    bitmap_set_all(table->read_set);
    bitmap_set_all(table->write_set);
    if (!get_flags(COMPLETE_ROWS_F))
      bitmap_intersect(table->write_set,&m_cols);

    this->slave_exec_mode= slave_exec_mode_options; // fix the mode

    // Do event specific preparations 
    error= do_before_row_operations(rli);

    /*
      Bug#56662 Assertion failed: next_insert_id == 0, file handler.cc
      Don't allow generation of auto_increment value when processing
      rows event by setting 'MODE_NO_AUTO_VALUE_ON_ZERO'.
    */
    ulong saved_sql_mode= thd->variables.sql_mode;
    thd->variables.sql_mode= MODE_NO_AUTO_VALUE_ON_ZERO;

    // row processing loop

    while (error == 0 && m_curr_row < m_rows_end)
    {
      /* in_use can have been set to NULL in close_tables_for_reopen */
      THD* old_thd= table->in_use;
      if (!table->in_use)
        table->in_use= thd;

      error= do_exec_row(rli);

      DBUG_PRINT("info", ("error: %s", HA_ERR(error)));
      DBUG_ASSERT(error != HA_ERR_RECORD_DELETED);

      table->in_use = old_thd;

      if (error)
      {
        int actual_error= convert_handler_error(error, thd, table);
        bool idempotent_error= (idempotent_error_code(error) &&
                               (slave_exec_mode == SLAVE_EXEC_MODE_IDEMPOTENT));
        bool ignored_error= (idempotent_error == 0 ?
                             ignored_error_code(actual_error) : 0);

        if (idempotent_error || ignored_error)
        {
          if (global_system_variables.log_warnings)
            slave_rows_error_report(WARNING_LEVEL, error, rli, thd, table,
                                    get_type_str(),
                                    RPL_LOG_NAME, (ulong) log_pos);
          clear_all_errors(thd, const_cast<Relay_log_info*>(rli));
          error= 0;
          if (idempotent_error == 0)
            break;
        }
      }

      /*
       If m_curr_row_end  was not set during event execution (e.g., because
       of errors) we can't proceed to the next row. If the error is transient
       (i.e., error==0 at this point) we must call unpack_current_row() to set 
       m_curr_row_end.
      */ 
   
      DBUG_PRINT("info", ("curr_row: 0x%lu; curr_row_end: 0x%lu; rows_end: 0x%lu",
                          (ulong) m_curr_row, (ulong) m_curr_row_end, (ulong) m_rows_end));

      if (!m_curr_row_end && !error)
        error= unpack_current_row(rli);
  
      // at this moment m_curr_row_end should be set
      DBUG_ASSERT(error || m_curr_row_end != NULL); 
      DBUG_ASSERT(error || m_curr_row < m_curr_row_end);
      DBUG_ASSERT(error || m_curr_row_end <= m_rows_end);
  
      m_curr_row= m_curr_row_end;
 
      if (error == 0 && !transactional_table)
        thd->transaction.all.modified_non_trans_table=
          thd->transaction.stmt.modified_non_trans_table= TRUE;
    } // row processing loop

    /*
      Restore the sql_mode after the rows event is processed.
    */
    thd->variables.sql_mode= saved_sql_mode;

    {/**
         The following failure injecion works in cooperation with tests 
         setting @@global.debug= 'd,stop_slave_middle_group'.
         The sql thread receives the killed status and will proceed 
         to shutdown trying to finish incomplete events group.
     */
      DBUG_EXECUTE_IF("stop_slave_middle_group",
                      if (thd->transaction.all.modified_non_trans_table)
                        const_cast<Relay_log_info*>(rli)->abort_slave= 1;);
    }

    if ((error= do_after_row_operations(rli, error)) &&
        ignored_error_code(convert_handler_error(error, thd, table)))
    {

      if (global_system_variables.log_warnings)
        slave_rows_error_report(WARNING_LEVEL, error, rli, thd, table,
                                get_type_str(),
                                RPL_LOG_NAME, (ulong) log_pos);
      clear_all_errors(thd, const_cast<Relay_log_info*>(rli));
      error= 0;
    }
  } // if (table)

#ifndef MCP_WL3733
  /* reset OPTION_ALLOW_BATCH as not affect later events */
  thd->variables.option_bits&= ~OPTION_ALLOW_BATCH;
#endif

  if (error)
  {
    slave_rows_error_report(ERROR_LEVEL, error, rli, thd, table,
                             get_type_str(),
                             RPL_LOG_NAME, (ulong) log_pos);
    /*
      @todo We should probably not call
      reset_current_stmt_binlog_format_row() from here.

      Note: this applies to log_event_old.cc too.
      /Sven
    */
    thd->reset_current_stmt_binlog_format_row();
    thd->is_slave_error= 1;
    DBUG_RETURN(error);
  }

  if (get_flags(STMT_END_F) && (error= rows_event_stmt_cleanup(rli, thd)))
    slave_rows_error_report(ERROR_LEVEL,
                            thd->is_error() ? 0 : error,
                            rli, thd, table,
                            get_type_str(),
                            RPL_LOG_NAME, (ulong) log_pos);
  DBUG_RETURN(error);
}

Log_event::enum_skip_reason
Rows_log_event::do_shall_skip(Relay_log_info *rli)
{
  /*
    If the slave skip counter is 1 and this event does not end a
    statement, then we should not start executing on the next event.
    Otherwise, we defer the decision to the normal skipping logic.
  */
  if (rli->slave_skip_counter == 1 && !get_flags(STMT_END_F))
    return Log_event::EVENT_SKIP_IGNORE;
  else
    return Log_event::do_shall_skip(rli);
}

/**
   The function is called at Rows_log_event statement commit time,
   normally from Rows_log_event::do_update_pos() and possibly from
   Query_log_event::do_apply_event() of the COMMIT.
   The function commits the last statement for engines, binlog and
   releases resources have been allocated for the statement.
  
   @retval  0         Ok.
   @retval  non-zero  Error at the commit.
 */

static int rows_event_stmt_cleanup(Relay_log_info const *rli, THD * thd)
{
  int error;
  {
    /*
      This is the end of a statement or transaction, so close (and
      unlock) the tables we opened when processing the
      Table_map_log_event starting the statement.

      OBSERVER.  This will clear *all* mappings, not only those that
      are open for the table. There is not good handle for on-close
      actions for tables.

      NOTE. Even if we have no table ('table' == 0) we still need to be
      here, so that we increase the group relay log position. If we didn't, we
      could have a group relay log position which lags behind "forever"
      (assume the last master's transaction is ignored by the slave because of
      replicate-ignore rules).
    */
    error= thd->binlog_flush_pending_rows_event(TRUE);

    /*
      If this event is not in a transaction, the call below will, if some
      transactional storage engines are involved, commit the statement into
      them and flush the pending event to binlog.
      If this event is in a transaction, the call will do nothing, but a
      Xid_log_event will come next which will, if some transactional engines
      are involved, commit the transaction and flush the pending event to the
      binlog.
    */
    error|= (error ? trans_rollback_stmt(thd) : trans_commit_stmt(thd));

    /*
      Now what if this is not a transactional engine? we still need to
      flush the pending event to the binlog; we did it with
      thd->binlog_flush_pending_rows_event(). Note that we imitate
      what is done for real queries: a call to
      ha_autocommit_or_rollback() (sometimes only if involves a
      transactional engine), and a call to be sure to have the pending
      event flushed.
    */

    /*
      @todo We should probably not call
      reset_current_stmt_binlog_format_row() from here.

      Note: this applies to log_event_old.cc too

      Btw, the previous comment about transactional engines does not
      seem related to anything that happens here.
      /Sven
    */
    thd->reset_current_stmt_binlog_format_row();

    const_cast<Relay_log_info*>(rli)->cleanup_context(thd, 0);
  }
  return error;
}

/**
   The method either increments the relay log position or
   commits the current statement and increments the master group 
   possition if the event is STMT_END_F flagged and
   the statement corresponds to the autocommit query (i.e replicated
   without wrapping in BEGIN/COMMIT)

   @retval 0         Success
   @retval non-zero  Error in the statement commit
 */
int
Rows_log_event::do_update_pos(Relay_log_info *rli)
{
  DBUG_ENTER("Rows_log_event::do_update_pos");
  int error= 0;

  DBUG_PRINT("info", ("flags: %s",
                      get_flags(STMT_END_F) ? "STMT_END_F " : ""));

  if (get_flags(STMT_END_F))
  {
    /*
      Indicate that a statement is finished.
      Step the group log position if we are not in a transaction,
      otherwise increase the event log position.
    */
    rli->stmt_done(log_pos, when);
    /*
      Clear any errors in thd->net.last_err*. It is not known if this is
      needed or not. It is believed that any errors that may exist in
      thd->net.last_err* are allowed. Examples of errors are "key not
      found", which is produced in the test case rpl_row_conflicts.test
    */
    thd->clear_error();
  }
  else
  {
    rli->inc_event_relay_log_pos();
  }

  DBUG_RETURN(error);
}

#endif /* !defined(MYSQL_CLIENT) && defined(HAVE_REPLICATION) */

#ifndef MYSQL_CLIENT
bool Rows_log_event::write_data_header(IO_CACHE *file)
{
#ifndef MCP_WL5353
  uchar buf[ROWS_HEADER_LEN_V2];	// No need to init the buffer
#else
  uchar buf[ROWS_HEADER_LEN];
#endif
  DBUG_ASSERT(m_table_id != ~0UL);
  DBUG_EXECUTE_IF("old_row_based_repl_4_byte_map_id_master",
                  {
                    assert(log_bin_use_v1_row_events);
                    int4store(buf + 0, m_table_id);
                    int2store(buf + 4, m_flags);
                    return (my_b_safe_write(file, buf, 6));
                  });
  int6store(buf + RW_MAPID_OFFSET, (ulonglong)m_table_id);
  int2store(buf + RW_FLAGS_OFFSET, m_flags);
  int rc = 0;
#ifndef MCP_WL5353
  if (likely(!log_bin_use_v1_row_events))
  {
    /*
       v2 event, with variable header portion.
       Determine length of variable header payload
    */
    uint16 vhlen= 2;
    uint16 vhpayloadlen= 0;
    uint16 extra_data_len= 0;
    if (m_extra_row_data)
    {
      extra_data_len= m_extra_row_data[EXTRA_ROW_INFO_LEN_OFFSET];
      vhpayloadlen= RW_V_TAG_LEN + extra_data_len;
    }

    /* Var-size header len includes len itself */
    int2store(buf + RW_VHLEN_OFFSET, vhlen + vhpayloadlen);
    rc= my_b_safe_write(file, buf, ROWS_HEADER_LEN_V2);

    /* Write var-sized payload, if any */
    if ((vhpayloadlen > 0) &&
        (rc == 0))
    {
      /* Add tag and extra row info */
      uchar type_code= RW_V_EXTRAINFO_TAG;
      rc= my_b_safe_write(file, &type_code, RW_V_TAG_LEN);
      if (rc==0)
        rc= my_b_safe_write(file, m_extra_row_data, extra_data_len);
    }
  }
  else
#endif
    rc= my_b_safe_write(file, buf,
#ifndef MCP_WL5353
                        ROWS_HEADER_LEN_V1
#else
                        ROWS_HEADER_LEN
#endif
                        );

  return (rc != 0);
}

bool Rows_log_event::write_data_body(IO_CACHE*file)
{
  /*
     Note that this should be the number of *bits*, not the number of
     bytes.
  */
  uchar sbuf[sizeof(m_width) + 1];
  my_ptrdiff_t const data_size= m_rows_cur - m_rows_buf;
  bool res= false;
  uchar *const sbuf_end= net_store_length(sbuf, (size_t) m_width);
  DBUG_ASSERT(static_cast<size_t>(sbuf_end - sbuf) <= sizeof(sbuf));

  DBUG_DUMP("m_width", sbuf, (size_t) (sbuf_end - sbuf));
  res= res || my_b_safe_write(file, sbuf, (size_t) (sbuf_end - sbuf));

  DBUG_DUMP("m_cols", (uchar*) m_cols.bitmap, no_bytes_in_map(&m_cols));
  res= res || my_b_safe_write(file, (uchar*) m_cols.bitmap,
                              no_bytes_in_map(&m_cols));
  /*
    TODO[refactor write]: Remove the "down cast" here (and elsewhere).
   */
  if (
#ifndef MCP_WL5353
      get_general_type_code()
#else
      get_type_code()
#endif
      == UPDATE_ROWS_EVENT)
  {
    DBUG_DUMP("m_cols_ai", (uchar*) m_cols_ai.bitmap,
              no_bytes_in_map(&m_cols_ai));
    res= res || my_b_safe_write(file, (uchar*) m_cols_ai.bitmap,
                                no_bytes_in_map(&m_cols_ai));
  }
  DBUG_DUMP("rows", m_rows_buf, data_size);
  res= res || my_b_safe_write(file, m_rows_buf, (size_t) data_size);

  return res;

}
#endif

#if defined(HAVE_REPLICATION) && !defined(MYSQL_CLIENT)
void Rows_log_event::pack_info(Protocol *protocol)
{
  char buf[256];
  char const *const flagstr=
    get_flags(STMT_END_F) ? " flags: STMT_END_F" : "";
  size_t bytes= my_snprintf(buf, sizeof(buf),
                               "table_id: %lu%s", m_table_id, flagstr);
  protocol->store(buf, bytes, &my_charset_bin);
}
#endif

#ifdef MYSQL_CLIENT
void Rows_log_event::print_helper(FILE *file,
                                  PRINT_EVENT_INFO *print_event_info,
                                  char const *const name)
{
  IO_CACHE *const head= &print_event_info->head_cache;
  IO_CACHE *const body= &print_event_info->body_cache;
  if (!print_event_info->short_form)
  {
    bool const last_stmt_event= get_flags(STMT_END_F);
    print_header(head, print_event_info, !last_stmt_event);
    my_b_printf(head, "\t%s: table id %lu%s\n",
                name, m_table_id,
                last_stmt_event ? " flags: STMT_END_F" : "");
    print_base64(body, print_event_info, !last_stmt_event);
  }

  if (get_flags(STMT_END_F))
  {
    copy_event_cache_to_file_and_reinit(head, file);
    copy_event_cache_to_file_and_reinit(body, file);
  }
}
#endif

/**************************************************************************
	Table_map_log_event member functions and support functions
**************************************************************************/

/**
  @page How replication of field metadata works.
  
  When a table map is created, the master first calls 
  Table_map_log_event::save_field_metadata() which calculates how many 
  values will be in the field metadata. Only those fields that require the 
  extra data are added. The method also loops through all of the fields in 
  the table calling the method Field::save_field_metadata() which returns the
  values for the field that will be saved in the metadata and replicated to
  the slave. Once all fields have been processed, the table map is written to
  the binlog adding the size of the field metadata and the field metadata to
  the end of the body of the table map.

  When a table map is read on the slave, the field metadata is read from the 
  table map and passed to the table_def class constructor which saves the 
  field metadata from the table map into an array based on the type of the 
  field. Field metadata values not present (those fields that do not use extra 
  data) in the table map are initialized as zero (0). The array size is the 
  same as the columns for the table on the slave.

  Additionally, values saved for field metadata on the master are saved as a 
  string of bytes (uchar) in the binlog. A field may require 1 or more bytes
  to store the information. In cases where values require multiple bytes 
  (e.g. values > 255), the endian-safe methods are used to properly encode 
  the values on the master and decode them on the slave. When the field
  metadata values are captured on the slave, they are stored in an array of
  type uint16. This allows the least number of casts to prevent casting bugs
  when the field metadata is used in comparisons of field attributes. When
  the field metadata is used for calculating addresses in pointer math, the
  type used is uint32. 
*/

#if !defined(MYSQL_CLIENT)
/**
  Save the field metadata based on the real_type of the field.
  The metadata saved depends on the type of the field. Some fields
  store a single byte for pack_length() while others store two bytes
  for field_length (max length).
  
  @retval  0  Ok.

  @todo
  We may want to consider changing the encoding of the information.
  Currently, the code attempts to minimize the number of bytes written to 
  the tablemap. There are at least two other alternatives; 1) using 
  net_store_length() to store the data allowing it to choose the number of
  bytes that are appropriate thereby making the code much easier to 
  maintain (only 1 place to change the encoding), or 2) use a fixed number
  of bytes for each field. The problem with option 1 is that net_store_length()
  will use one byte if the value < 251, but 3 bytes if it is > 250. Thus,
  for fields like CHAR which can be no larger than 255 characters, the method
  will use 3 bytes when the value is > 250. Further, every value that is
  encoded using 2 parts (e.g., pack_length, field_length) will be numerically
  > 250 therefore will use 3 bytes for eah value. The problem with option 2
  is less wasteful for space but does waste 1 byte for every field that does
  not encode 2 parts. 
*/
int Table_map_log_event::save_field_metadata()
{
  DBUG_ENTER("Table_map_log_event::save_field_metadata");
  int index= 0;
  for (unsigned int i= 0 ; i < m_table->s->fields ; i++)
  {
    DBUG_PRINT("debug", ("field_type: %d", m_coltype[i]));
    index+= m_table->s->field[i]->save_field_metadata(&m_field_metadata[index]);
  }
  DBUG_RETURN(index);
}
#endif /* !defined(MYSQL_CLIENT) */

/*
  Constructor used to build an event for writing to the binary log.
  Mats says tbl->s lives longer than this event so it's ok to copy pointers
  (tbl->s->db etc) and not pointer content.
 */
#if !defined(MYSQL_CLIENT)
Table_map_log_event::Table_map_log_event(THD *thd, TABLE *tbl, ulong tid,
                                         bool is_transactional)
  : Log_event(thd, 0, is_transactional),
    m_table(tbl),
    m_dbnam(tbl->s->db.str),
    m_dblen(m_dbnam ? tbl->s->db.length : 0),
    m_tblnam(tbl->s->table_name.str),
    m_tbllen(tbl->s->table_name.length),
    m_colcnt(tbl->s->fields),
    m_memory(NULL),
    m_table_id(tid),
    m_flags(TM_BIT_LEN_EXACT_F),
    m_data_size(0),
    m_field_metadata(0),
    m_field_metadata_size(0),
    m_null_bits(0),
    m_meta_memory(NULL)
{
  uchar cbuf[sizeof(m_colcnt) + 1];
  uchar *cbuf_end;
  DBUG_ASSERT(m_table_id != ~0UL);
  /*
    In TABLE_SHARE, "db" and "table_name" are 0-terminated (see this comment in
    table.cc / alloc_table_share():
      Use the fact the key is db/0/table_name/0
    As we rely on this let's assert it.
  */
  DBUG_ASSERT((tbl->s->db.str == 0) ||
              (tbl->s->db.str[tbl->s->db.length] == 0));
  DBUG_ASSERT(tbl->s->table_name.str[tbl->s->table_name.length] == 0);


  m_data_size=  TABLE_MAP_HEADER_LEN;
  DBUG_EXECUTE_IF("old_row_based_repl_4_byte_map_id_master", m_data_size= 6;);
  m_data_size+= m_dblen + 2;	// Include length and terminating \0
  m_data_size+= m_tbllen + 2;	// Include length and terminating \0
  cbuf_end= net_store_length(cbuf, (size_t) m_colcnt);
  DBUG_ASSERT(static_cast<size_t>(cbuf_end - cbuf) <= sizeof(cbuf));
  m_data_size+= (cbuf_end - cbuf) + m_colcnt;	// COLCNT and column types

  /* If malloc fails, caught in is_valid() */
  if ((m_memory= (uchar*) my_malloc(m_colcnt, MYF(MY_WME))))
  {
    m_coltype= reinterpret_cast<uchar*>(m_memory);
    for (unsigned int i= 0 ; i < m_table->s->fields ; ++i)
      m_coltype[i]= m_table->field[i]->type();
  }

  /*
    Calculate a bitmap for the results of maybe_null() for all columns.
    The bitmap is used to determine when there is a column from the master
    that is not on the slave and is null and thus not in the row data during
    replication.
  */
  uint num_null_bytes= (m_table->s->fields + 7) / 8;
  m_data_size+= num_null_bytes;
  m_meta_memory= (uchar *)my_multi_malloc(MYF(MY_WME),
                                 &m_null_bits, num_null_bytes,
                                 &m_field_metadata, (m_colcnt * 2),
                                 NULL);

  bzero(m_field_metadata, (m_colcnt * 2));

  /*
    Create an array for the field metadata and store it.
  */
  m_field_metadata_size= save_field_metadata();
  DBUG_ASSERT(m_field_metadata_size <= (m_colcnt * 2));

  /*
    Now set the size of the data to the size of the field metadata array
    plus one or three bytes (see pack.c:net_store_length) for number of 
    elements in the field metadata array.
  */
  if (m_field_metadata_size < 251)
    m_data_size+= m_field_metadata_size + 1; 
  else
    m_data_size+= m_field_metadata_size + 3; 

  bzero(m_null_bits, num_null_bytes);
  for (unsigned int i= 0 ; i < m_table->s->fields ; ++i)
    if (m_table->field[i]->maybe_null())
      m_null_bits[(i / 8)]+= 1 << (i % 8);

}
#endif /* !defined(MYSQL_CLIENT) */

/*
  Constructor used by slave to read the event from the binary log.
 */
#if defined(HAVE_REPLICATION)
Table_map_log_event::Table_map_log_event(const char *buf, uint event_len,
                                         const Format_description_log_event
                                         *description_event)

  : Log_event(buf, description_event),
#ifndef MYSQL_CLIENT
    m_table(NULL),
#endif
    m_dbnam(NULL), m_dblen(0), m_tblnam(NULL), m_tbllen(0),
    m_colcnt(0), m_coltype(0),
    m_memory(NULL), m_table_id(ULONG_MAX), m_flags(0),
    m_data_size(0), m_field_metadata(0), m_field_metadata_size(0),
    m_null_bits(0), m_meta_memory(NULL)
{
  unsigned int bytes_read= 0;
  DBUG_ENTER("Table_map_log_event::Table_map_log_event(const char*,uint,...)");

  uint8 common_header_len= description_event->common_header_len;
  uint8 post_header_len= description_event->post_header_len[TABLE_MAP_EVENT-1];
  DBUG_PRINT("info",("event_len: %u  common_header_len: %d  post_header_len: %d",
                     event_len, common_header_len, post_header_len));

  /*
    Don't print debug messages when running valgrind since they can
    trigger false warnings.
   */
#ifndef HAVE_purify
  DBUG_DUMP("event buffer", (uchar*) buf, event_len);
#endif

  /* Read the post-header */
  const char *post_start= buf + common_header_len;

  post_start+= TM_MAPID_OFFSET;
  if (post_header_len == 6)
  {
    /* Master is of an intermediate source tree before 5.1.4. Id is 4 bytes */
    m_table_id= uint4korr(post_start);
    post_start+= 4;
  }
  else
  {
    DBUG_ASSERT(post_header_len == TABLE_MAP_HEADER_LEN);
    m_table_id= (ulong) uint6korr(post_start);
    post_start+= TM_FLAGS_OFFSET;
  }

  DBUG_ASSERT(m_table_id != ~0UL);

  m_flags= uint2korr(post_start);

  /* Read the variable part of the event */
  const char *const vpart= buf + common_header_len + post_header_len;

  /* Extract the length of the various parts from the buffer */
  uchar const *const ptr_dblen= (uchar const*)vpart + 0;
  m_dblen= *(uchar*) ptr_dblen;

  /* Length of database name + counter + terminating null */
  uchar const *const ptr_tbllen= ptr_dblen + m_dblen + 2;
  m_tbllen= *(uchar*) ptr_tbllen;

  /* Length of table name + counter + terminating null */
  uchar const *const ptr_colcnt= ptr_tbllen + m_tbllen + 2;
  uchar *ptr_after_colcnt= (uchar*) ptr_colcnt;
  m_colcnt= net_field_length(&ptr_after_colcnt);

  DBUG_PRINT("info",("m_dblen: %lu  off: %ld  m_tbllen: %lu  off: %ld  m_colcnt: %lu  off: %ld",
                     (ulong) m_dblen, (long) (ptr_dblen-(const uchar*)vpart), 
                     (ulong) m_tbllen, (long) (ptr_tbllen-(const uchar*)vpart),
                     m_colcnt, (long) (ptr_colcnt-(const uchar*)vpart)));

  /* Allocate mem for all fields in one go. If fails, caught in is_valid() */
  m_memory= (uchar*) my_multi_malloc(MYF(MY_WME),
                                     &m_dbnam, (uint) m_dblen + 1,
                                     &m_tblnam, (uint) m_tbllen + 1,
                                     &m_coltype, (uint) m_colcnt,
                                     NullS);

  if (m_memory)
  {
    /* Copy the different parts into their memory */
    strncpy(const_cast<char*>(m_dbnam), (const char*)ptr_dblen  + 1, m_dblen + 1);
    strncpy(const_cast<char*>(m_tblnam), (const char*)ptr_tbllen + 1, m_tbllen + 1);
    memcpy(m_coltype, ptr_after_colcnt, m_colcnt);

    ptr_after_colcnt= ptr_after_colcnt + m_colcnt;
    bytes_read= (uint) (ptr_after_colcnt - (uchar *)buf);
    DBUG_PRINT("info", ("Bytes read: %d.\n", bytes_read));
    if (bytes_read < event_len)
    {
      m_field_metadata_size= net_field_length(&ptr_after_colcnt);
      DBUG_ASSERT(m_field_metadata_size <= (m_colcnt * 2));
      uint num_null_bytes= (m_colcnt + 7) / 8;
      m_meta_memory= (uchar *)my_multi_malloc(MYF(MY_WME),
                                     &m_null_bits, num_null_bytes,
                                     &m_field_metadata, m_field_metadata_size,
                                     NULL);
      memcpy(m_field_metadata, ptr_after_colcnt, m_field_metadata_size);
      ptr_after_colcnt= (uchar*)ptr_after_colcnt + m_field_metadata_size;
      memcpy(m_null_bits, ptr_after_colcnt, num_null_bytes);
    }
  }

  DBUG_VOID_RETURN;
}
#endif

Table_map_log_event::~Table_map_log_event()
{
  my_free(m_meta_memory);
  my_free(m_memory);
}

/*
  Return value is an error code, one of:

      -1     Failure to open table   [from open_tables()]
       0     Success
       1     No room for more tables [from set_table()]
       2     Out of memory           [from set_table()]
       3     Wrong table definition
       4     Daisy-chaining RBR with SBR not possible
 */

#if !defined(MYSQL_CLIENT) && defined(HAVE_REPLICATION)
int Table_map_log_event::do_apply_event(Relay_log_info const *rli)
{
  RPL_TABLE_LIST *table_list;
  char *db_mem, *tname_mem;
  size_t dummy_len;
  void *memory;
  DBUG_ENTER("Table_map_log_event::do_apply_event(Relay_log_info*)");
  DBUG_ASSERT(rli->sql_thd == thd);

  /* Step the query id to mark what columns that are actually used. */
  thd->set_query_id(next_query_id());

  if (!(memory= my_multi_malloc(MYF(MY_WME),
                                &table_list, (uint) sizeof(RPL_TABLE_LIST),
                                &db_mem, (uint) NAME_LEN + 1,
                                &tname_mem, (uint) NAME_LEN + 1,
                                NullS)))
    DBUG_RETURN(HA_ERR_OUT_OF_MEM);

  strmov(db_mem, rpl_filter->get_rewrite_db(m_dbnam, &dummy_len));
  strmov(tname_mem, m_tblnam);

  table_list->init_one_table(db_mem, strlen(db_mem),
                             tname_mem, strlen(tname_mem),
                             tname_mem, TL_WRITE);

  table_list->table_id= m_table_id;
  table_list->updating= 1;

  int error= 0;

  if (rli->sql_thd->slave_thread /* filtering is for slave only */ &&
      (!rpl_filter->db_ok(table_list->db) ||
       (rpl_filter->is_on() && !rpl_filter->tables_ok("", table_list))))
  {
    my_free(memory);
  }
  else
  {
    DBUG_ASSERT(thd->lex->query_tables != table_list);

    /*
      Use placement new to construct the table_def instance in the
      memory allocated for it inside table_list.

      The memory allocated by the table_def structure (i.e., not the
      memory allocated *for* the table_def structure) is released
      inside Relay_log_info::clear_tables_to_lock() by calling the
      table_def destructor explicitly.
    */
    new (&table_list->m_tabledef)
      table_def(m_coltype, m_colcnt,
                m_field_metadata, m_field_metadata_size,
                m_null_bits, m_flags);
    table_list->m_tabledef_valid= TRUE;
    table_list->m_conv_table= NULL;
    table_list->open_type= OT_BASE_ONLY;

    /*
      We record in the slave's information that the table should be
      locked by linking the table into the list of tables to lock.
    */
    table_list->next_global= table_list->next_local= rli->tables_to_lock;
    const_cast<Relay_log_info*>(rli)->tables_to_lock= table_list;
    const_cast<Relay_log_info*>(rli)->tables_to_lock_count++;
    /* 'memory' is freed in clear_tables_to_lock */
  }

  DBUG_RETURN(error);
}

Log_event::enum_skip_reason
Table_map_log_event::do_shall_skip(Relay_log_info *rli)
{
  /*
    If the slave skip counter is 1, then we should not start executing
    on the next event.
  */
  return continue_group(rli);
}

int Table_map_log_event::do_update_pos(Relay_log_info *rli)
{
  rli->inc_event_relay_log_pos();
  return 0;
}

#endif /* !defined(MYSQL_CLIENT) && defined(HAVE_REPLICATION) */

#ifndef MYSQL_CLIENT
bool Table_map_log_event::write_data_header(IO_CACHE *file)
{
  DBUG_ASSERT(m_table_id != ~0UL);
  uchar buf[TABLE_MAP_HEADER_LEN];
  DBUG_EXECUTE_IF("old_row_based_repl_4_byte_map_id_master",
                  {
                    int4store(buf + 0, m_table_id);
                    int2store(buf + 4, m_flags);
                    return (my_b_safe_write(file, buf, 6));
                  });
  int6store(buf + TM_MAPID_OFFSET, (ulonglong)m_table_id);
  int2store(buf + TM_FLAGS_OFFSET, m_flags);
  return (my_b_safe_write(file, buf, TABLE_MAP_HEADER_LEN));
}

bool Table_map_log_event::write_data_body(IO_CACHE *file)
{
  DBUG_ASSERT(m_dbnam != NULL);
  DBUG_ASSERT(m_tblnam != NULL);
  /* We use only one byte per length for storage in event: */
  DBUG_ASSERT(m_dblen < 128);
  DBUG_ASSERT(m_tbllen < 128);

  uchar const dbuf[]= { (uchar) m_dblen };
  uchar const tbuf[]= { (uchar) m_tbllen };

  uchar cbuf[sizeof(m_colcnt) + 1];
  uchar *const cbuf_end= net_store_length(cbuf, (size_t) m_colcnt);
  DBUG_ASSERT(static_cast<size_t>(cbuf_end - cbuf) <= sizeof(cbuf));

  /*
    Store the size of the field metadata.
  */
  uchar mbuf[sizeof(m_field_metadata_size)];
  uchar *const mbuf_end= net_store_length(mbuf, m_field_metadata_size);

  return (my_b_safe_write(file, dbuf,      sizeof(dbuf)) ||
          my_b_safe_write(file, (const uchar*)m_dbnam,   m_dblen+1) ||
          my_b_safe_write(file, tbuf,      sizeof(tbuf)) ||
          my_b_safe_write(file, (const uchar*)m_tblnam,  m_tbllen+1) ||
          my_b_safe_write(file, cbuf, (size_t) (cbuf_end - cbuf)) ||
          my_b_safe_write(file, m_coltype, m_colcnt) ||
          my_b_safe_write(file, mbuf, (size_t) (mbuf_end - mbuf)) ||
          my_b_safe_write(file, m_field_metadata, m_field_metadata_size),
          my_b_safe_write(file, m_null_bits, (m_colcnt + 7) / 8));
 }
#endif

#if defined(HAVE_REPLICATION) && !defined(MYSQL_CLIENT)

/*
  Print some useful information for the SHOW BINARY LOG information
  field.
 */

#if defined(HAVE_REPLICATION) && !defined(MYSQL_CLIENT)
void Table_map_log_event::pack_info(Protocol *protocol)
{
    char buf[256];
    size_t bytes= my_snprintf(buf, sizeof(buf),
                                 "table_id: %lu (%s.%s)",
                              m_table_id, m_dbnam, m_tblnam);
    protocol->store(buf, bytes, &my_charset_bin);
}
#endif


#endif


#ifdef MYSQL_CLIENT
void Table_map_log_event::print(FILE *, PRINT_EVENT_INFO *print_event_info)
{
  if (!print_event_info->short_form)
  {
    print_header(&print_event_info->head_cache, print_event_info, TRUE);
    my_b_printf(&print_event_info->head_cache,
                "\tTable_map: `%s`.`%s` mapped to number %lu\n",
                m_dbnam, m_tblnam, m_table_id);
    print_base64(&print_event_info->body_cache, print_event_info, TRUE);
  }
}
#endif

/**************************************************************************
	Write_rows_log_event member functions
**************************************************************************/

/*
  Constructor used to build an event for writing to the binary log.
 */
#if !defined(MYSQL_CLIENT)
Write_rows_log_event::Write_rows_log_event(THD *thd_arg, TABLE *tbl_arg,
                                           ulong tid_arg,
                                           MY_BITMAP const *cols,
                                           bool is_transactional
#ifndef MCP_WL5353
                                           ,const uchar* extra_row_info
#endif
                                           )
  : Rows_log_event(thd_arg, tbl_arg, tid_arg, cols, is_transactional
#ifndef MCP_WL5353
                   ,log_bin_use_v1_row_events?
                   WRITE_ROWS_EVENT_V1:
                   WRITE_ROWS_EVENT,
                   extra_row_info
#endif
                   )
{
}
#endif

/*
  Constructor used by slave to read the event from the binary log.
 */
#ifdef HAVE_REPLICATION
Write_rows_log_event::Write_rows_log_event(const char *buf, uint event_len,
                                           const Format_description_log_event
                                           *description_event
#ifndef MCP_WL5353
                                           ,Log_event_type event_type
#endif
                                           )
: Rows_log_event(buf, event_len,
#ifndef MCP_WL5353
                 event_type,
#else
                 WRITE_ROW_EVENT
#endif
                 description_event)
{
}
#endif

#if !defined(MYSQL_CLIENT) && defined(HAVE_REPLICATION)
int 
Write_rows_log_event::do_before_row_operations(const Slave_reporting_capability *const)
{
  int error= 0;

  /**
     todo: to introduce a property for the event (handler?) which forces
     applying the event in the replace (idempotent) fashion.
  */
  if ((slave_exec_mode == SLAVE_EXEC_MODE_IDEMPOTENT) ||
      (m_table->s->db_type()->db_type == DB_TYPE_NDBCLUSTER))
  {
    /*
      We are using REPLACE semantics and not INSERT IGNORE semantics
      when writing rows, that is: new rows replace old rows.  We need to
      inform the storage engine that it should use this behaviour.
    */
    
    /* Tell the storage engine that we are using REPLACE semantics. */
    thd->lex->duplicates= DUP_REPLACE;
    
    /*
      Pretend we're executing a REPLACE command: this is needed for
      InnoDB and NDB Cluster since they are not (properly) checking the
      lex->duplicates flag.
    */
    thd->lex->sql_command= SQLCOM_REPLACE;
    /* 
       Do not raise the error flag in case of hitting to an unique attribute
    */
    m_table->file->extra(HA_EXTRA_IGNORE_DUP_KEY);
    /* 
       NDB specific: update from ndb master wrapped as Write_rows
       so that the event should be applied to replace slave's row
    */
    m_table->file->extra(HA_EXTRA_WRITE_CAN_REPLACE);
    /* 
       NDB specific: if update from ndb master wrapped as Write_rows
       does not find the row it's assumed idempotent binlog applying
       is taking place; don't raise the error.
    */
    m_table->file->extra(HA_EXTRA_IGNORE_NO_KEY);
    /*
      TODO: the cluster team (Tomas?) says that it's better if the engine knows
      how many rows are going to be inserted, then it can allocate needed memory
      from the start.
    */
  }

  /*
    We need TIMESTAMP_NO_AUTO_SET otherwise ha_write_row() will not use fill
    any TIMESTAMP column with data from the row but instead will use
    the event's current time.
    As we replicate from TIMESTAMP to TIMESTAMP and slave has no extra
    columns, we know that all TIMESTAMP columns on slave will receive explicit
    data from the row, so TIMESTAMP_NO_AUTO_SET is ok.
    When we allow a table without TIMESTAMP to be replicated to a table having
    more columns including a TIMESTAMP column, or when we allow a TIMESTAMP
    column to be replicated into a BIGINT column and the slave's table has a
    TIMESTAMP column, then the slave's TIMESTAMP column will take its value
    from set_time() which we called earlier (consistent with SBR). And then in
    some cases we won't want TIMESTAMP_NO_AUTO_SET (will require some code to
    analyze if explicit data is provided for slave's TIMESTAMP columns).
  */
  m_table->timestamp_field_type= TIMESTAMP_NO_AUTO_SET;
  
  /* Honor next number column if present */
  m_table->next_number_field= m_table->found_next_number_field;
  /*
   * Fixed Bug#45999, In RBR, Store engine of Slave auto-generates new
   * sequence numbers for auto_increment fields if the values of them are 0.
   * If generateing a sequence number is decided by the values of
   * table->auto_increment_field_not_null and SQL_MODE(if includes
   * MODE_NO_AUTO_VALUE_ON_ZERO) in update_auto_increment function.
   * SQL_MODE of slave sql thread is always consistency with master's.
   * In RBR, auto_increment fields never are NULL.
   */
  m_table->auto_increment_field_not_null= TRUE;
  return error;
}

int 
Write_rows_log_event::do_after_row_operations(const Slave_reporting_capability *const,
                                              int error)
{
  int local_error= 0;
  m_table->next_number_field=0;
  m_table->auto_increment_field_not_null= FALSE;
  if ((slave_exec_mode == SLAVE_EXEC_MODE_IDEMPOTENT) ||
      m_table->s->db_type()->db_type == DB_TYPE_NDBCLUSTER)
  {
    m_table->file->extra(HA_EXTRA_NO_IGNORE_DUP_KEY);
    m_table->file->extra(HA_EXTRA_WRITE_CANNOT_REPLACE);
    /*
      resetting the extra with 
      table->file->extra(HA_EXTRA_NO_IGNORE_NO_KEY); 
      fires bug#27077
      explanation: file->reset() performs this duty
      ultimately. Still todo: fix
    */
  }
  if ((local_error= m_table->file->ha_end_bulk_insert()))
  {
    m_table->file->print_error(local_error, MYF(0));
  }
  return error? error : local_error;
}

#if !defined(MYSQL_CLIENT) && defined(HAVE_REPLICATION)

/*
  Check if there are more UNIQUE keys after the given key.
*/
static int
last_uniq_key(TABLE *table, uint keyno)
{
  while (++keyno < table->s->keys)
    if (table->key_info[keyno].flags & HA_NOSAME)
      return 0;
  return 1;
}

/**
   Check if an error is a duplicate key error.

   This function is used to check if an error code is one of the
   duplicate key error, i.e., and error code for which it is sensible
   to do a <code>get_dup_key()</code> to retrieve the duplicate key.

   @param errcode The error code to check.

   @return <code>true</code> if the error code is such that
   <code>get_dup_key()</code> will return true, <code>false</code>
   otherwise.
 */
bool
is_duplicate_key_error(int errcode)
{
  switch (errcode)
  {
  case HA_ERR_FOUND_DUPP_KEY:
  case HA_ERR_FOUND_DUPP_UNIQUE:
    return true;
  }
  return false;
}

/**
  Write the current row into event's table.

  The row is located in the row buffer, pointed by @c m_curr_row member.
  Number of columns of the row is stored in @c m_width member (it can be 
  different from the number of columns in the table to which we insert). 
  Bitmap @c m_cols indicates which columns are present in the row. It is assumed 
  that event's table is already open and pointed by @c m_table.

  If the same record already exists in the table it can be either overwritten 
  or an error is reported depending on the value of @c overwrite flag 
  (error reporting not yet implemented). Note that the matching record can be
  different from the row we insert if we use primary keys to identify records in
  the table.

  The row to be inserted can contain values only for selected columns. The 
  missing columns are filled with default values using @c prepare_record() 
  function. If a matching record is found in the table and @c overwritte is
  true, the missing columns are taken from it.

  @param  rli   Relay log info (needed for row unpacking).
  @param  overwrite  
                Shall we overwrite if the row already exists or signal 
                error (currently ignored).

  @returns Error code on failure, 0 on success.

  This method, if successful, sets @c m_curr_row_end pointer to point at the
  next row in the rows buffer. This is done when unpacking the row to be 
  inserted.

  @note If a matching record is found, it is either updated using 
  @c ha_update_row() or first deleted and then new record written.
*/ 

int
Rows_log_event::write_row(const Relay_log_info *const rli,
                          const bool overwrite)
{
  DBUG_ENTER("write_row");
  DBUG_ASSERT(m_table != NULL && thd != NULL);

  TABLE *table= m_table;  // pointer to event's table
  int error;
  int UNINIT_VAR(keynum);
  auto_afree_ptr<char> key(NULL);

  prepare_record(table, m_width,
                 table->file->ht->db_type != DB_TYPE_NDBCLUSTER);

  /* unpack row into table->record[0] */
  if ((error= unpack_current_row(rli)))
    DBUG_RETURN(error);

  if (m_curr_row == m_rows_buf)
  {
    /* this is the first row to be inserted, we estimate the rows with
       the size of the first row and use that value to initialize
       storage engine for bulk insertion */
    ulong estimated_rows= (m_rows_end - m_curr_row) / (m_curr_row_end - m_curr_row);
    m_table->file->ha_start_bulk_insert(estimated_rows);
  }
  
  
#ifndef DBUG_OFF
  DBUG_DUMP("record[0]", table->record[0], table->s->reclength);
  DBUG_PRINT_BITSET("debug", "write_set = %s", table->write_set);
  DBUG_PRINT_BITSET("debug", "read_set = %s", table->read_set);
#endif

  /* 
    Try to write record. If a corresponding record already exists in the table,
    we try to change it using ha_update_row() if possible. Otherwise we delete
    it and repeat the whole process again. 

    TODO: Add safety measures against infinite looping. 
   */

  while ((error= table->file->ha_write_row(table->record[0])))
  {
    if (error == HA_ERR_LOCK_DEADLOCK ||
        error == HA_ERR_LOCK_WAIT_TIMEOUT ||
        (keynum= table->file->get_dup_key(error)) < 0 ||
        !overwrite)
    {
      DBUG_PRINT("info",("get_dup_key returns %d)", keynum));
      /*
        Deadlock, waiting for lock or just an error from the handler
        such as HA_ERR_FOUND_DUPP_KEY when overwrite is false.
        Retrieval of the duplicate key number may fail
        - either because the error was not "duplicate key" error
        - or because the information which key is not available
      */
      table->file->print_error(error, MYF(0));
      DBUG_RETURN(error);
    }
    /*
       We need to retrieve the old row into record[1] to be able to
       either update or delete the offending record.  We either:

       - use rnd_pos() with a row-id (available as dupp_row) to the
         offending row, if that is possible (MyISAM and Blackhole), or else

       - use index_read_idx() with the key that is duplicated, to
         retrieve the offending row.
     */
    if (table->file->ha_table_flags() & HA_DUPLICATE_POS)
    {
      DBUG_PRINT("info",("Locating offending record using rnd_pos()"));
      error= table->file->rnd_pos(table->record[1], table->file->dup_ref);
      if (error)
      {
        DBUG_PRINT("info",("rnd_pos() returns error %d",error));
        if (error == HA_ERR_RECORD_DELETED)
          error= HA_ERR_KEY_NOT_FOUND;
        table->file->print_error(error, MYF(0));
        DBUG_RETURN(error);
      }
    }
    else
    {
      DBUG_PRINT("info",("Locating offending record using index_read_idx()"));

      if (table->file->extra(HA_EXTRA_FLUSH_CACHE))
      {
        DBUG_PRINT("info",("Error when setting HA_EXTRA_FLUSH_CACHE"));
        DBUG_RETURN(my_errno);
      }

      if (key.get() == NULL)
      {
        key.assign(static_cast<char*>(my_alloca(table->s->max_unique_length)));
        if (key.get() == NULL)
        {
          DBUG_PRINT("info",("Can't allocate key buffer"));
          DBUG_RETURN(ENOMEM);
        }
      }

      key_copy((uchar*)key.get(), table->record[0], table->key_info + keynum,
               0);
      error= table->file->index_read_idx_map(table->record[1], keynum,
                                             (const uchar*)key.get(),
                                             HA_WHOLE_KEY,
                                             HA_READ_KEY_EXACT);
      if (error)
      {
        DBUG_PRINT("info",("index_read_idx() returns %s", HA_ERR(error)));
        if (error == HA_ERR_RECORD_DELETED)
          error= HA_ERR_KEY_NOT_FOUND;
        table->file->print_error(error, MYF(0));
        DBUG_RETURN(error);
      }
    }

    /*
       Now, record[1] should contain the offending row.  That
       will enable us to update it or, alternatively, delete it (so
       that we can insert the new row afterwards).
     */

    /*
      If row is incomplete we will use the record found to fill 
      missing columns.  
    */
    if (!get_flags(COMPLETE_ROWS_F))
    {
      restore_record(table,record[1]);
      error= unpack_current_row(rli);
    }

#ifndef DBUG_OFF
    DBUG_PRINT("debug",("preparing for update: before and after image"));
    DBUG_DUMP("record[1] (before)", table->record[1], table->s->reclength);
    DBUG_DUMP("record[0] (after)", table->record[0], table->s->reclength);
#endif

    /*
       REPLACE is defined as either INSERT or DELETE + INSERT.  If
       possible, we can replace it with an UPDATE, but that will not
       work on InnoDB if FOREIGN KEY checks are necessary.

       I (Matz) am not sure of the reason for the last_uniq_key()
       check as, but I'm guessing that it's something along the
       following lines.

       Suppose that we got the duplicate key to be a key that is not
       the last unique key for the table and we perform an update:
       then there might be another key for which the unique check will
       fail, so we're better off just deleting the row and inserting
       the correct row.
     */
    if (last_uniq_key(table, keynum) &&
        !table->file->referenced_by_foreign_key())
    {
      DBUG_PRINT("info",("Updating row using ha_update_row()"));
      error=table->file->ha_update_row(table->record[1],
                                       table->record[0]);
      switch (error) {
                
      case HA_ERR_RECORD_IS_THE_SAME:
        DBUG_PRINT("info",("ignoring HA_ERR_RECORD_IS_THE_SAME error from"
                           " ha_update_row()"));
        error= 0;
      
      case 0:
        break;
        
      default:    
        DBUG_PRINT("info",("ha_update_row() returns error %d",error));
        table->file->print_error(error, MYF(0));
      }
      
      DBUG_RETURN(error);
    }
    else
    {
      DBUG_PRINT("info",("Deleting offending row and trying to write new one again"));
      if ((error= table->file->ha_delete_row(table->record[1])))
      {
        DBUG_PRINT("info",("ha_delete_row() returns error %d",error));
        table->file->print_error(error, MYF(0));
        DBUG_RETURN(error);
      }
      /* Will retry ha_write_row() with the offending row removed. */
    }
  }

  DBUG_RETURN(error);
}

#endif

int
Write_rows_log_event::do_exec_row(const Relay_log_info *const rli)
{
  DBUG_ASSERT(m_table != NULL);
  int error= write_row(rli, slave_exec_mode == SLAVE_EXEC_MODE_IDEMPOTENT);

  if (error && !thd->is_error())
  {
    DBUG_ASSERT(0);
    my_error(ER_UNKNOWN_ERROR, MYF(0));
  }

  return error;
}

#endif /* !defined(MYSQL_CLIENT) && defined(HAVE_REPLICATION) */

#ifdef MYSQL_CLIENT
void Write_rows_log_event::print(FILE *file, PRINT_EVENT_INFO* print_event_info)
{
  Rows_log_event::print_helper(file, print_event_info, "Write_rows");
}
#endif

/**************************************************************************
	Delete_rows_log_event member functions
**************************************************************************/

#if !defined(MYSQL_CLIENT) && defined(HAVE_REPLICATION)
/*
  Compares table->record[0] and table->record[1]

  Returns TRUE if different.
*/
static bool record_compare(TABLE *table)
{
  /*
    Need to set the X bit and the filler bits in both records since
    there are engines that do not set it correctly.

    In addition, since MyISAM checks that one hasn't tampered with the
    record, it is necessary to restore the old bytes into the record
    after doing the comparison.

    TODO[record format ndb]: Remove it once NDB returns correct
    records. Check that the other engines also return correct records.
   */

  DBUG_DUMP("record[0]", table->record[0], table->s->reclength);
  DBUG_DUMP("record[1]", table->record[1], table->s->reclength);

  bool result= FALSE;
  uchar saved_x[2]= {0, 0}, saved_filler[2]= {0, 0};

  if (table->s->null_bytes > 0)
  {
    for (int i = 0 ; i < 2 ; ++i)
    {
      /* 
        If we have an X bit then we need to take care of it.
      */
      if (!(table->s->db_options_in_use & HA_OPTION_PACK_RECORD))
      {
        saved_x[i]= table->record[i][0];
        table->record[i][0]|= 1U;
      }

      /*
         If (last_null_bit_pos == 0 && null_bytes > 1), then:

         X bit (if any) + N nullable fields + M Field_bit fields = 8 bits 

         Ie, the entire byte is used.
      */
      if (table->s->last_null_bit_pos > 0)
      {
        saved_filler[i]= table->record[i][table->s->null_bytes - 1];
        table->record[i][table->s->null_bytes - 1]|=
          256U - (1U << table->s->last_null_bit_pos);
      }
    }
  }

  /**
    Compare full record only if:
    - there are no blob fields (otherwise we would also need 
      to compare blobs contents as well);
    - there are no varchar fields (otherwise we would also need
      to compare varchar contents as well);
    - there are no null fields, otherwise NULLed fields 
      contents (i.e., the don't care bytes) may show arbitrary 
      values, depending on how each engine handles internally.
    */
  if ((table->s->blob_fields + 
       table->s->varchar_fields + 
       table->s->null_fields) == 0)
  {
    result= cmp_record(table,record[1]);
    goto record_compare_exit;
  }

  /* Compare null bits */
  if (memcmp(table->null_flags,
	     table->null_flags+table->s->rec_buff_length,
	     table->s->null_bytes))
  {
    result= TRUE;				// Diff in NULL value
    goto record_compare_exit;
  }

  /* Compare fields */
  for (Field **ptr=table->field ; *ptr ; ptr++)
  {

    /**
      We only compare field contents that are not null.
      NULL fields (i.e., their null bits) were compared 
      earlier.
    */
    if (!(*(ptr))->is_null())
    {
      if ((*ptr)->cmp_binary_offset(table->s->rec_buff_length))
      {
        result= TRUE;
        goto record_compare_exit;
      }
    }
  }

record_compare_exit:
  /*
    Restore the saved bytes.

    TODO[record format ndb]: Remove this code once NDB returns the
    correct record format.
  */
  if (table->s->null_bytes > 0)
  {
    for (int i = 0 ; i < 2 ; ++i)
    {
      if (!(table->s->db_options_in_use & HA_OPTION_PACK_RECORD))
        table->record[i][0]= saved_x[i];

      if (table->s->last_null_bit_pos)
        table->record[i][table->s->null_bytes - 1]= saved_filler[i];
    }
  }

  return result;
}

/**
  Locate the current row in event's table.

  The current row is pointed by @c m_curr_row. Member @c m_width tells how many 
  columns are there in the row (this can be differnet from the number of columns 
  in the table). It is assumed that event's table is already open and pointed 
  by @c m_table.

  If a corresponding record is found in the table it is stored in 
  @c m_table->record[0]. Note that when record is located based on a primary 
  key, it is possible that the record found differs from the row being located.

  If no key is specified or table does not have keys, a table scan is used to 
  find the row. In that case the row should be complete and contain values for
  all columns. However, it can still be shorter than the table, i.e. the table 
  can contain extra columns not present in the row. It is also possible that 
  the table has fewer columns than the row being located. 

  @returns Error code on failure, 0 on success. 
  
  @post In case of success @c m_table->record[0] contains the record found. 
  Also, the internal "cursor" of the table is positioned at the record found.

  @note If the engine allows random access of the records, a combination of
  @c position() and @c rnd_pos() will be used. 
 */

int Rows_log_event::find_row(const Relay_log_info *rli)
{
  DBUG_ENTER("Rows_log_event::find_row");

  DBUG_ASSERT(m_table && m_table->in_use != NULL);

  TABLE *table= m_table;
  int error= 0;

  /*
    rpl_row_tabledefs.test specifies that
    if the extra field on the slave does not have a default value
    and this is okay with Delete or Update events.
    Todo: fix wl3228 hld that requires defauls for all types of events
  */
  
  prepare_record(table, m_width, FALSE);
  error= unpack_current_row(rli);

#ifndef DBUG_OFF
  DBUG_PRINT("info",("looking for the following record"));
  DBUG_DUMP("record[0]", table->record[0], table->s->reclength);
#endif

  if ((table->file->ha_table_flags() & HA_PRIMARY_KEY_REQUIRED_FOR_POSITION) &&
      table->s->primary_key < MAX_KEY)
  {
    /*
      Use a more efficient method to fetch the record given by
      table->record[0] if the engine allows it.  We first compute a
      row reference using the position() member function (it will be
      stored in table->file->ref) and the use rnd_pos() to position
      the "cursor" (i.e., record[0] in this case) at the correct row.

      TODO: Add a check that the correct record has been fetched by
      comparing with the original record. Take into account that the
      record on the master and slave can be of different
      length. Something along these lines should work:

      ADD>>>  store_record(table,record[1]);
              int error= table->file->rnd_pos(table->record[0], table->file->ref);
      ADD>>>  DBUG_ASSERT(memcmp(table->record[1], table->record[0],
                                 table->s->reclength) == 0);

    */

#ifndef MCP_WL3733
    /*
      Ndb does not need read before delete/update (and no updates are sent)
      if primary key specified

      (Actually uniquekey will also do, but pk will be in each
      row if table has pk)

      Also set ignore no key, as we don't really know if row exists...
    */
    if (table->file->ht->db_type == DB_TYPE_NDBCLUSTER)
    {
      table->file->extra(HA_EXTRA_IGNORE_NO_KEY);
      DBUG_RETURN(0);
    }
#endif

    DBUG_PRINT("info",("locating record using primary key (position)"));
    int error= table->file->rnd_pos_by_record(table->record[0]);
    if (error)
    {
      DBUG_PRINT("info",("rnd_pos returns error %d",error));
      if (error == HA_ERR_RECORD_DELETED)
        error= HA_ERR_KEY_NOT_FOUND;
      table->file->print_error(error, MYF(0));
    }
    DBUG_RETURN(error);
  }

  // We can't use position() - try other methods.
  
  /* 
    We need to retrieve all fields
    TODO: Move this out from this function to main loop 
   */
  table->use_all_columns();

  /*
    Save copy of the record in table->record[1]. It might be needed 
    later if linear search is used to find exact match.
   */ 
  store_record(table,record[1]);    

  if (table->s->keys > 0 && table->s->keys_in_use.is_set(0))
  {
    DBUG_PRINT("info",("locating record using primary key (index_read)"));

    /* The 0th key is active: search the table using the index */
    if (!table->file->inited && (error= table->file->ha_index_init(0, FALSE)))
    {
      DBUG_PRINT("info",("ha_index_init returns error %d",error));
      table->file->print_error(error, MYF(0));
      goto err;
    }

    /* Fill key data for the row */

    DBUG_ASSERT(m_key);
    key_copy(m_key, table->record[0], table->key_info, 0);

    /*
      Don't print debug messages when running valgrind since they can
      trigger false warnings.
     */
#ifndef HAVE_purify
    DBUG_DUMP("key data", m_key, table->key_info->key_length);
#endif

    /*
      We need to set the null bytes to ensure that the filler bit are
      all set when returning.  There are storage engines that just set
      the necessary bits on the bytes and don't set the filler bits
      correctly.
    */
    if (table->s->null_bytes > 0)
      table->record[0][table->s->null_bytes - 1]|=
        256U - (1U << table->s->last_null_bit_pos);

    if ((error= table->file->index_read_map(table->record[0], m_key, 
                                            HA_WHOLE_KEY,
                                            HA_READ_KEY_EXACT)))
    {
      DBUG_PRINT("info",("no record matching the key found in the table"));
      if (error == HA_ERR_RECORD_DELETED)
        error= HA_ERR_KEY_NOT_FOUND;
      table->file->print_error(error, MYF(0));
      table->file->ha_index_end();
      goto err;
    }

  /*
    Don't print debug messages when running valgrind since they can
    trigger false warnings.
   */
#ifndef HAVE_purify
    DBUG_PRINT("info",("found first matching record")); 
    DBUG_DUMP("record[0]", table->record[0], table->s->reclength);
#endif
    /*
      Below is a minor "optimization".  If the key (i.e., key number
      0) has the HA_NOSAME flag set, we know that we have found the
      correct record (since there can be no duplicates); otherwise, we
      have to compare the record with the one found to see if it is
      the correct one.

      CAVEAT! This behaviour is essential for the replication of,
      e.g., the mysql.proc table since the correct record *shall* be
      found using the primary key *only*.  There shall be no
      comparison of non-PK columns to decide if the correct record is
      found.  I can see no scenario where it would be incorrect to
      chose the row to change only using a PK or an UNNI.
    */
    if (table->key_info->flags & HA_NOSAME)
    {
      /* Unique does not have non nullable part */
      if (!(table->key_info->flags & (HA_NULL_PART_KEY)))
      {
        table->file->ha_index_end();
        goto ok;
      }
      else
      {
        KEY *keyinfo= table->key_info;
        /*
          Unique has nullable part. We need to check if there is any field in the
          BI image that is null and part of UNNI.
        */
        bool null_found= FALSE;
        for (uint i=0; i < keyinfo->key_parts && !null_found; i++)
        {
          uint fieldnr= keyinfo->key_part[i].fieldnr - 1;
          Field **f= table->field+fieldnr;
          null_found= (*f)->is_null();
        }

        if (!null_found)
        {
          table->file->ha_index_end();
          goto ok;
        }

        /* else fall through to index scan */
      }
    }

    /*
      In case key is not unique, we still have to iterate over records found
      and find the one which is identical to the row given. A copy of the 
      record we are looking for is stored in record[1].
     */ 
    DBUG_PRINT("info",("non-unique index, scanning it to find matching record")); 

    while (record_compare(table))
    {
      /*
        We need to set the null bytes to ensure that the filler bit
        are all set when returning.  There are storage engines that
        just set the necessary bits on the bytes and don't set the
        filler bits correctly.

        TODO[record format ndb]: Remove this code once NDB returns the
        correct record format.
      */
      if (table->s->null_bytes > 0)
      {
        table->record[0][table->s->null_bytes - 1]|=
          256U - (1U << table->s->last_null_bit_pos);
      }

      while ((error= table->file->index_next(table->record[0])))
      {
        /* We just skip records that has already been deleted */
        if (error == HA_ERR_RECORD_DELETED)
          continue;
        DBUG_PRINT("info",("no record matching the given row found"));
        table->file->print_error(error, MYF(0));
        table->file->ha_index_end();
        goto err;
      }
    }

    /*
      Have to restart the scan to be able to fetch the next row.
    */
    table->file->ha_index_end();
  }
  else
  {
    DBUG_PRINT("info",("locating record using table scan (rnd_next)"));

    int restart_count= 0; // Number of times scanning has restarted from top

    /* We don't have a key: search the table using rnd_next() */
    if ((error= table->file->ha_rnd_init(1)))
    {
      DBUG_PRINT("info",("error initializing table scan"
                         " (ha_rnd_init returns %d)",error));
      table->file->print_error(error, MYF(0));
      goto err;
    }

    /* Continue until we find the right record or have made a full loop */
    do
    {
  restart_rnd_next:
      error= table->file->rnd_next(table->record[0]);

      DBUG_PRINT("info", ("error: %s", HA_ERR(error)));
      switch (error) {

      case 0:
        break;

      /*
        If the record was deleted, we pick the next one without doing
        any comparisons.
      */
      case HA_ERR_RECORD_DELETED:
        goto restart_rnd_next;

      case HA_ERR_END_OF_FILE:
        if (++restart_count < 2)
          table->file->ha_rnd_init(1);
        break;

      default:
        DBUG_PRINT("info", ("Failed to get next record"
                            " (rnd_next returns %d)",error));
        table->file->print_error(error, MYF(0));
        table->file->ha_rnd_end();
        goto err;
      }
    }
    while (restart_count < 2 && record_compare(table));
    
    /* 
      Note: above record_compare will take into accout all record fields 
      which might be incorrect in case a partial row was given in the event
     */

    /*
      Have to restart the scan to be able to fetch the next row.
    */
    if (restart_count == 2)
      DBUG_PRINT("info", ("Record not found"));
    else
      DBUG_DUMP("record found", table->record[0], table->s->reclength);
    table->file->ha_rnd_end();

    DBUG_ASSERT(error == HA_ERR_END_OF_FILE || error == 0);
    goto err;
  }
ok:
  table->default_column_bitmaps();
  DBUG_RETURN(0);

err:
  table->default_column_bitmaps();
  DBUG_RETURN(error);
}

#endif

/*
  Constructor used to build an event for writing to the binary log.
 */

#ifndef MYSQL_CLIENT
Delete_rows_log_event::Delete_rows_log_event(THD *thd_arg, TABLE *tbl_arg,
                                             ulong tid, MY_BITMAP const *cols,
                                             bool is_transactional
#ifndef MCP_WL5353
                                             ,const uchar* extra_row_info
#endif
                                             )
  : Rows_log_event(thd_arg, tbl_arg, tid, cols, is_transactional
#ifndef MCP_WL5353
                   ,log_bin_use_v1_row_events?
                   DELETE_ROWS_EVENT_V1:
                   DELETE_ROWS_EVENT,
                   extra_row_info
#endif
                   )
{
}
#endif /* #if !defined(MYSQL_CLIENT) */

/*
  Constructor used by slave to read the event from the binary log.
 */
#ifdef HAVE_REPLICATION
Delete_rows_log_event::Delete_rows_log_event(const char *buf, uint event_len,
                                             const Format_description_log_event
                                             *description_event
#ifndef MCP_WL5353
                                             ,Log_event_type event_type
#endif
                                             )
  : Rows_log_event(buf, event_len,
#ifndef MCP_WL5353
                   event_type,
#else
                   DELETE_ROWS_EVENT
#endif
                   description_event)
{
}
#endif

#if !defined(MYSQL_CLIENT) && defined(HAVE_REPLICATION)

int 
Delete_rows_log_event::do_before_row_operations(const Slave_reporting_capability *const)
{
  if ((m_table->file->ha_table_flags() & HA_PRIMARY_KEY_REQUIRED_FOR_POSITION) &&
      m_table->s->primary_key < MAX_KEY)
  {
    /*
      We don't need to allocate any memory for m_key since it is not used.
    */
    return 0;
  }

  if (m_table->s->keys > 0)
  {
    // Allocate buffer for key searches
    m_key= (uchar*)my_malloc(m_table->key_info->key_length, MYF(MY_WME));
    if (!m_key)
      return HA_ERR_OUT_OF_MEM;
  }
  return 0;
}

int 
Delete_rows_log_event::do_after_row_operations(const Slave_reporting_capability *const, 
                                               int error)
{
  /*error= ToDo:find out what this should really be, this triggers close_scan in nbd, returning error?*/
  m_table->file->ha_index_or_rnd_end();
  my_free(m_key);
  m_key= NULL;

  return error;
}

int Delete_rows_log_event::do_exec_row(const Relay_log_info *const rli)
{
  int error;
  DBUG_ASSERT(m_table != NULL);

  if (!(error= find_row(rli))) 
  { 
    /*
      Delete the record found, located in record[0]
    */
    error= m_table->file->ha_delete_row(m_table->record[0]);
  }
  return error;
}

#endif /* !defined(MYSQL_CLIENT) && defined(HAVE_REPLICATION) */

#ifdef MYSQL_CLIENT
void Delete_rows_log_event::print(FILE *file,
                                  PRINT_EVENT_INFO* print_event_info)
{
  Rows_log_event::print_helper(file, print_event_info, "Delete_rows");
}
#endif


/**************************************************************************
	Update_rows_log_event member functions
**************************************************************************/

/*
  Constructor used to build an event for writing to the binary log.
 */
#if !defined(MYSQL_CLIENT)
Update_rows_log_event::Update_rows_log_event(THD *thd_arg, TABLE *tbl_arg,
                                             ulong tid,
                                             MY_BITMAP const *cols_bi,
                                             MY_BITMAP const *cols_ai,
                                             bool is_transactional
#ifndef MCP_WL5353
                                             ,const uchar* extra_row_info
#endif
                                             )
: Rows_log_event(thd_arg, tbl_arg, tid, cols_bi, is_transactional
#ifndef MCP_WL5353
                 ,log_bin_use_v1_row_events?
                 UPDATE_ROWS_EVENT_V1:
                 UPDATE_ROWS_EVENT,
                 extra_row_info
#endif
                 )
{
  init(cols_ai);
}

Update_rows_log_event::Update_rows_log_event(THD *thd_arg, TABLE *tbl_arg,
                                             ulong tid,
                                             MY_BITMAP const *cols,
                                             bool is_transactional
#ifndef MCP_WL5353
                                             ,const uchar* extra_row_info
#endif
                                             )
: Rows_log_event(thd_arg, tbl_arg, tid, cols, is_transactional
#ifndef MCP_WL5353
                 ,log_bin_use_v1_row_events?
                 UPDATE_ROWS_EVENT_V1:
                 UPDATE_ROWS_EVENT,
                 extra_row_info
#endif
                 )
{
  init(cols);
}

void Update_rows_log_event::init(MY_BITMAP const *cols)
{
  /* if bitmap_init fails, caught in is_valid() */
  if (likely(!bitmap_init(&m_cols_ai,
                          m_width <= sizeof(m_bitbuf_ai)*8 ? m_bitbuf_ai : NULL,
                          m_width,
                          false)))
  {
    /* Cols can be zero if this is a dummy binrows event */
    if (likely(cols != NULL))
    {
      memcpy(m_cols_ai.bitmap, cols->bitmap, no_bytes_in_map(cols));
      create_last_word_mask(&m_cols_ai);
    }
  }
}
#endif /* !defined(MYSQL_CLIENT) */


Update_rows_log_event::~Update_rows_log_event()
{
  if (m_cols_ai.bitmap == m_bitbuf_ai) // no my_malloc happened
    m_cols_ai.bitmap= 0; // so no my_free in bitmap_free
  bitmap_free(&m_cols_ai); // To pair with bitmap_init().
}


/*
  Constructor used by slave to read the event from the binary log.
 */
#ifdef HAVE_REPLICATION
Update_rows_log_event::Update_rows_log_event(const char *buf, uint event_len,
                                             const
                                             Format_description_log_event
                                             *description_event
#ifndef MCP_WL5353
                                             ,Log_event_type event_type
#endif
                                             )
  : Rows_log_event(buf, event_len,
#ifndef MCP_WL5353
                   event_type,
#else
                   UPDATE_ROWS_EVENT,
#endif
                   description_event)
{
}
#endif

#if !defined(MYSQL_CLIENT) && defined(HAVE_REPLICATION)

int 
Update_rows_log_event::do_before_row_operations(const Slave_reporting_capability *const)
{
  if (m_table->s->keys > 0)
  {
    // Allocate buffer for key searches
    m_key= (uchar*)my_malloc(m_table->key_info->key_length, MYF(MY_WME));
    if (!m_key)
      return HA_ERR_OUT_OF_MEM;
  }

  m_table->timestamp_field_type= TIMESTAMP_NO_AUTO_SET;

  return 0;
}

int 
Update_rows_log_event::do_after_row_operations(const Slave_reporting_capability *const, 
                                               int error)
{
  /*error= ToDo:find out what this should really be, this triggers close_scan in nbd, returning error?*/
  m_table->file->ha_index_or_rnd_end();
  my_free(m_key); // Free for multi_malloc
  m_key= NULL;

  return error;
}

int 
Update_rows_log_event::do_exec_row(const Relay_log_info *const rli)
{
  DBUG_ASSERT(m_table != NULL);

  int error= find_row(rli); 
  if (error)
  {
    /*
      We need to read the second image in the event of error to be
      able to skip to the next pair of updates
    */
    m_curr_row= m_curr_row_end;
    unpack_current_row(rli);
    return error;
  }

  /*
    This is the situation after locating BI:

    ===|=== before image ====|=== after image ===|===
       ^                     ^
       m_curr_row            m_curr_row_end

    BI found in the table is stored in record[0]. We copy it to record[1]
    and unpack AI to record[0].
   */

  store_record(m_table,record[1]);

  m_curr_row= m_curr_row_end;
  /* this also updates m_curr_row_end */
  if ((error= unpack_current_row(rli)))
    return error;

  /*
    Now we have the right row to update.  The old row (the one we're
    looking for) is in record[1] and the new row is in record[0].
  */
#ifndef HAVE_purify
  /*
    Don't print debug messages when running valgrind since they can
    trigger false warnings.
   */
  DBUG_PRINT("info",("Updating row in table"));
  DBUG_DUMP("old record", m_table->record[1], m_table->s->reclength);
  DBUG_DUMP("new values", m_table->record[0], m_table->s->reclength);
#endif

  error= m_table->file->ha_update_row(m_table->record[1], m_table->record[0]);
  if (error == HA_ERR_RECORD_IS_THE_SAME)
    error= 0;

  return error;
}

#endif /* !defined(MYSQL_CLIENT) && defined(HAVE_REPLICATION) */

#ifdef MYSQL_CLIENT
void Update_rows_log_event::print(FILE *file,
				  PRINT_EVENT_INFO* print_event_info)
{
  Rows_log_event::print_helper(file, print_event_info, "Update_rows");
}
#endif


Incident_log_event::Incident_log_event(const char *buf, uint event_len,
                                       const Format_description_log_event *descr_event)
  : Log_event(buf, descr_event)
{
  DBUG_ENTER("Incident_log_event::Incident_log_event");
  uint8 const common_header_len=
    descr_event->common_header_len;
  uint8 const post_header_len=
    descr_event->post_header_len[INCIDENT_EVENT-1];

  DBUG_PRINT("info",("event_len: %u; common_header_len: %d; post_header_len: %d",
                     event_len, common_header_len, post_header_len));

  int incident_number= uint2korr(buf + common_header_len);
  if (incident_number >= INCIDENT_COUNT ||
      incident_number <= INCIDENT_NONE)
  {
    // If the incident is not recognized, this binlog event is
    // invalid.  If we set incident_number to INCIDENT_NONE, the
    // invalidity will be detected by is_valid().
    m_incident= INCIDENT_NONE;
    DBUG_VOID_RETURN;
  }
  m_incident= static_cast<Incident>(incident_number);
  char const *ptr= buf + common_header_len + post_header_len;
  char const *const str_end= buf + event_len;
  uint8 len= 0;                   // Assignment to keep compiler happy
  const char *str= NULL;          // Assignment to keep compiler happy
  read_str(&ptr, str_end, &str, &len);
  m_message.str= const_cast<char*>(str);
  m_message.length= len;
  DBUG_PRINT("info", ("m_incident: %d", m_incident));
  DBUG_VOID_RETURN;
}


Incident_log_event::~Incident_log_event()
{
}


const char *
Incident_log_event::description() const
{
  static const char *const description[]= {
    "NOTHING",                                  // Not used
    "LOST_EVENTS"
  };

  DBUG_PRINT("info", ("m_incident: %d", m_incident));

  return description[m_incident];
}


#ifndef MYSQL_CLIENT
void Incident_log_event::pack_info(Protocol *protocol)
{
  char buf[256];
  size_t bytes;
  if (m_message.length > 0)
    bytes= my_snprintf(buf, sizeof(buf), "#%d (%s)",
                       m_incident, description());
  else
    bytes= my_snprintf(buf, sizeof(buf), "#%d (%s): %s",
                       m_incident, description(), m_message.str);
  protocol->store(buf, bytes, &my_charset_bin);
}
#endif


#ifdef MYSQL_CLIENT
void
Incident_log_event::print(FILE *file,
                          PRINT_EVENT_INFO *print_event_info)
{
  if (print_event_info->short_form)
    return;

  Write_on_release_cache cache(&print_event_info->head_cache, file);
  print_header(&cache, print_event_info, FALSE);
  my_b_printf(&cache, "\n# Incident: %s\nRELOAD DATABASE; # Shall generate syntax error\n", description());
}
#endif

#if defined(HAVE_REPLICATION) && !defined(MYSQL_CLIENT)
int
Incident_log_event::do_apply_event(Relay_log_info const *rli)
{
  DBUG_ENTER("Incident_log_event::do_apply_event");

#ifndef MCP_BUG59889
  if (ignored_error_code(ER_SLAVE_INCIDENT))
  {
    DBUG_PRINT("info", ("Ignoring Incident"));
    DBUG_RETURN(0);
  }
#endif
   
  rli->report(ERROR_LEVEL, ER_SLAVE_INCIDENT,
              ER(ER_SLAVE_INCIDENT),
              description(),
              m_message.length > 0 ? m_message.str : "<none>");
  DBUG_RETURN(1);
}
#endif

bool
Incident_log_event::write_data_header(IO_CACHE *file)
{
  DBUG_ENTER("Incident_log_event::write_data_header");
  DBUG_PRINT("enter", ("m_incident: %d", m_incident));
  uchar buf[sizeof(int16)];
  int2store(buf, (int16) m_incident);
  DBUG_RETURN(my_b_safe_write(file, buf, sizeof(buf)));
}

bool
Incident_log_event::write_data_body(IO_CACHE *file)
{
  DBUG_ENTER("Incident_log_event::write_data_body");
  DBUG_RETURN(write_str(file, m_message.str, (uint) m_message.length));
}


#ifdef MYSQL_CLIENT
/**
  The default values for these variables should be values that are
  *incorrect*, i.e., values that cannot occur in an event.  This way,
  they will always be printed for the first event.
*/
st_print_event_info::st_print_event_info()
  :flags2_inited(0), sql_mode_inited(0), sql_mode(0),
   auto_increment_increment(0),auto_increment_offset(0), charset_inited(0),
   lc_time_names_number(~0),
   charset_database_number(ILLEGAL_CHARSET_INFO_NUMBER),
   thread_id(0), thread_id_printed(false),
   base64_output_mode(BASE64_OUTPUT_UNSPEC), printed_fd_event(FALSE)
{
  /*
    Currently we only use static PRINT_EVENT_INFO objects, so zeroed at
    program's startup, but these explicit bzero() is for the day someone
    creates dynamic instances.
  */
  bzero(db, sizeof(db));
  bzero(charset, sizeof(charset));
  bzero(time_zone_str, sizeof(time_zone_str));
  delimiter[0]= ';';
  delimiter[1]= 0;
  myf const flags = MYF(MY_WME | MY_NABP);
  open_cached_file(&head_cache, NULL, NULL, 0, flags);
  open_cached_file(&body_cache, NULL, NULL, 0, flags);
}
#endif


#if defined(HAVE_REPLICATION) && !defined(MYSQL_CLIENT)
Heartbeat_log_event::Heartbeat_log_event(const char* buf, uint event_len,
                    const Format_description_log_event* description_event)
  :Log_event(buf, description_event)
{
  uint8 header_size= description_event->common_header_len;
  ident_len = event_len - header_size;
  set_if_smaller(ident_len,FN_REFLEN-1);
  log_ident= buf + header_size;
}
#endif<|MERGE_RESOLUTION|>--- conflicted
+++ resolved
@@ -7627,11 +7627,6 @@
 #ifndef MCP_WL5353
   post_start+= 2;
 
-<<<<<<< HEAD
-    m_extra_row_data= (uchar*) my_malloc(extra_data_len,
-                                         MYF(MY_WME));
-    if (likely(m_extra_row_data != NULL))
-=======
   uint16 var_header_len= 0;
   if (post_header_len == ROWS_HEADER_LEN_V2)
   {
@@ -7647,7 +7642,6 @@
     const char* start= post_start + 2;
     const char* end= start + var_header_len;
     for (const char* pos= start; pos < end;)
->>>>>>> a4653cea
     {
       switch(*pos++)
       {
@@ -7662,7 +7656,7 @@
         {
           m_extra_row_data= (uchar*) my_malloc(infoLen,
                                                MYF(MY_WME));
-          if (likely(m_extra_row_data))
+          if (likely(m_extra_row_data != NULL))
           {
             memcpy(m_extra_row_data, pos, infoLen);
           }
