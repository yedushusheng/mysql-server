/* Copyright (c) 2000, 2013, Oracle and/or its affiliates. All rights reserved.

   This program is free software; you can redistribute it and/or modify
   it under the terms of the GNU General Public License as published by
   the Free Software Foundation; version 2 of the License.

   This program is distributed in the hope that it will be useful,
   but WITHOUT ANY WARRANTY; without even the implied warranty of
   MERCHANTABILITY or FITNESS FOR A PARTICULAR PURPOSE.  See the
   GNU General Public License for more details.

   You should have received a copy of the GNU General Public License
   along with this program; if not, write to the Free Software
   Foundation, Inc., 51 Franklin St, Fifth Floor, Boston, MA 02110-1301  USA */

#ifndef SQL_CLASS_INCLUDED
#define SQL_CLASS_INCLUDED

/* Classes in mysql */

#include "my_global.h"                          /* NO_EMBEDDED_ACCESS_CHECKS */
#ifdef MYSQL_SERVER
#include "unireg.h"                    // REQUIRED: for other includes
#endif
#include "sql_const.h"
#include <mysql/plugin_audit.h>
#include "log.h"
#include "rpl_tblmap.h"
#include "mdl.h"
#include "sql_locale.h"                         /* my_locale_st */
#include "sql_profile.h"                   /* PROFILING */
#include "scheduler.h"                     /* thd_scheduler */
#include "protocol.h"             /* Protocol_text, Protocol_binary */
#include "violite.h"              /* vio_is_connected */
#include "thr_lock.h"             /* thr_lock_type, THR_LOCK_DATA,
                                     THR_LOCK_INFO */
#include "opt_trace_context.h"    /* Opt_trace_context */
#include "rpl_gtid.h"

#include <mysql/psi/mysql_stage.h>
#include <mysql/psi/mysql_statement.h>
#include <mysql/psi/mysql_idle.h>
#include <mysql_com_server.h>
#include "sql_data_change.h"

#define FLAGSTR(V,F) ((V)&(F)?#F" ":"")

/**
  The meat of thd_proc_info(THD*, char*), a macro that packs the last
  three calling-info parameters.
*/
extern "C"
const char *set_thd_proc_info(void *thd_arg, const char *info,
                              const char *calling_func,
                              const char *calling_file,
                              const unsigned int calling_line);

#define thd_proc_info(thd, msg) \
  set_thd_proc_info(thd, msg, __func__, __FILE__, __LINE__)

extern "C"
void set_thd_stage_info(void *thd,
                        const PSI_stage_info *new_stage,
                        PSI_stage_info *old_stage,
                        const char *calling_func,
                        const char *calling_file,
                        const unsigned int calling_line);
                        
#define THD_STAGE_INFO(thd, stage) \
  (thd)->enter_stage(& stage, NULL, __func__, __FILE__, __LINE__)

class Reprepare_observer;
class Relay_log_info;

class Query_log_event;
class Load_log_event;
class sp_rcontext;
class sp_cache;
class Parser_state;
class Rows_log_event;
class Sroutine_hash_entry;
class User_level_lock;
class user_var_entry;

enum enum_ha_read_modes { RFIRST, RNEXT, RPREV, RLAST, RKEY, RNEXT_SAME };

enum enum_delay_key_write { DELAY_KEY_WRITE_NONE, DELAY_KEY_WRITE_ON,
			    DELAY_KEY_WRITE_ALL };
enum enum_slave_exec_mode { SLAVE_EXEC_MODE_STRICT,
                            SLAVE_EXEC_MODE_IDEMPOTENT,
                            SLAVE_EXEC_MODE_LAST_BIT };
enum enum_slave_type_conversions { SLAVE_TYPE_CONVERSIONS_ALL_LOSSY,
                                   SLAVE_TYPE_CONVERSIONS_ALL_NON_LOSSY,
                                   SLAVE_TYPE_CONVERSIONS_ALL_UNSIGNED,
                                   SLAVE_TYPE_CONVERSIONS_ALL_SIGNED};
enum enum_slave_rows_search_algorithms { SLAVE_ROWS_TABLE_SCAN = (1U << 0),
                                         SLAVE_ROWS_INDEX_SCAN = (1U << 1),
                                         SLAVE_ROWS_HASH_SCAN  = (1U << 2)};

enum enum_mark_columns
{ MARK_COLUMNS_NONE, MARK_COLUMNS_READ, MARK_COLUMNS_WRITE};
enum enum_filetype { FILETYPE_CSV, FILETYPE_XML };

/* Bits for different SQL modes modes (including ANSI mode) */
#define MODE_REAL_AS_FLOAT              1
#define MODE_PIPES_AS_CONCAT            2
#define MODE_ANSI_QUOTES                4
#define MODE_IGNORE_SPACE               8
#define MODE_NOT_USED                   16
#define MODE_ONLY_FULL_GROUP_BY         32
#define MODE_NO_UNSIGNED_SUBTRACTION    64
#define MODE_NO_DIR_IN_CREATE           128
#define MODE_POSTGRESQL                 256
#define MODE_ORACLE                     512
#define MODE_MSSQL                      1024
#define MODE_DB2                        2048
#define MODE_MAXDB                      4096
#define MODE_NO_KEY_OPTIONS             8192
#define MODE_NO_TABLE_OPTIONS           16384
#define MODE_NO_FIELD_OPTIONS           32768
#define MODE_MYSQL323                   65536L
#define MODE_MYSQL40                    (MODE_MYSQL323*2)
#define MODE_ANSI                       (MODE_MYSQL40*2)
#define MODE_NO_AUTO_VALUE_ON_ZERO      (MODE_ANSI*2)
#define MODE_NO_BACKSLASH_ESCAPES       (MODE_NO_AUTO_VALUE_ON_ZERO*2)
#define MODE_STRICT_TRANS_TABLES        (MODE_NO_BACKSLASH_ESCAPES*2)
#define MODE_STRICT_ALL_TABLES          (MODE_STRICT_TRANS_TABLES*2)
#define MODE_NO_ZERO_IN_DATE            (MODE_STRICT_ALL_TABLES*2)
#define MODE_NO_ZERO_DATE               (MODE_NO_ZERO_IN_DATE*2)
#define MODE_INVALID_DATES              (MODE_NO_ZERO_DATE*2)
#define MODE_ERROR_FOR_DIVISION_BY_ZERO (MODE_INVALID_DATES*2)
#define MODE_TRADITIONAL                (MODE_ERROR_FOR_DIVISION_BY_ZERO*2)
#define MODE_NO_AUTO_CREATE_USER        (MODE_TRADITIONAL*2)
#define MODE_HIGH_NOT_PRECEDENCE        (MODE_NO_AUTO_CREATE_USER*2)
#define MODE_NO_ENGINE_SUBSTITUTION     (MODE_HIGH_NOT_PRECEDENCE*2)
#define MODE_PAD_CHAR_TO_FULL_LENGTH    (ULL(1) << 31)

extern char internal_table_name[2];
extern char empty_c_string[1];
extern LEX_STRING EMPTY_STR;
extern LEX_STRING NULL_STR;
extern MYSQL_PLUGIN_IMPORT const char **errmesg;

extern bool volatile shutdown_in_progress;

extern "C" LEX_STRING * thd_query_string (MYSQL_THD thd);
extern "C" char **thd_query(MYSQL_THD thd);

/**
  @class CSET_STRING
  @brief Character set armed LEX_STRING
*/
class CSET_STRING
{
private:
  LEX_STRING string;
  const CHARSET_INFO *cs;
public:
  CSET_STRING() : cs(&my_charset_bin)
  {
    string.str= NULL;
    string.length= 0;
  }
  CSET_STRING(char *str_arg, size_t length_arg, const CHARSET_INFO *cs_arg) :
  cs(cs_arg)
  {
    DBUG_ASSERT(cs_arg != NULL);
    string.str= str_arg;
    string.length= length_arg;
  }

  inline char *str() const { return string.str; }
  inline size_t length() const { return string.length; }
  const CHARSET_INFO *charset() const { return cs; }

  friend LEX_STRING * thd_query_string (MYSQL_THD thd);
  friend char **thd_query(MYSQL_THD thd);
};


#define TC_LOG_PAGE_SIZE   8192
#define TC_LOG_MIN_SIZE    (3*TC_LOG_PAGE_SIZE)

#define TC_HEURISTIC_RECOVER_COMMIT   1
#define TC_HEURISTIC_RECOVER_ROLLBACK 2
extern ulong tc_heuristic_recover;

typedef struct st_user_var_events
{
  user_var_entry *user_var_event;
  char *value;
  ulong length;
  Item_result type;
  uint charset_number;
  bool unsigned_flag;
} BINLOG_USER_VAR_EVENT;


class Key_part_spec :public Sql_alloc {
public:
  LEX_STRING field_name;
  uint length;
  Key_part_spec(const LEX_STRING &name, uint len)
    : field_name(name), length(len)
  {}
  Key_part_spec(const char *name, const size_t name_len, uint len)
    : length(len)
  { field_name.str= (char *)name; field_name.length= name_len; }
  bool operator==(const Key_part_spec& other) const;
  /**
    Construct a copy of this Key_part_spec. field_name is copied
    by-pointer as it is known to never change. At the same time
    'length' may be reset in mysql_prepare_create_table, and this
    is why we supply it with a copy.

    @return If out of memory, 0 is returned and an error is set in
    THD.
  */
  Key_part_spec *clone(MEM_ROOT *mem_root) const
  { return new (mem_root) Key_part_spec(*this); }
};


class Alter_drop :public Sql_alloc {
public:
  enum drop_type {KEY, COLUMN, FOREIGN_KEY };
  const char *name;
  enum drop_type type;
  Alter_drop(enum drop_type par_type,const char *par_name)
    :name(par_name), type(par_type)
  {
    DBUG_ASSERT(par_name != NULL);
  }
  /**
    Used to make a clone of this object for ALTER/CREATE TABLE
    @sa comment for Key_part_spec::clone
  */
  Alter_drop *clone(MEM_ROOT *mem_root) const
    { return new (mem_root) Alter_drop(*this); }
};


class Alter_column :public Sql_alloc {
public:
  const char *name;
  Item *def;
  Alter_column(const char *par_name,Item *literal)
    :name(par_name), def(literal) {}
  /**
    Used to make a clone of this object for ALTER/CREATE TABLE
    @sa comment for Key_part_spec::clone
  */
  Alter_column *clone(MEM_ROOT *mem_root) const
    { return new (mem_root) Alter_column(*this); }
};


class Key :public Sql_alloc {
public:
  enum Keytype { PRIMARY, UNIQUE, MULTIPLE, FULLTEXT, SPATIAL, FOREIGN_KEY};
  enum Keytype type;
  KEY_CREATE_INFO key_create_info;
  List<Key_part_spec> columns;
  LEX_STRING name;
  bool generated;

  Key(enum Keytype type_par, const LEX_STRING &name_arg,
      KEY_CREATE_INFO *key_info_arg,
      bool generated_arg, List<Key_part_spec> &cols)
    :type(type_par), key_create_info(*key_info_arg), columns(cols),
    name(name_arg), generated(generated_arg)
  {}
  Key(enum Keytype type_par, const char *name_arg, size_t name_len_arg,
      KEY_CREATE_INFO *key_info_arg, bool generated_arg,
      List<Key_part_spec> &cols)
    :type(type_par), key_create_info(*key_info_arg), columns(cols),
    generated(generated_arg)
  {
    name.str= (char *)name_arg;
    name.length= name_len_arg;
  }
  Key(const Key &rhs, MEM_ROOT *mem_root);
  virtual ~Key() {}
  /* Equality comparison of keys (ignoring name) */
  friend bool foreign_key_prefix(Key *a, Key *b);
  /**
    Used to make a clone of this object for ALTER/CREATE TABLE
    @sa comment for Key_part_spec::clone
  */
  virtual Key *clone(MEM_ROOT *mem_root) const
    { return new (mem_root) Key(*this, mem_root); }
};

class Table_ident;

class Foreign_key: public Key {
public:
  enum fk_match_opt { FK_MATCH_UNDEF, FK_MATCH_FULL,
		      FK_MATCH_PARTIAL, FK_MATCH_SIMPLE};
  enum fk_option { FK_OPTION_UNDEF, FK_OPTION_RESTRICT, FK_OPTION_CASCADE,
		   FK_OPTION_SET_NULL, FK_OPTION_NO_ACTION, FK_OPTION_DEFAULT};

  LEX_STRING ref_db;
  LEX_STRING ref_table;
  List<Key_part_spec> ref_columns;
  uint delete_opt, update_opt, match_opt;
  Foreign_key(const LEX_STRING &name_arg, List<Key_part_spec> &cols,
	      const LEX_STRING &ref_db_arg, const LEX_STRING &ref_table_arg,
              List<Key_part_spec> &ref_cols,
	      uint delete_opt_arg, uint update_opt_arg, uint match_opt_arg)
    :Key(FOREIGN_KEY, name_arg, &default_key_create_info, 0, cols),
    ref_db(ref_db_arg), ref_table(ref_table_arg), ref_columns(ref_cols),
    delete_opt(delete_opt_arg), update_opt(update_opt_arg),
    match_opt(match_opt_arg)
  {
    // We don't check for duplicate FKs.
    key_create_info.check_for_duplicate_indexes= false;
  }
  Foreign_key(const Foreign_key &rhs, MEM_ROOT *mem_root);
  /**
    Used to make a clone of this object for ALTER/CREATE TABLE
    @sa comment for Key_part_spec::clone
  */
  virtual Key *clone(MEM_ROOT *mem_root) const
  { return new (mem_root) Foreign_key(*this, mem_root); }
};

typedef struct st_mysql_lock
{
  TABLE **table;
  uint table_count,lock_count;
  THR_LOCK_DATA **locks;
} MYSQL_LOCK;


class LEX_COLUMN : public Sql_alloc
{
public:
  String column;
  uint rights;
  LEX_COLUMN (const String& x,const  uint& y ): column (x),rights (y) {}
};

class MY_LOCALE;

/**
  Query_cache_tls -- query cache thread local data.
*/

struct Query_cache_block;

struct Query_cache_tls
{
  /*
    'first_query_block' should be accessed only via query cache
    functions and methods to maintain proper locking.
  */
  Query_cache_block *first_query_block;
  void set_first_query_block(Query_cache_block *first_query_block_arg)
  {
    first_query_block= first_query_block_arg;
  }

  Query_cache_tls() :first_query_block(NULL) {}
};

/* SIGNAL / RESIGNAL / GET DIAGNOSTICS */

/**
  This enumeration list all the condition item names of a condition in the
  SQL condition area.
*/
typedef enum enum_diag_condition_item_name
{
  /*
    Conditions that can be set by the user (SIGNAL/RESIGNAL),
    and by the server implementation.
  */

  DIAG_CLASS_ORIGIN= 0,
  FIRST_DIAG_SET_PROPERTY= DIAG_CLASS_ORIGIN,
  DIAG_SUBCLASS_ORIGIN= 1,
  DIAG_CONSTRAINT_CATALOG= 2,
  DIAG_CONSTRAINT_SCHEMA= 3,
  DIAG_CONSTRAINT_NAME= 4,
  DIAG_CATALOG_NAME= 5,
  DIAG_SCHEMA_NAME= 6,
  DIAG_TABLE_NAME= 7,
  DIAG_COLUMN_NAME= 8,
  DIAG_CURSOR_NAME= 9,
  DIAG_MESSAGE_TEXT= 10,
  DIAG_MYSQL_ERRNO= 11,
  LAST_DIAG_SET_PROPERTY= DIAG_MYSQL_ERRNO
} Diag_condition_item_name;

/**
  Name of each diagnostic condition item.
  This array is indexed by Diag_condition_item_name.
*/
extern const LEX_STRING Diag_condition_item_names[];

#include "sql_lex.h"				/* Must be here */

class Delayed_insert;
class select_result;
class Time_zone;

#define THD_SENTRY_MAGIC 0xfeedd1ff
#define THD_SENTRY_GONE  0xdeadbeef

#define THD_CHECK_SENTRY(thd) DBUG_ASSERT(thd->dbug_sentry == THD_SENTRY_MAGIC)

typedef ulonglong sql_mode_t;

typedef struct system_variables
{
  /*
    How dynamically allocated system variables are handled:
    
    The global_system_variables and max_system_variables are "authoritative"
    They both should have the same 'version' and 'size'.
    When attempting to access a dynamic variable, if the session version
    is out of date, then the session version is updated and realloced if
    neccessary and bytes copied from global to make up for missing data.
  */ 
  ulong dynamic_variables_version;
  char* dynamic_variables_ptr;
  uint dynamic_variables_head;    /* largest valid variable offset */
  uint dynamic_variables_size;    /* how many bytes are in use */
  LIST *dynamic_variables_allocs; /* memory hunks for PLUGIN_VAR_MEMALLOC */
  
  ulonglong max_heap_table_size;
  ulonglong tmp_table_size;
  ulonglong long_query_time;
  my_bool end_markers_in_json;
  /* A bitmap for switching optimizations on/off */
  ulonglong optimizer_switch;
  ulonglong optimizer_trace; ///< bitmap to tune optimizer tracing
  ulonglong optimizer_trace_features; ///< bitmap to select features to trace
  long      optimizer_trace_offset;
  long      optimizer_trace_limit;
  ulong     optimizer_trace_max_mem_size;
  sql_mode_t sql_mode; ///< which non-standard SQL behaviour should be enabled
  ulonglong option_bits; ///< OPTION_xxx constants, e.g. OPTION_PROFILING
  ha_rows select_limit;
  ha_rows max_join_size;
  ulong auto_increment_increment, auto_increment_offset;
  ulong bulk_insert_buff_size;
  uint  eq_range_index_dive_limit;
  ulong join_buff_size;
  ulong lock_wait_timeout;
  ulong max_allowed_packet;
  ulong max_error_count;
  ulong max_length_for_sort_data;
  ulong max_sort_length;
  ulong max_tmp_tables;
  ulong max_insert_delayed_threads;
  ulong min_examined_row_limit;
  ulong multi_range_count;
  ulong myisam_repair_threads;
  ulong myisam_sort_buff_size;
  ulong myisam_stats_method;
  ulong net_buffer_length;
  ulong net_interactive_timeout;
  ulong net_read_timeout;
  ulong net_retry_count;
  ulong net_wait_timeout;
  ulong net_write_timeout;
  ulong optimizer_prune_level;
  ulong optimizer_search_depth;
  ulong preload_buff_size;
  ulong profiling_history_size;
  ulong read_buff_size;
  ulong read_rnd_buff_size;
  ulong div_precincrement;
  ulong sortbuff_size;
  ulong max_sp_recursion_depth;
  ulong default_week_format;
  ulong max_seeks_for_key;
  ulong range_alloc_block_size;
  ulong query_alloc_block_size;
  ulong query_prealloc_size;
  ulong trans_alloc_block_size;
  ulong trans_prealloc_size;
  ulong group_concat_max_len;

  ulong binlog_format; ///< binlog format for this thd (see enum_binlog_format)
  my_bool binlog_direct_non_trans_update;
  ulong binlog_row_image; 
  my_bool sql_log_bin;
  ulong completion_type;
  ulong query_cache_type;
  ulong tx_isolation;
  ulong updatable_views_with_limit;
  uint max_user_connections;
  /**
    In slave thread we need to know in behalf of which
    thread the query is being run to replicate temp tables properly
  */
  my_thread_id pseudo_thread_id;
  /**
    Default transaction access mode. READ ONLY (true) or READ WRITE (false).
  */
  my_bool tx_read_only;
  my_bool low_priority_updates;
  my_bool new_mode;
  my_bool query_cache_wlock_invalidate;
  my_bool engine_condition_pushdown;
  my_bool keep_files_on_create;

  my_bool old_alter_table;
  uint old_passwords;
  my_bool big_tables;

  plugin_ref table_plugin;
  plugin_ref temp_table_plugin;

  /* Only charset part of these variables is sensible */
  const CHARSET_INFO *character_set_filesystem;
  const CHARSET_INFO *character_set_client;
  const CHARSET_INFO *character_set_results;

  /* Both charset and collation parts of these variables are important */
  const CHARSET_INFO  *collation_server;
  const CHARSET_INFO  *collation_database;
  const CHARSET_INFO  *collation_connection;

  /* Error messages */
  MY_LOCALE *lc_messages;
  /* Locale Support */
  MY_LOCALE *lc_time_names;

  Time_zone *time_zone;
  /*
    TIMESTAMP fields are by default created with DEFAULT clauses
    implicitly without users request. This flag when set, disables
    implicit default values and expect users to provide explicit
    default clause. i.e., when set columns are defined as NULL,
    instead of NOT NULL by default.
  */
  my_bool explicit_defaults_for_timestamp;

  my_bool sysdate_is_now;
  my_bool binlog_rows_query_log_events;

  double long_query_time_double;

  my_bool pseudo_slave_mode;

  Gtid_specification gtid_next;
  Gtid_set_or_null gtid_next_list;

} SV;


/**
  Per thread status variables.
  Must be long/ulong up to last_system_status_var so that
  add_to_status/add_diff_to_status can work.
*/

typedef struct system_status_var
{
  ulonglong created_tmp_disk_tables;
  ulonglong created_tmp_tables;
  ulonglong ha_commit_count;
  ulonglong ha_delete_count;
  ulonglong ha_read_first_count;
  ulonglong ha_read_last_count;
  ulonglong ha_read_key_count;
  ulonglong ha_read_next_count;
  ulonglong ha_read_prev_count;
  ulonglong ha_read_rnd_count;
  ulonglong ha_read_rnd_next_count;
  /*
    This number doesn't include calls to the default implementation and
    calls made by range access. The intent is to count only calls made by
    BatchedKeyAccess.
  */
  ulonglong ha_multi_range_read_init_count;
  ulonglong ha_rollback_count;
  ulonglong ha_update_count;
  ulonglong ha_write_count;
  ulonglong ha_prepare_count;
  ulonglong ha_discover_count;
  ulonglong ha_savepoint_count;
  ulonglong ha_savepoint_rollback_count;
  ulonglong ha_external_lock_count;
  ulonglong opened_tables;
  ulonglong opened_shares;
  ulonglong table_open_cache_hits;
  ulonglong table_open_cache_misses;
  ulonglong table_open_cache_overflows;
  ulonglong select_full_join_count;
  ulonglong select_full_range_join_count;
  ulonglong select_range_count;
  ulonglong select_range_check_count;
  ulonglong select_scan_count;
  ulonglong long_query_count;
  ulonglong filesort_merge_passes;
  ulonglong filesort_range_count;
  ulonglong filesort_rows;
  ulonglong filesort_scan_count;
  /* Prepared statements and binary protocol */
  ulonglong com_stmt_prepare;
  ulonglong com_stmt_reprepare;
  ulonglong com_stmt_execute;
  ulonglong com_stmt_send_long_data;
  ulonglong com_stmt_fetch;
  ulonglong com_stmt_reset;
  ulonglong com_stmt_close;

  ulonglong bytes_received;
  ulonglong bytes_sent;
  /*
    Number of statements sent from the client
  */
  ulonglong questions;

  ulong com_other;
  ulong com_stat[(uint) SQLCOM_END];

  /*
    IMPORTANT!
    SEE last_system_status_var DEFINITION BELOW.
    Below 'last_system_status_var' are all variables that cannot be handled
    automatically by add_to_status()/add_diff_to_status().
  */
  double last_query_cost;
  ulonglong last_query_partial_plans;
} STATUS_VAR;

/*
  This is used for 'SHOW STATUS'. It must be updated to the last ulong
  variable in system_status_var which is makes sens to add to the global
  counter
*/

#define last_system_status_var questions

void mark_transaction_to_rollback(THD *thd, bool all);


/**
  Get collation by name, send error to client on failure.
  @param name     Collation name
  @param name_cs  Character set of the name string
  @return
  @retval         NULL on error
  @retval         Pointter to CHARSET_INFO with the given name on success
*/
inline CHARSET_INFO *
mysqld_collation_get_by_name(const char *name,
                             CHARSET_INFO *name_cs= system_charset_info)
{
  CHARSET_INFO *cs;
  MY_CHARSET_LOADER loader;
  my_charset_loader_init_mysys(&loader);
  if (!(cs= my_collation_get_by_name(&loader, name, MYF(0))))
  {
    ErrConvString err(name, name_cs);
    my_error(ER_UNKNOWN_COLLATION, MYF(0), err.ptr());
    if (loader.error[0])
      push_warning_printf(current_thd,
                          Sql_condition::WARN_LEVEL_WARN,
                          ER_UNKNOWN_COLLATION, "%s", loader.error);
  }
  return cs;
}


#ifdef MYSQL_SERVER

void free_tmp_table(THD *thd, TABLE *entry);


/* The following macro is to make init of Query_arena simpler */
#ifndef DBUG_OFF
#define INIT_ARENA_DBUG_INFO is_backup_arena= 0; is_reprepared= FALSE;
#else
#define INIT_ARENA_DBUG_INFO
#endif

class Query_arena
{
public:
  /*
    List of items created in the parser for this query. Every item puts
    itself to the list on creation (see Item::Item() for details))
  */
  Item *free_list;
  MEM_ROOT *mem_root;                   // Pointer to current memroot
#ifndef DBUG_OFF
  bool is_backup_arena; /* True if this arena is used for backup. */
  bool is_reprepared;
#endif
  /*
    The states relfects three diffrent life cycles for three
    different types of statements:
    Prepared statement: STMT_INITIALIZED -> STMT_PREPARED -> STMT_EXECUTED.
    Stored procedure:   STMT_INITIALIZED_FOR_SP -> STMT_EXECUTED.
    Other statements:   STMT_CONVENTIONAL_EXECUTION never changes.
  */
  enum enum_state
  {
    STMT_INITIALIZED= 0, STMT_INITIALIZED_FOR_SP= 1, STMT_PREPARED= 2,
    STMT_CONVENTIONAL_EXECUTION= 3, STMT_EXECUTED= 4, STMT_ERROR= -1
  };

  enum_state state;

  /* We build without RTTI, so dynamic_cast can't be used. */
  enum Type
  {
    STATEMENT, PREPARED_STATEMENT, STORED_PROCEDURE
  };

  Query_arena(MEM_ROOT *mem_root_arg, enum enum_state state_arg) :
    free_list(0), mem_root(mem_root_arg), state(state_arg)
  { INIT_ARENA_DBUG_INFO; }
  /*
    This constructor is used only when Query_arena is created as
    backup storage for another instance of Query_arena.
  */
  Query_arena() { INIT_ARENA_DBUG_INFO; }

  virtual Type type() const;
  virtual ~Query_arena() {};

  inline bool is_stmt_prepare() const { return state == STMT_INITIALIZED; }
  inline bool is_stmt_prepare_or_first_sp_execute() const
  { return (int)state < (int)STMT_PREPARED; }
  inline bool is_stmt_prepare_or_first_stmt_execute() const
  { return (int)state <= (int)STMT_PREPARED; }
  inline bool is_conventional() const
  { return state == STMT_CONVENTIONAL_EXECUTION; }

  inline void* alloc(size_t size) { return alloc_root(mem_root,size); }
  inline void* calloc(size_t size)
  {
    void *ptr;
    if ((ptr=alloc_root(mem_root,size)))
      memset(ptr, 0, size);
    return ptr;
  }
  inline char *strdup(const char *str)
  { return strdup_root(mem_root,str); }
  inline char *strmake(const char *str, size_t size)
  { return strmake_root(mem_root,str,size); }
  inline void *memdup(const void *str, size_t size)
  { return memdup_root(mem_root,str,size); }
  inline void *memdup_w_gap(const void *str, size_t size, uint gap)
  {
    void *ptr;
    if ((ptr= alloc_root(mem_root,size+gap)))
      memcpy(ptr,str,size);
    return ptr;
  }

  void set_query_arena(Query_arena *set);

  void free_items();
  /* Close the active state associated with execution of this statement */
  virtual void cleanup_stmt();
};


class Server_side_cursor;

/**
  @class Statement
  @brief State of a single command executed against this connection.

  One connection can contain a lot of simultaneously running statements,
  some of which could be:
   - prepared, that is, contain placeholders,
   - opened as cursors. We maintain 1 to 1 relationship between
     statement and cursor - if user wants to create another cursor for his
     query, we create another statement for it. 
  To perform some action with statement we reset THD part to the state  of
  that statement, do the action, and then save back modified state from THD
  to the statement. It will be changed in near future, and Statement will
  be used explicitly.
*/

class Statement: public Query_arena
{
  Statement(const Statement &rhs);              /* not implemented: */
  Statement &operator=(const Statement &rhs);   /* non-copyable */
public:
  /*
    Uniquely identifies each statement object in thread scope; change during
    statement lifetime. FIXME: must be const
  */
   ulong id;

  /*
    MARK_COLUMNS_NONE:  Means mark_used_colums is not set and no indicator to
                        handler of fields used is set
    MARK_COLUMNS_READ:  Means a bit in read set is set to inform handler
	                that the field is to be read. If field list contains
                        duplicates, then thd->dup_field is set to point
                        to the last found duplicate.
    MARK_COLUMNS_WRITE: Means a bit is set in write set to inform handler
			that it needs to update this field in write_row
                        and update_row.
  */
  enum enum_mark_columns mark_used_columns;

  LEX_STRING name; /* name for named prepared statements */
  LEX *lex;                                     // parse tree descriptor
  /*
    Points to the query associated with this statement. It's const, but
    we need to declare it char * because all table handlers are written
    in C and need to point to it.

    Note that if we set query = NULL, we must at the same time set
    query_length = 0, and protect the whole operation with
    LOCK_thd_data mutex. To avoid crashes in races, if we do not
    know that thd->query cannot change at the moment, we should print
    thd->query like this:
      (1) reserve the LOCK_thd_data mutex;
      (2) print or copy the value of query and query_length
      (3) release LOCK_thd_data mutex.
    This printing is needed at least in SHOW PROCESSLIST and SHOW
    ENGINE INNODB STATUS.
  */
  CSET_STRING query_string;

  /*
    In some cases, we may want to modify the query (i.e. replace
    passwords with their hashes before logging the statement etc.).

    In case the query was rewritten, the original query will live in
    query_string, while the rewritten query lives in rewritten_query.
    If rewritten_query is empty, query_string should be logged.
    If rewritten_query is non-empty, the rewritten query it contains
    should be used in logs (general log, slow query log, binary log).

    Currently, password obfuscation is the only rewriting we do; more
    may follow at a later date, both pre- and post parsing of the query.
    Rewriting of binloggable statements must preserve all pertinent
    information.
  */
  String      rewritten_query;

  inline char *query() const { return query_string.str(); }
  inline uint32 query_length() const { return query_string.length(); }
  const CHARSET_INFO *query_charset() const { return query_string.charset(); }
  void set_query_inner(const CSET_STRING &string_arg)
  {
    query_string= string_arg;
  }
  void set_query_inner(char *query_arg, uint32 query_length_arg,
                       const CHARSET_INFO *cs_arg)
  {
    set_query_inner(CSET_STRING(query_arg, query_length_arg, cs_arg));
  }
  void reset_query_inner()
  {
    set_query_inner(CSET_STRING());
  }
  /**
    Name of the current (default) database.

    If there is the current (default) database, "db" contains its name. If
    there is no current (default) database, "db" is NULL and "db_length" is
    0. In other words, "db", "db_length" must either be NULL, or contain a
    valid database name.

    @note this attribute is set and alloced by the slave SQL thread (for
    the THD of that thread); that thread is (and must remain, for now) the
    only responsible for freeing this member.
  */

  char *db;
  size_t db_length;

public:

  /* This constructor is called for backup statements */
  Statement() {}

  Statement(LEX *lex_arg, MEM_ROOT *mem_root_arg,
            enum enum_state state_arg, ulong id_arg);
  virtual ~Statement();

  /* Assign execution context (note: not all members) of given stmt to self */
  virtual void set_statement(Statement *stmt);
  void set_n_backup_statement(Statement *stmt, Statement *backup);
  void restore_backup_statement(Statement *stmt, Statement *backup);
  /* return class type */
  virtual Type type() const;
};


/**
  Container for all statements created/used in a connection.
  Statements in Statement_map have unique Statement::id (guaranteed by id
  assignment in Statement::Statement)
  Non-empty statement names are unique too: attempt to insert a new statement
  with duplicate name causes older statement to be deleted

  Statements are auto-deleted when they are removed from the map and when the
  map is deleted.
*/

class Statement_map
{
public:
  Statement_map();

  int insert(THD *thd, Statement *statement);

  Statement *find_by_name(LEX_STRING *name)
  {
    Statement *stmt;
    stmt= (Statement*)my_hash_search(&names_hash, (uchar*)name->str,
                                     name->length);
    return stmt;
  }

  Statement *find(ulong id)
  {
    if (last_found_statement == 0 || id != last_found_statement->id)
    {
      Statement *stmt;
      stmt= (Statement *) my_hash_search(&st_hash, (uchar *) &id, sizeof(id));
      if (stmt && stmt->name.str)
        return NULL;
      last_found_statement= stmt;
    }
    return last_found_statement;
  }
  /*
    Close all cursors of this connection that use tables of a storage
    engine that has transaction-specific state and therefore can not
    survive COMMIT or ROLLBACK. Currently all but MyISAM cursors are closed.
    CURRENTLY NOT IMPLEMENTED!
  */
  void close_transient_cursors();
  void erase(Statement *statement);
  /* Erase all statements (calls Statement destructor) */
  void reset();
  ~Statement_map();
private:
  HASH st_hash;
  HASH names_hash;
  Statement *last_found_statement;
};

class Ha_trx_info;

struct THD_TRANS
{
  /* true is not all entries in the ht[] support 2pc */
  bool        no_2pc;
  int         rw_ha_count;
  /* storage engines that registered in this transaction */
  Ha_trx_info *ha_list;

private:
  /* 
    The purpose of this member variable (i.e. flag) is to keep track of
    statements which cannot be rolled back safely(completely).
    For example,

    * statements that modified non-transactional tables. The value
    MODIFIED_NON_TRANS_TABLE is set within mysql_insert, mysql_update,
    mysql_delete, etc if a non-transactional table is modified.

    * 'DROP TEMPORARY TABLE' and 'CREATE TEMPORARY TABLE' statements.
    The former sets the value CREATED_TEMP_TABLE is set and the latter
    the value DROPPED_TEMP_TABLE.
    
    The tracked statements are modified in scope of:

    * transaction, when the variable is a member of THD::transaction.all
    
    * top-level statement or sub-statement, when the variable is a
    member of THD::transaction.stmt

    This member has the following life cycle:

    * stmt.m_unsafe_rollback_flags is used to keep track of top-level statements
    which cannot be rolled back safely. At the end of the statement, the value
    of stmt.m_unsafe_rollback_flags is merged with all.m_unsafe_rollback_flags
    and gets reset.
    
    * all.cannot_safely_rollback is reset at the end of transaction

    * Since we do not have a dedicated context for execution of a sub-statement,
    to keep track of non-transactional changes in a sub-statement, we re-use
    stmt.m_unsafe_rollback_flags. At entrance into a sub-statement, a copy of
    the value of stmt.m_unsafe_rollback_flags (containing the changes of the
    outer statement) is saved on stack.  Then stmt.m_unsafe_rollback_flags is
    reset to 0 and the substatement is executed. Then the new value is merged
    with the saved value.
  */

  unsigned int m_unsafe_rollback_flags;
  /*
    Define the type of statemens which cannot be rolled back safely.
    Each type occupies one bit in m_unsafe_rollback_flags.
  */
  static unsigned int const MODIFIED_NON_TRANS_TABLE= 0x01;
  static unsigned int const CREATED_TEMP_TABLE= 0x02;
  static unsigned int const DROPPED_TEMP_TABLE= 0x04;

public:
#ifndef DBUG_OFF
  void dbug_unsafe_rollback_flags(const char* msg) const
  {
    DBUG_PRINT("debug", ("%s.unsafe_rollback_flags: %s%s%s",
                         msg,
                         FLAGSTR(m_unsafe_rollback_flags, MODIFIED_NON_TRANS_TABLE),
                         FLAGSTR(m_unsafe_rollback_flags, CREATED_TEMP_TABLE),
                         FLAGSTR(m_unsafe_rollback_flags, DROPPED_TEMP_TABLE)));
  }
#endif

  bool cannot_safely_rollback() const
  {
    return m_unsafe_rollback_flags > 0;
  }
  unsigned int get_unsafe_rollback_flags() const
  {
    return m_unsafe_rollback_flags;
  }
  void set_unsafe_rollback_flags(unsigned int flags)
  {
    DBUG_PRINT("debug", ("set_unsafe_rollback_flags: %d", flags));
    m_unsafe_rollback_flags= flags;
  }
  void add_unsafe_rollback_flags(unsigned int flags)
  {
    DBUG_PRINT("debug", ("add_unsafe_rollback_flags: %d", flags));
    m_unsafe_rollback_flags|= flags;
  }
  void reset_unsafe_rollback_flags()
  {
    DBUG_PRINT("debug", ("reset_unsafe_rollback_flags"));
    m_unsafe_rollback_flags= 0;
  }
  void mark_modified_non_trans_table()
  {
    DBUG_PRINT("debug", ("mark_modified_non_trans_table"));
    m_unsafe_rollback_flags|= MODIFIED_NON_TRANS_TABLE;
  }
  bool has_modified_non_trans_table() const
  {
    return m_unsafe_rollback_flags & MODIFIED_NON_TRANS_TABLE;
  }
  void mark_created_temp_table()
  {
    DBUG_PRINT("debug", ("mark_created_temp_table"));
    m_unsafe_rollback_flags|= CREATED_TEMP_TABLE;
  }
  bool has_created_temp_table() const
  {
    return m_unsafe_rollback_flags & CREATED_TEMP_TABLE;
  }
  void mark_dropped_temp_table()
  {
    DBUG_PRINT("debug", ("mark_dropped_temp_table"));
    m_unsafe_rollback_flags|= DROPPED_TEMP_TABLE;
  }
  bool has_dropped_temp_table() const
  {
    return m_unsafe_rollback_flags & DROPPED_TEMP_TABLE;
  }

  void reset()
  {
    no_2pc= FALSE;
    rw_ha_count= 0;
    reset_unsafe_rollback_flags();
  }
  bool is_empty() const { return ha_list == NULL; }
};

/**
  Either statement transaction or normal transaction - related
  thread-specific storage engine data.

  If a storage engine participates in a statement/transaction,
  an instance of this class is present in
  thd->transaction.{stmt|all}.ha_list. The addition to
  {stmt|all}.ha_list is made by trans_register_ha().

  When it's time to commit or rollback, each element of ha_list
  is used to access storage engine's prepare()/commit()/rollback()
  methods, and also to evaluate if a full two phase commit is
  necessary.

  @sa General description of transaction handling in handler.cc.
*/

class Ha_trx_info
{
#ifndef DBUG_OFF
  friend const char *
  ha_list_names(Ha_trx_info *ha_list, char *const buf_arg)
  {
    char *buf = buf_arg;
    while (ha_list)
    {
      buf += sprintf(buf, "%s", ha_legacy_type_name(ha_list->m_ht->db_type));
      ha_list = ha_list->m_next;
      if (ha_list)
        buf += sprintf(buf, ", ");
    }
    if (buf == buf_arg)
      sprintf(buf, "<NONE>");
    return buf_arg;
  }
#endif

public:
  /** Register this storage engine in the given transaction context. */
  void register_ha(THD_TRANS *trans, handlerton *ht_arg)
  {
    DBUG_ENTER("Ha_trx_info::register_ha");
    DBUG_PRINT("enter", ("trans: 0x%llx, ht: 0x%llx (%s)",
                         (ulonglong) trans, (ulonglong) ht_arg,
                         ha_legacy_type_name(ht_arg->db_type)));
    DBUG_ASSERT(m_flags == 0);
    DBUG_ASSERT(m_ht == NULL);
    DBUG_ASSERT(m_next == NULL);

    m_ht= ht_arg;
    m_flags= (int) TRX_READ_ONLY; /* Assume read-only at start. */

    m_next= trans->ha_list;
    trans->ha_list= this;
    DBUG_VOID_RETURN;
  }

  /** Clear, prepare for reuse. */
  void reset()
  {
    DBUG_ENTER("Ha_trx_info::reset");
    m_next= NULL;
    m_ht= NULL;
    m_flags= 0;
    DBUG_VOID_RETURN;
  }

  Ha_trx_info() { reset(); }

  void set_trx_read_write()
  {
    DBUG_ASSERT(is_started());
    m_flags|= (int) TRX_READ_WRITE;
  }
  bool is_trx_read_write() const
  {
    DBUG_ASSERT(is_started());
    return m_flags & (int) TRX_READ_WRITE;
  }
  bool is_started() const { return m_ht != NULL; }
  /** Mark this transaction read-write if the argument is read-write. */
  void coalesce_trx_with(const Ha_trx_info *stmt_trx)
  {
    /*
      Must be called only after the transaction has been started.
      Can be called many times, e.g. when we have many
      read-write statements in a transaction.
    */
    DBUG_ASSERT(is_started());
    if (stmt_trx->is_trx_read_write())
      set_trx_read_write();
  }
  Ha_trx_info *next() const
  {
    DBUG_ASSERT(is_started());
    return m_next;
  }
  handlerton *ht() const
  {
    DBUG_ASSERT(is_started());
    return m_ht;
  }
private:
  enum { TRX_READ_ONLY= 0, TRX_READ_WRITE= 1 };
  /** Auxiliary, used for ha_list management */
  Ha_trx_info *m_next;
  /**
    Although a given Ha_trx_info instance is currently always used
    for the same storage engine, 'ht' is not-NULL only when the
    corresponding storage is a part of a transaction.
  */
  handlerton *m_ht;
  /**
    Transaction flags related to this engine.
    Not-null only if this instance is a part of transaction.
    May assume a combination of enum values above.
  */
  uchar       m_flags;
};

struct st_savepoint {
  struct st_savepoint *prev;
  char                *name;
  uint                 length;
  Ha_trx_info         *ha_list;
  /** State of metadata locks before this savepoint was set. */
  MDL_savepoint        mdl_savepoint;
};

enum xa_states {XA_NOTR=0, XA_ACTIVE, XA_IDLE, XA_PREPARED, XA_ROLLBACK_ONLY};
extern const char *xa_state_names[];

typedef struct st_xid_state {
  /* For now, this is only used to catch duplicated external xids */
  XID  xid;                           // transaction identifier
  enum xa_states xa_state;            // used by external XA only
  bool in_thd;
  /* Error reported by the Resource Manager (RM) to the Transaction Manager. */
  uint rm_error;
} XID_STATE;

extern mysql_mutex_t LOCK_xid_cache;
extern HASH xid_cache;
bool xid_cache_init(void);
void xid_cache_free(void);
XID_STATE *xid_cache_search(XID *xid);
bool xid_cache_insert(XID *xid, enum xa_states xa_state);
bool xid_cache_insert(XID_STATE *xid_state);
void xid_cache_delete(XID_STATE *xid_state);

/**
  @class Security_context
  @brief A set of THD members describing the current authenticated user.
*/

class Security_context {
public:
  Security_context() {}                       /* Remove gcc warning */
  /*
    host - host of the client
    user - user of the client, set to NULL until the user has been read from
    the connection
    priv_user - The user privilege we are using. May be "" for anonymous user.
    ip - client IP
  */
  char   *host, *user, *ip;
  char   priv_user[USERNAME_LENGTH];
  char   proxy_user[USERNAME_LENGTH + MAX_HOSTNAME + 5];
  /* The host privilege we are using */
  char   priv_host[MAX_HOSTNAME];
  /* The external user (if available) */
  char   *external_user;
  /* points to host if host is available, otherwise points to ip */
  const char *host_or_ip;
  ulong master_access;                 /* Global privileges from mysql.user */
  ulong db_access;                     /* Privileges for current db */
  bool password_expired;               /* password expiration flag */

  void init();
  void destroy();
  void skip_grants();
  inline char *priv_host_name()
  {
    return (*priv_host ? priv_host : (char *)"%");
  }
  
  bool set_user(char *user_arg);

#ifndef NO_EMBEDDED_ACCESS_CHECKS
  bool
  change_security_context(THD *thd,
                          LEX_STRING *definer_user,
                          LEX_STRING *definer_host,
                          LEX_STRING *db,
                          Security_context **backup);

  void
  restore_security_context(THD *thd, Security_context *backup);
#endif
  bool user_matches(Security_context *);
};


/**
  @class Log_throttle
  @brief Base class for rate-limiting a log (slow query log etc.)
*/

class Log_throttle
{
  /**
    When will/did current window end?
  */
  ulonglong window_end;

  /**
    Log no more than rate lines of a given type per window_size
    (e.g. per minute, usually LOG_THROTTLE_WINDOW_SIZE).
  */
  const ulong window_size;

  /**
   There have been this many lines of this type in this window,
   including those that we suppressed. (We don't simply stop
   counting once we reach the threshold as we'll write a summary
   of the suppressed lines later.)
  */
  ulong count;

protected:
  /**
    Template for the summary line. Should contain %lu as the only
    conversion specification.
  */
  const char *summary_template;

  /**
    Start a new window.
  */
  void new_window(ulonglong now);

  /**
    Increase count of logs we're handling.

    @param rate  Limit on records to be logged during the throttling window.

    @retval true -  log rate limit is exceeded, so record should be supressed.
    @retval false - log rate limit is not exceeded, record should be logged.
  */
  bool inc_log_count(ulong rate) { return (++count > rate); }

  /**
    Check whether we're still in the current window. (If not, the caller
    will want to print a summary (if the logging of any lines was suppressed),
    and start a new window.)
  */
  bool in_window(ulonglong now) const { return (now < window_end); };

  /**
    Prepare a summary of suppressed lines for logging.
    This function returns the number of queries that were qualified for
    inclusion in the log, but were not printed because of the rate-limiting.
    The summary will contain this count as well as the respective totals for
    lock and execution time.
    This function assumes that the caller already holds the necessary locks.

    @param rate  Limit on records logged during the throttling window.
  */
  ulong prepare_summary(ulong rate);

  /**
    @param window_usecs  ... in this many micro-seconds
    @param msg           use this template containing %lu as only non-literal
  */
  Log_throttle(ulong window_usecs, const char *msg)
              : window_end(0), window_size(window_usecs),
                count(0), summary_template(msg)
  {}

public:
  /**
    We're rate-limiting messages per minute; 60,000,000 microsecs = 60s
    Debugging is less tedious with a window in the region of 5000000
  */
  static const ulong LOG_THROTTLE_WINDOW_SIZE= 60000000;
};


/**
  @class Slow_log_throttle
  @brief Used for rate-limiting the slow query log.
*/

class Slow_log_throttle : public Log_throttle
{
private:
  /**
    We're using our own (empty) security context during summary generation.
    That way, the aggregate value of the suppressed queries isn't printed
    with a specific user's name (i.e. the user who sent a query when or
    after the time-window closes), as that would be misleading.
  */
  Security_context aggregate_sctx;

  /**
    Total of the execution times of queries in this time-window for which
    we suppressed logging. For use in summary printing.
  */
  ulonglong total_exec_time;

  /**
    Total of the lock times of queries in this time-window for which
    we suppressed logging. For use in summary printing.
  */
  ulonglong total_lock_time;

  /**
    A reference to the threshold ("no more than n log lines per ...").
    References a (system-?) variable in the server.
  */
  ulong *rate;

  /**
    The routine we call to actually log a line (i.e. our summary).
    The signature miraculously coincides with slow_log_print().
  */
  bool (*log_summary)(THD *, const char *, uint);

  /**
    Slow_log_throttle is shared between THDs.
  */
  mysql_mutex_t *LOCK_log_throttle;

  /**
    Start a new window.
  */
  void new_window(ulonglong now);

  /**
    Actually print the prepared summary to log.
  */
  void print_summary(THD *thd, ulong suppressed,
                     ulonglong print_lock_time,
                     ulonglong print_exec_time);

public:

  /**
    @param threshold     suppress after this many queries ...
    @param window_usecs  ... in this many micro-seconds
    @param logger        call this function to log a single line (our summary)
    @param msg           use this template containing %lu as only non-literal
  */
  Slow_log_throttle(ulong *threshold, mysql_mutex_t *lock, ulong window_usecs,
                    bool (*logger)(THD *, const char *, uint),
                    const char *msg);

  /**
    Prepare and print a summary of suppressed lines to log.
    (For now, slow query log.)
    The summary states the number of queries that were qualified for
    inclusion in the log, but were not printed because of the rate-limiting,
    and their respective totals for lock and execution time.
    This wrapper for prepare_summary() and print_summary() handles the
    locking/unlocking.

    @param thd                 The THD that tries to log the statement.
    @retval false              Logging was not supressed, no summary needed.
    @retval true               Logging was supressed; a summary was printed.
  */
  bool flush(THD *thd);

  /**
    Top-level function.
    @param thd                 The THD that tries to log the statement.
    @param eligible            Is the statement of the type we might suppress?
    @retval true               Logging should be supressed.
    @retval false              Logging should not be supressed.
  */
  bool log(THD *thd, bool eligible);
};


/**
  @class Slow_log_throttle
  @brief Used for rate-limiting a error logs.
*/

class Error_log_throttle : public Log_throttle
{
private:
  /**
    The routine we call to actually log a line (i.e. our summary).
  */
  void (*log_summary)(const char *, ...);

  /**
    Actually print the prepared summary to log.
  */
  void print_summary(ulong suppressed)
  {
    (*log_summary)(summary_template, suppressed);
  }

public:
  /**
    @param window_usecs  ... in this many micro-seconds
    @param logger        call this function to log a single line (our summary)
    @param msg           use this template containing %lu as only non-literal
  */
  Error_log_throttle(ulong window_usecs,
                     void (*logger)(const char*, ...),
                     const char *msg)
  : Log_throttle(window_usecs, msg), log_summary(logger)
  {}

  /**
    Prepare and print a summary of suppressed lines to log.
    (For now, slow query log.)
    The summary states the number of queries that were qualified for
    inclusion in the log, but were not printed because of the rate-limiting.

    @param thd                 The THD that tries to log the statement.
    @retval false              Logging was not supressed, no summary needed.
    @retval true               Logging was supressed; a summary was printed.
  */
  bool flush(THD *thd);

  /**
    Top-level function.
    @param thd                 The THD that tries to log the statement.
    @retval true               Logging should be supressed.
    @retval false              Logging should not be supressed.
  */
  bool log(THD *thd);
};


extern Slow_log_throttle log_throttle_qni;


/**
  A registry for item tree transformations performed during
  query optimization. We register only those changes which require
  a rollback to re-execute a prepared statement or stored procedure
  yet another time.
*/

struct Item_change_record: public ilink<Item_change_record>
{
  Item **place;
  Item *old_value;
};

typedef I_List<Item_change_record> Item_change_list;


/**
  Type of locked tables mode.
  See comment for THD::locked_tables_mode for complete description.
*/

enum enum_locked_tables_mode
{
  LTM_NONE= 0,
  LTM_LOCK_TABLES,
  LTM_PRELOCKED,
  LTM_PRELOCKED_UNDER_LOCK_TABLES
};


/**
  Class that holds information about tables which were opened and locked
  by the thread. It is also used to save/restore this information in
  push_open_tables_state()/pop_open_tables_state().
*/

class Open_tables_state
{
private:
  /**
    A stack of Reprepare_observer-instances. The top most instance is the
    currently active one. This stack is used during execution of prepared
    statements and stored programs in order to detect metadata changes.
    The locking subsystem reports a metadata change if the top-most item is not
    NULL.

    When Open_tables_state part of THD is reset to open a system or
    INFORMATION_SCHEMA table, NULL is temporarily pushed to avoid spurious
    ER_NEED_REPREPARE errors -- system and INFORMATION_SCHEMA tables are not
    subject to metadata version tracking.

    A stack is used here for the convenience -- in some cases we need to
    temporarily override/disable current Reprepare_observer-instance.

    NOTE: This is not a list of observers, only the top-most element will be
    notified in case of a metadata change.

    @sa check_and_update_table_version()
  */
  Dynamic_array<Reprepare_observer *> m_reprepare_observers;

public:
  Reprepare_observer *get_reprepare_observer() const
  {
    return
      m_reprepare_observers.elements() > 0 ?
      *m_reprepare_observers.back() :
      NULL;
  }

  void push_reprepare_observer(Reprepare_observer *o)
  { m_reprepare_observers.append(o); }

  Reprepare_observer *pop_reprepare_observer()
  { return m_reprepare_observers.pop(); }

  void reset_reprepare_observers()
  { m_reprepare_observers.clear(); }

public:
  /**
    List of regular tables in use by this thread. Contains temporary and
    base tables that were opened with @see open_tables().
  */
  TABLE *open_tables;
  /**
    List of temporary tables used by this thread. Contains user-level
    temporary tables, created with CREATE TEMPORARY TABLE, and
    internal temporary tables, created, e.g., to resolve a SELECT,
    or for an intermediate table used in ALTER.
    XXX Why are internal temporary tables added to this list?
  */
  TABLE *temporary_tables;
  TABLE *derived_tables;
  /*
    During a MySQL session, one can lock tables in two modes: automatic
    or manual. In automatic mode all necessary tables are locked just before
    statement execution, and all acquired locks are stored in 'lock'
    member. Unlocking takes place automatically as well, when the
    statement ends.
    Manual mode comes into play when a user issues a 'LOCK TABLES'
    statement. In this mode the user can only use the locked tables.
    Trying to use any other tables will give an error.
    The locked tables are also stored in this member, however,
    thd->locked_tables_mode is turned on.  Manual locking is described in
    the 'LOCK_TABLES' chapter of the MySQL manual.
    See also lock_tables() for details.
  */
  MYSQL_LOCK *lock;

  /*
    CREATE-SELECT keeps an extra lock for the table being
    created. This field is used to keep the extra lock available for
    lower level routines, which would otherwise miss that lock.
   */
  MYSQL_LOCK *extra_lock;

  /*
    Enum enum_locked_tables_mode and locked_tables_mode member are
    used to indicate whether the so-called "locked tables mode" is on,
    and what kind of mode is active.

    Locked tables mode is used when it's necessary to open and
    lock many tables at once, for usage across multiple
    (sub-)statements.
    This may be necessary either for queries that use stored functions
    and triggers, in which case the statements inside functions and
    triggers may be executed many times, or for implementation of
    LOCK TABLES, in which case the opened tables are reused by all
    subsequent statements until a call to UNLOCK TABLES.

    The kind of locked tables mode employed for stored functions and
    triggers is also called "prelocked mode".
    In this mode, first open_tables() call to open the tables used
    in a statement analyses all functions used by the statement
    and adds all indirectly used tables to the list of tables to
    open and lock.
    It also marks the parse tree of the statement as requiring
    prelocking. After that, lock_tables() locks the entire list
    of tables and changes THD::locked_tables_modeto LTM_PRELOCKED.
    All statements executed inside functions or triggers
    use the prelocked tables, instead of opening their own ones.
    Prelocked mode is turned off automatically once close_thread_tables()
    of the main statement is called.
  */
  enum enum_locked_tables_mode locked_tables_mode;
  uint current_tablenr;

  enum enum_flags {
    BACKUPS_AVAIL = (1U << 0)     /* There are backups available */
  };

  /*
    Flags with information about the open tables state.
  */
  uint state_flags;
  /**
     This constructor initializes Open_tables_state instance which can only
     be used as backup storage. To prepare Open_tables_state instance for
     operations which open/lock/close tables (e.g. open_table()) one has to
     call init_open_tables_state().
  */
  Open_tables_state() : state_flags(0U) { }

  void set_open_tables_state(Open_tables_state *state);

  void reset_open_tables_state();
};


/**
  Storage for backup of Open_tables_state. Must
  be used only to open system tables (TABLE_CATEGORY_SYSTEM
  and TABLE_CATEGORY_LOG).
*/

class Open_tables_backup: public Open_tables_state
{
public:
  /**
    When we backup the open tables state to open a system
    table or tables, we want to save state of metadata
    locks which were acquired before the backup. It is used
    to release metadata locks on system tables after they are
    no longer used.
  */
  MDL_savepoint mdl_system_tables_svp;
};

/**
  @class Sub_statement_state
  @brief Used to save context when executing a function or trigger
*/

/* Defines used for Sub_statement_state::in_sub_stmt */

#define SUB_STMT_TRIGGER 1
#define SUB_STMT_FUNCTION 2


class Sub_statement_state
{
public:
  ulonglong option_bits;
  ulonglong first_successful_insert_id_in_prev_stmt;
  ulonglong first_successful_insert_id_in_cur_stmt, insert_id_for_cur_row;
  Discrete_interval auto_inc_interval_for_cur_row;
  Discrete_intervals_list auto_inc_intervals_forced;
  ulonglong limit_found_rows;
  ha_rows    cuted_fields, sent_row_count, examined_row_count;
  ulong client_capabilities;
  uint in_sub_stmt;
  bool enable_slow_log;
  bool last_insert_id_used;
  SAVEPOINT *savepoints;
  enum enum_check_fields count_cuted_fields;
};


/* Flags for the THD::system_thread variable */
enum enum_thread_type
{
  NON_SYSTEM_THREAD= 0,
  SYSTEM_THREAD_DELAYED_INSERT= 1,
  SYSTEM_THREAD_SLAVE_IO= 2,
  SYSTEM_THREAD_SLAVE_SQL= 4,
  SYSTEM_THREAD_NDBCLUSTER_BINLOG= 8,
  SYSTEM_THREAD_EVENT_SCHEDULER= 16,
  SYSTEM_THREAD_EVENT_WORKER= 32,
  SYSTEM_THREAD_INFO_REPOSITORY= 64,
  SYSTEM_THREAD_SLAVE_WORKER= 128
};

inline char const *
show_system_thread(enum_thread_type thread)
{
#define RETURN_NAME_AS_STRING(NAME) case (NAME): return #NAME
  switch (thread) {
    static char buf[64];
    RETURN_NAME_AS_STRING(NON_SYSTEM_THREAD);
    RETURN_NAME_AS_STRING(SYSTEM_THREAD_DELAYED_INSERT);
    RETURN_NAME_AS_STRING(SYSTEM_THREAD_SLAVE_IO);
    RETURN_NAME_AS_STRING(SYSTEM_THREAD_SLAVE_SQL);
    RETURN_NAME_AS_STRING(SYSTEM_THREAD_NDBCLUSTER_BINLOG);
    RETURN_NAME_AS_STRING(SYSTEM_THREAD_EVENT_SCHEDULER);
    RETURN_NAME_AS_STRING(SYSTEM_THREAD_EVENT_WORKER);
    RETURN_NAME_AS_STRING(SYSTEM_THREAD_INFO_REPOSITORY);
    RETURN_NAME_AS_STRING(SYSTEM_THREAD_SLAVE_WORKER);
  default:
    sprintf(buf, "<UNKNOWN SYSTEM THREAD: %d>", thread);
    return buf;
  }
#undef RETURN_NAME_AS_STRING
}

/**
  This class represents the interface for internal error handlers.
  Internal error handlers are exception handlers used by the server
  implementation.
*/
class Internal_error_handler
{
protected:
  Internal_error_handler() :
    m_prev_internal_handler(NULL)
  {}

  virtual ~Internal_error_handler() {}

public:
  /**
    Handle a sql condition.
    This method can be implemented by a subclass to achieve any of the
    following:
    - mask a warning/error internally, prevent exposing it to the user,
    - mask a warning/error and throw another one instead.
    When this method returns true, the sql condition is considered
    'handled', and will not be propagated to upper layers.
    It is the responsability of the code installing an internal handler
    to then check for trapped conditions, and implement logic to recover
    from the anticipated conditions trapped during runtime.

    This mechanism is similar to C++ try/throw/catch:
    - 'try' correspond to <code>THD::push_internal_handler()</code>,
    - 'throw' correspond to <code>my_error()</code>,
    which invokes <code>my_message_sql()</code>,
    - 'catch' correspond to checking how/if an internal handler was invoked,
    before removing it from the exception stack with
    <code>THD::pop_internal_handler()</code>.

    @param thd the calling thread
    @param cond the condition raised.
    @return true if the condition is handled
  */
  virtual bool handle_condition(THD *thd,
                                uint sql_errno,
                                const char* sqlstate,
                                Sql_condition::enum_warning_level level,
                                const char* msg,
                                Sql_condition ** cond_hdl) = 0;

private:
  Internal_error_handler *m_prev_internal_handler;
  friend class THD;
};


/**
  Implements the trivial error handler which cancels all error states
  and prevents an SQLSTATE to be set.
*/

class Dummy_error_handler : public Internal_error_handler
{
public:
  bool handle_condition(THD *thd,
                        uint sql_errno,
                        const char* sqlstate,
                        Sql_condition::enum_warning_level level,
                        const char* msg,
                        Sql_condition ** cond_hdl)
  {
    /* Ignore error */
    return TRUE;
  }
};


/**
  This class is an internal error handler implementation for
  DROP TABLE statements. The thing is that there may be warnings during
  execution of these statements, which should not be exposed to the user.
  This class is intended to silence such warnings.
*/

class Drop_table_error_handler : public Internal_error_handler
{
public:
  Drop_table_error_handler() {}

public:
  bool handle_condition(THD *thd,
                        uint sql_errno,
                        const char* sqlstate,
                        Sql_condition::enum_warning_level level,
                        const char* msg,
                        Sql_condition ** cond_hdl);

private:
};


/**
  Tables that were locked with LOCK TABLES statement.

  Encapsulates a list of TABLE_LIST instances for tables
  locked by LOCK TABLES statement, memory root for metadata locks,
  and, generally, the context of LOCK TABLES statement.

  In LOCK TABLES mode, the locked tables are kept open between
  statements.
  Therefore, we can't allocate metadata locks on execution memory
  root -- as well as tables, the locks need to stay around till
  UNLOCK TABLES is called.
  The locks are allocated in the memory root encapsulated in this
  class.

  Some SQL commands, like FLUSH TABLE or ALTER TABLE, demand that
  the tables they operate on are closed, at least temporarily.
  This class encapsulates a list of TABLE_LIST instances, one
  for each base table from LOCK TABLES list,
  which helps conveniently close the TABLEs when it's necessary
  and later reopen them.

  Implemented in sql_base.cc
*/

class Locked_tables_list
{
private:
  MEM_ROOT m_locked_tables_root;
  TABLE_LIST *m_locked_tables;
  TABLE_LIST **m_locked_tables_last;
  /** An auxiliary array used only in reopen_tables(). */
  TABLE **m_reopen_array;
  /**
    Count the number of tables in m_locked_tables list. We can't
    rely on thd->lock->table_count because it excludes
    non-transactional temporary tables. We need to know
    an exact number of TABLE objects.
  */
  size_t m_locked_tables_count;
public:
  Locked_tables_list()
    :m_locked_tables(NULL),
    m_locked_tables_last(&m_locked_tables),
    m_reopen_array(NULL),
    m_locked_tables_count(0)
  {
    init_sql_alloc(&m_locked_tables_root, MEM_ROOT_BLOCK_SIZE, 0);
  }
  void unlock_locked_tables(THD *thd);
  ~Locked_tables_list()
  {
    unlock_locked_tables(0);
  }
  bool init_locked_tables(THD *thd);
  TABLE_LIST *locked_tables() { return m_locked_tables; }
  void unlink_from_list(THD *thd, TABLE_LIST *table_list,
                        bool remove_from_locked_tables);
  void unlink_all_closed_tables(THD *thd,
                                MYSQL_LOCK *lock,
                                size_t reopen_count);
  bool reopen_tables(THD *thd);
};


/**
  Storage engine specific thread local data.
*/

struct Ha_data
{
  /**
    Storage engine specific thread local data.
    Lifetime: one user connection.
  */
  void *ha_ptr;
  /**
    0: Life time: one statement within a transaction. If @@autocommit is
    on, also represents the entire transaction.
    @sa trans_register_ha()

    1: Life time: one transaction within a connection.
    If the storage engine does not participate in a transaction,
    this should not be used.
    @sa trans_register_ha()
  */
  Ha_trx_info ha_info[2];
  /**
    NULL: engine is not bound to this thread
    non-NULL: engine is bound to this thread, engine shutdown forbidden
  */
  plugin_ref lock;
  Ha_data() :ha_ptr(NULL) {}
};

/**
  An instance of the global read lock in a connection.
  Implemented in lock.cc.
*/

class Global_read_lock
{
public:
  enum enum_grl_state
  {
    GRL_NONE,
    GRL_ACQUIRED,
    GRL_ACQUIRED_AND_BLOCKS_COMMIT
  };

  Global_read_lock()
    : m_state(GRL_NONE),
      m_mdl_global_shared_lock(NULL),
      m_mdl_blocks_commits_lock(NULL)
  {}

  bool lock_global_read_lock(THD *thd);
  void unlock_global_read_lock(THD *thd);
  /**
    Check if this connection can acquire protection against GRL and
    emit error if otherwise.
  */
  bool can_acquire_protection() const
  {
    if (m_state)
    {
      my_error(ER_CANT_UPDATE_WITH_READLOCK, MYF(0));
      return TRUE;
    }
    return FALSE;
  }
  bool make_global_read_lock_block_commit(THD *thd);
  bool is_acquired() const { return m_state != GRL_NONE; }
  void set_explicit_lock_duration(THD *thd);
private:
  enum_grl_state m_state;
  /**
    In order to acquire the global read lock, the connection must
    acquire shared metadata lock in GLOBAL namespace, to prohibit
    all DDL.
  */
  MDL_ticket *m_mdl_global_shared_lock;
  /**
    Also in order to acquire the global read lock, the connection
    must acquire a shared metadata lock in COMMIT namespace, to
    prohibit commits.
  */
  MDL_ticket *m_mdl_blocks_commits_lock;
};

extern "C" void my_message_sql(uint error, const char *str, myf MyFlags);


/*
  Convert microseconds since epoch to timeval.
  @param     micro_time  Microseconds.
  @param OUT tm          A timeval variable to write to.
*/
static inline void
my_micro_time_to_timeval(ulonglong micro_time, struct timeval *tm)
{
  tm->tv_sec=  (long) (micro_time / 1000000);
  tm->tv_usec= (long) (micro_time % 1000000);
}

/**
  @class THD
  For each client connection we create a separate thread with THD serving as
  a thread/connection descriptor
*/

class THD :public MDL_context_owner,
           public Statement,
           public Open_tables_state
{
private:
  inline bool is_stmt_prepare() const
  { DBUG_ASSERT(0); return Statement::is_stmt_prepare(); }

  inline bool is_stmt_prepare_or_first_sp_execute() const
  { DBUG_ASSERT(0); return Statement::is_stmt_prepare_or_first_sp_execute(); }

  inline bool is_stmt_prepare_or_first_stmt_execute() const
  { DBUG_ASSERT(0); return Statement::is_stmt_prepare_or_first_stmt_execute(); }

  inline bool is_conventional() const
  { DBUG_ASSERT(0); return Statement::is_conventional(); }

public:
  MDL_context mdl_context;

  /* Used to execute base64 coded binlog events in MySQL server */
  Relay_log_info* rli_fake;
  /* Slave applier execution context */
  Relay_log_info* rli_slave;

  void reset_for_next_command();
  /*
    Constant for THD::where initialization in the beginning of every query.

    It's needed because we do not save/restore THD::where normally during
    primary (non subselect) query execution.
  */
  static const char * const DEFAULT_WHERE;

#ifdef EMBEDDED_LIBRARY
  struct st_mysql  *mysql;
  unsigned long	 client_stmt_id;
  unsigned long  client_param_count;
  struct st_mysql_bind *client_params;
  char *extra_data;
  ulong extra_length;
  struct st_mysql_data *cur_data;
  struct st_mysql_data *first_data;
  struct st_mysql_data **data_tail;
  void clear_data_list();
  struct st_mysql_data *alloc_new_dataset();
  /*
    In embedded server it points to the statement that is processed
    in the current query. We store some results directly in statement
    fields then.
  */
  struct st_mysql_stmt *current_stmt;
#endif
#ifdef HAVE_QUERY_CACHE
  Query_cache_tls query_cache_tls;
#endif
  NET	  net;				// client connection descriptor
  /** Aditional network instrumentation for the server only. */
  NET_SERVER m_net_server_extension;
  Protocol *protocol;			// Current protocol
  Protocol_text   protocol_text;	// Normal protocol
  Protocol_binary protocol_binary;	// Binary protocol
  HASH    user_vars;			// hash for user variables
  String  packet;			// dynamic buffer for network I/O
  String  convert_buffer;               // buffer for charset conversions
  struct  rand_struct rand;		// used for authentication
  struct  system_variables variables;	// Changeable local variables
  struct  system_status_var status_var; // Per thread statistic vars
  struct  system_status_var *initial_status_var; /* used by show status */
  THR_LOCK_INFO lock_info;              // Locking info of this thread
  /**
    Protects THD data accessed from other threads:
    - thd->query and thd->query_length (used by SHOW ENGINE
      INNODB STATUS and SHOW PROCESSLIST
    - thd->mysys_var (used by KILL statement and shutdown).
    Is locked when THD is deleted.
  */
  mysql_mutex_t LOCK_thd_data;

  /* all prepared statements and cursors of this connection */
  Statement_map stmt_map;
  /*
    A pointer to the stack frame of handle_one_connection(),
    which is called first in the thread for handling a client
  */
  char	  *thread_stack;

  /**
    Currently selected catalog.
  */
  char *catalog;

  /**
    @note
    Some members of THD (currently 'Statement::db',
    'catalog' and 'query')  are set and alloced by the slave SQL thread
    (for the THD of that thread); that thread is (and must remain, for now)
    the only responsible for freeing these 3 members. If you add members
    here, and you add code to set them in replication, don't forget to
    free_them_and_set_them_to_0 in replication properly. For details see
    the 'err:' label of the handle_slave_sql() in sql/slave.cc.

    @see handle_slave_sql
  */

  Security_context main_security_ctx;
  Security_context *security_ctx;

  /*
    Points to info-string that we show in SHOW PROCESSLIST
    You are supposed to update thd->proc_info only if you have coded
    a time-consuming piece that MySQL can get stuck in for a long time.

    Set it using the  thd_proc_info(THD *thread, const char *message)
    macro/function.

    This member is accessed and assigned without any synchronization.
    Therefore, it may point only to constant (statically
    allocated) strings, which memory won't go away over time.
  */
  const char *proc_info;

private:
  unsigned int m_current_stage_key;

public:
  void enter_stage(const PSI_stage_info *stage,
                   PSI_stage_info *old_stage,
                   const char *calling_func,
                   const char *calling_file,
                   const unsigned int calling_line);

  const char *get_proc_info() const
  { return proc_info; }

  /*
    Used in error messages to tell user in what part of MySQL we found an
    error. E. g. when where= "having clause", if fix_fields() fails, user
    will know that the error was in having clause.
  */
  const char *where;

  ulong client_capabilities;		/* What the client supports */
  ulong max_client_packet_length;

  HASH		handler_tables_hash;
  /*
    One thread can hold up to one named user-level lock. This variable
    points to a lock object if the lock is present. See item_func.cc and
    chapter 'Miscellaneous functions', for functions GET_LOCK, RELEASE_LOCK. 
  */
  User_level_lock *ull;
#ifndef DBUG_OFF
  uint dbug_sentry; // watch out for memory corruption
#endif
  struct st_my_thread_var *mysys_var;

private:
  /**
    Type of current query: COM_STMT_PREPARE, COM_QUERY, etc.
    Set from first byte of the packet in do_command()
  */
  enum enum_server_command m_command;

public:
  uint32     unmasked_server_id;
  uint32     server_id;
  uint32     file_id;			// for LOAD DATA INFILE
  /* remote (peer) port */
  uint16 peer_port;
  struct timeval start_time;
  struct timeval user_time;
  // track down slow pthread_create
  ulonglong  prior_thr_create_utime, thr_create_utime;
  ulonglong  start_utime, utime_after_lock;

  thr_lock_type update_lock_default;
  Delayed_insert *di;

  /* <> 0 if we are inside of trigger or stored function. */
  uint in_sub_stmt;

  /** 
    Used by fill_status() to avoid acquiring LOCK_status mutex twice
    when this function is called recursively (e.g. queries 
    that contains SELECT on I_S.GLOBAL_STATUS with subquery on the 
    same I_S table).
    Incremented each time fill_status() function is entered and 
    decremented each time before it returns from the function.
  */
  uint fill_status_recursion_level;

  /* container for handler's private per-connection data */
  Ha_data ha_data[MAX_HA];

  /*
    Position of first event in Binlog
    *after* last event written by this
    thread.
  */
  event_coordinates binlog_next_event_pos;
  void set_next_event_pos(const char* _filename, ulonglong _pos);
  void clear_next_event_pos();

  /*
     Ptr to row event extra data to be written to Binlog /
     received from Binlog.

   */
  uchar* binlog_row_event_extra_data;
  static bool binlog_row_event_extra_data_eq(const uchar* a,
                                             const uchar* b);

#ifndef MYSQL_CLIENT
  int binlog_setup_trx_data();

  /*
    Public interface to write RBR events to the binlog
  */
  int binlog_write_table_map(TABLE *table, bool is_transactional,
                             bool binlog_rows_query);
  int binlog_write_row(TABLE* table, bool is_transactional,
                       const uchar *new_data,
                       const uchar* extra_row_info);
  int binlog_delete_row(TABLE* table, bool is_transactional,
                        const uchar *old_data,
                        const uchar* extra_row_info);
  int binlog_update_row(TABLE* table, bool is_transactional,
                        const uchar *old_data, const uchar *new_data,
                        const uchar* extra_row_info);
  void binlog_prepare_row_images(TABLE* table);

  void set_server_id(uint32 sid) { server_id = sid; }

  /*
    Member functions to handle pending event for row-level logging.
  */
  template <class RowsEventT> Rows_log_event*
    binlog_prepare_pending_rows_event(TABLE* table, uint32 serv_id,
                                      size_t needed,
                                      bool is_transactional,
				      RowsEventT* hint,
                                      const uchar* extra_row_info);
  Rows_log_event* binlog_get_pending_rows_event(bool is_transactional) const;
  inline int binlog_flush_pending_rows_event(bool stmt_end)
  {
    return (binlog_flush_pending_rows_event(stmt_end, FALSE) || 
            binlog_flush_pending_rows_event(stmt_end, TRUE));
  }
  int binlog_flush_pending_rows_event(bool stmt_end, bool is_transactional);

  /**
    Determine the binlog format of the current statement.

    @retval 0 if the current statement will be logged in statement
    format.
    @retval nonzero if the current statement will be logged in row
    format.
   */
  int is_current_stmt_binlog_format_row() const {
    DBUG_ASSERT(current_stmt_binlog_format == BINLOG_FORMAT_STMT ||
                current_stmt_binlog_format == BINLOG_FORMAT_ROW);
    return current_stmt_binlog_format == BINLOG_FORMAT_ROW;
  }
  /** Tells whether the given optimizer_switch flag is on */
  inline bool optimizer_switch_flag(ulonglong flag) const
  {
    return (variables.optimizer_switch & flag);
  }

  enum binlog_filter_state
  {
    BINLOG_FILTER_UNKNOWN,
    BINLOG_FILTER_CLEAR,
    BINLOG_FILTER_SET
  };

  inline void reset_binlog_local_stmt_filter()
  {
    m_binlog_filter_state= BINLOG_FILTER_UNKNOWN;
  }

  inline void clear_binlog_local_stmt_filter()
  {
    DBUG_ASSERT(m_binlog_filter_state == BINLOG_FILTER_UNKNOWN);
    m_binlog_filter_state= BINLOG_FILTER_CLEAR;
  }

  inline void set_binlog_local_stmt_filter()
  {
    DBUG_ASSERT(m_binlog_filter_state == BINLOG_FILTER_UNKNOWN);
    m_binlog_filter_state= BINLOG_FILTER_SET;
  }

  inline binlog_filter_state get_binlog_local_stmt_filter()
  {
    return m_binlog_filter_state;
  }

private:
  /**
    Indicate if the current statement should be discarded
    instead of written to the binlog.
    This is used to discard special statements, such as
    DML or DDL that affects only 'local' (non replicated)
    tables, such as performance_schema.*
  */
  binlog_filter_state m_binlog_filter_state;

  /**
    Indicates the format in which the current statement will be
    logged.  This can only be set from @c decide_logging_format().
  */
  enum_binlog_format current_stmt_binlog_format;

  /**
    Bit field for the state of binlog warnings.

    The first Lex::BINLOG_STMT_UNSAFE_COUNT bits list all types of
    unsafeness that the current statement has.

    This must be a member of THD and not of LEX, because warnings are
    detected and issued in different places (@c
    decide_logging_format() and @c binlog_query(), respectively).
    Between these calls, the THD->lex object may change; e.g., if a
    stored routine is invoked.  Only THD persists between the calls.
  */
  uint32 binlog_unsafe_warning_flags;

  /*
    Number of outstanding table maps, i.e., table maps in the
    transaction cache.
  */
  uint binlog_table_maps;
  /*
    MTS: db names listing to be updated by the query databases
  */
  List<char> *binlog_accessed_db_names;

  /**
    The binary log position of the transaction.

    The file and position are zero if the current transaction has not
    been written to the binary log.

    @see set_trans_pos
    @see get_trans_pos

    @todo Similar information is kept in the patch for BUG#11762277
    and by the master/slave heartbeat implementation.  We should merge
    these positions instead of maintaining three different ones.
   */
  /**@{*/
  const char *m_trans_log_file;
  const char *m_trans_fixed_log_file;
  my_off_t m_trans_end_pos;
  /**@}*/

public:
  void issue_unsafe_warnings();

  uint get_binlog_table_maps() const {
    return binlog_table_maps;
  }
  void clear_binlog_table_maps() {
    binlog_table_maps= 0;
  }

  /*
    MTS: accessor to binlog_accessed_db_names list
  */
  List<char> * get_binlog_accessed_db_names()
  {
    return binlog_accessed_db_names;
  }

  /*
     MTS: resetter of binlog_accessed_db_names list normally
     at the end of the query execution
  */
  void clear_binlog_accessed_db_names() { binlog_accessed_db_names= NULL; }

  /* MTS: method inserts a new unique name into binlog_updated_dbs */
  void add_to_binlog_accessed_dbs(const char *db);

#endif /* MYSQL_CLIENT */

public:

  struct st_transactions {
    SAVEPOINT *savepoints;
    THD_TRANS all;			// Trans since BEGIN WORK
    THD_TRANS stmt;			// Trans for current statement
    XID_STATE xid_state;
    Rows_log_event *m_pending_rows_event;

    /*
       Tables changed in transaction (that must be invalidated in query cache).
       List contain only transactional tables, that not invalidated in query
       cache (instead of full list of changed in transaction tables).
    */
    CHANGED_TABLE_LIST* changed_tables;
    MEM_ROOT mem_root; // Transaction-life memory allocation pool

    /*
      (Mostly) binlog-specific fields use while flushing the caches
      and committing transactions.
      We don't use bitfield any more in the struct. Modification will
      be lost when concurrently updating multiple bit fields. It will
      cause a race condition in a multi-threaded application. And we
      already caught a race condition case between xid_written and
      ready_preempt in MYSQL_BIN_LOG::ordered_commit.
    */
    struct {
      bool enabled;                   // see ha_enable_transaction()
      bool pending;                   // Is the transaction commit pending?
      bool xid_written;               // The session wrote an XID
      bool real_commit;               // Is this a "real" commit?
      bool commit_low;                // see MYSQL_BIN_LOG::ordered_commit
      bool run_hooks;                 // Call the after_commit hook
#ifndef DBUG_OFF
      bool ready_preempt;             // internal in MYSQL_BIN_LOG::ordered_commit
#endif
    } flags;

    void cleanup()
    {
      DBUG_ENTER("THD::st_transaction::cleanup");
      changed_tables= 0;
      savepoints= 0;

      /*
        If rm_error is raised, it means that this piece of a distributed
        transaction has failed and must be rolled back. But the user must
        rollback it explicitly, so don't start a new distributed XA until
        then.
      */
      if (!xid_state.rm_error)
        xid_state.xid.null();
      free_root(&mem_root,MYF(MY_KEEP_PREALLOC));
      DBUG_VOID_RETURN;
    }
    my_bool is_active()
    {
      return (all.ha_list != NULL);
    }
    st_transactions()
    {
      memset(this, 0, sizeof(*this));
      xid_state.xid.null();
      init_sql_alloc(&mem_root, ALLOC_ROOT_MIN_BLOCK_SIZE, 0);
    }
    void push_unsafe_rollback_warnings(THD *thd)
    {
      if (all.has_modified_non_trans_table())
        push_warning(thd, Sql_condition::WARN_LEVEL_WARN,
                     ER_WARNING_NOT_COMPLETE_ROLLBACK,
                     ER(ER_WARNING_NOT_COMPLETE_ROLLBACK));

      if (all.has_created_temp_table())
        push_warning(thd, Sql_condition::WARN_LEVEL_WARN,
                     ER_WARNING_NOT_COMPLETE_ROLLBACK_WITH_CREATED_TEMP_TABLE,
                     ER(ER_WARNING_NOT_COMPLETE_ROLLBACK_WITH_CREATED_TEMP_TABLE));

      if (all.has_dropped_temp_table())
        push_warning(thd, Sql_condition::WARN_LEVEL_WARN,
                     ER_WARNING_NOT_COMPLETE_ROLLBACK_WITH_DROPPED_TEMP_TABLE,
                     ER(ER_WARNING_NOT_COMPLETE_ROLLBACK_WITH_DROPPED_TEMP_TABLE));
    }
    void merge_unsafe_rollback_flags()
    {
      /*
        Merge stmt.unsafe_rollback_flags to all.unsafe_rollback_flags. If
        the statement cannot be rolled back safely, the transaction including
        this statement definitely cannot rolled back safely.
      */
      all.add_unsafe_rollback_flags(stmt.get_unsafe_rollback_flags());
    }
  } transaction;
  Global_read_lock global_read_lock;
  Field      *dup_field;
#ifndef __WIN__
  sigset_t signals;
#endif
#ifdef SIGNAL_WITH_VIO_SHUTDOWN
  Vio* active_vio;
#endif
  /*
    This is to track items changed during execution of a prepared
    statement/stored procedure. It's created by
    register_item_tree_change() in memory root of THD, and freed in
    rollback_item_tree_changes(). For conventional execution it's always
    empty.
  */
  Item_change_list change_list;

  /*
    A permanent memory area of the statement. For conventional
    execution, the parsed tree and execution runtime reside in the same
    memory root. In this case stmt_arena points to THD. In case of
    a prepared statement or a stored procedure statement, thd->mem_root
    conventionally points to runtime memory, and thd->stmt_arena
    points to the memory of the PS/SP, where the parsed tree of the
    statement resides. Whenever you need to perform a permanent
    transformation of a parsed tree, you should allocate new memory in
    stmt_arena, to allow correct re-execution of PS/SP.
    Note: in the parser, stmt_arena == thd, even for PS/SP.
  */
  Query_arena *stmt_arena;

  /*
    map for tables that will be updated for a multi-table update query
    statement, for other query statements, this will be zero.
  */
  table_map table_map_for_update;

  /* Tells if LAST_INSERT_ID(#) was called for the current statement */
  bool arg_of_last_insert_id_function;
  /*
    ALL OVER THIS FILE, "insert_id" means "*automatically generated* value for
    insertion into an auto_increment column".
  */
  /*
    This is the first autogenerated insert id which was *successfully*
    inserted by the previous statement (exactly, if the previous statement
    didn't successfully insert an autogenerated insert id, then it's the one
    of the statement before, etc).
    It can also be set by SET LAST_INSERT_ID=# or SELECT LAST_INSERT_ID(#).
    It is returned by LAST_INSERT_ID().
  */
  ulonglong  first_successful_insert_id_in_prev_stmt;
  /*
    Variant of the above, used for storing in statement-based binlog. The
    difference is that the one above can change as the execution of a stored
    function progresses, while the one below is set once and then does not
    change (which is the value which statement-based binlog needs).
  */
  ulonglong  first_successful_insert_id_in_prev_stmt_for_binlog;
  /*
    This is the first autogenerated insert id which was *successfully*
    inserted by the current statement. It is maintained only to set
    first_successful_insert_id_in_prev_stmt when statement ends.
  */
  ulonglong  first_successful_insert_id_in_cur_stmt;
  /*
    We follow this logic:
    - when stmt starts, first_successful_insert_id_in_prev_stmt contains the
    first insert id successfully inserted by the previous stmt.
    - as stmt makes progress, handler::insert_id_for_cur_row changes;
    every time get_auto_increment() is called,
    auto_inc_intervals_in_cur_stmt_for_binlog is augmented with the
    reserved interval (if statement-based binlogging).
    - at first successful insertion of an autogenerated value,
    first_successful_insert_id_in_cur_stmt is set to
    handler::insert_id_for_cur_row.
    - when stmt goes to binlog,
    auto_inc_intervals_in_cur_stmt_for_binlog is binlogged if
    non-empty.
    - when stmt ends, first_successful_insert_id_in_prev_stmt is set to
    first_successful_insert_id_in_cur_stmt.
  */
  /*
    stmt_depends_on_first_successful_insert_id_in_prev_stmt is set when
    LAST_INSERT_ID() is used by a statement.
    If it is set, first_successful_insert_id_in_prev_stmt_for_binlog will be
    stored in the statement-based binlog.
    This variable is CUMULATIVE along the execution of a stored function or
    trigger: if one substatement sets it to 1 it will stay 1 until the
    function/trigger ends, thus making sure that
    first_successful_insert_id_in_prev_stmt_for_binlog does not change anymore
    and is propagated to the caller for binlogging.
  */
  bool       stmt_depends_on_first_successful_insert_id_in_prev_stmt;
  /*
    List of auto_increment intervals reserved by the thread so far, for
    storage in the statement-based binlog.
    Note that its minimum is not first_successful_insert_id_in_cur_stmt:
    assuming a table with an autoinc column, and this happens:
    INSERT INTO ... VALUES(3);
    SET INSERT_ID=3; INSERT IGNORE ... VALUES (NULL);
    then the latter INSERT will insert no rows
    (first_successful_insert_id_in_cur_stmt == 0), but storing "INSERT_ID=3"
    in the binlog is still needed; the list's minimum will contain 3.
    This variable is cumulative: if several statements are written to binlog
    as one (stored functions or triggers are used) this list is the
    concatenation of all intervals reserved by all statements.
  */
  Discrete_intervals_list auto_inc_intervals_in_cur_stmt_for_binlog;
  /* Used by replication and SET INSERT_ID */
  Discrete_intervals_list auto_inc_intervals_forced;
  /*
    There is BUG#19630 where statement-based replication of stored
    functions/triggers with two auto_increment columns breaks.
    We however ensure that it works when there is 0 or 1 auto_increment
    column; our rules are
    a) on master, while executing a top statement involving substatements,
    first top- or sub- statement to generate auto_increment values wins the
    exclusive right to see its values be written to binlog (the write
    will be done by the statement or its caller), and the losers won't see
    their values be written to binlog.
    b) on slave, while replicating a top statement involving substatements,
    first top- or sub- statement to need to read auto_increment values from
    the master's binlog wins the exclusive right to read them (so the losers
    won't read their values from binlog but instead generate on their own).
    a) implies that we mustn't backup/restore
    auto_inc_intervals_in_cur_stmt_for_binlog.
    b) implies that we mustn't backup/restore auto_inc_intervals_forced.

    If there are more than 1 auto_increment columns, then intervals for
    different columns may mix into the
    auto_inc_intervals_in_cur_stmt_for_binlog list, which is logically wrong,
    but there is no point in preventing this mixing by preventing intervals
    from the secondly inserted column to come into the list, as such
    prevention would be wrong too.
    What will happen in the case of
    INSERT INTO t1 (auto_inc) VALUES(NULL);
    where t1 has a trigger which inserts into an auto_inc column of t2, is
    that in binlog we'll store the interval of t1 and the interval of t2 (when
    we store intervals, soon), then in slave, t1 will use both intervals, t2
    will use none; if t1 inserts the same number of rows as on master,
    normally the 2nd interval will not be used by t1, which is fine. t2's
    values will be wrong if t2's internal auto_increment counter is different
    from what it was on master (which is likely). In 5.1, in mixed binlogging
    mode, row-based binlogging is used for such cases where two
    auto_increment columns are inserted.
  */
  inline void record_first_successful_insert_id_in_cur_stmt(ulonglong id_arg)
  {
    if (first_successful_insert_id_in_cur_stmt == 0)
      first_successful_insert_id_in_cur_stmt= id_arg;
  }
  inline ulonglong read_first_successful_insert_id_in_prev_stmt(void)
  {
    if (!stmt_depends_on_first_successful_insert_id_in_prev_stmt)
    {
      /* It's the first time we read it */
      first_successful_insert_id_in_prev_stmt_for_binlog=
        first_successful_insert_id_in_prev_stmt;
      stmt_depends_on_first_successful_insert_id_in_prev_stmt= 1;
    }
    return first_successful_insert_id_in_prev_stmt;
  }
  /*
    Used by Intvar_log_event::do_apply_event() and by "SET INSERT_ID=#"
    (mysqlbinlog). We'll soon add a variant which can take many intervals in
    argument.
  */
  inline void force_one_auto_inc_interval(ulonglong next_id)
  {
    auto_inc_intervals_forced.empty(); // in case of multiple SET INSERT_ID
    auto_inc_intervals_forced.append(next_id, ULONGLONG_MAX, 0);
  }

  ulonglong  limit_found_rows;

private:
  /**
    Stores the result of ROW_COUNT() function.

    ROW_COUNT() function is a MySQL extention, but we try to keep it
    similar to ROW_COUNT member of the GET DIAGNOSTICS stack of the SQL
    standard (see SQL99, part 2, search for ROW_COUNT). It's value is
    implementation defined for anything except INSERT, DELETE, UPDATE.

    ROW_COUNT is assigned according to the following rules:

      - In my_ok():
        - for DML statements: to the number of affected rows;
        - for DDL statements: to 0.

      - In my_eof(): to -1 to indicate that there was a result set.

        We derive this semantics from the JDBC specification, where int
        java.sql.Statement.getUpdateCount() is defined to (sic) "return the
        current result as an update count; if the result is a ResultSet
        object or there are no more results, -1 is returned".

      - In my_error(): to -1 to be compatible with the MySQL C API and
        MySQL ODBC driver.

      - For SIGNAL statements: to 0 per WL#2110 specification (see also
        sql_signal.cc comment). Zero is used since that's the "default"
        value of ROW_COUNT in the diagnostics area.
  */

  longlong m_row_count_func;    /* For the ROW_COUNT() function */

public:
  inline longlong get_row_count_func() const
  {
    return m_row_count_func;
  }

  inline void set_row_count_func(longlong row_count_func)
  {
    m_row_count_func= row_count_func;
  }

  ha_rows    cuted_fields;

private:
  /**
    Number of rows we actually sent to the client, including "synthetic"
    rows in ROLLUP etc.
  */
  ha_rows m_sent_row_count;

  /**
    Number of rows read and/or evaluated for a statement. Used for
    slow log reporting.

    An examined row is defined as a row that is read and/or evaluated
    according to a statement condition, including in
    create_sort_index(). Rows may be counted more than once, e.g., a
    statement including ORDER BY could possibly evaluate the row in
    filesort() before reading it for e.g. update.
  */
  ha_rows m_examined_row_count;

private:
  USER_CONN *m_user_connect;

public:
  void set_user_connect(USER_CONN *uc);
  const USER_CONN* get_user_connect()
  { return m_user_connect; }

  void increment_user_connections_counter();
  void decrement_user_connections_counter();

  void increment_con_per_hour_counter();

  void increment_updates_counter();

  void increment_questions_counter();

  void time_out_user_resource_limits();

public:
  ha_rows get_sent_row_count() const
  { return m_sent_row_count; }

  ha_rows get_examined_row_count() const
  { return m_examined_row_count; }

  void set_sent_row_count(ha_rows count);
  void set_examined_row_count(ha_rows count);

  void inc_sent_row_count(ha_rows count);
  void inc_examined_row_count(ha_rows count);

  void inc_status_created_tmp_disk_tables();
  void inc_status_created_tmp_files();
  void inc_status_created_tmp_tables();
  void inc_status_select_full_join();
  void inc_status_select_full_range_join();
  void inc_status_select_range();
  void inc_status_select_range_check();
  void inc_status_select_scan();
  void inc_status_sort_merge_passes();
  void inc_status_sort_range();
  void inc_status_sort_rows(ha_rows count);
  void inc_status_sort_scan();
  void set_status_no_index_used();
  void set_status_no_good_index_used();

  const CHARSET_INFO *db_charset;
#if defined(ENABLED_PROFILING)
  PROFILING  profiling;
#endif

  /** Current statement instrumentation. */
  PSI_statement_locker *m_statement_psi;
#ifdef HAVE_PSI_STATEMENT_INTERFACE
  /** Current statement instrumentation state. */
  PSI_statement_locker_state m_statement_state;
#endif /* HAVE_PSI_STATEMENT_INTERFACE */
  /** Idle instrumentation. */
  PSI_idle_locker *m_idle_psi;
#ifdef HAVE_PSI_IDLE_INTERFACE
  /** Idle instrumentation state. */
  PSI_idle_locker_state m_idle_state;
#endif /* HAVE_PSI_IDLE_INTERFACE */
  /** True if the server code is IDLE for this connection. */
  bool m_server_idle;

  /*
    Id of current query. Statement can be reused to execute several queries
    query_id is global in context of the whole MySQL server.
    ID is automatically generated from mutex-protected counter.
    It's used in handler code for various purposes: to check which columns
    from table are necessary for this select, to check if it's necessary to
    update auto-updatable fields (like auto_increment and timestamp).
  */
  query_id_t query_id;
  ulong      col_access;

  /* Statement id is thread-wide. This counter is used to generate ids */
  ulong      statement_id_counter;
  ulong	     rand_saved_seed1, rand_saved_seed2;
  pthread_t  real_id;                           /* For debugging */
  my_thread_id  thread_id;
  uint	     tmp_table;
  uint	     server_status,open_options;
  enum enum_thread_type system_thread;
  uint       select_number;             //number of select (used for EXPLAIN)
  /*
    Current or next transaction isolation level.
    When a connection is established, the value is taken from
    @@session.tx_isolation (default transaction isolation for
    the session), which is in turn taken from @@global.tx_isolation
    (the global value).
    If there is no transaction started, this variable
    holds the value of the next transaction's isolation level.
    When a transaction starts, the value stored in this variable
    becomes "actual".
    At transaction commit or rollback, we assign this variable
    again from @@session.tx_isolation.
    The only statement that can otherwise change the value
    of this variable is SET TRANSACTION ISOLATION LEVEL.
    Its purpose is to effect the isolation level of the next
    transaction in this session. When this statement is executed,
    the value in this variable is changed. However, since
    this statement is only allowed when there is no active
    transaction, this assignment (naturally) only affects the
    upcoming transaction.
    At the end of the current active transaction the value is
    be reset again from @@session.tx_isolation, as described
    above.
  */
  enum_tx_isolation tx_isolation;
  /*
    Current or next transaction access mode.
    See comment above regarding tx_isolation.
  */
  bool              tx_read_only;
  enum_check_fields count_cuted_fields;

  DYNAMIC_ARRAY user_var_events;        /* For user variables replication */
  MEM_ROOT      *user_var_events_alloc; /* Allocate above array elements here */

  /**
    Used by MYSQL_BIN_LOG to maintain the commit queue for binary log
    group commit.
  */
  THD *next_to_commit;

  /**
     Functions to set and get transaction position.

     These functions are used to set the transaction position for the
     transaction written when committing this transaction.
   */
  /**@{*/
  void set_trans_pos(const char *file, my_off_t pos)
  {
    DBUG_ENTER("THD::set_trans_pos");
    DBUG_ASSERT(((file == 0) && (pos == 0)) || ((file != 0) && (pos != 0)));
    if (file)
    {
      DBUG_PRINT("enter", ("file: %s, pos: %llu", file, pos));
      // Only the file name should be used, not the full path
      m_trans_log_file= file + dirname_length(file);
      MEM_ROOT *log_file_mem_root= &main_mem_root;
      if (!m_trans_fixed_log_file)
        m_trans_fixed_log_file= new (log_file_mem_root) char[FN_REFLEN + 1];
      m_trans_fixed_log_file= strdup_root(log_file_mem_root,
                                          file + dirname_length(file));
    }
    else
    {
      m_trans_log_file= NULL;
      m_trans_fixed_log_file= NULL;
    }

    m_trans_end_pos= pos;
    DBUG_PRINT("return", ("m_trans_log_file: %s, m_trans_fixed_log_file: %s, "
                          "m_trans_end_pos: %llu", m_trans_log_file,
                          m_trans_fixed_log_file, m_trans_end_pos));
    DBUG_VOID_RETURN;
  }

  void get_trans_pos(const char **file_var, my_off_t *pos_var) const
  {
    DBUG_ENTER("THD::get_trans_pos");
    if (file_var)
      *file_var = m_trans_log_file;
    if (pos_var)
      *pos_var= m_trans_end_pos;
    DBUG_PRINT("return", ("file: %s, pos: %llu",
                          file_var ? *file_var : "<none>",
                          pos_var ? *pos_var : 0));
    DBUG_VOID_RETURN;
  }

  void get_trans_fixed_pos(const char **file_var, my_off_t *pos_var) const
  {
    DBUG_ENTER("THD::get_trans_fixed_pos");
    if (file_var)
      *file_var = m_trans_fixed_log_file;
    if (pos_var)
      *pos_var= m_trans_end_pos;
    DBUG_PRINT("return", ("file: %s, pos: %llu",
                          file_var ? *file_var : "<none>",
                          pos_var ? *pos_var : 0));
    DBUG_VOID_RETURN;
  }
  /**@}*/


  /*
    Error code from committing or rolling back the transaction.
  */
  enum Commit_error
  {
    CE_NONE= 0,
    CE_FLUSH_ERROR,
    CE_COMMIT_ERROR,
    CE_ERROR_COUNT
  } commit_error;

  /*
    Define durability properties that engines may check to
    improve performance.
  */
  enum durability_properties durability_property;

  /*
    If checking this in conjunction with a wait condition, please
    include a check after enter_cond() if you want to avoid a race
    condition. For details see the implementation of awake(),
    especially the "broadcast" part.
  */
  enum killed_state
  {
    NOT_KILLED=0,
    KILL_BAD_DATA=1,
    KILL_CONNECTION=ER_SERVER_SHUTDOWN,
    KILL_QUERY=ER_QUERY_INTERRUPTED,
    KILLED_NO_VALUE      /* means neither of the states */
  };
  killed_state volatile killed;

  /* scramble - random string sent to client on handshake */
  char	     scramble[SCRAMBLE_LENGTH+1];

  /// @todo: slave_thread is completely redundant, we should use 'system_thread' instead /sven
  bool       slave_thread, one_shot_set;
  bool	     no_errors;
  uchar      password;
  /**
    Set to TRUE if execution of the current compound statement
    can not continue. In particular, disables activation of
    CONTINUE or EXIT handlers of stored routines.
    Reset in the end of processing of the current user request, in
    @see mysql_reset_thd_for_next_command().
  */
  bool is_fatal_error;
  /**
    Set by a storage engine to request the entire
    transaction (that possibly spans multiple engines) to
    rollback. Reset in ha_rollback.
  */
  bool       transaction_rollback_request;
  /**
    TRUE if we are in a sub-statement and the current error can
    not be safely recovered until we left the sub-statement mode.
    In particular, disables activation of CONTINUE and EXIT
    handlers inside sub-statements. E.g. if it is a deadlock
    error and requires a transaction-wide rollback, this flag is
    raised (traditionally, MySQL first has to close all the reads
    via @see handler::ha_index_or_rnd_end() and only then perform
    the rollback).
    Reset to FALSE when we leave the sub-statement mode.
  */
  bool       is_fatal_sub_stmt_error;
  bool	     query_start_used, query_start_usec_used;
  bool       rand_used, time_zone_used;
  /* for IS NULL => = last_insert_id() fix in remove_eq_conds() */
  bool       substitute_null_with_insert_id;
  bool	     in_lock_tables;
  /**
    True if a slave error. Causes the slave to stop. Not the same
    as the statement execution error (is_error()), since
    a statement may be expected to return an error, e.g. because
    it returned an error on master, and this is OK on the slave.
  */
  bool       is_slave_error;
  bool       bootstrap;

  /**  is set if some thread specific value(s) used in a statement. */
  bool       thread_specific_used;
  /**  
    is set if a statement accesses a temporary table created through
    CREATE TEMPORARY TABLE. 
  */
  bool	     charset_is_system_charset, charset_is_collation_connection;
  bool       charset_is_character_set_filesystem;
  bool       enable_slow_log;   /* enable slow log for current statement */
  bool	     abort_on_warning;
  bool 	     got_warning;       /* Set on call to push_warning() */
  /* set during loop of derived table processing */
  bool       derived_tables_processing;
  my_bool    tablespace_op;	/* This is TRUE in DISCARD/IMPORT TABLESPACE */

  /** Current SP-runtime context. */
  sp_rcontext *sp_runtime_ctx;
  sp_cache   *sp_proc_cache;
  sp_cache   *sp_func_cache;

  /** number of name_const() substitutions, see sp_head.cc:subst_spvars() */
  uint       query_name_consts;

  /*
    If we do a purge of binary logs, log index info of the threads
    that are currently reading it needs to be adjusted. To do that
    each thread that is using LOG_INFO needs to adjust the pointer to it
  */
  LOG_INFO*  current_linfo;
  NET*       slave_net;			// network connection from slave -> m.
  /* Used by the sys_var class to store temporary values */
  union
  {
    my_bool   my_bool_value;
    long      long_value;
    ulong     ulong_value;
    ulonglong ulonglong_value;
    double    double_value;
  } sys_var_tmp;
  
  struct {
    /* 
      If true, mysql_bin_log::write(Log_event) call will not write events to 
      binlog, and maintain 2 below variables instead (use
      mysql_bin_log.start_union_events to turn this on)
    */
    bool do_union;
    /*
      If TRUE, at least one mysql_bin_log::write(Log_event) call has been
      made after last mysql_bin_log.start_union_events() call.
    */
    bool unioned_events;
    /*
      If TRUE, at least one mysql_bin_log::write(Log_event e), where 
      e.cache_stmt == TRUE call has been made after last 
      mysql_bin_log.start_union_events() call.
    */
    bool unioned_events_trans;
    
    /* 
      'queries' (actually SP statements) that run under inside this binlog
      union have thd->query_id >= first_query_id.
    */
    query_id_t first_query_id;
  } binlog_evt_union;

  /**
    Internal parser state.
    Note that since the parser is not re-entrant, we keep only one parser
    state here. This member is valid only when executing code during parsing.
  */
  Parser_state *m_parser_state;

  Locked_tables_list locked_tables_list;

#ifdef WITH_PARTITION_STORAGE_ENGINE
  partition_info *work_part_info;
#endif

#ifndef EMBEDDED_LIBRARY
  /**
    Array of active audit plugins which have been used by this THD.
    This list is later iterated to invoke release_thd() on those
    plugins.
  */
  DYNAMIC_ARRAY audit_class_plugins;
  /**
    Array of bits indicating which audit classes have already been
    added to the list of audit plugins which are currently in use.
  */
  unsigned long audit_class_mask[MYSQL_AUDIT_CLASS_MASK_SIZE];
#endif

#if defined(ENABLED_DEBUG_SYNC)
  /* Debug Sync facility. See debug_sync.cc. */
  struct st_debug_sync_control *debug_sync_control;
#endif /* defined(ENABLED_DEBUG_SYNC) */

  // We don't want to load/unload plugins for unit tests.
  bool m_enable_plugins;

  THD(bool enable_plugins= true);

  /*
    The THD dtor is effectively split in two:
      THD::release_resources() and ~THD().

    We want to minimize the time we hold LOCK_thread_count,
    so when destroying a global thread, do:

    thd->release_resources()
    mysql_mutex_lock(&LOCK_thread_count);
    remove_global_thread(thd);
    mysql_mutex_unlock(&LOCK_thread_count);
    delete thd;
   */
  ~THD();

  void release_resources();
  bool release_resources_done() const { return m_release_resources_done; }

private:
  bool m_release_resources_done;
  bool cleanup_done;
  void cleanup(void);

public:
  void init(void);
  /*
    Initialize memory roots necessary for query processing and (!)
    pre-allocate memory for it. We can't do that in THD constructor because
    there are use cases (acl_init, delayed inserts, watcher threads,
    killing mysqld) where it's vital to not allocate excessive and not used
    memory. Note, that we still don't return error from init_for_queries():
    if preallocation fails, we should notice that at the first call to
    alloc_root. 
  */
  void init_for_queries(Relay_log_info *rli= NULL);
  void change_user(void);
  void cleanup_after_query();
  bool store_globals();
  bool restore_globals();
#ifdef SIGNAL_WITH_VIO_SHUTDOWN
  inline void set_active_vio(Vio* vio)
  {
    mysql_mutex_lock(&LOCK_thd_data);
    active_vio = vio;
    mysql_mutex_unlock(&LOCK_thd_data);
  }
  inline void clear_active_vio()
  {
    mysql_mutex_lock(&LOCK_thd_data);
    active_vio = 0;
    mysql_mutex_unlock(&LOCK_thd_data);
  }
  void shutdown_active_vio();
#endif
  void awake(THD::killed_state state_to_set);

  /** Disconnect the associated communication endpoint. */
  void disconnect();

#ifndef MYSQL_CLIENT
  enum enum_binlog_query_type {
    /* The query can be logged in row format or in statement format. */
    ROW_QUERY_TYPE,
    
    /* The query has to be logged in statement format. */
    STMT_QUERY_TYPE,
    
    QUERY_TYPE_COUNT
  };
  
  int binlog_query(enum_binlog_query_type qtype,
                   char const *query, ulong query_len, bool is_trans,
                   bool direct, bool suppress_use,
                   int errcode);
#endif

  // Begin implementation of MDL_context_owner interface.

  inline void
  enter_cond(mysql_cond_t *cond, mysql_mutex_t* mutex,
             const PSI_stage_info *stage, PSI_stage_info *old_stage,
             const char *src_function, const char *src_file,
             int src_line)
  {
    DBUG_ENTER("THD::enter_cond");
    mysql_mutex_assert_owner(mutex);
    DBUG_PRINT("debug", ("thd: 0x%llx, mysys_var: 0x%llx, current_mutex: 0x%llx -> 0x%llx",
                         (ulonglong) this,
                         (ulonglong) mysys_var,
                         (ulonglong) mysys_var->current_mutex,
                         (ulonglong) mutex));
    mysys_var->current_mutex = mutex;
    mysys_var->current_cond = cond;
    enter_stage(stage, old_stage, src_function, src_file, src_line);
    DBUG_VOID_RETURN;
  }
  inline void exit_cond(const PSI_stage_info *stage,
                        const char *src_function, const char *src_file,
                        int src_line)
  {
    DBUG_ENTER("THD::exit_cond");
    /*
      Putting the mutex unlock in thd->exit_cond() ensures that
      mysys_var->current_mutex is always unlocked _before_ mysys_var->mutex is
      locked (if that would not be the case, you'll get a deadlock if someone
      does a THD::awake() on you).
    */
    DBUG_PRINT("debug", ("thd: 0x%llx, mysys_var: 0x%llx, current_mutex: 0x%llx -> 0x%llx",
                         (ulonglong) this,
                         (ulonglong) mysys_var,
                         (ulonglong) mysys_var->current_mutex,
                         0ULL));
    mysql_mutex_unlock(mysys_var->current_mutex);
    mysql_mutex_lock(&mysys_var->mutex);
    mysys_var->current_mutex = 0;
    mysys_var->current_cond = 0;
    enter_stage(stage, NULL, src_function, src_file, src_line);
    mysql_mutex_unlock(&mysys_var->mutex);
    DBUG_VOID_RETURN;
  }

  virtual int is_killed() { return killed; }
  virtual THD* get_thd() { return this; }

  /**
    A callback to the server internals that is used to address
    special cases of the locking protocol.
    Invoked when acquiring an exclusive lock, for each thread that
    has a conflicting shared metadata lock.

    This function:
    - aborts waiting of the thread on a data lock, to make it notice
      the pending exclusive lock and back off.
    - if the thread is an INSERT DELAYED thread, sends it a KILL
      signal to terminate it.

    @note This function does not wait for the thread to give away its
          locks. Waiting is done outside for all threads at once.

    @param ctx_in_use           The MDL context owner (thread) to wake up.
    @param needs_thr_lock_abort Indicates that to wake up thread
                                this call needs to abort its waiting
                                on table-level lock.

    @retval  TRUE  if the thread was woken up
    @retval  FALSE otherwise.
   */
  virtual bool notify_shared_lock(MDL_context_owner *ctx_in_use,
                                  bool needs_thr_lock_abort);

  // End implementation of MDL_context_owner interface.

  inline sql_mode_t datetime_flags() const
  {
    return variables.sql_mode &
      (MODE_NO_ZERO_IN_DATE | MODE_NO_ZERO_DATE | MODE_INVALID_DATES);
  }
  inline bool is_strict_mode() const
  {
    return test(variables.sql_mode & (MODE_STRICT_TRANS_TABLES |
                                      MODE_STRICT_ALL_TABLES));
  }
  inline Time_zone *time_zone()
  {
    time_zone_used= 1;
    return variables.time_zone;
  }
  inline time_t query_start()
  {
    query_start_used= 1;
    return start_time.tv_sec;
  }
  inline long query_start_usec()
  {
    query_start_usec_used= 1;
    return start_time.tv_usec;
  }
  inline timeval query_start_timeval()
  {
    query_start_used= query_start_usec_used= true;
    return start_time;
  }
  timeval query_start_timeval_trunc(uint decimals);
  inline void set_time()
  {
    start_utime= utime_after_lock= my_micro_time();
    if (user_time.tv_sec || user_time.tv_usec)
    {
      start_time= user_time;
    }
    else
      my_micro_time_to_timeval(start_utime, &start_time);

#ifdef HAVE_PSI_THREAD_INTERFACE
    PSI_THREAD_CALL(set_thread_start_time)(start_time.tv_sec);
#endif
  }
  inline void set_current_time()
  {
    my_micro_time_to_timeval(my_micro_time(), &start_time);
#ifdef HAVE_PSI_THREAD_INTERFACE
    PSI_THREAD_CALL(set_thread_start_time)(start_time.tv_sec);
#endif
  }
  inline void set_time(const struct timeval *t)
  {
    start_time= user_time= *t;
    start_utime= utime_after_lock= my_micro_time();
#ifdef HAVE_PSI_THREAD_INTERFACE
    PSI_THREAD_CALL(set_thread_start_time)(start_time.tv_sec);
#endif
  }
  /*TODO: this will be obsolete when we have support for 64 bit my_time_t */
  inline bool	is_valid_time() 
  { 
    return (IS_TIME_T_VALID_FOR_TIMESTAMP(start_time.tv_sec));
  }
  void set_time_after_lock()
  {
    utime_after_lock= my_micro_time();
    MYSQL_SET_STATEMENT_LOCK_TIME(m_statement_psi, (utime_after_lock - start_utime));
  }
  ulonglong current_utime()  { return my_micro_time(); }
  /**
   Update server status after execution of a top level statement.

   Currently only checks if a query was slow, and assigns
   the status accordingly.
   Evaluate the current time, and if it exceeds the long-query-time
   setting, mark the query as slow.
  */
  void update_server_status()
  {
    ulonglong end_utime_of_query= current_utime();
    if (end_utime_of_query > utime_after_lock + variables.long_query_time)
      server_status|= SERVER_QUERY_WAS_SLOW;
  }
  inline ulonglong found_rows(void)
  {
    return limit_found_rows;
  }
  /**
    Returns TRUE if session is in a multi-statement transaction mode.

    OPTION_NOT_AUTOCOMMIT: When autocommit is off, a multi-statement
    transaction is implicitly started on the first statement after a
    previous transaction has been ended.

    OPTION_BEGIN: Regardless of the autocommit status, a multi-statement
    transaction can be explicitly started with the statements "START
    TRANSACTION", "BEGIN [WORK]", "[COMMIT | ROLLBACK] AND CHAIN", etc.

    Note: this doesn't tell you whether a transaction is active.
    A session can be in multi-statement transaction mode, and yet
    have no active transaction, e.g., in case of:
    set @@autocommit=0;
    set @a= 3;                                     <-- these statements don't
    set transaction isolation level serializable;  <-- start an active
    flush tables;                                  <-- transaction

    I.e. for the above scenario this function returns TRUE, even
    though no active transaction has begun.
    @sa in_active_multi_stmt_transaction()
  */
  inline bool in_multi_stmt_transaction_mode() const
  {
    return variables.option_bits & (OPTION_NOT_AUTOCOMMIT | OPTION_BEGIN);
  }
  /**
    TRUE if the session is in a multi-statement transaction mode
    (@sa in_multi_stmt_transaction_mode()) *and* there is an
    active transaction, i.e. there is an explicit start of a
    transaction with BEGIN statement, or implicit with a
    statement that uses a transactional engine.

    For example, these scenarios don't start an active transaction
    (even though the server is in multi-statement transaction mode):

    set @@autocommit=0;
    select * from nontrans_table;
    set @var=TRUE;
    flush tables;

    Note, that even for a statement that starts a multi-statement
    transaction (i.e. select * from trans_table), this
    flag won't be set until we open the statement's tables
    and the engines register themselves for the transaction
    (see trans_register_ha()),
    hence this method is reliable to use only after
    open_tables() has completed.

    Why do we need a flag?
    ----------------------
    We need to maintain a (at first glance redundant)
    session flag, rather than looking at thd->transaction.all.ha_list
    because of explicit start of a transaction with BEGIN. 

    I.e. in case of
    BEGIN;
    select * from nontrans_t1; <-- in_active_multi_stmt_transaction() is true
  */
  inline bool in_active_multi_stmt_transaction() const
  {
    return server_status & SERVER_STATUS_IN_TRANS;
  }
  inline bool fill_derived_tables()
  {
    return !stmt_arena->is_stmt_prepare() && !lex->only_view_structure();
  }
  inline bool fill_information_schema_tables()
  {
    return !stmt_arena->is_stmt_prepare();
  }
  inline void* trans_alloc(unsigned int size)
  {
    return alloc_root(&transaction.mem_root,size);
  }

  LEX_STRING *make_lex_string(LEX_STRING *lex_str,
                              const char* str, uint length,
                              bool allocate_lex_string);

  bool convert_string(LEX_STRING *to, const CHARSET_INFO *to_cs,
		      const char *from, uint from_length,
		      const CHARSET_INFO *from_cs);

  bool convert_string(String *s, const CHARSET_INFO *from_cs,
                      const CHARSET_INFO *to_cs);

  void add_changed_table(TABLE *table);
  void add_changed_table(const char *key, long key_length);
  CHANGED_TABLE_LIST * changed_table_dup(const char *key, long key_length);
  int send_explain_fields(select_result *result);

  /**
    Clear the current error, if any.
    We do not clear is_fatal_error or is_fatal_sub_stmt_error since we
    assume this is never called if the fatal error is set.
    @todo: To silence an error, one should use Internal_error_handler
    mechanism. In future this function will be removed.
  */
  inline void clear_error()
  {
    DBUG_ENTER("clear_error");
    if (get_stmt_da()->is_error())
      get_stmt_da()->reset_diagnostics_area();
    is_slave_error= 0;
    DBUG_VOID_RETURN;
  }
#ifndef EMBEDDED_LIBRARY
  inline bool vio_ok() const { return net.vio != 0; }
  /** Return FALSE if connection to client is broken. */
  bool is_connected()
  {
    /*
      All system threads (e.g., the slave IO thread) are connected but
      not using vio. So this function always returns true for all
      system threads.
    */
    return system_thread || (vio_ok() ? vio_is_connected(net.vio) : FALSE);
  }
#else
  inline bool vio_ok() const { return TRUE; }
  inline bool is_connected() { return TRUE; }
#endif
  /**
    Mark the current error as fatal. Warning: this does not
    set any error, it sets a property of the error, so must be
    followed or prefixed with my_error().
  */
  inline void fatal_error()
  {
    DBUG_ASSERT(get_stmt_da()->is_error() || killed);
    is_fatal_error= 1;
    DBUG_PRINT("error",("Fatal error set"));
  }
  /**
    TRUE if there is an error in the error stack.

    Please use this method instead of direct access to
    net.report_error.

    If TRUE, the current (sub)-statement should be aborted.
    The main difference between this member and is_fatal_error
    is that a fatal error can not be handled by a stored
    procedure continue handler, whereas a normal error can.

    To raise this flag, use my_error().
  */
  inline bool is_error() const { return get_stmt_da()->is_error(); }

  /// Returns Diagnostics-area for the current statement.
  Diagnostics_area *get_stmt_da()
  { return m_stmt_da; }

  /// Returns Diagnostics-area for the current statement.
  const Diagnostics_area *get_stmt_da() const
  { return m_stmt_da; }

  /// Sets Diagnostics-area for the current statement.
  void set_stmt_da(Diagnostics_area *da)
  { m_stmt_da= da; }

public:
  inline const CHARSET_INFO *charset()
  { return variables.character_set_client; }
  void update_charset();

  void change_item_tree(Item **place, Item *new_value)
  {
    /* TODO: check for OOM condition here */
    if (!stmt_arena->is_conventional())
    {
      DBUG_PRINT("info",
                 ("change_item_tree place %p old_value %p new_value %p",
                  place, *place, new_value));
      nocheck_register_item_tree_change(place, *place, mem_root);
    }
    *place= new_value;
  }

/*
  Find and update change record of an underlying item.

  @param old_ref The old place of moved expression.
  @param new_ref The new place of moved expression.
  @details
  During permanent transformations, e.g. join flattening in simplify_joins,
  a condition could be moved from one place to another, e.g. from on_expr
  to WHERE condition. If the moved condition has replaced some other with
  change_item_tree() function, the change record will restore old value
  to the wrong place during rollback_item_tree_changes. This function goes
  through the list of change records, and replaces Item_change_record::place.
*/
  void change_item_tree_place(Item **old_ref, Item **new_ref);
  void nocheck_register_item_tree_change(Item **place, Item *old_value,
                                         MEM_ROOT *runtime_memroot);
  void rollback_item_tree_changes();

  /*
    Cleanup statement parse state (parse tree, lex) and execution
    state after execution of a non-prepared SQL statement.
  */
  void end_statement();
  inline int killed_errno() const
  {
    killed_state killed_val; /* to cache the volatile 'killed' */
    return (killed_val= killed) != KILL_BAD_DATA ? killed_val : 0;
  }
  inline void send_kill_message() const
  {
    int err= killed_errno();
    if (err && !get_stmt_da()->is_set())
    {
      if ((err == KILL_CONNECTION) && !shutdown_in_progress)
        err = KILL_QUERY;
      /*
        KILL is fatal because:
        - if a condition handler was allowed to trap and ignore a KILL, one
        could create routines which the DBA could not kill
        - INSERT/UPDATE IGNORE should fail: if KILL arrives during
        JOIN::optimize(), statement cannot possibly run as its caller expected
        => "OK" would be misleading the caller.
      */
      my_message(err, ER(err), MYF(ME_FATALERROR));
    }
  }
  /* return TRUE if we will abort query if we make a warning now */
  inline bool really_abort_on_warning()
  {
    return (abort_on_warning &&
            (!transaction.stmt.cannot_safely_rollback() ||
             (variables.sql_mode & MODE_STRICT_ALL_TABLES)));
  }
  void set_status_var_init();
  void reset_n_backup_open_tables_state(Open_tables_backup *backup);
  void restore_backup_open_tables_state(Open_tables_backup *backup);
  void reset_sub_statement_state(Sub_statement_state *backup, uint new_state);
  void restore_sub_statement_state(Sub_statement_state *backup);
  void set_n_backup_active_arena(Query_arena *set, Query_arena *backup);
  void restore_active_arena(Query_arena *set, Query_arena *backup);

  /*
    @todo Make these methods private or remove them completely.  Only
    decide_logging_format should call them. /Sven
  */
  inline void set_current_stmt_binlog_format_row_if_mixed()
  {
    DBUG_ENTER("set_current_stmt_binlog_format_row_if_mixed");
    /*
      This should only be called from decide_logging_format.

      @todo Once we have ensured this, uncomment the following
      statement, remove the big comment below that, and remove the
      in_sub_stmt==0 condition from the following 'if'.
    */
    /* DBUG_ASSERT(in_sub_stmt == 0); */
    /*
      If in a stored/function trigger, the caller should already have done the
      change. We test in_sub_stmt to prevent introducing bugs where people
      wouldn't ensure that, and would switch to row-based mode in the middle
      of executing a stored function/trigger (which is too late, see also
      reset_current_stmt_binlog_format_row()); this condition will make their
      tests fail and so force them to propagate the
      lex->binlog_row_based_if_mixed upwards to the caller.
    */
    if ((variables.binlog_format == BINLOG_FORMAT_MIXED) &&
        (in_sub_stmt == 0))
      set_current_stmt_binlog_format_row();

    DBUG_VOID_RETURN;
  }
  inline void set_current_stmt_binlog_format_row()
  {
    DBUG_ENTER("set_current_stmt_binlog_format_row");
    current_stmt_binlog_format= BINLOG_FORMAT_ROW;
    DBUG_VOID_RETURN;
  }
  inline void clear_current_stmt_binlog_format_row()
  {
    DBUG_ENTER("clear_current_stmt_binlog_format_row");
    current_stmt_binlog_format= BINLOG_FORMAT_STMT;
    DBUG_VOID_RETURN;
  }
  inline void reset_current_stmt_binlog_format_row()
  {
    DBUG_ENTER("reset_current_stmt_binlog_format_row");
    /*
      If there are temporary tables, don't reset back to
      statement-based. Indeed it could be that:
      CREATE TEMPORARY TABLE t SELECT UUID(); # row-based
      # and row-based does not store updates to temp tables
      # in the binlog.
      INSERT INTO u SELECT * FROM t; # stmt-based
      and then the INSERT will fail as data inserted into t was not logged.
      So we continue with row-based until the temp table is dropped.
      If we are in a stored function or trigger, we mustn't reset in the
      middle of its execution (as the binary logging way of a stored function
      or trigger is decided when it starts executing, depending for example on
      the caller (for a stored function: if caller is SELECT or
      INSERT/UPDATE/DELETE...).
    */
    DBUG_PRINT("debug",
               ("temporary_tables: %s, in_sub_stmt: %s, system_thread: %s",
                YESNO(temporary_tables), YESNO(in_sub_stmt),
                show_system_thread(system_thread)));
    if (in_sub_stmt == 0)
    {
      if (variables.binlog_format == BINLOG_FORMAT_ROW)
        set_current_stmt_binlog_format_row();
      else if (temporary_tables == NULL)
        clear_current_stmt_binlog_format_row();
    }
    DBUG_VOID_RETURN;
  }

  /// Return the value of @@gtid_next_list: either a Gtid_set or NULL.
  Gtid_set *get_gtid_next_list()
  {
    return variables.gtid_next_list.is_non_null ?
      variables.gtid_next_list.gtid_set : NULL;
  }

  /// Return the value of @@gtid_next_list: either a Gtid_set or NULL.
  const Gtid_set *get_gtid_next_list_const() const
  {
    return const_cast<THD *>(this)->get_gtid_next_list();
  }

  /**
    Return the statement or transaction group cache for this thread.
    @param is_transactional if true, return the transaction group cache.
    If false, return the statement group cache.
  */
  Group_cache *get_group_cache(bool is_transactional);

  /**
    If this thread owns a single GTID, then owned_gtid is set to that
    group.  If this thread does not own any GTID at all,
    owned_gtid.sidno==0.  If owned_gtid_set contains the set of owned
    gtids, owned_gtid.sidno==-1.
  */
  Gtid owned_gtid;
  /**
    If this thread owns a set of GTIDs (i.e., GTID_NEXT_LIST != NULL),
    then this member variable contains the subset of those GTIDs that
    are owned by this thread.
  */
  Gtid_set owned_gtid_set;

  void clear_owned_gtids()
  {
    if (owned_gtid.sidno == -1)
    {
#ifdef HAVE_GTID_NEXT_LIST
      owned_gtid_set.clear();
#else
      DBUG_ASSERT(0);
#endif
    }
    owned_gtid.sidno= 0;
  }

  /**
    Set the current database; use deep copy of C-string.

    @param new_db     a pointer to the new database name.
    @param new_db_len length of the new database name.

    Initialize the current database from a NULL-terminated string with
    length. If we run out of memory, we free the current database and
    return TRUE.  This way the user will notice the error as there will be
    no current database selected (in addition to the error message set by
    malloc).

    @note This operation just sets {db, db_length}. Switching the current
    database usually involves other actions, like switching other database
    attributes including security context. In the future, this operation
    will be made private and more convenient interface will be provided.

    @return Operation status
      @retval FALSE Success
      @retval TRUE  Out-of-memory error
  */
  bool set_db(const char *new_db, size_t new_db_len)
  {
<<<<<<< HEAD
    bool result;
=======
    /*
      Acquiring mutex LOCK_thd_data as we either free the memory allocated
      for the database and reallocating the memory for the new db or memcpy
      the new_db to the db.
    */
    mysql_mutex_lock(&LOCK_thd_data);
>>>>>>> 39932dcf
    /* Do not reallocate memory if current chunk is big enough. */
    if (db && new_db && db_length >= new_db_len)
      memcpy(db, new_db, new_db_len+1);
    else
    {
      my_free(db);
      if (new_db)
        db= my_strndup(new_db, new_db_len, MYF(MY_WME | ME_FATALERROR));
      else
        db= NULL;
    }
    db_length= db ? new_db_len : 0;
<<<<<<< HEAD
    result= new_db && !db;
#ifdef HAVE_PSI_THREAD_INTERFACE
    if (result)
      PSI_THREAD_CALL(set_thread_db)(new_db, static_cast<int>(new_db_len));
#endif
    return result;
=======
    mysql_mutex_unlock(&LOCK_thd_data);
    return new_db && !db;
>>>>>>> 39932dcf
  }

  /**
    Set the current database; use shallow copy of C-string.

    @param new_db     a pointer to the new database name.
    @param new_db_len length of the new database name.

    @note This operation just sets {db, db_length}. Switching the current
    database usually involves other actions, like switching other database
    attributes including security context. In the future, this operation
    will be made private and more convenient interface will be provided.
  */
  void reset_db(char *new_db, size_t new_db_len)
  {
    db= new_db;
    db_length= new_db_len;
#ifdef HAVE_PSI_THREAD_INTERFACE
    PSI_THREAD_CALL(set_thread_db)(new_db, static_cast<int>(new_db_len));
#endif
  }
  /*
    Copy the current database to the argument. Use the current arena to
    allocate memory for a deep copy: current database may be freed after
    a statement is parsed but before it's executed.
  */
  bool copy_db_to(char **p_db, size_t *p_db_length)
  {
    if (db == NULL)
    {
      my_message(ER_NO_DB_ERROR, ER(ER_NO_DB_ERROR), MYF(0));
      return TRUE;
    }
    *p_db= strmake(db, db_length);
    *p_db_length= db_length;
    return FALSE;
  }
  thd_scheduler scheduler;

public:
  inline Internal_error_handler *get_internal_handler()
  { return m_internal_handler; }

  /**
    Add an internal error handler to the thread execution context.
    @param handler the exception handler to add
  */
  void push_internal_handler(Internal_error_handler *handler);

private:
  /**
    Handle a sql condition.
    @param sql_errno the condition error number
    @param sqlstate the condition sqlstate
    @param level the condition level
    @param msg the condition message text
    @param[out] cond_hdl the sql condition raised, if any
    @return true if the condition is handled
  */
  bool handle_condition(uint sql_errno,
                        const char* sqlstate,
                        Sql_condition::enum_warning_level level,
                        const char* msg,
                        Sql_condition ** cond_hdl);

public:
  /**
    Remove the error handler last pushed.
  */
  Internal_error_handler *pop_internal_handler();

  Opt_trace_context opt_trace; ///< optimizer trace of current statement
  /**
    Raise an exception condition.
    @param code the MYSQL_ERRNO error code of the error
  */
  void raise_error(uint code);

  /**
    Raise an exception condition, with a formatted message.
    @param code the MYSQL_ERRNO error code of the error
  */
  void raise_error_printf(uint code, ...);

  /**
    Raise a completion condition (warning).
    @param code the MYSQL_ERRNO error code of the warning
  */
  void raise_warning(uint code);

  /**
    Raise a completion condition (warning), with a formatted message.
    @param code the MYSQL_ERRNO error code of the warning
  */
  void raise_warning_printf(uint code, ...);

  /**
    Raise a completion condition (note), with a fixed message.
    @param code the MYSQL_ERRNO error code of the note
  */
  void raise_note(uint code);

  /**
    Raise an completion condition (note), with a formatted message.
    @param code the MYSQL_ERRNO error code of the note
  */
  void raise_note_printf(uint code, ...);

private:
  /*
    Only the implementation of the SIGNAL and RESIGNAL statements
    is permitted to raise SQL conditions in a generic way,
    or to raise them by bypassing handlers (RESIGNAL).
    To raise a SQL condition, the code should use the public
    raise_error() or raise_warning() methods provided by class THD.
  */
  friend class Sql_cmd_common_signal;
  friend class Sql_cmd_signal;
  friend class Sql_cmd_resignal;
  friend void push_warning(THD*, Sql_condition::enum_warning_level, uint, const char*);
  friend void my_message_sql(uint, const char *, myf);

  /**
    Raise a generic SQL condition.
    @param sql_errno the condition error number
    @param sqlstate the condition SQLSTATE
    @param level the condition level
    @param msg the condition message text
    @return The condition raised, or NULL
  */
  Sql_condition*
  raise_condition(uint sql_errno,
                  const char* sqlstate,
                  Sql_condition::enum_warning_level level,
                  const char* msg);

public:
  /** Overloaded to guard query/query_length fields */
  virtual void set_statement(Statement *stmt);

  void set_command(enum enum_server_command command);

  inline enum enum_server_command get_command() const
  { return m_command; }

  /**
    Assign a new value to thd->query and thd->query_id and mysys_var.
    Protected with LOCK_thd_data mutex.
  */
  void set_query(char *query_arg, uint32 query_length_arg,
                 const CHARSET_INFO *cs_arg)
  {
    set_query(CSET_STRING(query_arg, query_length_arg, cs_arg));
  }
  void set_query(char *query_arg, uint32 query_length_arg) /*Mutex protected*/
  {
    set_query(CSET_STRING(query_arg, query_length_arg, charset()));
  }
  void set_query(const CSET_STRING &str); /* Mutex protected */
  void reset_query()               /* Mutex protected */
  { set_query(CSET_STRING()); }
  void set_query_and_id(char *query_arg, uint32 query_length_arg,
                        const CHARSET_INFO *cs, query_id_t new_query_id);
  void set_query_id(query_id_t new_query_id);
  void set_open_tables(TABLE *open_tables_arg)
  {
    mysql_mutex_lock(&LOCK_thd_data);
    open_tables= open_tables_arg;
    mysql_mutex_unlock(&LOCK_thd_data);
  }
  void set_mysys_var(struct st_my_thread_var *new_mysys_var);
  void enter_locked_tables_mode(enum_locked_tables_mode mode_arg)
  {
    DBUG_ASSERT(locked_tables_mode == LTM_NONE);

    if (mode_arg == LTM_LOCK_TABLES)
    {
      /*
        When entering LOCK TABLES mode we should set explicit duration
        for all metadata locks acquired so far in order to avoid releasing
        them till UNLOCK TABLES statement.
        We don't do this when entering prelocked mode since sub-statements
        don't release metadata locks and restoring status-quo after leaving
        prelocking mode gets complicated.
      */
      mdl_context.set_explicit_duration_for_all_locks();
    }

    locked_tables_mode= mode_arg;
  }
  void leave_locked_tables_mode();
  int decide_logging_format(TABLE_LIST *tables);
  /**
    is_dml_gtid_compatible() and is_ddl_gtid_compatible() check if the
    statement that is about to be processed will safely get a
    GTID. Currently, the following cases may lead to errors
    (e.g. duplicated GTIDs) and as such are forbidden:

     1. Statements that could possibly do DML in a non-transactional
        table;

     2. CREATE...SELECT statement;

     3. CREATE TEMPORARY TABLE or DROP TEMPORARY TABLE within a transaction

    The first condition has to be checked in decide_logging_format,
    because that's where we know if the table is transactional or not.
    The second and third conditions have to be checked in
    mysql_execute_command because (1) that prevents implicit commit
    from being executed if the statement fails; (2) DROP TEMPORARY
    TABLE does not invoke decide_logging_format.

    Later, we can relax the first condition as follows:
     - do not wrap non-transactional updates inside BEGIN ... COMMIT
       when writing them to the binary log.
     - allow non-transactional updates that are made outside of
       transactional context

    Moreover, we can drop the second condition if we fix BUG#11756034.

    @param transactional_table true if the statement updates some
    transactional table; false otherwise.

    @param non_transactional_table true if the statement updates some
    non-transactional table; false otherwise.

    @param non_transactional_tmp_tables true if row binlog format is
    used and all non-transactional tables are temporary.

    @retval true if the statement is compatible;
    @retval false if the statement is not compatible.
  */
  bool
  is_dml_gtid_compatible(bool transactional_table,
                         bool non_transactional_table,
                         bool non_transactional_tmp_tables) const;
  bool is_ddl_gtid_compatible() const;
  void binlog_invoker() { m_binlog_invoker= TRUE; }
  bool need_binlog_invoker() { return m_binlog_invoker; }
  void get_definer(LEX_USER *definer);
  void set_invoker(const LEX_STRING *user, const LEX_STRING *host)
  {
    invoker_user= *user;
    invoker_host= *host;
  }
  LEX_STRING get_invoker_user() { return invoker_user; }
  LEX_STRING get_invoker_host() { return invoker_host; }
  bool has_invoker() { return invoker_user.length > 0; }

#ifndef DBUG_OFF
private:
  int gis_debug; // Storage for "SELECT ST_GIS_DEBUG(param);"
public:
  int get_gis_debug() { return gis_debug; }
  void set_gis_debug(int arg) { gis_debug= arg; }
#endif

private:

  /** The current internal error handler for this thread, or NULL. */
  Internal_error_handler *m_internal_handler;

  /**
    The lex to hold the parsed tree of conventional (non-prepared) queries.
    Whereas for prepared and stored procedure statements we use an own lex
    instance for each new query, for conventional statements we reuse
    the same lex. (@see mysql_parse for details).
  */
  LEX main_lex;
  /**
    This memory root is used for two purposes:
    - for conventional queries, to allocate structures stored in main_lex
    during parsing, and allocate runtime data (execution plan, etc.)
    during execution.
    - for prepared queries, only to allocate runtime data. The parsed
    tree itself is reused between executions and thus is stored elsewhere.
  */
  MEM_ROOT main_mem_root;
  Diagnostics_area main_da;
  Diagnostics_area *m_stmt_da;

  /**
    It will be set TURE if CURRENT_USER() is called in account management
    statements or default definer is set in CREATE/ALTER SP, SF, Event,
    TRIGGER or VIEW statements.

    Current user will be binlogged into Query_log_event if current_user_used
    is TRUE; It will be stored into invoker_host and invoker_user by SQL thread.
   */
  bool m_binlog_invoker;

  /**
    It points to the invoker in the Query_log_event.
    SQL thread use it as the default definer in CREATE/ALTER SP, SF, Event,
    TRIGGER or VIEW statements or current user in account management
    statements if it is not NULL.
   */
  LEX_STRING invoker_user;
  LEX_STRING invoker_host;
};


/**
  A simple holder for the Prepared Statement Query_arena instance in THD.
  The class utilizes RAII technique to not forget to restore the THD arena.
*/
class Prepared_stmt_arena_holder
{
public:
  /**
    Constructs a new object, activates the persistent arena if requested and if
    a prepared statement or a stored procedure statement is being executed.

    @param thd                    Thread context.
    @param activate_now_if_needed Attempt to activate the persistent arena in
                                  the constructor or not.
  */
  Prepared_stmt_arena_holder(THD *thd, bool activate_now_if_needed= true)
   :m_thd(thd),
    m_arena(NULL)
  {
    if (activate_now_if_needed &&
        !m_thd->stmt_arena->is_conventional() &&
        m_thd->mem_root != m_thd->stmt_arena->mem_root)
    {
      m_thd->set_n_backup_active_arena(m_thd->stmt_arena, &m_backup);
      m_arena= m_thd->stmt_arena;
    }
  }

  /**
    Deactivate the persistent arena (restore the previous arena) if it has
    been activated.
  */
  ~Prepared_stmt_arena_holder()
  {
    if (is_activated())
      m_thd->restore_active_arena(m_arena, &m_backup);
  }

  bool is_activated() const
  { return m_arena != NULL; }

private:
  /// The thread context to work with.
  THD *const m_thd;

  /// The arena set by this holder (by activate()).
  Query_arena *m_arena;

  /// The arena state to be restored.
  Query_arena m_backup;
};


/** A short cut for thd->get_stmt_da()->set_ok_status(). */

inline void
my_ok(THD *thd, ulonglong affected_rows= 0, ulonglong id= 0,
        const char *message= NULL)
{
  thd->set_row_count_func(affected_rows);
  thd->get_stmt_da()->set_ok_status(affected_rows, id, message);
}


/** A short cut for thd->get_stmt_da()->set_eof_status(). */

inline void
my_eof(THD *thd)
{
  thd->set_row_count_func(-1);
  thd->get_stmt_da()->set_eof_status(thd);
}

#define tmp_disable_binlog(A)       \
  {ulonglong tmp_disable_binlog__save_options= (A)->variables.option_bits; \
  (A)->variables.option_bits&= ~OPTION_BIN_LOG

#define reenable_binlog(A)   (A)->variables.option_bits= tmp_disable_binlog__save_options;}


LEX_STRING *
make_lex_string_root(MEM_ROOT *mem_root,
                     LEX_STRING *lex_str, const char* str, uint length,
                     bool allocate_lex_string);

/*
  Used to hold information about file and file structure in exchange
  via non-DB file (...INTO OUTFILE..., ...LOAD DATA...)
  XXX: We never call destructor for objects of this class.
*/

class sql_exchange :public Sql_alloc
{
public:
  enum enum_filetype filetype; /* load XML, Added by Arnold & Erik */
  char *file_name;
  const String *field_term, *enclosed, *line_term, *line_start, *escaped;
  bool opt_enclosed;
  bool dumpfile;
  ulong skip_lines;
  const CHARSET_INFO *cs;
  sql_exchange(char *name, bool dumpfile_flag,
               enum_filetype filetype_arg= FILETYPE_CSV);
  bool escaped_given(void);
};

/*
  This is used to get result from a select
*/

class JOIN;

class select_result :public Sql_alloc {
protected:
  THD *thd;
  SELECT_LEX_UNIT *unit;
public:
  /**
    Number of records estimated in this result.
    Valid only for materialized derived tables/views.
  */
  ha_rows estimated_rowcount;
  select_result();
  virtual ~select_result() {};
  virtual int prepare(List<Item> &list, SELECT_LEX_UNIT *u)
  {
    unit= u;
    return 0;
  }
  virtual int prepare2(void) { return 0; }
  /*
    Because of peculiarities of prepared statements protocol
    we need to know number of columns in the result set (if
    there is a result set) apart from sending columns metadata.
  */
  virtual uint field_count(List<Item> &fields) const
  { return fields.elements; }
  virtual bool send_result_set_metadata(List<Item> &list, uint flags)=0;
  virtual bool send_data(List<Item> &items)=0;
  virtual bool initialize_tables (JOIN *join=0) { return 0; }
  virtual void send_error(uint errcode,const char *err);
  virtual bool send_eof()=0;
  /**
    Check if this query returns a result set and therefore is allowed in
    cursors and set an error message if it is not the case.

    @retval FALSE     success
    @retval TRUE      error, an error message is set
  */
  virtual bool check_simple_select() const;
  virtual void abort_result_set() {}
  /*
    Cleanup instance of this class for next execution of a prepared
    statement/stored procedure.
  */
  virtual void cleanup();
  void set_thd(THD *thd_arg) { thd= thd_arg; }

  /**
    If we execute EXPLAIN SELECT ... LIMIT (or any other EXPLAIN query)
    we have to ignore offset value sending EXPLAIN output rows since
    offset value belongs to the underlying query, not to the whole EXPLAIN.
  */
  void reset_offset_limit_cnt() { unit->offset_limit_cnt= 0; }

#ifdef EMBEDDED_LIBRARY
  virtual void begin_dataset() {}
#else
  void begin_dataset() {}
#endif
};


/*
  Base class for select_result descendands which intercept and
  transform result set rows. As the rows are not sent to the client,
  sending of result set metadata should be suppressed as well.
*/

class select_result_interceptor: public select_result
{
public:
  select_result_interceptor() {}              /* Remove gcc warning */
  uint field_count(List<Item> &fields) const { return 0; }
  bool send_result_set_metadata(List<Item> &fields, uint flag) { return FALSE; }
};


class select_send :public select_result {
  /**
    True if we have sent result set metadata to the client.
    In this case the client always expects us to end the result
    set with an eof or error packet
  */
  bool is_result_set_started;
public:
  select_send() :is_result_set_started(FALSE) {}
  bool send_result_set_metadata(List<Item> &list, uint flags);
  bool send_data(List<Item> &items);
  bool send_eof();
  virtual bool check_simple_select() const { return FALSE; }
  void abort_result_set();
  virtual void cleanup();
};


class select_to_file :public select_result_interceptor {
protected:
  sql_exchange *exchange;
  File file;
  IO_CACHE cache;
  ha_rows row_count;
  char path[FN_REFLEN];

public:
  select_to_file(sql_exchange *ex) :exchange(ex), file(-1),row_count(0L)
  { path[0]=0; }
  ~select_to_file();
  void send_error(uint errcode,const char *err);
  bool send_eof();
  void cleanup();
};


#define ESCAPE_CHARS "ntrb0ZN" // keep synchronous with READ_INFO::unescape


/*
 List of all possible characters of a numeric value text representation.
*/
#define NUMERIC_CHARS ".0123456789e+-"


class select_export :public select_to_file {
  uint field_term_length;
  int field_sep_char,escape_char,line_sep_char;
  int field_term_char; // first char of FIELDS TERMINATED BY or MAX_INT
  /*
    The is_ambiguous_field_sep field is true if a value of the field_sep_char
    field is one of the 'n', 't', 'r' etc characters
    (see the READ_INFO::unescape method and the ESCAPE_CHARS constant value).
  */
  bool is_ambiguous_field_sep;
  /*
     The is_ambiguous_field_term is true if field_sep_char contains the first
     char of the FIELDS TERMINATED BY (ENCLOSED BY is empty), and items can
     contain this character.
  */
  bool is_ambiguous_field_term;
  /*
    The is_unsafe_field_sep field is true if a value of the field_sep_char
    field is one of the '0'..'9', '+', '-', '.' and 'e' characters
    (see the NUMERIC_CHARS constant value).
  */
  bool is_unsafe_field_sep;
  bool fixed_row_size;
  const CHARSET_INFO *write_cs; // output charset
public:
  select_export(sql_exchange *ex) :select_to_file(ex) {}
  ~select_export();
  int prepare(List<Item> &list, SELECT_LEX_UNIT *u);
  bool send_data(List<Item> &items);
};


class select_dump :public select_to_file {
public:
  select_dump(sql_exchange *ex) :select_to_file(ex) {}
  int prepare(List<Item> &list, SELECT_LEX_UNIT *u);
  bool send_data(List<Item> &items);
};

/**
   @todo This class is declared in sql_class.h, but the members are defined in
   sql_insert.cc. It is very confusing that a class is defined in a file with
   a different name than the file where it is declared.
*/
class select_insert :public select_result_interceptor {
public:
  TABLE_LIST *table_list;
  TABLE *table;
private:
  /**
     The columns of the table to be inserted into, *or* the columns of the
     table from which values are selected. For legacy reasons both are
     allowed.
   */
  List<Item> *fields;
protected:
  /// ha_start_bulk_insert has been called. Never cleared.
  bool bulk_insert_started;
public:
  ulonglong autoinc_value_of_last_inserted_row; // autogenerated or not
  COPY_INFO info;
  COPY_INFO update; ///< the UPDATE part of "info"
  bool insert_into_view;

  /**
     Creates a select_insert for routing a result set to an existing
     table.

     @param table_list_par   The table reference for the destination table.
     @param table_par        The destination table. May be NULL.
     @param target_columns   See details.
     @param target_or_source_columns See details.
     @param update_fields    The columns to be updated in case of duplicate
                             keys. May be NULL.
     @param update_values    The values to be assigned in case of duplicate
                             keys. May be NULL.
     @param duplicate        The policy for handling duplicates.
     @param ignore           How the insert operation is to handle certain
                             errors. See COPY_INFO.

     @todo This constructor takes 8 arguments, 6 of which are used to
     immediately construct a COPY_INFO object. Obviously the constructor
     should take the COPY_INFO object as argument instead. Also, some
     select_insert members initialized here are totally redundant, as they are
     found inside the COPY_INFO.

     The target_columns and target_or_source_columns arguments are set by
     callers as follows:
     @li if CREATE SELECT:
      - target_columns == NULL,
      - target_or_source_columns == expressions listed after SELECT, as in
          CREATE ... SELECT expressions
     @li if INSERT SELECT:
      target_columns
      == target_or_source_columns
      == columns listed between INSERT and SELECT, as in
          INSERT INTO t (columns) SELECT ...

     We set the manage_defaults argument of info's constructor as follows
     ([...] denotes something optional):
     @li If target_columns==NULL, the statement is
@verbatim
     CREATE TABLE a_table [(columns1)] SELECT expressions2
@endverbatim
     so 'info' must manage defaults of columns1.
     @li Otherwise it is:
@verbatim
     INSERT INTO a_table [(columns1)] SELECT ...
@verbatim
     target_columns is columns1, if not empty then 'info' must manage defaults
     of other columns than columns1.
  */
  select_insert(TABLE_LIST *table_list_par,
                TABLE *table_par,
                List<Item> *target_columns,
                List<Item> *target_or_source_columns,
                List<Item> *update_fields,
                List<Item> *update_values,
                enum_duplicates duplic,
                bool ignore)
    :table_list(table_list_par),
     table(table_par),
     fields(target_or_source_columns),
     bulk_insert_started(false),
     autoinc_value_of_last_inserted_row(0),
     info(COPY_INFO::INSERT_OPERATION,
          target_columns,
          // manage_defaults
          (target_columns == NULL || target_columns->elements != 0),
          duplic,
          ignore),
     update(COPY_INFO::UPDATE_OPERATION,
            update_fields,
            update_values),
     insert_into_view(table_list_par && table_list_par->view != 0)
  {
    DBUG_ASSERT(target_or_source_columns != NULL);
    DBUG_ASSERT(target_columns == target_or_source_columns ||
                target_columns == NULL);
  }


public:
  ~select_insert();
  int prepare(List<Item> &list, SELECT_LEX_UNIT *u);
  virtual int prepare2(void);
  bool send_data(List<Item> &items);
  virtual void store_values(List<Item> &values);
  void send_error(uint errcode,const char *err);
  bool send_eof();
  virtual void abort_result_set();
  /* not implemented: select_insert is never re-used in prepared statements */
  void cleanup();
};


/**
   @todo This class inherits a class which is non-abstract. This is not in
   line with good programming practices and the inheritance should be broken
   up. Also, the class is declared in sql_class.h, but defined sql_insert.cc
   which is confusing.
*/
class select_create: public select_insert {
  ORDER *group;
  TABLE_LIST *create_table;
  HA_CREATE_INFO *create_info;
  TABLE_LIST *select_tables;
  Alter_info *alter_info;
  Field **field;
  /* lock data for tmp table */
  MYSQL_LOCK *m_lock;
  /* m_lock or thd->extra_lock */
  MYSQL_LOCK **m_plock;
public:
  select_create (TABLE_LIST *table_arg,
		 HA_CREATE_INFO *create_info_par,
                 Alter_info *alter_info_arg,
		 List<Item> &select_fields,enum_duplicates duplic, bool ignore,
                 TABLE_LIST *select_tables_arg)
    :select_insert (NULL, // table_list_par
                    NULL, // table_par
                    NULL, // target_columns
                    &select_fields,
                    NULL, // update_fields
                    NULL, // update_values
                    duplic,
                    ignore),
     create_table(table_arg),
     create_info(create_info_par),
     select_tables(select_tables_arg),
     alter_info(alter_info_arg),
     m_plock(NULL)
  {}
  int prepare(List<Item> &list, SELECT_LEX_UNIT *u);

  int binlog_show_create_table(TABLE **tables, uint count);
  void store_values(List<Item> &values);
  void send_error(uint errcode,const char *err);
  bool send_eof();
  virtual void abort_result_set();

  // Needed for access from local class MY_HOOKS in prepare(), since thd is proteted.
  const THD *get_thd(void) { return thd; }
  const HA_CREATE_INFO *get_create_info() { return create_info; };
  int prepare2(void);
};

#include <myisam.h>

/* 
  Param to create temporary tables when doing SELECT:s 
  NOTE
    This structure is copied using memcpy as a part of JOIN.
*/

class TMP_TABLE_PARAM :public Sql_alloc
{
public:
  List<Item> copy_funcs;
  Copy_field *copy_field, *copy_field_end;
  uchar	    *group_buff;
  Item	    **items_to_copy;			/* Fields in tmp table */
  MI_COLUMNDEF *recinfo,*start_recinfo;
  KEY *keyinfo;
  ha_rows end_write_records;
  /**
    Number of normal fields in the query, including those referred to
    from aggregate functions. Hence, "SELECT `field1`,
    SUM(`field2`) from t1" sets this counter to 2.

    @see count_field_types
  */
  uint	field_count; 
  /**
    Number of fields in the query that have functions. Includes both
    aggregate functions (e.g., SUM) and non-aggregates (e.g., RAND).
    Also counts functions referred to from aggregate functions, i.e.,
    "SELECT SUM(RAND())" sets this counter to 2.

    @see count_field_types
  */
  uint  func_count;  
  /**
    Number of fields in the query that have aggregate functions. Note
    that the optimizer may choose to optimize away these fields by
    replacing them with constants, in which case sum_func_count will
    need to be updated.

    @see opt_sum_query, count_field_types
  */
  uint  sum_func_count;   
  uint  hidden_field_count;
  uint	group_parts,group_length,group_null_parts;
  uint	quick_group;
  /**
    Number of outer_sum_funcs i.e the number of set functions that are
    aggregated in a query block outer to this subquery.

    @see count_field_types
  */
  uint  outer_sum_func_count;
  /**
    Enabled when we have atleast one outer_sum_func. Needed when used
    along with distinct.

    @see create_tmp_table
  */
  bool  using_outer_summary_function;
  CHARSET_INFO *table_charset; 
  bool schema_table;
  /*
    True if GROUP BY and its aggregate functions are already computed
    by a table access method (e.g. by loose index scan). In this case
    query execution should not perform aggregation and should treat
    aggregate functions as normal functions.
  */
  bool precomputed_group_by;
  bool force_copy_fields;
  /**
    TRUE <=> don't actually create table handler when creating the result
    table. This allows range optimizer to add indexes later.
    Used for materialized derived tables/views.
    @see TABLE_LIST::update_derived_keys.
  */
  bool skip_create_table;
  /*
    If TRUE, create_tmp_field called from create_tmp_table will convert
    all BIT fields to 64-bit longs. This is a workaround the limitation
    that MEMORY tables cannot index BIT columns.
  */
  bool bit_fields_as_long;

  TMP_TABLE_PARAM()
    :copy_field(0), copy_field_end(0), group_parts(0),
     group_length(0), group_null_parts(0), outer_sum_func_count(0),
     using_outer_summary_function(0),
     schema_table(0), precomputed_group_by(0), force_copy_fields(0),
     skip_create_table(FALSE), bit_fields_as_long(0)
  {}
  ~TMP_TABLE_PARAM()
  {
    cleanup();
  }
  void init(void);
  inline void cleanup(void)
  {
    if (copy_field)				/* Fix for Intel compiler */
    {
      delete [] copy_field;
      copy_field= NULL;
      copy_field_end= NULL;
    }
  }
};

class select_union :public select_result_interceptor
{
  TMP_TABLE_PARAM tmp_table_param;
public:
  TABLE *table;

  select_union() :table(0) {}
  int prepare(List<Item> &list, SELECT_LEX_UNIT *u);
  bool send_data(List<Item> &items);
  bool send_eof();
  bool flush();
  void cleanup();
  bool create_result_table(THD *thd, List<Item> *column_types,
                           bool is_distinct, ulonglong options,
                           const char *alias, bool bit_fields_as_long,
                           bool create_table);
  friend bool mysql_derived_create(THD *thd, LEX *lex, TABLE_LIST *derived);
};

/* Base subselect interface class */
class select_subselect :public select_result_interceptor
{
protected:
  Item_subselect *item;
public:
  select_subselect(Item_subselect *item);
  bool send_data(List<Item> &items)=0;
  bool send_eof() { return 0; };
};

/* Single value subselect interface class */
class select_singlerow_subselect :public select_subselect
{
public:
  select_singlerow_subselect(Item_subselect *item_arg)
    :select_subselect(item_arg)
  {}
  bool send_data(List<Item> &items);
};

/* used in independent ALL/ANY optimisation */
class select_max_min_finder_subselect :public select_subselect
{
  Item_cache *cache;
  bool (select_max_min_finder_subselect::*op)();
  bool fmax;
  /**
    If ignoring NULLs, comparisons will skip NULL values. If not
    ignoring NULLs, the first (if any) NULL value discovered will be
    returned as the maximum/minimum value.
  */
  bool ignore_nulls;
public:
  select_max_min_finder_subselect(Item_subselect *item_arg, bool mx,
                                  bool ignore_nulls)
    :select_subselect(item_arg), cache(0), fmax(mx), ignore_nulls(ignore_nulls)
  {}
  void cleanup();
  bool send_data(List<Item> &items);
private:
  bool cmp_real();
  bool cmp_int();
  bool cmp_decimal();
  bool cmp_str();
};

/* EXISTS subselect interface class */
class select_exists_subselect :public select_subselect
{
public:
  select_exists_subselect(Item_subselect *item_arg)
    :select_subselect(item_arg){}
  bool send_data(List<Item> &items);
};


/* Structs used when sorting */

typedef struct st_sort_field {
  Field *field;				/* Field to sort */
  Item	*item;				/* Item if not sorting fields */
  uint	 length;			/* Length of sort field */
  uint   suffix_length;                 /* Length suffix (0-4) */
  Item_result result_type;		/* Type of item */
  bool reverse;				/* if descending sort */
  bool need_strxnfrm;			/* If we have to use strxnfrm() */
} SORT_FIELD;


typedef struct st_sort_buffer {
  uint index;					/* 0 or 1 */
  uint sort_orders;
  uint change_pos;				/* If sort-fields changed */
  char **buff;
  SORT_FIELD *sortorder;
} SORT_BUFFER;

/* Structure for db & table in sql_yacc */

class Table_ident :public Sql_alloc
{
public:
  LEX_STRING db;
  LEX_STRING table;
  SELECT_LEX_UNIT *sel;
  inline Table_ident(THD *thd, LEX_STRING db_arg, LEX_STRING table_arg,
		     bool force)
    :table(table_arg), sel((SELECT_LEX_UNIT *)0)
  {
    if (!force && (thd->client_capabilities & CLIENT_NO_SCHEMA))
      db.str=0;
    else
      db= db_arg;
  }
  inline Table_ident(LEX_STRING table_arg) 
    :table(table_arg), sel((SELECT_LEX_UNIT *)0)
  {
    db.str=0;
  }
  /*
    This constructor is used only for the case when we create a derived
    table. A derived table has no name and doesn't belong to any database.
    Later, if there was an alias specified for the table, it will be set
    by add_table_to_list.
  */
  inline Table_ident(SELECT_LEX_UNIT *s) : sel(s)
  {
    /* We must have a table name here as this is used with add_table_to_list */
    db.str= empty_c_string;                    /* a subject to casedn_str */
    db.length= 0;
    table.str= internal_table_name;
    table.length=1;
  }
  bool is_derived_table() const { return test(sel); }
  inline void change_db(char *db_name)
  {
    db.str= db_name; db.length= (uint) strlen(db_name);
  }
};

// this is needed for user_vars hash
class user_var_entry
{
  static const size_t extra_size= sizeof(double);
  char *m_ptr;          // Value
  ulong m_length;       // Value length
  Item_result m_type;   // Value type

  void reset_value()
  { m_ptr= NULL; m_length= 0; }
  void set_value(char *value, ulong length)
  { m_ptr= value; m_length= length; }

  /**
    Position inside a user_var_entry where small values are stored:
    double values, longlong values and string values with length
    up to extra_size (should be 8 bytes on all platforms).
    String values with length longer than 8 are stored in a separate
    memory buffer, which is allocated when needed using the method realloc().
  */
  char *internal_buffer_ptr() const
  { return (char *) this + ALIGN_SIZE(sizeof(user_var_entry)); }

  /**
    Position inside a user_var_entry where a null-terminates array
    of characters representing the variable name is stored.
  */
  char *name_ptr() const
  { return internal_buffer_ptr() + extra_size; }

  /**
    Initialize m_ptr to the internal buffer (if the value is small enough),
    or allocate a separate buffer.
    @param length - length of the value to be stored.
  */
  bool realloc(uint length);

  /**
    Check if m_ptr point to an external buffer previously alloced by realloc().
    @retval true  - an external buffer is alloced.
    @retval false - m_ptr is null, or points to the internal buffer.
  */
  bool alloced()
  { return m_ptr && m_ptr != internal_buffer_ptr(); }

  /**
    Free the external value buffer, if it's allocated.
  */
  void free_value()
  {
    if (alloced())
      my_free(m_ptr);
  }

  /**
    Copy the array of characters from the given name into the internal
    name buffer and initialize entry_name to point to it.
  */
  void copy_name(const Simple_cstring &name)
  {
    name.strcpy(name_ptr());
    entry_name= Name_string(name_ptr(), name.length());
  }

  /**
    Initialize all members
    @param name - Name of the user_var_entry instance.
  */
  void init(const Simple_cstring &name)
  {
    copy_name(name);
    reset_value();
    update_query_id= 0;
    collation.set(NULL, DERIVATION_IMPLICIT, 0);
    unsigned_flag= 0;
    /*
      If we are here, we were called from a SET or a query which sets a
      variable. Imagine it is this:
      INSERT INTO t SELECT @a:=10, @a:=@a+1.
      Then when we have a Item_func_get_user_var (because of the @a+1) so we
      think we have to write the value of @a to the binlog. But before that,
      we have a Item_func_set_user_var to create @a (@a:=10), in this we mark
      the variable as "already logged" (line below) so that it won't be logged
      by Item_func_get_user_var (because that's not necessary).
    */
    used_query_id= current_thd->query_id;
    set_type(STRING_RESULT);
  }

  /**
    Store a value of the given type into a user_var_entry instance.
    @param from    Value
    @param length  Size of the value
    @param type    type
    @return
    @retval        false on success
    @retval        true on memory allocation error
  */
  bool store(void *from, uint length, Item_result type);

public:
  user_var_entry() {}                         /* Remove gcc warning */

  Simple_cstring entry_name;  // Variable name
  DTCollation collation;      // Collation with attributes
  query_id_t update_query_id, used_query_id;
  bool unsigned_flag;         // true if unsigned, false if signed

  /**
    Store a value of the given type and attributes (collation, sign)
    into a user_var_entry instance.
    @param from         Value
    @param length       Size of the value
    @param type         type
    @param cs           Character set and collation of the value
    @param dv           Collationd erivation of the value
    @param unsigned_arg Signess of the value
    @return
    @retval        false on success
    @retval        true on memory allocation error
  */
  bool store(void *from, uint length, Item_result type,
             const CHARSET_INFO *cs, Derivation dv, bool unsigned_arg);
  /**
    Set type of to the given value.
    @param type  Data type.
  */
  void set_type(Item_result type) { m_type= type; }
  /**
    Set value to NULL
    @param type  Data type.
  */

  void set_null_value(Item_result type)
  {
    free_value();
    reset_value();
    set_type(type);
  }

  /**
    Allocate and initialize a user variable instance.
    @param namec  Name of the variable.
    @return
    @retval  Address of the allocated and initialized user_var_entry instance.
    @retval  NULL on allocation error.
  */
  static user_var_entry *create(const Name_string &name)
  {
    user_var_entry *entry;
    uint size= ALIGN_SIZE(sizeof(user_var_entry)) +
               (name.length() + 1) + extra_size;
    if (!(entry= (user_var_entry*) my_malloc(size, MYF(MY_WME |
                                                       ME_FATALERROR))))
      return NULL;
    entry->init(name);
    return entry;
  }

  /**
    Free all memory used by a user_var_entry instance
    previously created by create().
  */
  void destroy()
  {
    free_value();  // Free the external value buffer
    my_free(this); // Free the instance itself
  }

  /* Routines to access the value and its type */
  const char *ptr() const { return m_ptr; }
  ulong length() const { return m_length; }
  Item_result type() const { return m_type; }
  /* Item-alike routines to access the value */
  double val_real(my_bool *null_value);
  longlong val_int(my_bool *null_value) const;
  String *val_str(my_bool *null_value, String *str, uint decimals);
  my_decimal *val_decimal(my_bool *null_value, my_decimal *result);
};

/*
   Unique -- class for unique (removing of duplicates). 
   Puts all values to the TREE. If the tree becomes too big,
   it's dumped to the file. User can request sorted values, or
   just iterate through them. In the last case tree merging is performed in
   memory simultaneously with iteration, so it should be ~2-3x faster.
 */

class Unique :public Sql_alloc
{
  DYNAMIC_ARRAY file_ptrs;
  ulong max_elements;
  ulonglong max_in_memory_size;
  IO_CACHE file;
  TREE tree;
  uchar *record_pointers;
  bool flush();
  uint size;

public:
  ulong elements;
  Unique(qsort_cmp2 comp_func, void *comp_func_fixed_arg,
	 uint size_arg, ulonglong max_in_memory_size_arg);
  ~Unique();
  ulong elements_in_tree() { return tree.elements_in_tree; }
  inline bool unique_add(void *ptr)
  {
    DBUG_ENTER("unique_add");
    DBUG_PRINT("info", ("tree %u - %lu", tree.elements_in_tree, max_elements));
    if (tree.elements_in_tree > max_elements && flush())
      DBUG_RETURN(1);
    DBUG_RETURN(!tree_insert(&tree, ptr, 0, tree.custom_arg));
  }

  bool get(TABLE *table);
  static double get_use_cost(uint *buffer, uint nkeys, uint key_size, 
                             ulonglong max_in_memory_size);
  inline static int get_cost_calc_buff_size(ulong nkeys, uint key_size, 
                                            ulonglong max_in_memory_size)
  {
    register ulonglong max_elems_in_tree=
      (1 + max_in_memory_size / ALIGN_SIZE(sizeof(TREE_ELEMENT)+key_size));
    return (int) (sizeof(uint)*(1 + nkeys/max_elems_in_tree));
  }

  void reset();
  bool walk(tree_walk_action action, void *walk_action_arg);

  uint get_size() const { return size; }
  ulonglong get_max_in_memory_size() const { return max_in_memory_size; }

  friend int unique_write_to_file(uchar* key, element_count count, Unique *unique);
  friend int unique_write_to_ptrs(uchar* key, element_count count, Unique *unique);
};


class multi_delete :public select_result_interceptor
{
  TABLE_LIST *delete_tables, *table_being_deleted;
  Unique **tempfiles;
  ha_rows deleted, found;
  uint num_of_tables;
  int error;
  bool do_delete;
  /* True if at least one table we delete from is transactional */
  bool transactional_tables;
  /* True if at least one table we delete from is not transactional */
  bool normal_tables;
  bool delete_while_scanning;
  /*
     error handling (rollback and binlogging) can happen in send_eof()
     so that afterward send_error() needs to find out that.
  */
  bool error_handled;

public:
  multi_delete(TABLE_LIST *dt, uint num_of_tables);
  ~multi_delete();
  int prepare(List<Item> &list, SELECT_LEX_UNIT *u);
  bool send_data(List<Item> &items);
  bool initialize_tables (JOIN *join);
  void send_error(uint errcode,const char *err);
  int do_deletes();
  int do_table_deletes(TABLE *table, bool ignore);
  bool send_eof();
  inline ha_rows num_deleted()
  {
    return deleted;
  }
  virtual void abort_result_set();
};


/**
   @todo This class is declared here but implemented in sql_update.cc, which
   is very confusing.
*/
class multi_update :public select_result_interceptor
{
  TABLE_LIST *all_tables; /* query/update command tables */
  TABLE_LIST *leaves;     /* list of leves of join table tree */
  TABLE_LIST *update_tables, *table_being_updated;
  TABLE **tmp_tables, *main_table, *table_to_update;
  TMP_TABLE_PARAM *tmp_table_param;
  ha_rows updated, found;
  List <Item> *fields, *values;
  List <Item> **fields_for_table, **values_for_table;
  uint table_count;
  /*
   List of tables referenced in the CHECK OPTION condition of
   the updated view excluding the updated table. 
  */
  List <TABLE> unupdated_check_opt_tables;
  Copy_field *copy_field;
  enum enum_duplicates handle_duplicates;
  bool do_update, trans_safe;
  /* True if the update operation has made a change in a transactional table */
  bool transactional_tables;
  bool ignore;
  /* 
     error handling (rollback and binlogging) can happen in send_eof()
     so that afterward send_error() needs to find out that.
  */
  bool error_handled;

  /**
     Array of update operations, arranged per _updated_ table. For each
     _updated_ table in the multiple table update statement, a COPY_INFO
     pointer is present at the table's position in this array.

     The array is allocated and populated during multi_update::prepare(). The
     position that each table is assigned is also given here and is stored in
     the member TABLE::pos_in_table_list::shared. However, this is a publicly
     available field, so nothing can be trusted about its integrity.

     This member is NULL when the multi_update is created.

     @see multi_update::prepare
  */
  COPY_INFO **update_operations;

public:
  multi_update(TABLE_LIST *ut, TABLE_LIST *leaves_list,
	       List<Item> *fields, List<Item> *values,
	       enum_duplicates handle_duplicates, bool ignore);
  ~multi_update();
  int prepare(List<Item> &list, SELECT_LEX_UNIT *u);
  bool send_data(List<Item> &items);
  bool initialize_tables (JOIN *join);
  void send_error(uint errcode,const char *err);
  int  do_updates();
  bool send_eof();
  inline ha_rows num_found()
  {
    return found;
  }
  inline ha_rows num_updated()
  {
    return updated;
  }
  virtual void abort_result_set();
};

class my_var : public Sql_alloc  {
public:
  LEX_STRING s;
#ifndef DBUG_OFF
  /*
    Routine to which this Item_splocal belongs. Used for checking if correct
    runtime context is used for variable handling.
  */
  sp_head *sp;
#endif
  bool local;
  uint offset;
  enum_field_types type;
  my_var (LEX_STRING& j, bool i, uint o, enum_field_types t)
    :s(j), local(i), offset(o), type(t)
  {}
  ~my_var() {}
};

class select_dumpvar :public select_result_interceptor {
  ha_rows row_count;
public:
  List<my_var> var_list;
  select_dumpvar()  { var_list.empty(); row_count= 0;}
  ~select_dumpvar() {}
  int prepare(List<Item> &list, SELECT_LEX_UNIT *u);
  bool send_data(List<Item> &items);
  bool send_eof();
  virtual bool check_simple_select() const;
  void cleanup();
};

/* Bits in sql_command_flags */

#define CF_CHANGES_DATA           (1U << 0)
/* The 2nd bit is unused -- it used to be CF_HAS_ROW_COUNT. */
#define CF_STATUS_COMMAND         (1U << 2)
#define CF_SHOW_TABLE_COMMAND     (1U << 3)
#define CF_WRITE_LOGS_COMMAND     (1U << 4)
/**
  Must be set for SQL statements that may contain
  Item expressions and/or use joins and tables.
  Indicates that the parse tree of such statement may
  contain rule-based optimizations that depend on metadata
  (i.e. number of columns in a table), and consequently
  that the statement must be re-prepared whenever
  referenced metadata changes. Must not be set for
  statements that themselves change metadata, e.g. RENAME,
  ALTER and other DDL, since otherwise will trigger constant
  reprepare. Consequently, complex item expressions and
  joins are currently prohibited in these statements.
*/
#define CF_REEXECUTION_FRAGILE    (1U << 5)
/**
  Implicitly commit before the SQL statement is executed.

  Statements marked with this flag will cause any active
  transaction to end (commit) before proceeding with the
  command execution.

  This flag should be set for statements that probably can't
  be rolled back or that do not expect any previously metadata
  locked tables.
*/
#define CF_IMPLICIT_COMMIT_BEGIN  (1U << 6)
/**
  Implicitly commit after the SQL statement.

  Statements marked with this flag are automatically committed
  at the end of the statement.

  This flag should be set for statements that will implicitly
  open and take metadata locks on system tables that should not
  be carried for the whole duration of a active transaction.
*/
#define CF_IMPLICIT_COMMIT_END    (1U << 7)
/**
  CF_IMPLICIT_COMMIT_BEGIN and CF_IMPLICIT_COMMIT_END are used
  to ensure that the active transaction is implicitly committed
  before and after every DDL statement and any statement that
  modifies our currently non-transactional system tables.
*/
#define CF_AUTO_COMMIT_TRANS  (CF_IMPLICIT_COMMIT_BEGIN | CF_IMPLICIT_COMMIT_END)

/**
  Diagnostic statement.
  Diagnostic statements:
  - SHOW WARNING
  - SHOW ERROR
  - GET DIAGNOSTICS (WL#2111)
  do not modify the diagnostics area during execution.
*/
#define CF_DIAGNOSTIC_STMT        (1U << 8)

/**
  Identifies statements that may generate row events
  and that may end up in the binary log.
*/
#define CF_CAN_GENERATE_ROW_EVENTS (1U << 9)

/**
  Identifies statements which may deal with temporary tables and for which
  temporary tables should be pre-opened to simplify privilege checks.
*/
#define CF_PREOPEN_TMP_TABLES   (1U << 10)

/**
  Identifies statements for which open handlers should be closed in the
  beginning of the statement.
*/
#define CF_HA_CLOSE             (1U << 11)

/**
  Identifies statements that can be explained with EXPLAIN.
*/
#define CF_CAN_BE_EXPLAINED       (1U << 12)

/** Identifies statements which may generate an optimizer trace */
#define CF_OPTIMIZER_TRACE        (1U << 14)

/**
   Identifies statements that should always be disallowed in
   read only transactions.
*/
#define CF_DISALLOW_IN_RO_TRANS   (1U << 15)

/* Bits in server_command_flags */

/**
  Skip the increase of the global query id counter. Commonly set for
  commands that are stateless (won't cause any change on the server
  internal states). This is made obsolete as query id is incremented 
  for ping and statistics commands as well because of race condition 
  (Bug#58785).
*/
#define CF_SKIP_QUERY_ID        (1U << 0)

/**
  Skip the increase of the number of statements that clients have
  sent to the server. Commonly used for commands that will cause
  a statement to be executed but the statement might have not been
  sent by the user (ie: stored procedure).
*/
#define CF_SKIP_QUESTIONS       (1U << 1)

void add_to_status(STATUS_VAR *to_var, STATUS_VAR *from_var);

void add_diff_to_status(STATUS_VAR *to_var, STATUS_VAR *from_var,
                        STATUS_VAR *dec_var);
void mark_transaction_to_rollback(THD *thd, bool all);

/* Inline functions */

inline bool add_item_to_list(THD *thd, Item *item)
{
  return thd->lex->current_select->add_item_to_list(thd, item);
}

inline bool add_value_to_list(THD *thd, Item *value)
{
  return thd->lex->value_list.push_back(value);
}

inline bool add_order_to_list(THD *thd, Item *item, bool asc)
{
  return thd->lex->current_select->add_order_to_list(thd, item, asc);
}

inline bool add_gorder_to_list(THD *thd, Item *item, bool asc)
{
  return thd->lex->current_select->add_gorder_to_list(thd, item, asc);
}

inline bool add_group_to_list(THD *thd, Item *item, bool asc)
{
  return thd->lex->current_select->add_group_to_list(thd, item, asc);
}

#endif /* MYSQL_SERVER */

#endif /* SQL_CLASS_INCLUDED */<|MERGE_RESOLUTION|>--- conflicted
+++ resolved
@@ -3762,16 +3762,13 @@
   */
   bool set_db(const char *new_db, size_t new_db_len)
   {
-<<<<<<< HEAD
     bool result;
-=======
     /*
       Acquiring mutex LOCK_thd_data as we either free the memory allocated
       for the database and reallocating the memory for the new db or memcpy
       the new_db to the db.
     */
     mysql_mutex_lock(&LOCK_thd_data);
->>>>>>> 39932dcf
     /* Do not reallocate memory if current chunk is big enough. */
     if (db && new_db && db_length >= new_db_len)
       memcpy(db, new_db, new_db_len+1);
@@ -3784,17 +3781,13 @@
         db= NULL;
     }
     db_length= db ? new_db_len : 0;
-<<<<<<< HEAD
+    mysql_mutex_unlock(&LOCK_thd_data);
     result= new_db && !db;
 #ifdef HAVE_PSI_THREAD_INTERFACE
     if (result)
       PSI_THREAD_CALL(set_thread_db)(new_db, static_cast<int>(new_db_len));
 #endif
     return result;
-=======
-    mysql_mutex_unlock(&LOCK_thd_data);
-    return new_db && !db;
->>>>>>> 39932dcf
   }
 
   /**
