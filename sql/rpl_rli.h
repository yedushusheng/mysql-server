/* Copyright (c) 2005, 2014, Oracle and/or its affiliates. All rights reserved.

   This program is free software; you can redistribute it and/or modify
   it under the terms of the GNU General Public License as published by
   the Free Software Foundation; version 2 of the License.

   This program is distributed in the hope that it will be useful,
   but WITHOUT ANY WARRANTY; without even the implied warranty of
   MERCHANTABILITY or FITNESS FOR A PARTICULAR PURPOSE.  See the
   GNU General Public License for more details.

   You should have received a copy of the GNU General Public License
   along with this program; if not, write to the Free Software Foundation,
   51 Franklin Street, Suite 500, Boston, MA 02110-1335 USA */

#ifndef RPL_RLI_H
#define RPL_RLI_H

#include "sql_priv.h"
#include "rpl_info.h"
#include "rpl_utility.h"
#include "rpl_tblmap.h"
#include "rpl_reporting.h"
#include "rpl_utility.h"
#include "binlog.h"                      /* MYSQL_BIN_LOG */
#include "sql_class.h"                   /* THD */
#include<vector>
#include "prealloced_array.h"

struct RPL_TABLE_LIST;
class Master_info;
class Mts_submode;
class Commit_order_manager;
extern uint sql_slave_skip_counter;

typedef Prealloced_array<Slave_worker*, 4> Slave_worker_array;

typedef struct slave_job_item
{
  Log_event *data;
  uint relay_number;
  my_off_t relay_pos;
} Slave_job_item;

/*******************************************************************************
Replication SQL Thread

Relay_log_info contains:
  - the current relay log
  - the current relay log offset
  - master log name
  - master log sequence corresponding to the last update
  - misc information specific to the SQL thread

Relay_log_info is initialized from a repository, i.e. table or file, if there is
one. Otherwise, data members are intialized with defaults by calling
init_relay_log_info().

The relay.info table/file shall be updated whenever: (i) the relay log file
is rotated, (ii) SQL Thread is stopped, (iii) while processing a Xid_log_event,
(iv) after a Query_log_event (i.e. commit or rollback) and (v) after processing
any statement written to the binary log without a transaction context.

The Xid_log_event is a commit for transactional engines and must be handled
differently to provide reliability/data integrity. In this case, positions
are updated within the context of the current transaction. So

  . If the relay.info is stored in a transactional repository and the server
  crashes before successfully committing the transaction the changes to the
  position table will be rolled back along with the data.

  . If the relay.info is stored in a non-transactional repository, for instance,
  a file or a system table created using MyIsam, and the server crashes before
  successfully committing the transaction the changes to the position table
  will not be rolled back but data will.

In particular, when there are mixed transactions, i.e a transaction that updates
both transaction and non-transactional engines, the Xid_log_event is still used
but reliability/data integrity cannot be achieved as we shall explain in what
follows.

Changes to non-transactional engines, such as MyIsam, cannot be rolled back if a
failure happens. For that reason, there is no point in updating the positions
within the boundaries of any on-going transaction. This is true for both commit
and rollback. If a failure happens after processing the pseudo-transaction but
before updating the positions, the transaction will be re-executed when the
slave is up most likely causing an error that needs to be manually circumvented.
This is a well-known issue when non-transactional statements are executed.

Specifically, if rolling back any transaction, positions are updated outside the
transaction boundaries. However, there may be a problem in this scenario even
when only transactional engines are updated. This happens because if there is a
rollback and such transaction is written to the binary log, a non-transactional
engine was updated or a temporary table was created or dropped within its
boundaries.

In particular, in both STATEMENT and MIXED logging formats, this happens because
any temporary table is automatically dropped after a shutdown/startup.
See BUG#26945 for further details.

Statements written to the binary log outside the boundaries of a transaction are
DDLs or maintenance commands which are not transactional. These means that they
cannot be rolled back if a failure happens. In such cases, the positions are
updated after processing the events. If a failure happens after processing the
statement but before updating the positions, the statement will be
re-executed when the slave is up most likely causing an error that needs to be
manually circumvented. This is a well-known issue when non-transactional
statements are executed.

The --sync-relay-log-info does not have effect when a system table, either
transactional or non-transactional is used.

To correctly recovery from failures, one should combine transactional system
tables along with the --relay-log-recovery.
*******************************************************************************/
class Relay_log_info : public Rpl_info
{
  friend class Rpl_info_factory;

public:
  /**
     Flags for the state of the replication.
   */
  enum enum_state_flag {
    /** The replication thread is inside a statement */
    IN_STMT,

    /** Flag counter.  Should always be last */
    STATE_FLAGS_COUNT
  };

  /*
    The SQL thread owns one Relay_log_info, and each client that has
    executed a BINLOG statement owns one Relay_log_info. This function
    returns zero for the Relay_log_info object that belongs to the SQL
    thread and nonzero for Relay_log_info objects that belong to
    clients.
  */
  inline bool belongs_to_client()
  {
    DBUG_ASSERT(info_thd);
    return !info_thd->slave_thread;
  }
/* Instrumentation key for performance schema for mts_temp_table_LOCK */
#ifdef HAVE_PSI_INTERFACE
  PSI_mutex_key m_key_mts_temp_table_LOCK;
#endif
  /*
     Lock to protect race condition while transferring temporary table from
     worker thread to coordinator thread and vice-versa
   */
  mysql_mutex_t mts_temp_table_LOCK;
  /*
     Lock to acquire by methods that concurrently update lwm of committed
     transactions and the min waited timestamp and its index.
  */
  mysql_mutex_t mts_gaq_LOCK;
  mysql_cond_t  logical_clock_cond;
  /*
    If true, events with the same server id should be replicated. This
    field is set on creation of a relay log info structure by copying
    the value of ::replicate_same_server_id and can be overridden if
    necessary. For example of when this is done, check sql_binlog.cc,
    where the BINLOG statement can be used to execute "raw" events.
   */
  bool replicate_same_server_id;

  /*** The following variables can only be read when protect by data lock ****/
  /*
    cur_log_fd - file descriptor of the current read  relay log
  */
  File cur_log_fd;
  /*
    Protected with internal locks.
    Must get data_lock when resetting the logs.
  */
  MYSQL_BIN_LOG relay_log;
  LOG_INFO linfo;

  /*
   cur_log
     Pointer that either points at relay_log.get_log_file() or
     &rli->cache_buf, depending on whether the log is hot or there was
     the need to open a cold relay_log.

   cache_buf 
     IO_CACHE used when opening cold relay logs.
   */
  IO_CACHE cache_buf,*cur_log;

  /*
    Identifies when the recovery process is going on.
    See sql/slave.cc:init_recovery for further details.
  */
  bool is_relay_log_recovery;

  /* The following variables are safe to read any time */

  /*
    When we restart slave thread we need to have access to the previously
    created temporary tables. Modified only on init/end and by the SQL
    thread, read only by SQL thread.
  */
  TABLE *save_temporary_tables;

  /* parent Master_info structure */
  Master_info *mi;

  /*
    Needed to deal properly with cur_log getting closed and re-opened with
    a different log under our feet
  */
  uint32 cur_log_old_open_count;

  /*
    Let's call a group (of events) :
      - a transaction
      or
      - an autocommiting query + its associated events (INSERT_ID,
    TIMESTAMP...)
    We need these rli coordinates :
    - relay log name and position of the beginning of the group we currently are
    executing. Needed to know where we have to restart when replication has
    stopped in the middle of a group (which has been rolled back by the slave).
    - relay log name and position just after the event we have just
    executed. This event is part of the current group.
    Formerly we only had the immediately above coordinates, plus a 'pending'
    variable, but this dealt wrong with the case of a transaction starting on a
    relay log and finishing (commiting) on another relay log. Case which can
    happen when, for example, the relay log gets rotated because of
    max_binlog_size.
  */
protected:
  char group_relay_log_name[FN_REFLEN];
  ulonglong group_relay_log_pos;
  char event_relay_log_name[FN_REFLEN];
  /* The suffix number of relay log name */
  uint event_relay_log_number;
  ulonglong event_relay_log_pos;
  ulonglong future_event_relay_log_pos;

  /* current event's start position in relay log */
  my_off_t event_start_pos;
  /*
     Original log name and position of the group we're currently executing
     (whose coordinates are group_relay_log_name/pos in the relay log)
     in the master's binlog. These concern the *group*, because in the master's
     binlog the log_pos that comes with each event is the position of the
     beginning of the group.

    Note: group_master_log_name, group_master_log_pos must only be
    written from the thread owning the Relay_log_info (SQL thread if
    !belongs_to_client(); client thread executing BINLOG statement if
    belongs_to_client()).
  */
  char group_master_log_name[FN_REFLEN];
  volatile my_off_t group_master_log_pos;

private:
  Gtid_set gtid_set;
  /*
    Identifies when this object belongs to the SQL thread and was not
    created for a client thread or some other purpose including
    Slave_worker instance initializations. Ends up serving the same
    purpose as the belongs_to_client method, but its value is set
    earlier on in the class constructor.
  */
  bool rli_fake;
  /* Last gtid retrieved by IO thread */
  Gtid last_retrieved_gtid;
  /* Flag that ensures the retrieved GTID set is initialized only once. */
  bool gtid_retrieved_initialized;


public:
  Gtid *get_last_retrieved_gtid() { return &last_retrieved_gtid; }
  void set_last_retrieved_gtid(Gtid gtid) { last_retrieved_gtid= gtid; }
  void add_logged_gtid(rpl_sidno sidno, rpl_gno gno)
  {
    global_sid_lock->assert_some_lock();
    DBUG_ASSERT(sidno <= global_sid_map->get_max_sidno());
    gtid_set.ensure_sidno(sidno);
    gtid_set._add_gtid(sidno, gno);
  }
  const Gtid_set *get_gtid_set() const { return &gtid_set; }

  int init_relay_log_pos(const char* log,
                         ulonglong pos, bool need_data_lock,
                         const char** errmsg,
                         bool look_for_description_event);

  /*
    Update the error number, message and timestamp fields. This function is
    different from va_report() as va_report() also logs the error message in the
    log apart from updating the error fields.
  */
  void fill_coord_err_buf(loglevel level, int err_code,
                          const char *buff_coord) const;


  /*
    Flag that the group_master_log_pos is invalid. This may occur
    (for example) after CHANGE MASTER TO RELAY_LOG_POS.  This will
    be unset after the first event has been executed and the
    group_master_log_pos is valid again.
   */
  bool is_group_master_log_pos_invalid;

  /*
    Handling of the relay_log_space_limit optional constraint.
    ignore_log_space_limit is used to resolve a deadlock between I/O and SQL
    threads, the SQL thread sets it to unblock the I/O thread and make it
    temporarily forget about the constraint.
  */
  ulonglong log_space_limit,log_space_total;
  bool ignore_log_space_limit;

  /*
    Used by the SQL thread to instructs the IO thread to rotate 
    the logs when the SQL thread needs to purge to release some
    disk space.
   */
  bool sql_force_rotate_relay;

  time_t last_master_timestamp;

  void clear_until_condition();

  /**
    Reset the delay.
    This is used by RESET SLAVE to clear the delay.
  */
  void clear_sql_delay()
  {
    sql_delay= 0;
  }

  /*
    Needed for problems when slave stops and we want to restart it
    skipping one or more events in the master log that have caused
    errors, and have been manually applied by DBA already.
  */
  volatile uint32 slave_skip_counter;
  volatile ulong abort_pos_wait;	/* Incremented on change master */
  mysql_mutex_t log_space_lock;
  mysql_cond_t log_space_cond;

  /*
     Condition and its parameters from START SLAVE UNTIL clause.
     
     UNTIL condition is tested with is_until_satisfied() method that is
     called by exec_relay_log_event(). is_until_satisfied() caches the result
     of the comparison of log names because log names don't change very often;
     this cache is invalidated by parts of code which change log names with
     notify_*_log_name_updated() methods. (They need to be called only if SQL
     thread is running).
   */
  enum
  {
    UNTIL_NONE= 0,
    UNTIL_MASTER_POS,
    UNTIL_RELAY_POS,
    UNTIL_SQL_BEFORE_GTIDS,
    UNTIL_SQL_AFTER_GTIDS,
    UNTIL_SQL_AFTER_MTS_GAPS,
    UNTIL_SQL_VIEW_ID,
#ifndef DBUG_OFF
    UNTIL_DONE
#endif
  } until_condition;
  char until_log_name[FN_REFLEN];
  ulonglong until_log_pos;
  /* extension extracted from log_name and converted to int */
  ulong until_log_name_extension;
  /**
    The START SLAVE UNTIL SQL_*_GTIDS initializes until_sql_gtids.
    Each time a gtid is about to be processed, we check if it is in the
    set. Depending on until_condition, SQL thread is stopped before or
    after applying the gtid.
  */
  Gtid_set until_sql_gtids;
  /*
    True if the current event is the first gtid event to be processed
    after executing START SLAVE UNTIL SQL_*_GTIDS.
  */
  bool until_sql_gtids_first_event;
  /* 
     Cached result of comparison of until_log_name and current log name
     -2 means unitialised, -1,0,1 are comarison results 
  */
  enum 
  { 
    UNTIL_LOG_NAMES_CMP_UNKNOWN= -2, UNTIL_LOG_NAMES_CMP_LESS= -1,
    UNTIL_LOG_NAMES_CMP_EQUAL= 0, UNTIL_LOG_NAMES_CMP_GREATER= 1
  } until_log_names_cmp_result;

  char cached_charset[6];

  ulonglong until_view_id;
  /*
    trans_retries varies between 0 to slave_transaction_retries and counts how
    many times the slave has retried the present transaction; gets reset to 0
    when the transaction finally succeeds. retried_trans is a cumulative
    counter: how many times the slave has retried a transaction (any) since
    slave started.
  */
  ulong trans_retries, retried_trans;

  /*
    If the end of the hot relay log is made of master's events ignored by the
    slave I/O thread, these two keep track of the coords (in the master's
    binlog) of the last of these events seen by the slave I/O thread. If not,
    ign_master_log_name_end[0] == 0.
    As they are like a Rotate event read/written from/to the relay log, they
    are both protected by rli->relay_log.LOCK_log.
  */
  char ign_master_log_name_end[FN_REFLEN];
  ulonglong ign_master_log_pos_end;

  /* 
    Indentifies where the SQL Thread should create temporary files for the
    LOAD DATA INFILE. This is used for security reasons.
   */ 
  char slave_patternload_file[FN_REFLEN]; 
  size_t slave_patternload_file_size;

  /**
    Identifies the last time a checkpoint routine has been executed.
  */
  struct timespec last_clock;

  /**
    Invalidates cached until_log_name and group_relay_log_name comparison
    result. Should be called after any update of group_realy_log_name if
    there chances that sql_thread is running.
  */
  inline void notify_group_relay_log_name_update()
  {
    if (until_condition==UNTIL_RELAY_POS)
      until_log_names_cmp_result= UNTIL_LOG_NAMES_CMP_UNKNOWN;
  }

  /**
    The same as @c notify_group_relay_log_name_update but for
    @c group_master_log_name.
  */
  inline void notify_group_master_log_name_update()
  {
    if (until_condition==UNTIL_MASTER_POS)
      until_log_names_cmp_result= UNTIL_LOG_NAMES_CMP_UNKNOWN;
  }
  
  inline void inc_event_relay_log_pos()
  {
    event_relay_log_pos= future_event_relay_log_pos;
  }

  int inc_group_relay_log_pos(ulonglong log_pos,
                              bool need_data_lock);

  int wait_for_pos(THD* thd, String* log_name, longlong log_pos, 
		   longlong timeout);
  int wait_for_gtid_set(THD* thd, String* gtid, longlong timeout);
  void close_temporary_tables();

  /* Check if UNTIL condition is satisfied. See slave.cc for more. */
  bool is_until_satisfied(THD *thd, Log_event *ev);
  inline ulonglong until_pos()
  {
    return ((until_condition == UNTIL_MASTER_POS) ? group_master_log_pos :
	    group_relay_log_pos);
  }

  RPL_TABLE_LIST *tables_to_lock;           /* RBR: Tables to lock  */
  uint tables_to_lock_count;        /* RBR: Count of tables to lock */
  table_mapping m_table_map;      /* RBR: Mapping table-id to table */
  /* RBR: Record Rows_query log event */
  Rows_query_log_event* rows_query_ev;

  bool get_table_data(TABLE *table_arg, table_def **tabledef_var, TABLE **conv_table_var) const
  {
    DBUG_ASSERT(tabledef_var && conv_table_var);
    for (TABLE_LIST *ptr= tables_to_lock ; ptr != NULL ; ptr= ptr->next_global)
      if (ptr->table == table_arg)
      {
        *tabledef_var= &static_cast<RPL_TABLE_LIST*>(ptr)->m_tabledef;
        *conv_table_var= static_cast<RPL_TABLE_LIST*>(ptr)->m_conv_table;
        DBUG_PRINT("debug", ("Fetching table data for table %s.%s:"
                             " tabledef: %p, conv_table: %p",
                             table_arg->s->db.str, table_arg->s->table_name.str,
                             *tabledef_var, *conv_table_var));
        return true;
      }
    return false;
  }

  /**
    Last charset (6 bytes) seen by slave SQL thread is cached here; it helps
    the thread save 3 @c get_charset() per @c Query_log_event if the charset is not
    changing from event to event (common situation).
    When the 6 bytes are equal to 0 is used to mean "cache is invalidated".
  */
  void cached_charset_invalidate();
  bool cached_charset_compare(char *charset) const;

  void cleanup_context(THD *, bool);
  void slave_close_thread_tables(THD *);
  void clear_tables_to_lock();
  int purge_relay_logs(THD *thd, bool just_reset, const char** errmsg,
                       bool delete_only= false);

  /*
    Used to defer stopping the SQL thread to give it a chance
    to finish up the current group of events.
    The timestamp is set and reset in @c sql_slave_killed().
  */
  time_t last_event_start_time;
  /*
    A container to hold on Intvar-, Rand-, Uservar- log-events in case
    the slave is configured with table filtering rules.
    The withhold events are executed when their parent Query destiny is
    determined for execution as well.
  */
  Deferred_log_events *deferred_events;

  /*
    State of the container: true stands for IRU events gathering, 
    false does for execution, either deferred or direct.
  */
  bool deferred_events_collecting;

  /*****************************************************************************
    WL#5569 MTS

    legends:
    C  - Coordinator;
    W  - Worker;
    WQ - Worker Queue containing event assignments
  */
  // number's is determined by global slave_parallel_workers
  Slave_worker_array workers;

  HASH mapping_db_to_worker; // To map a database to a worker
  bool inited_hash_workers; //  flag to check if mapping_db_to_worker is inited

  mysql_mutex_t slave_worker_hash_lock; // for mapping_db_to_worker
  mysql_cond_t  slave_worker_hash_cond;// for mapping_db_to_worker

  /*
    For the purpose of reporting the worker status in performance schema table,
    we need to preserve the workers array after worker thread was killed. So, we
    copy this array into the below vector which is used for reporting
    until next init_workers(). Note that we only copy those attributes that
    would be useful in reporting worker status. We only use a few attributes in
    this object as of now but still save the whole object. The idea is
    to be future proof. We will extend performance schema tables in future
    and then we would use a good number of attributes from this object.
  */

  std::vector<Slave_worker*> workers_copy_pfs;

  /*
    This flag is turned ON when the workers array is initialized.
    Before destroying the workers array we check this flag to make sure
    we are not destroying an unitilized array. For the purpose of reporting the
    worker status in performance schema table, we need to preserve the workers
    array after worker thread was killed. So, we copy this array into
    workers_copy_pfs array which is used for reporting until next init_workers().
  */
  bool workers_array_initialized;

  volatile ulong pending_jobs;
  mysql_mutex_t pending_jobs_lock;
  mysql_cond_t pending_jobs_cond;
  ulong       mts_slave_worker_queue_len_max;
  ulonglong   mts_pending_jobs_size;      // actual mem usage by WQ:s
  ulonglong   mts_pending_jobs_size_max;  // max of WQ:s size forcing C to wait
  bool    mts_wq_oversize;      // C raises flag to wait some memory's released
  Slave_worker  *last_assigned_worker;// is set to a Worker at assigning a group
  /*
    master-binlog ordered queue of Slave_job_group descriptors of groups
    that are under processing. The queue size is @c checkpoint_group.
  */
  Slave_committed_queue *gaq;
  /*
    Container for references of involved partitions for the current event group
  */
  // CGAP dynarray holds id:s of partitions of the Current being executed Group
  Prealloced_array<db_worker_hash_entry*, 4, true> curr_group_assigned_parts;
  // deferred array to hold partition-info-free events
  Prealloced_array<Slave_job_item, 8, true> curr_group_da;  

  bool curr_group_seen_gtid;   // current group started with Gtid-event or not
  bool curr_group_seen_begin;   // current group started with B-event or not
  bool curr_group_isolated;     // current group requires execution in isolation
  bool mts_end_group_sets_max_dbs; // flag indicates if partitioning info is discovered
  volatile ulong mts_wq_underrun_w_id;  // Id of a Worker whose queue is getting empty
  /* 
     Ongoing excessive overrun counter to correspond to number of events that
     are being scheduled while a WQ is close to be filled up.
     `Close' is defined as (100 - mts_worker_underrun_level) %.
     The counter is incremented each time a WQ get filled over that level
     and decremented when the level drops below.
     The counter therefore describes level of saturation that Workers 
     are experiencing and is used as a parameter to compute a nap time for
     Coordinator in order to avoid reaching WQ limits.
  */
  volatile long mts_wq_excess_cnt;
  long  mts_worker_underrun_level; // % of WQ size at which W is considered hungry
  ulong mts_coordinator_basic_nap; // C sleeps to avoid WQs overrun
  ulong opt_slave_parallel_workers; // cache for ::opt_slave_parallel_workers
  ulong slave_parallel_workers; // the one slave session time number of workers
  ulong recovery_parallel_workers; // number of workers while recovering
  uint checkpoint_seqno;  // counter of groups executed after the most recent CP
  uint checkpoint_group;  // cache for ::opt_mts_checkpoint_group 
  MY_BITMAP recovery_groups;  // bitmap used during recovery
  bool recovery_groups_inited;
  ulong mts_recovery_group_cnt; // number of groups to execute at recovery
  ulong mts_recovery_index;     // running index of recoverable groups
  bool mts_recovery_group_seen_begin;

  /*
    While distibuting events basing on their properties MTS
    Coordinator changes its mts group status.
    Transition normally flowws to follow `=>' arrows on the diagram:

            +----------------------------+
            V                            |
    MTS_NOT_IN_GROUP =>                  |
        {MTS_IN_GROUP => MTS_END_GROUP --+} while (!killed) => MTS_KILLED_GROUP

    MTS_END_GROUP has `->' loop breaking link to MTS_NOT_IN_GROUP when
    Coordinator synchronizes with Workers by demanding them to
    complete their assignments.
  */
  enum
  {
    /*
       no new events were scheduled after last synchronization,
       includes Single-Threaded-Slave case.
    */
    MTS_NOT_IN_GROUP,

    MTS_IN_GROUP,    /* at least one not-terminal event scheduled to a Worker */
    MTS_END_GROUP,   /* the last scheduled event is a terminal event */
    MTS_KILLED_GROUP /* Coordinator gave up to reach MTS_END_GROUP */
  } mts_group_status;

  /*
    MTS statistics:
  */
  ulonglong mts_events_assigned; // number of events (statements) scheduled
  ulonglong mts_groups_assigned; // number of groups (transactions) scheduled
  volatile ulong mts_wq_overrun_cnt; // counter of all mts_wq_excess_cnt increments
  ulong wq_size_waits_cnt;    // number of times C slept due to WQ:s oversize
  /*
    Counter of how many times Coordinator saw Workers are filled up
    "enough" with assignements. The enough definition depends on
    the scheduler type.
  */
  ulong mts_wq_no_underrun_cnt;
  longlong mts_total_wait_overlap; // Waiting time corresponding to above
  /*
    Stats to compute Coordinator waiting time for any Worker available,
    applies solely to the Commit-clock scheduler.
  */
  ulonglong mts_total_wait_worker_avail;
  ulong mts_wq_overfill_cnt;  // counter of C waited due to a WQ queue was full
  /*
    Statistics (todo: replace with WL5631) applies to either Coordinator and Worker.
    The exec time in the Coordinator case means scheduling.
    The read time in the Worker case means getting an event out of Worker queue
  */
  ulonglong stats_exec_time;
  ulonglong stats_read_time;
  struct timespec ts_exec[2];  // per event pre- and post- exec timestamp
  struct timespec stats_begin; // applier's bootstrap time

  /*
     A sorted array of the Workers' current assignement numbers to provide
     approximate view on Workers loading.
     The first row of the least occupied Worker is queried at assigning
     a new partition. Is updated at checkpoint commit to the main RLI.
  */
  Prealloced_array<ulong, 16> least_occupied_workers;
  time_t mts_last_online_stat;
  /* end of MTS statistics */

  /* Returns the number of elements in workers array/vector. */
  inline size_t get_worker_count()
  {
    if (workers_array_initialized)
      return workers.size();
    else
      return workers_copy_pfs.size();
  }

  /*
    Returns a pointer to the worker instance at index n in workers
    array/vector.
  */
  Slave_worker* get_worker(size_t n)
  {
    if (workers_array_initialized)
    {
      if (n >= workers.size())
        return NULL;

      return workers[n];
    }
    else if (workers_copy_pfs.size())
    {
      if (n >= workers_copy_pfs.size())
        return NULL;

      return workers_copy_pfs[n];
    }
    else
      return NULL;
  }

  /* MTS submode  */
  Mts_submode* current_mts_submode;

  /*
    Slave side local seq_no identifying a parent group that being
    the scheduled transaction is considered to be dependent
   */
  ulonglong mts_last_known_parent_group_id;

  /* most of allocation in the coordinator rli is there */
  void init_workers(ulong);

  /* counterpart of the init */
  void deinit_workers();

  /**
     returns true if there is any gap-group of events to execute
                  at slave starting phase.
  */
  inline bool is_mts_recovery() const
  {
    return mts_recovery_group_cnt != 0;
  }

  /**
     returns true if events are to be executed in parallel
  */
  inline bool is_parallel_exec() const
  {
    bool ret= (slave_parallel_workers > 0) && !is_mts_recovery();

    DBUG_ASSERT(!ret || !workers.empty());

    return ret;
  }

  /**
     returns true if Coordinator is scheduling events belonging to
     the same group and has not reached yet its terminal event.
  */
  inline bool is_mts_in_group()
  {
    return is_parallel_exec() &&
      mts_group_status == MTS_IN_GROUP;
  }

  /**
     While a group is executed by a Worker the relay log can change.
     Coordinator notifies Workers about this event. Worker is supposed
     to commit to the recovery table with the new info.
  */
  void reset_notified_relay_log_change();

  /**
     While a group is executed by a Worker the relay log can change.
     Coordinator notifies Workers about this event. Coordinator and Workers
     maintain a bitmap of executed group that is reset with a new checkpoint. 
  */
  void reset_notified_checkpoint(ulong, time_t, bool);

  /**
     Called when gaps execution is ended so it is crash-safe
     to reset the last session Workers info.
  */
  bool mts_finalize_recovery();
  /*
   * End of MTS section ******************************************************/

  /* The general cleanup that slave applier may need at the end of query. */
  inline void cleanup_after_query()
  {
    if (deferred_events)
      deferred_events->rewind();
  };
  /* The general cleanup that slave applier may need at the end of session. */
  void cleanup_after_session()
  {
    if (deferred_events)
      delete deferred_events;
  };
   
  /**
    Helper function to do after statement completion.

    This function is called from an event to complete the group by
    either stepping the group position, if the "statement" is not
    inside a transaction; or increase the event position, if the
    "statement" is inside a transaction.

    @param event_log_pos
    Master log position of the event. The position is recorded in the
    relay log info and used to produce information for <code>SHOW
    SLAVE STATUS</code>.
  */
  int stmt_done(my_off_t event_log_pos);


  /**
     Set the value of a replication state flag.

     @param flag Flag to set
   */
  void set_flag(enum_state_flag flag)
  {
    m_flags |= (1UL << flag);
  }

  /**
     Get the value of a replication state flag.

     @param flag Flag to get value of

     @return @c true if the flag was set, @c false otherwise.
   */
  bool get_flag(enum_state_flag flag)
  {
    return m_flags & (1UL << flag);
  }

  /**
     Clear the value of a replication state flag.

     @param flag Flag to clear
   */
  void clear_flag(enum_state_flag flag)
  {
    m_flags &= ~(1UL << flag);
  }

  /**
     Is the replication inside a group?

     Replication is inside a group if either:
     - The OPTION_BEGIN flag is set, meaning we're inside a transaction
     - The RLI_IN_STMT flag is set, meaning we're inside a statement
     - There is an GTID owned by the thd, meaning we've passed a SET GTID_NEXT

     @retval true Replication thread is currently inside a group
     @retval false Replication thread is currently not inside a group
   */
  bool is_in_group() const {
    return (info_thd->variables.option_bits & OPTION_BEGIN) ||
      (m_flags & (1UL << IN_STMT)) ||
      /* If a SET GTID_NEXT was issued we are inside of a group */
      info_thd->owned_gtid.sidno;
  }

  int count_relay_log_space();

  int rli_init_info();
  void end_info();
  int flush_info(bool force= FALSE);
  int flush_current_log();
  void set_master_info(Master_info *info);

  inline ulonglong get_future_event_relay_log_pos() { return future_event_relay_log_pos; }
  inline void set_future_event_relay_log_pos(ulonglong log_pos)
  {
    future_event_relay_log_pos= log_pos;
  }

  inline const char* get_group_master_log_name() { return group_master_log_name; }
  inline ulonglong get_group_master_log_pos() { return group_master_log_pos; }
  inline void set_group_master_log_name(const char *log_file_name)
  {
     strmake(group_master_log_name,log_file_name, sizeof(group_master_log_name)-1);
  }
  inline void set_group_master_log_pos(ulonglong log_pos)
  {
    group_master_log_pos= log_pos;
  }

  inline const char* get_group_relay_log_name() { return group_relay_log_name; }
  inline ulonglong get_group_relay_log_pos() { return group_relay_log_pos; }
  inline void set_group_relay_log_name(const char *log_file_name)
  {
     strmake(group_relay_log_name,log_file_name, sizeof(group_relay_log_name)-1);
  }
  inline void set_group_relay_log_name(const char *log_file_name, size_t len)
  {
     strmake(group_relay_log_name, log_file_name, len);
  }
  inline void set_group_relay_log_pos(ulonglong log_pos)
  {
    group_relay_log_pos= log_pos;
  }

  inline const char* get_event_relay_log_name() { return event_relay_log_name; }
  inline ulonglong get_event_relay_log_pos() { return event_relay_log_pos; }
  inline void set_event_relay_log_name(const char *log_file_name)
  {
    strmake(event_relay_log_name,log_file_name, sizeof(event_relay_log_name)-1);
    set_event_relay_log_number(relay_log_name_to_number(log_file_name));
  }

  uint get_event_relay_log_number() { return event_relay_log_number; }
  void set_event_relay_log_number(uint number)
  {
    event_relay_log_number= number;
  }

  void relay_log_number_to_name(uint number, char name[FN_REFLEN+1]);
  uint relay_log_name_to_number(const char *name);

  void set_event_start_pos(my_off_t pos) { event_start_pos= pos; }
  my_off_t get_event_start_pos() { return event_start_pos; }

  inline void set_event_relay_log_pos(ulonglong log_pos)
  {
    event_relay_log_pos= log_pos;
  }
  inline const char* get_rpl_log_name()
  {
    return (group_master_log_name[0] ? group_master_log_name : "FIRST");
  }

  static size_t get_number_info_rli_fields();

  /**
    Indicate that a delay starts.

    This does not actually sleep; it only sets the state of this
    Relay_log_info object to delaying so that the correct state can be
    reported by SHOW SLAVE STATUS and SHOW PROCESSLIST.

    Requires rli->data_lock.

    @param delay_end The time when the delay shall end.
  */
  void start_sql_delay(time_t delay_end)
  {
    mysql_mutex_assert_owner(&data_lock);
    sql_delay_end= delay_end;
    THD_STAGE_INFO(info_thd, stage_sql_thd_waiting_until_delay);
  }

  /* Note that this is cast to uint32 in show_slave_status(). */
  time_t get_sql_delay() { return sql_delay; }
  void set_sql_delay(time_t _sql_delay) { sql_delay= _sql_delay; }
  time_t get_sql_delay_end() { return sql_delay_end; }

  Relay_log_info(bool is_slave_recovery
#ifdef HAVE_PSI_INTERFACE
                 ,PSI_mutex_key *param_key_info_run_lock,
                 PSI_mutex_key *param_key_info_data_lock,
                 PSI_mutex_key *param_key_info_sleep_lock,
                 PSI_mutex_key *param_key_info_thd_lock,
                 PSI_mutex_key *param_key_info_data_cond,
                 PSI_mutex_key *param_key_info_start_cond,
                 PSI_mutex_key *param_key_info_stop_cond,
                 PSI_mutex_key *param_key_info_sleep_cond
#endif
                 , uint param_id, const char* param_channel, bool is_rli_fake
                );
  virtual ~Relay_log_info();

  /*
    Determines if a warning message on unsafe execution was
    already printed out to avoid clutering the error log
    with several warning messages.
  */
  bool reported_unsafe_warning;

  time_t get_row_stmt_start_timestamp()
  {
    return row_stmt_start_timestamp;
  }

  time_t set_row_stmt_start_timestamp()
  {
    if (row_stmt_start_timestamp == 0)
      row_stmt_start_timestamp= my_time(0);

    return row_stmt_start_timestamp;
  }

  void reset_row_stmt_start_timestamp()
  {
    row_stmt_start_timestamp= 0;
  }

  void set_long_find_row_note_printed()
  {
    long_find_row_note_printed= true;
  }

  void unset_long_find_row_note_printed()
  {
    long_find_row_note_printed= false;
  }

  bool is_long_find_row_note_printed()
  {
    return long_find_row_note_printed;
  }

public:
  /**
    Delete the existing event and set a new one.  This class is
    responsible for freeing the event, the caller should not do that.
  */
  virtual void set_rli_description_event(Format_description_log_event *fdle);

  /**
    Return the current Format_description_log_event.
  */
  Format_description_log_event *get_rli_description_event() const
  {
    return rli_description_event;
  }

  /**
    adaptation for the slave applier to specific master versions.
  */
  void adapt_to_master_version(Format_description_log_event *fdle);
  uchar slave_version_split[3]; // bytes of the slave server version

  Commit_order_manager *get_commit_order_manager()
  {
    return commit_order_mngr;
  }

  void set_commit_order_manager(Commit_order_manager *mngr)
  {
    commit_order_mngr= mngr;
  }

  bool set_info_search_keys(Rpl_info_handler *to);

  /**
    Get coordinator's RLI. Especially used get the rli from
    a slave thread, like this: thd->rli_slave->get_c_rli();
    thd could be a SQL thread or a worker thread
  */
  virtual Relay_log_info* get_c_rli()
  {
    return this;
  }

  virtual const char* get_for_channel_str(bool upper_case= false) const;

protected:
  Format_description_log_event *rli_description_event;

private:
  /*
    Commit order manager to order commits made by its workers. In context of
    Multi Source Replication each worker will be ordered by the coresponding
    corrdinator's order manager.
   */
  Commit_order_manager* commit_order_mngr;

  /**
    Delay slave SQL thread by this amount, compared to master (in
    seconds). This is set with CHANGE MASTER TO MASTER_DELAY=X.

    Guarded by data_lock.  Initialized by the client thread executing
    START SLAVE.  Written by client threads executing CHANGE MASTER TO
    MASTER_DELAY=X.  Read by SQL thread and by client threads
    executing SHOW SLAVE STATUS.  Note: must not be written while the
    slave SQL thread is running, since the SQL thread reads it without
    a lock when executing flush_info().
  */
  time_t sql_delay;

  /**
    During a delay, specifies the point in time when the delay ends.

    This is used for the SQL_Remaining_Delay column in SHOW SLAVE STATUS.

    Guarded by data_lock. Written by the sql thread.  Read by client
    threads executing SHOW SLAVE STATUS.
  */
  time_t sql_delay_end;

  uint32 m_flags;

  /*
    Before the MASTER_DELAY parameter was added (WL#344), relay_log.info
    had 4 lines. Now it has 5 lines.
  */
  static const int LINES_IN_RELAY_LOG_INFO_WITH_DELAY= 5;

  /*
    Before the WL#5599, relay_log.info had 5 lines. Now it has 6 lines.
  */
  static const int LINES_IN_RELAY_LOG_INFO_WITH_WORKERS= 6;

  /*
    Before the Id was added (BUG#2334346), relay_log.info
    had 6 lines. Now it has 7 lines.
  */
  static const int LINES_IN_RELAY_LOG_INFO_WITH_ID= 7;

  /*
    Add a channel in the slave relay log info
  */
  static const int LINES_IN_RELAY_LOG_INFO_WITH_CHANNEL= 8;

  bool read_info(Rpl_info_handler *from);
  bool write_info(Rpl_info_handler *to);

  Relay_log_info(const Relay_log_info& info);
  Relay_log_info& operator=(const Relay_log_info& info);

  /*
    Runtime state for printing a note when slave is taking
    too long while processing a row event.
   */
  time_t row_stmt_start_timestamp;
  bool long_find_row_note_printed;

  /*
    If on init_info() call error_on_rli_init_info is true that means
    that previous call to init_info() terminated with an error, RESET
    SLAVE must be executed and the problem fixed manually.
   */
  bool error_on_rli_init_info;

<<<<<<< HEAD
private:
  /*
    Applier thread InnoDB priority.
    When two transactions conflict inside InnoDB, the one with
    greater priority wins.
    Priority must be set before applier thread start so that all
    executed transactions have the same priority.
  */
  int thd_tx_priority;

public:
  void set_thd_tx_priority(int priority)
  {
    thd_tx_priority= priority;
  }

  int get_thd_tx_priority()
  {
    return thd_tx_priority;
  }
=======
 /**
   sets the suffix required for relay log names
   in multisource replication.
   The extension is "-relay-bin-<channel_name>"
   @param[in, out]  buff       buffer to store the complete relay log file name
   @param[in]       buff_size  size of buffer buff
   @param[in]       base_name  the base name of the relay log file
 */
  const char* add_channel_to_relay_log_name(char *buff, uint buff_size,
                                            const char *base_name);

>>>>>>> a4c892aa
};

bool mysql_show_relaylog_events(THD* thd);


/**
   @param  thd a reference to THD
   @return TRUE if thd belongs to a Worker thread and FALSE otherwise.
*/
inline bool is_mts_worker(const THD *thd)
{
  return thd->system_thread == SYSTEM_THREAD_SLAVE_WORKER;
}


/**
 Auxiliary function to check if we have a db partitioned MTS
 */
bool is_mts_db_partitioned(Relay_log_info * rli);
#endif /* RPL_RLI_H */<|MERGE_RESOLUTION|>--- conflicted
+++ resolved
@@ -1138,28 +1138,6 @@
    */
   bool error_on_rli_init_info;
 
-<<<<<<< HEAD
-private:
-  /*
-    Applier thread InnoDB priority.
-    When two transactions conflict inside InnoDB, the one with
-    greater priority wins.
-    Priority must be set before applier thread start so that all
-    executed transactions have the same priority.
-  */
-  int thd_tx_priority;
-
-public:
-  void set_thd_tx_priority(int priority)
-  {
-    thd_tx_priority= priority;
-  }
-
-  int get_thd_tx_priority()
-  {
-    return thd_tx_priority;
-  }
-=======
  /**
    sets the suffix required for relay log names
    in multisource replication.
@@ -1171,7 +1149,25 @@
   const char* add_channel_to_relay_log_name(char *buff, uint buff_size,
                                             const char *base_name);
 
->>>>>>> a4c892aa
+  /*
+    Applier thread InnoDB priority.
+    When two transactions conflict inside InnoDB, the one with
+    greater priority wins.
+    Priority must be set before applier thread start so that all
+    executed transactions have the same priority.
+  */
+  int thd_tx_priority;
+
+public:
+  void set_thd_tx_priority(int priority)
+  {
+    thd_tx_priority= priority;
+  }
+
+  int get_thd_tx_priority()
+  {
+    return thd_tx_priority;
+  }
 };
 
 bool mysql_show_relaylog_events(THD* thd);
