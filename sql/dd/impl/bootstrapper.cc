/* Copyright (c) 2014, 2017, Oracle and/or its affiliates. All rights reserved.

   This program is free software; you can redistribute it and/or modify
   it under the terms of the GNU General Public License as published by
   the Free Software Foundation; version 2 of the License.

   This program is distributed in the hope that it will be useful,
   but WITHOUT ANY WARRANTY; without even the implied warranty of
   MERCHANTABILITY or FITNESS FOR A PARTICULAR PURPOSE.  See the
   GNU General Public License for more details.

   You should have received a copy of the GNU General Public License
   along with this program; if not, write to the Free Software Foundation,
   51 Franklin Street, Suite 500, Boston, MA 02110-1335 USA */

#include "sql/dd/impl/bootstrapper.h"

#include <stddef.h>
#include <sys/types.h>
#include <memory>
#include <new>
#include <set>
#include <string>
#include <utility>
#include <vector>

#include "lex_string.h"
#include "m_ctype.h"
#include "my_dbug.h"
#include "my_loglevel.h"
#include "my_sys.h"
<<<<<<< HEAD
#include "mysql/components/services/log_builtins.h"
=======
#include "mysql_version.h"                    // MYSQL_VERSION_ID
>>>>>>> 863aac45
#include "mysqld_error.h"
#include "sql/auth/sql_security_ctx.h"
#include "sql/dd/cache/dictionary_client.h"   // dd::cache::Dictionary_client
#include "sql/dd/dd.h"                        // dd::create_object
#include "sql/dd/impl/bootstrap_ctx.h"         // DD_bootstrap_ctx
#include "sql/dd/impl/cache/shared_dictionary_cache.h"// Shared_dictionary_cache
#include "sql/dd/impl/cache/storage_adapter.h" // Storage_adapter
#include "sql/dd/impl/dictionary_impl.h"      // dd::Dictionary_impl
#include "sql/dd/impl/raw/object_keys.h"
#include "sql/dd/impl/sdi.h"                  // dd::sdi::store
#include "sql/dd/impl/system_registry.h"      // dd::System_tables
#include "sql/dd/impl/tables/character_sets.h" // dd::tables::Character_sets
#include "sql/dd/impl/tables/collations.h"    // dd::tables::Collations
#include "sql/dd/impl/tables/dd_properties.h" // dd::tables::DD_properties
#include "sql/dd/impl/tables/foreign_key_column_usage.h" // dd::tables::Fore...
#include "sql/dd/impl/tables/foreign_keys.h"  // dd::tables::Foreign_keys
#include "sql/dd/impl/tables/tables.h"        // dd::tables::Tables
#include "sql/dd/impl/types/schema_impl.h"    // dd::Schema_impl
#include "sql/dd/impl/types/table_impl.h"     // dd::Table_impl
#include "sql/dd/impl/types/tablespace_impl.h" // dd::Table_impl
#include "sql/dd/object_id.h"
#include "sql/dd/types/abstract_table.h"
#include "sql/dd/types/object_table.h"        // dd::Object_table
#include "sql/dd/types/object_table_definition.h" // dd::Object_table_definition
#include "sql/dd/types/schema.h"
#include "sql/dd/types/table.h"
#include "sql/dd/types/tablespace.h"
#include "sql/dd/types/tablespace_file.h"     // dd::Tablespace_file
#include "sql/dd/upgrade/upgrade.h"           // dd::migrate_event_to_dd
#include "sql/error_handler.h"                // No_such_table_error_handler
#include "sql/handler.h"                      // dict_init_mode_t
#include "sql/log.h"
#include "sql/mdl.h"
#include "sql/mysqld.h"
#include "sql/plugin_table.h"
#include "sql/sql_base.h"                     // close_thread_tables
#include "sql/sql_class.h"                    // THD
#include "sql/sql_list.h"
#include "sql/sql_prepare.h"                  // Ed_connection
#include "sql/stateless_allocator.h"
#include "sql/system_variables.h"
#include "sql/table.h"
#include "sql/thd_raii.h"
#include "sql/transaction.h"                  // trans_rollback


// Execute a single SQL query.
bool execute_query(THD *thd, const dd::String_type &q_buf)
{
  Ed_connection con(thd);
  LEX_STRING str;
  thd->make_lex_string(&str, q_buf.c_str(), q_buf.length(), false);
  return con.execute_direct(str);
}

using namespace dd;

///////////////////////////////////////////////////////////////////////////

namespace dd {


// Helper function to do rollback or commit, depending on error.
bool end_transaction(THD *thd, bool error)
{
  if (error)
  {
    // Rollback the statement before we can rollback the real transaction.
    trans_rollback_stmt(thd);
    trans_rollback(thd);
  }
  else if (trans_commit_stmt(thd) || trans_commit(thd))
  {
    error= true;
    trans_rollback(thd);
  }

  // Close tables etc. and release MDL locks, regardless of error.
  close_thread_tables(thd);
  thd->mdl_context.release_transactional_locks();
  return error;
}

} // end namespace dd

namespace {


// Initialize recovery in the DDSE.
bool DDSE_dict_recover(THD *thd,
                       dict_recovery_mode_t dict_recovery_mode,
                       uint version)
{
  handlerton *ddse= ha_resolve_by_legacy_type(thd, DB_TYPE_INNODB);
  if (ddse->dict_recover == nullptr)
    return true;

  bool error= ddse->dict_recover(dict_recovery_mode, version);

  /*
    Commit when tablespaces have been initialized, since in that
    case, tablespace meta data is added.
  */
  if (dict_recovery_mode == DICT_RECOVERY_INITIALIZE_TABLESPACES)
    return dd::end_transaction(thd, error);

  return error;
}


// Create meta data of the predefined tablespaces.
void store_predefined_tablespace_metadata(THD *thd)
{
  /*
    Create dd::Tablespace objects and store them (which will add their meta
    data to the storage adapter registry of DD entities). The tablespaces
    are already created physically in the DDSE, so we only need to create
    the corresponding meta data.
  */
  for (System_tablespaces::Const_iterator it=
         System_tablespaces::instance()->begin();
       it != System_tablespaces::instance()->end(); ++it)
  {
    const Plugin_tablespace *tablespace_def= (*it)->entity();

    // Create the dd::Tablespace object.
    std::unique_ptr<Tablespace> tablespace(dd::create_object<Tablespace>());
    tablespace->set_name(tablespace_def->get_name());
    tablespace->set_options_raw(tablespace_def->get_options());
    tablespace->set_se_private_data_raw(tablespace_def->get_se_private_data());
    tablespace->set_engine(tablespace_def->get_engine());

    // Loop over the tablespace files, create dd::Tablespace_file objects.
    List <const Plugin_tablespace::Plugin_tablespace_file> files=
      tablespace_def->get_files();
    List_iterator<const Plugin_tablespace::Plugin_tablespace_file>
      file_it(files);
    const Plugin_tablespace::Plugin_tablespace_file *file= NULL;
    while ((file= file_it++))
    {
      Tablespace_file *space_file= tablespace->add_file();
      space_file->set_filename(file->get_name());
      space_file->set_se_private_data_raw(file->get_se_private_data());
    }

    /*
      Here, we just want to populate the core registry in the storage
      adapter. We do not want to have the object registered in the
      uncommitted registry, this will only add complexity to the
      DD cache usage during bootstrap. Thus, we call the storage adapter
      directly instead of going through the dictionary client.
    */
    dd::cache::Storage_adapter::instance()->store(thd, tablespace.get());
  }
  bootstrap::DD_bootstrap_ctx::instance().set_stage(
        bootstrap::Stage::CREATED_TABLESPACES);
}


// Create and use the dictionary schema.
bool create_dd_schema(THD *thd)
{
  return execute_query(thd, dd::String_type("CREATE SCHEMA ") +
                            dd::String_type(MYSQL_SCHEMA_NAME.str) +
                            dd::String_type(" DEFAULT COLLATE '") +
                            dd::String_type(default_charset_info->name)+"'")
  || execute_query(thd, dd::String_type("USE ") +
                          dd::String_type(MYSQL_SCHEMA_NAME.str));
}


/*
  Update the System_tables registry with meta data from 'dd_properties'.
  Iterate over the tables in the DD_properties. If this is minor downgrade,
  add new tables that were added in the newer version to the System_tables
  registry. If this is not minor downgrade, assert that all tables in the
  DD_properties indeed have a corresponding entry in the System_tables
  registry.
*/
bool update_system_tables(THD *thd)
{
  std::unique_ptr<dd::Properties> system_tables_props;
  bool exists= false;

  if (dd::tables::DD_properties::instance().get(thd,
          "SYSTEM_TABLES", &system_tables_props, &exists) ||
          !exists)
  {
    my_error(ER_DD_INIT_FAILED, MYF(0));
    return true;
  }

  for (dd::Properties::Iterator it= system_tables_props->begin();
          it != system_tables_props->end(); ++it)
  {
    // Check if this is a CORE, INERT, SECOND or DDSE table.
    if (!dd::get_dictionary()->is_dd_table_name(MYSQL_SCHEMA_NAME.str,
            it->first))
    {
      if (bootstrap::DD_bootstrap_ctx::instance().is_minor_downgrade())
      {
        /*
          Add tables as type CORE regardless of the actual type, which
          is irrelevant in this case.
        */
        System_tables::instance()->add(MYSQL_SCHEMA_NAME.str,
            it->first, System_tables::Types::CORE, nullptr);
      }
      else
      {
        my_error(ER_DD_METADATA_NOT_FOUND, MYF(0), it->first.c_str());
        return true;
      }
    }
    else
    {
      /*
        The table is a known DD table. Then, we get its definition
        and add it to the Object_table instance. The definition might
        not exist if the table was added after the version that we
        are upgrading from.
      */
      String_type tbl_prop_str;
      if (!system_tables_props->exists(it->first) ||
          system_tables_props->get(it->first, tbl_prop_str))
        continue;

      const Object_table *table_def= System_tables::instance()->find_table(
        MYSQL_SCHEMA_NAME.str, it->first);
      DBUG_ASSERT(table_def);

      std::unique_ptr<dd::Properties> tbl_props(
        Properties::parse_properties(tbl_prop_str));

      String_type def;
      if (tbl_props->get(dd::tables::DD_properties::dd_key(
            dd::tables::DD_properties::DD_property::DEF), def))
      {
        my_error(ER_DD_METADATA_NOT_FOUND, MYF(0), it->first.c_str());
        return true;
      }
      std::unique_ptr<Properties> table_def_properties(
        Properties::parse_properties(def));
      table_def->set_actual_table_definition(*table_def_properties);
    }
  }

  return false;
}


/*
  During --initialize, we create the dd_properties table. During restart,
  create its meta data, and use it to open and read its contents.
*/
bool initialize_dd_properties(THD *thd)
{
  // Create the dd_properties table.
  const Object_table_definition *dd_properties_def=
          dd::tables::DD_properties::instance().target_table_definition();
  if (execute_query(thd, dd_properties_def->get_ddl()))
    return true;

  /*
    We can now decide which version number we will use for the DD, and
    initialize the DD_bootstrap_ctx with the relevant version number.
  */
  uint actual_version= dd::DD_VERSION;

  bootstrap::DD_bootstrap_ctx::instance().
    set_actual_dd_version(actual_version);

  if (!opt_initialize)
  {
    bool exists= false;
    if (dd::tables::DD_properties::instance().get(thd, "DD_VERSION",
            &actual_version, &exists) || !exists)
    {
      LogErr(ERROR_LEVEL, ER_DD_NO_VERSION_FOUND);
      return true;
    }
    /* purecov: begin inspected */
    if (actual_version != dd::DD_VERSION)
    {
      bootstrap::DD_bootstrap_ctx::instance().
          set_actual_dd_version(actual_version);
      if (opt_no_dd_upgrade)
      {
        LogErr(ERROR_LEVEL, ER_DD_UPGRADE_OFF);
        return true;
      }

      if (!bootstrap::DD_bootstrap_ctx::instance().supported_dd_version())
      {
        /*
          If we are attempting on minor downgrade, make sure this is
          supported.
        */
        if (!bootstrap::DD_bootstrap_ctx::instance().is_minor_downgrade())
        {
          LogErr(ERROR_LEVEL, ER_DD_UPGRADE_VERSION_NOT_SUPPORTED,
                  actual_version);
          return true;
        }

        uint minor_downgrade_threshold= 0;
        if (dd::tables::DD_properties::instance().get(thd,
                "MINOR_DOWNGRADE_THRESHOLD",
                &minor_downgrade_threshold, &exists) || !exists ||
                minor_downgrade_threshold > dd::DD_VERSION)
        {
          LogErr(ERROR_LEVEL, ER_DD_MINOR_DOWNGRADE_VERSION_NOT_SUPPORTED,
                 actual_version);
          return true;
        }
      }
    }
    /* purecov: end */
  }

  if (bootstrap::DD_bootstrap_ctx::instance().is_initialize())
    LogErr(INFORMATION_LEVEL, ER_DD_INITIALIZE, dd::DD_VERSION);
  else if (bootstrap::DD_bootstrap_ctx::instance().is_restart())
    LogErr(INFORMATION_LEVEL, ER_DD_RESTART, dd::DD_VERSION);
  else if (bootstrap::DD_bootstrap_ctx::instance().is_upgrade())
    LogErr(INFORMATION_LEVEL, ER_DD_UPGRADE, actual_version, dd::DD_VERSION);
  else if (bootstrap::DD_bootstrap_ctx::instance().is_minor_downgrade())
    LogErr(INFORMATION_LEVEL, ER_DD_MINOR_DOWNGRADE, actual_version,
           dd::DD_VERSION);
  else
    DBUG_ASSERT(false);

  /*
    Unless this is initialization or restart, we must update the
    System_tables registry with the information from the 'dd_properties'
    regarding the actual DD tables.
  */
  if (!bootstrap::DD_bootstrap_ctx::instance().is_initialize() &&
      !bootstrap::DD_bootstrap_ctx::instance().is_restart() &&
      update_system_tables(thd))
  {
    return true;
  }

  bootstrap::DD_bootstrap_ctx::instance().set_stage(
        bootstrap::Stage::FETCHED_PROPERTIES);

  return false;
}


// Create a DD table using the target table definition.
bool create_target_table(THD *thd, const Object_table *object_table)
{
  DBUG_ASSERT(object_table != nullptr);

  /*
   The target table definition may not be present if the table
   is abandoned. That's ok, not an error.
  */
  if (object_table->is_abandoned())
    return false;

  String_type target_ddl_statement("");
  const Object_table_definition *target_table_def=
            object_table->target_table_definition();

  DBUG_ASSERT(target_table_def != nullptr);
  target_ddl_statement= target_table_def->get_ddl();
  DBUG_ASSERT(!target_ddl_statement.empty());

  return execute_query(thd, target_ddl_statement);
}


// Create a DD table using the actual table definition.
/* purecov: begin inspected */
bool create_actual_table(THD *thd, const Object_table *object_table)
{
  /*
    For minor downgrade, tables might have been added in the upgraded
    server that we do not have any Object_table instance for. In that
    case, we just skip them.
  */
  if (object_table == nullptr)
  {
    DBUG_ASSERT(bootstrap::DD_bootstrap_ctx::instance().
            is_minor_downgrade());
    return false;
  }

  String_type actual_ddl_statement("");
  const Object_table_definition *actual_table_def=
            object_table->actual_table_definition();

  /*
    The actual definition may not be present. This will happen during
    upgrade if the new DD version adds a new DD table which was not
    present in the DD we are upgrading from. This is OK, not an error.
  */
  if (actual_table_def == nullptr)
    return false;

  actual_ddl_statement= actual_table_def->get_ddl();
  DBUG_ASSERT(!actual_ddl_statement.empty());

  return execute_query(thd, actual_ddl_statement);
}
/* purecov: end */


/**
  Execute SQL statements to create the DD tables.

  The tables created here will be a subset of the target DD tables for this
  DD version. This function is called in the following four cases:

  1. When a server is started the first time, with --initialize. Then, we
     will iterate over all target tables and create them. This will also
     make them be created physically in the DDSE.
  2. When a server is restarted, and the data directory contains a dictionary
     with the same DD version as the target DD version of the starting server.
     In this case, we will iterate over all target tables and create them,
     using the target table SQL DDL definitions. This is done only to create
     the meta data, though; the tables will not be created physically in the
     DDSE since they already exist. But we need to create the meta data to be
     able top open them.
  3. When a server is restarted, and the data directory was last used by a
     more recent MRU within the same GA with a higher target DD version.
     This is considered a 'minor downgrade'. In this case, the restarting
     server will continue to run using the more recent DD version. This is
     possible since only a subset of DD changes are allowed in a DD upgrade
     that can also be downgraded. However, it means that we must create the
     meta data reflecting the *actual* tables, not the target tables. So in
     this case, we iterate over the target tables, but execute the DDL
     statements of the actual tables. We get these statements from the
     'dd_properties' table, where the more recent MRU has stored them.
  4. When a server is restarted, and the data directory was last used by a
     server with a DD version from which the starting server can upgrade. In
     this case, this function is called three times:

     - The first time, we need to create the meta data reflecting the actual
       tables in the persistent DD. This is needed to be able to open the DD
       tables and read the data. This is similar to use case 3. above.
     - The second time, we create the tables that are modified in the new DD
       version. Here, the tables are also created physically in the DDSE.
       In this case, the 'create_set' specifies which subset of the target
       tables should be created. After this stage, we replace the meta data
       in 'dd_properties' by new meta data reflecting the modified tables. We
       also replace the version numbers to make sure a new restart will use
       the upgraded DD.
     - The third time, we do the same as in case 2 above. This is basically
       the same as a shutdown and restart of the server after upgrade was
       completed.

  @param  thd         Thread context.
  @param  create_set  Subset of the target tables which should be created
                      during upgrade.

  @returns false if success, otherwise true.
*/
bool create_tables(THD *thd, const std::set<String_type> *create_set)
{
  // Turn off FK checks, this is needed since we have cyclic FKs.
  if (execute_query(thd, "SET FOREIGN_KEY_CHECKS= 0"))
    return true;

  /*
    Decide whether we should create actual or target tables. For plain
    restart and initialize, we create the target tables. For the second
    table creation stage during upgrade, we also create target tables.
    So we create the actual tables only during the first table creation
    stage for upgrade, and for minor downgrade.
  */
  bool create_target_tables= true;
  if (bootstrap::DD_bootstrap_ctx::instance().get_stage() ==
        bootstrap::Stage::FETCHED_PROPERTIES &&
      (bootstrap::DD_bootstrap_ctx::instance().is_upgrade() ||
       bootstrap::DD_bootstrap_ctx::instance().is_minor_downgrade()))
    create_target_tables= false;

  /*
    Iterate over DD tables and create the tables. Note that we do not iterate
    over INERT tables here, there is currently only one INERT table (the
    'dd_properties'), and it is created in 'initialize_dd_properties' in
    order to get hold of e.g. version information.
  */
  bool error= false;
  for (System_tables::Const_iterator it= System_tables::instance()->begin();
          it != System_tables::instance()->end() && !error; ++it)
  {
    if ((*it)->property() == System_tables::Types::CORE ||
            (*it)->property() == System_tables::Types::SECOND ||
            (*it)->property() == System_tables::Types::DDSE)
    {
      /*
        If a create set is submitted, create only the target tables that
        are in the create set.
      */
      if (create_set == nullptr ||
              create_set->find((*it)->entity()->name()) != create_set->end())
      {
        /*
          Use the actual or target definition to create the table depending
          on the context.
        */
        if (create_target_tables)
          error= create_target_table(thd, (*it)->entity());
        else
          error= create_actual_table(thd, (*it)->entity());
      }
    }
  }

  // Turn FK checks back on.
  if (error || execute_query(thd, "SET FOREIGN_KEY_CHECKS= 1"))
    return true;

  bootstrap::DD_bootstrap_ctx::instance().set_stage(
        bootstrap::Stage::CREATED_TABLES);

  return false;
}


/*
  Acquire exclusive meta data locks for the DD schema, tablespace and
  table names.
*/
bool acquire_exclusive_mdl(THD *thd)
{
  // All MDL requests.
  MDL_request_list mdl_requests;

  // Prepare MDL request for the schema name.
  MDL_request schema_request;
  MDL_REQUEST_INIT(&schema_request, MDL_key::SCHEMA,
                   MYSQL_SCHEMA_NAME.str,
                   "",
                   MDL_EXCLUSIVE,
                   MDL_TRANSACTION);
  mdl_requests.push_front(&schema_request);

  // Prepare MDL request for the tablespace name.
  MDL_request tablespace_request;
  MDL_REQUEST_INIT(&tablespace_request, MDL_key::TABLESPACE,
                   "",
                   MYSQL_TABLESPACE_NAME.str,
                   MDL_EXCLUSIVE,
                   MDL_TRANSACTION);
  mdl_requests.push_front(&tablespace_request);

  // Prepare MDL requests for all tables names.
  for (System_tables::Const_iterator it= System_tables::instance()->begin();
       it != System_tables::instance()->end(); ++it)
  {
    // Skip extraneous tables during minor downgrade.
    if ((*it)->entity() == nullptr)
      continue;

    MDL_request *table_request= new (thd->mem_root) MDL_request;
    if (table_request == NULL)
      return true;

    MDL_REQUEST_INIT(table_request, MDL_key::TABLE,
                     MYSQL_SCHEMA_NAME.str,
                     (*it)->entity()->name().c_str(),
                     MDL_EXCLUSIVE,
                     MDL_TRANSACTION);
    mdl_requests.push_front(table_request);
  }

  // Finally, acquire all the MDL locks.
  return (thd->mdl_context.acquire_locks(&mdl_requests,
                                         thd->variables.lock_wait_timeout));
}


/*
  Acquire the DD schema, tablespace and table objects. Clone the objects,
  reset ID, store persistently, and update the storage adapter.
*/
bool flush_meta_data(THD *thd)
{
  // Acquire exclusive meta data locks for the relevant DD objects.
  if (acquire_exclusive_mdl(thd))
    return true;

  {
    /*
      Use a scoped auto releaser to make sure the cached objects are released
      before the shared cache is reset.
    */
    dd::cache::Dictionary_client::Auto_releaser releaser(thd->dd_client());

    /*
      First, we acquire the DD schema and tablespace and keep them in
      local variables. We also clone them, the clones will be used for
      updating the ids. We also acquire all the DD table objects to make
      sure the shared cache is populated, and we keep the original objects
      as well as clones in a vector. The auto releaser will make sure the
      objects are not evicted. This must be ensured since we need to make
      sure the ids stay consistent across all objects in the shared cache.
    */
    const Schema *dd_schema= nullptr;
    const Tablespace *dd_tspace= nullptr;
    std::vector<const Table_impl*> dd_tables; // Owned by the shared cache.
    std::vector<std::unique_ptr<Table_impl>> dd_table_clones;

    if (thd->dd_client()->acquire(dd::String_type(MYSQL_SCHEMA_NAME.str),
                                  &dd_schema) ||
        thd->dd_client()->acquire(dd::String_type(MYSQL_TABLESPACE_NAME.str),
                                  &dd_tspace))
      return dd::end_transaction(thd, true);

    std::unique_ptr<Schema_impl> dd_schema_clone(
      dynamic_cast<Schema_impl*>(dd_schema->clone()));

    std::unique_ptr<Tablespace_impl> dd_tspace_clone(
      dynamic_cast<Tablespace_impl*>(dd_tspace->clone()));

    for (System_tables::Const_iterator it= System_tables::instance()->begin();
         it != System_tables::instance()->end(); ++it)
    {
      const dd::Table *dd_table= nullptr;
      if (thd->dd_client()->acquire(MYSQL_SCHEMA_NAME.str,
                                    (*it)->entity()->name(), &dd_table))
        return dd::end_transaction(thd, true);

      dd_tables.push_back(dynamic_cast<const Table_impl*>(dd_table));

      /*
        If this is an abandoned table, we can't clone it. Thus, we
        push back a nullptr to make sure we have the same number of
        elements in the dd_table_clones as in the System_tables.
      */
      std::unique_ptr<Table_impl> dd_table_clone;
      if (dd_table != nullptr)
      {
        dd_table_clones.push_back(std::unique_ptr<Table_impl>(
          dynamic_cast<Table_impl*>(dd_table->clone())));
      }
      else
      {
        dd_table_clones.push_back(nullptr);
      }
    }

    /*
      We have now populated the shared cache with the core objects, and kept
      clones of all DD objects. The scoped auto releaser makes sure we will
      not evict the objects from the shared cache until the auto releaser
      exits scope. Thus, within the scope of the auto releaser, we can modify
      the contents of the core registry in the storage adapter without risking
      that this will interfere with the contents of the shared cache, because
      the DD transactions will acquire the core objects from the shared cache.
    */

    /*
      First, we modify and store the DD schema without changing the cached
      copy. We cannot use acquire_for_modification() here, because that
      would make the DD sub-transactions (e.g. when calling store()) see a
      partially modified set of core objects, where e.g. the mysql
      schema object has got its new, real id (from the auto-inc column
      in the dd.schemata table), whereas the core DD table objects still
      refer to the id that was allocated when creating the scaffolding.

      So we first store all the objects persistently, and make sure that
      the on-disk data will have correct and consistent ids. When all objects
      are stored, we update the contents of the core registry in the
      storage adapter to reflect the persisted data. Finally, the shared
      cache is reset so that on next acquisition, the DD objects will be
      fetched from the core registry in the storage adapter.
    */

    /*
      We must set the ID to INVALID to make the object get a fresh ID from
      the auto inc ID column.
    */
    dd_schema_clone->set_id(INVALID_OBJECT_ID);
    dd_tspace_clone->set_id(INVALID_OBJECT_ID);
    if (dd::cache::Storage_adapter::instance()->store(thd,
            static_cast<Schema*>(dd_schema_clone.get())) ||
        dd::cache::Storage_adapter::instance()->store(thd,
            static_cast<Tablespace*>(dd_tspace_clone.get())))
      return dd::end_transaction(thd, true);

    /*
      Now, the DD schema and DD tablespace are stored persistently. We will
      not update the core registry until after we have stored all DD tables.
      At that point, we can update all the core registry objects in one go
      and avoid using a partially update core registry for e.g. object
      acquisition.
    */
    std::vector<std::unique_ptr<Table_impl>>::iterator clone_it=
            dd_table_clones.begin();
    for (System_tables::Const_iterator it= System_tables::instance()->begin();
         it != System_tables::instance()->end() &&
         clone_it != dd_table_clones.end(); ++it, ++clone_it)
    {
      // Skip abandoned tables.
      if ((*clone_it) == nullptr)
        continue;

      DBUG_ASSERT((*it)->entity()->name() == (*clone_it)->name());

      // We must set the ID to INVALID to let the object get an auto inc ID.
      (*clone_it)->set_id(INVALID_OBJECT_ID);

      /*
        Change the schema and tablespace id to match the ids of the
        persisted objects. Note that this means the persisted DD table
        objects will have consistent IDs, but the IDs in the objects in
        the core registry will not be updated yet.
      */
      (*clone_it)->set_schema_id(dd_schema_clone->id());
      (*clone_it)->set_tablespace_id(dd_tspace_clone->id());
      if (dd::cache::Storage_adapter::instance()->store(thd,
            static_cast<Table*>((*clone_it).get())))
        return dd::end_transaction(thd, true);
    }

    /*
      Update and store the predefined tablespace objects. The DD tablespace
      has already been stored above, so we iterate only over the tablespaces
      of type PREDEFINED_DDSE.
    */
    for (System_tablespaces::Const_iterator it=
           System_tablespaces::instance()->begin(
             System_tablespaces::Types::PREDEFINED_DDSE);
         it != System_tablespaces::instance()->end();
         it= System_tablespaces::instance()->next(it,
               System_tablespaces::Types::PREDEFINED_DDSE))
    {
      const dd::Tablespace *tspace= nullptr;
      if (thd->dd_client()->acquire((*it)->key().second, &tspace))
        return dd::end_transaction(thd, true);

      std::unique_ptr<Tablespace_impl> tspace_clone(
              dynamic_cast<Tablespace_impl*>(tspace->clone()));

      // We must set the ID to INVALID to enable storing the object.
      tspace_clone->set_id(INVALID_OBJECT_ID);
      if (dd::cache::Storage_adapter::instance()->store(thd,
            static_cast<Tablespace*>(tspace_clone.get())))
        return dd::end_transaction(thd, true);

      /*
        Only the DD tablespace is needed to handle cache misses, so we can
        just drop the predefined tablespaces from the core registry now that
        it has been persisted.
      */
      dd::cache::Storage_adapter::instance()->core_drop(thd, tspace);
    }

    /*
      Now, the DD schema and tablespace as well as the DD tables have been
      persisted. The last thing we do before resetting the shared cache is
      to update the contents of the core registry to match the persisted
      objects. First, we update the core registry with the persisted DD
      schema and tablespace.
     */
    dd::cache::Storage_adapter::instance()->core_drop(thd, dd_schema);
    dd::cache::Storage_adapter::instance()->core_store(thd,
      static_cast<Schema*>(dd_schema_clone.get()));

    dd::cache::Storage_adapter::instance()->core_drop(thd, dd_tspace);
    dd::cache::Storage_adapter::instance()->core_store(thd,
      static_cast<Tablespace*>(dd_tspace_clone.get()));

    // Make sure the IDs after storing are as expected.
    DBUG_ASSERT(dd_schema_clone->id() == 1);
    DBUG_ASSERT(dd_tspace_clone->id() == 1);

    /*
      Finally, we update the core registry of the DD tables. This must be
      done in two loops to avoid issues related to overlapping ID sequences.
    */
    std::vector<const Table_impl*>::const_iterator table_it= dd_tables.begin();
    for (System_tables::Const_iterator it= System_tables::instance()->begin();
         it != System_tables::instance()->end() &&
         table_it != dd_tables.end(); ++it, ++table_it)
    {
      // Skip abandoned tables.
      if ((*table_it) == nullptr)
        continue;

      DBUG_ASSERT((*it)->entity()->name() == (*table_it)->name());
      dd::cache::Storage_adapter::instance()->core_drop(thd,
              static_cast<const Table*>(*table_it));
    }

    clone_it= dd_table_clones.begin();
    for (System_tables::Const_iterator it= System_tables::instance()->begin();
         it != System_tables::instance()->end() &&
         clone_it != dd_table_clones.end(); ++it, ++clone_it)
    {
      if ((*it)->property() == System_tables::Types::CORE)
      {
        // Skip abandoned tables.
        if ((*clone_it) == nullptr)
          continue;

        DBUG_ASSERT((*it)->entity()->name() == (*clone_it)->name());
        dd::cache::Storage_adapter::instance()->core_store(thd,
                static_cast<Table*>((*clone_it).get()));
      }
    }
  }

  /*
    Now, the auto releaser has released the objects, and we can go ahead and
    reset the shared cache.
  */
  dd::cache::Shared_dictionary_cache::instance()->reset(true);

  if (dd::end_transaction(thd, false))
  {
    return true;
  }

  /*
    Use a scoped auto releaser to make sure the objects cached for SDI
    writing, FK parent information reload, and DD property storage are
    released.
  */
  dd::cache::Dictionary_client::Auto_releaser releaser(thd->dd_client());

  // Acquire the DD tablespace and write SDI
  const Tablespace *dd_tspace= nullptr;
  if (thd->dd_client()->acquire(dd::String_type(MYSQL_TABLESPACE_NAME.str),
                                &dd_tspace) ||
      dd::sdi::store(thd, dd_tspace))
  {
    return dd::end_transaction(thd, true);
  }

  // Acquire the DD schema and write SDI
  const Schema *dd_schema= nullptr;
  if (thd->dd_client()->acquire(dd::String_type(MYSQL_SCHEMA_NAME.str),
                                &dd_schema) ||
      dd::sdi::store(thd, dd_schema))
  {
    return dd::end_transaction(thd, true);
  }

  /*
    Acquire the DD table objects and write SDI for them. Also sync from
    the DD tables in order to get the FK parent information reloaded.
  */
  for (System_tables::Const_iterator it= System_tables::instance()->begin();
       it != System_tables::instance()->end(); ++it)
  {
    const dd::Table *dd_table= nullptr;
    if (thd->dd_client()->acquire(MYSQL_SCHEMA_NAME.str,
                                  (*it)->entity()->name(), &dd_table))
    {
      return dd::end_transaction(thd, true);
    }

    // Skip abandoned tables.
    if (dd_table == nullptr)
      continue;

    /*
      Make sure the registry of the core DD objects is updated with an
      object read from the DD tables, with updated FK parent information.
      Store the object to make sure SDI is written.
    */
    Abstract_table::Name_key table_key;
    Abstract_table::update_name_key(&table_key, dd_schema->id(),
                                    dd_table->name());
    const dd::Abstract_table *persisted_dd_table= nullptr;
    if (dd::cache::Storage_adapter::instance()->get(thd, table_key,
            ISO_READ_COMMITTED, true, &persisted_dd_table) ||
        persisted_dd_table == nullptr ||
        dd::sdi::store(thd, dynamic_cast<const Table*>(persisted_dd_table)))
    {
      if (persisted_dd_table != nullptr)
        delete persisted_dd_table;
      return dd::end_transaction(thd, true);
    }

    if ((*it)->property() == System_tables::Types::CORE)
    {
      dd::cache::Storage_adapter::instance()->core_drop(thd, dd_table);
      dd::cache::Storage_adapter::instance()->core_store(thd,
        dynamic_cast<Table*>(const_cast<Abstract_table*>(persisted_dd_table)));
    }

    if (persisted_dd_table != nullptr)
      delete persisted_dd_table;
  }

  bootstrap::DD_bootstrap_ctx::instance().set_stage(
        bootstrap::Stage::SYNCED);

  return dd::end_transaction(thd, false);
}


/*
  Acquire the DD schema, tablespace and table objects. Read the persisted
  objects from the DD tables, and replace the contents of the core
  registry in the storage adapter.
*/
bool sync_meta_data(THD *thd)
{
#ifndef DBUG_OFF
  // Print information message only in DEBUG mode.
  bool exists= false;
  uint stored_lctn= 0;
  DBUG_ASSERT(!dd::tables::DD_properties::instance().get(thd, "LCTN",
          &stored_lctn, &exists));
  DBUG_ASSERT(exists);

  if (stored_lctn != lower_case_table_names)
  {
    LogErr(INFORMATION_LEVEL, ER_LCTN_CHANGED, lower_case_table_names,
            stored_lctn);
  }
#endif

  // Acquire exclusive meta data locks for the relevant DD objects.
  if (acquire_exclusive_mdl(thd))
    return true;

  {
    /*
      Use a scoped auto releaser to make sure the cached objects are released
      before the shared cache is reset.
    */
    dd::cache::Dictionary_client::Auto_releaser releaser(thd->dd_client());

    /*
      First, we acquire the DD schema and tablespace and keep them in
      local variables. The DD table objects are acquired and put into
      a vector. We also get hold of the corresponding persisted objects.

      In this way, we make sure the shared cache is populated. The auto
      releaser will make sure the objects are not evicted. This must be
      ensured since we need to make sure the ids stay consistent across
      all objects in the shared cache.
    */

    const Schema *dd_schema= nullptr;
    const Tablespace *dd_tspace= nullptr;
    if (thd->dd_client()->acquire(dd::String_type(MYSQL_SCHEMA_NAME.str),
                                  &dd_schema) ||
        thd->dd_client()->acquire(dd::String_type(MYSQL_TABLESPACE_NAME.str),
                                  &dd_tspace))
      return dd::end_transaction(thd, true);

    std::vector<Table*> dd_tables; // Owned by the shared cache.
    for (System_tables::Const_iterator it= System_tables::instance()->begin();
         it != System_tables::instance()->end(); ++it)
    {
      // Skip extraneous tables during minor downgrade.
      if ((*it)->entity() == nullptr)
        continue;

      const dd::Table *dd_table= nullptr;
      if (thd->dd_client()->acquire(MYSQL_SCHEMA_NAME.str,
                                    (*it)->entity()->name(), &dd_table))
        return dd::end_transaction(thd, true);
      dd_tables.push_back(const_cast<Table*>(dd_table));
    }

    // Get the persisted DD schema and tablespace.
    Schema::Name_key schema_key;
    dd_schema->update_name_key(&schema_key);
    const Schema *tmp_schema= nullptr;

    Tablespace::Name_key tspace_key;
    dd_tspace->update_name_key(&tspace_key);
    const Tablespace *tmp_tspace= nullptr;

    if (dd::cache::Storage_adapter::instance()->get(thd, schema_key,
            ISO_READ_COMMITTED, true, &tmp_schema) ||
        dd::cache::Storage_adapter::instance()->get(thd, tspace_key,
            ISO_READ_COMMITTED, true, &tmp_tspace))
        return dd::end_transaction(thd, true);

    DBUG_ASSERT(tmp_schema != nullptr && tmp_tspace != nullptr);
    std::unique_ptr<Schema> persisted_dd_schema(const_cast<Schema*>(tmp_schema));
    std::unique_ptr<Tablespace> persisted_dd_tspace(const_cast<Tablespace*>(tmp_tspace));

    // Get the persisted DD table objects into a vector.
    std::vector<std::unique_ptr<Table_impl>> persisted_dd_tables;
    for (System_tables::Const_iterator it= System_tables::instance()->begin();
         it != System_tables::instance()->end(); ++it)
    {
      // Skip extraneous tables during minor downgrade.
      if ((*it)->entity() == nullptr)
        continue;

      const dd::Abstract_table *dd_table= nullptr;
      dd::Abstract_table::Name_key table_key;
      Abstract_table::update_name_key(&table_key, persisted_dd_schema->id(),
              (*it)->entity()->name());

    if (dd::cache::Storage_adapter::instance()->get(thd, table_key,
            ISO_READ_COMMITTED, true, &dd_table))
        return dd::end_transaction(thd, true);

      std::unique_ptr<Table_impl> persisted_dd_table(
            dynamic_cast<Table_impl*>(const_cast<Abstract_table*>(dd_table)));
      persisted_dd_tables.push_back(std::move(persisted_dd_table));
    }

    // Drop the tablespaces with type PREDEFINED_DDSE from the storage adapter.
    for (System_tablespaces::Const_iterator it=
           System_tablespaces::instance()->begin(
             System_tablespaces::Types::PREDEFINED_DDSE);
         it != System_tablespaces::instance()->end();
         it= System_tablespaces::instance()->next(it,
               System_tablespaces::Types::PREDEFINED_DDSE))
    {
      const Tablespace *tspace= nullptr;
      if (thd->dd_client()->acquire((*it)->entity()->get_name(), &tspace))
        return dd::end_transaction(thd, true);

      dd::cache::Storage_adapter::instance()->core_drop(thd, tspace);
    }
    /*
      We have now populated the shared cache with the core objects. The
      scoped auto releaser makes sure we will not evict the objects from
      the shared cache until the auto releaser exits scope. Thus, within
      the scope of the auto releaser, we can modify the contents of the
      core registry in the storage adapter without risking that this will
      interfere with the contents of the shared cache, because the DD
      transactions will acquire the core objects from the shared cache.
    */

    /*
      We have also read the DD schema and tablespace as well as the DD
      tables from persistent storage. The last thing we do before resetting
      the shared cache is to update the contents of the core registry to
      match the persisted objects. First, we update the core registry with
      the persisted DD schema and tablespace.
    */
    dd::cache::Storage_adapter::instance()->core_drop(thd, dd_schema);
    dd::cache::Storage_adapter::instance()->core_store(thd,
      persisted_dd_schema.get());

    dd::cache::Storage_adapter::instance()->core_drop(thd, dd_tspace);
    dd::cache::Storage_adapter::instance()->core_store(thd,
      persisted_dd_tspace.get());

    // Make sure the IDs after storing are as expected.
    DBUG_ASSERT(persisted_dd_schema->id() == 1);
    DBUG_ASSERT(persisted_dd_tspace->id() == 1);

    /*
      Finally, we update the core registry of the DD tables. This must be
      done in two loops to avoid issues related to overlapping ID sequences.
    */
    std::vector<Table*>::const_iterator table_it= dd_tables.begin();
    for (System_tables::Const_iterator it= System_tables::instance()->begin();
         it != System_tables::instance()->end() &&
         table_it != dd_tables.end(); ++it, ++table_it)
    {
      /*
        If we are in the process of upgrading, there may not be an entry
        in the dd_tables for new tables that have been added after the
        version we are upgrading from.
      */
      if ((*table_it) != nullptr)
      {
        DBUG_ASSERT((*it)->entity()->name() == (*table_it)->name());
        dd::cache::Storage_adapter::instance()->core_drop(thd, *table_it);
      }
    }

    std::vector<std::unique_ptr<Table_impl>>::const_iterator persisted_it=
          persisted_dd_tables.begin();
    for (System_tables::Const_iterator it= System_tables::instance()->begin();
         it != System_tables::instance()->end() &&
         persisted_it != persisted_dd_tables.end(); ++it, ++persisted_it)
    {
      if ((*it)->property() == System_tables::Types::CORE)
      {
        DBUG_ASSERT((*it)->entity()->name() == (*persisted_it)->name());
        dd::cache::Storage_adapter::instance()->core_store(thd,
                static_cast<Table*>((*persisted_it).get()));
      }
    }
  }

  /*
    Now, the auto releaser has released the objects, and we can go ahead and
    reset the shared cache.
  */
  dd::cache::Shared_dictionary_cache::instance()->reset(true);
  bootstrap::DD_bootstrap_ctx::instance().set_stage(
        bootstrap::Stage::SYNCED);

  // Commit and flush tables to force re-opening using the refreshed meta data.
  if (dd::end_transaction(thd, false) || execute_query(thd, "FLUSH TABLES"))
    return true;

  // Reset the DDSE local dictionary cache.
  handlerton *ddse= ha_resolve_by_legacy_type(thd, DB_TYPE_INNODB);
  if (ddse->dict_cache_reset == nullptr)
    return true;

  for (System_tables::Const_iterator it=
         System_tables::instance()->begin(System_tables::Types::CORE);
       it != System_tables::instance()->end(); it=
         System_tables::instance()->next(it, System_tables::Types::CORE))
  {
    // Skip extraneous tables during minor downgrade.
    if ((*it)->entity() == nullptr)
      continue;

    ddse->dict_cache_reset(MYSQL_SCHEMA_NAME.str, (*it)->entity()->name().c_str());
  }

  /*
    At this point, we're to a large extent open for business.
    If there are leftover schema names from upgrade, delete them.
  */
  String_type schema_name;
  bool schema_exists= false;
  if (dd::tables::DD_properties::instance().get(thd,
          "UPGRADE_ACTUAL_SCHEMA", &schema_name, &schema_exists))
    return true;

  if (schema_exists && !schema_name.empty())
  {
    std::stringstream ss;
    ss << "DROP SCHEMA IF EXISTS " << schema_name;
    if (execute_query(thd, ss.str().c_str()))
      return true;
  }

  if (dd::tables::DD_properties::instance().get(thd,
          "UPGRADE_TARGET_SCHEMA", &schema_name, &schema_exists))
    return true;

  if (schema_exists && !schema_name.empty())
  {
    std::stringstream ss;
    ss << "DROP SCHEMA IF EXISTS " << schema_name;
    if (execute_query(thd, ss.str().c_str()))
      return true;
  }
  /*
   The statements above are auto committed, so there is nothing uncommitted
   at this stage.
  */

  return false;
}


/*
  Create the temporary schemas needed during upgrade, and fetch their ids.
*/
/* purecov: begin inspected */
bool create_temporary_schemas(THD *thd,
        Object_id *mysql_schema_id,
        Object_id *target_table_schema_id,
        String_type *target_table_schema_name,
        Object_id *actual_table_schema_id)
{
  /*
    Find an unused target schema name. Prepare a base name, and append
    a counter, increment until a non-existing name is found
  */
  dd::cache::Dictionary_client::Auto_releaser releaser(thd->dd_client());
  const dd::Schema *schema= nullptr;
  std::stringstream ss;

  DBUG_ASSERT(target_table_schema_name != nullptr);
  *target_table_schema_name= String_type("");
  ss << "dd_upgrade_targets_" << MYSQL_VERSION_ID;
  String_type tmp_schema_name_base{ss.str().c_str()};
  int count= 0;
  do
  {
    if (thd->dd_client()->acquire(ss.str().c_str(), &schema))
      return true;
    if (schema == nullptr)
    {
      *target_table_schema_name= ss.str().c_str();
      break;
    }
    ss.str("");
    ss.clear();
    ss << tmp_schema_name_base << "_" << count++;
  } while (count < 1000);

  if (target_table_schema_name->empty())
  {
    LogErr(ERROR_LEVEL, ER_DD_UPGRADE_SCHEMA_UNAVAILABLE,
            ss.str().c_str());
    return true;
  }

  /*
    Find an unused schema name where we can temporarily move the actual
    tables to be removed or modified.
  */
  String_type actual_table_schema_name{""};
  ss.str("");
  ss.clear();
  ss << "dd_upgrade_garbage_" << MYSQL_VERSION_ID;
  tmp_schema_name_base= String_type(ss.str().c_str());
  count= 0;
  do
  {
    if (thd->dd_client()->acquire(ss.str().c_str(), &schema))
      return true;
    if (schema == nullptr)
    {
      actual_table_schema_name= ss.str().c_str();
      break;
    }
    ss.str("");
    ss.clear();
    ss << tmp_schema_name_base << "_" << count++;
  } while (count < 1000);

  if (actual_table_schema_name.empty())
  {
    LogErr(ERROR_LEVEL, ER_DD_UPGRADE_SCHEMA_UNAVAILABLE,
            ss.str().c_str());
    return true;
  }

  /*
    Store the schema names in DD_properties and commit. The schemas will
    now be removed on next restart.
  */
  if (dd::tables::DD_properties::instance().set(thd,
            "UPGRADE_TARGET_SCHEMA", *target_table_schema_name) ||
      dd::tables::DD_properties::instance().set(thd,
            "UPGRADE_ACTUAL_SCHEMA", actual_table_schema_name))
  {
    return dd::end_transaction(thd, true);
  }

  if (dd::end_transaction(thd, false))
    return true;

  if (execute_query(thd, dd::String_type("CREATE SCHEMA ") +
            actual_table_schema_name +
            dd::String_type(" DEFAULT COLLATE '") +
            dd::String_type(default_charset_info->name)+"'") ||
      execute_query(thd, dd::String_type("CREATE SCHEMA ") +
            *target_table_schema_name +
            dd::String_type(" DEFAULT COLLATE '") +
            dd::String_type(default_charset_info->name)+"'") ||
      execute_query(thd, dd::String_type("USE ") + *target_table_schema_name))
  {
    return true;
  }

  /*
    Get hold of the schema ids of the temporary target schema, the
    temporary actual schema, and the mysql schema. These are needed
    later in various situations in the upgrade execution.
  */
  if (thd->dd_client()->acquire(MYSQL_SCHEMA_NAME.str, &schema) ||
          schema == nullptr)
    return true;

  DBUG_ASSERT(mysql_schema_id != nullptr);
  *mysql_schema_id= schema->id();
  DBUG_ASSERT(*mysql_schema_id == 1);

  if (thd->dd_client()->acquire(*target_table_schema_name, &schema) ||
          schema == nullptr)
    return true;

  DBUG_ASSERT(target_table_schema_id != nullptr);
  *target_table_schema_id= schema->id();

  if (thd->dd_client()->acquire(actual_table_schema_name, &schema) ||
          schema == nullptr)
    return true;

  DBUG_ASSERT(actual_table_schema_id != nullptr);
  *actual_table_schema_id= schema->id();

  return false;
}
/* purecov: end */


/*
  Establish the sets of names of tables to be created and/or removed.
*/
/* purecov: begin inspected */
void establish_table_name_sets(
        std::set<String_type> *create_set,
        std::set<String_type> *remove_set)
{
  /*
    Establish the table change sets:
    - The 'remove' set contains the tables that will eventually be removed,
      i.e., they are present in the actual version, and either abandoned
      or replaced by another table definition in the target version.
    - The 'create' set contains the tables that must be created, i.e., they
      are either new tables in the target version, or they replace an
      existing table in the actual version.
  */
  DBUG_ASSERT (create_set != nullptr && create_set->empty());
  DBUG_ASSERT (remove_set != nullptr && remove_set->empty());
  for (System_tables::Const_iterator it= System_tables::instance()->begin();
          it != System_tables::instance()->end(); ++it)
  {
    if ((*it)->property() == System_tables::Types::CORE ||
            (*it)->property() == System_tables::Types::SECOND ||
            (*it)->property() == System_tables::Types::DDSE)
    {
      /*
        In this context, all tables should have an Object_table. Minor
        downgrade is the only situation where an Object_table may not exist,
        but minor upgrade will never enter this code path.
      */
      DBUG_ASSERT((*it)->entity() != nullptr);

      String_type target_ddl_statement("");
      const Object_table_definition *target_table_def=
                (*it)->entity()->target_table_definition();
      /*
         The target table definition may not be present if the table
         is abandoned.
      */
      if (target_table_def)
      {
        target_ddl_statement= target_table_def->get_ddl();
      }

      String_type actual_ddl_statement("");
      const Object_table_definition *actual_table_def=
                (*it)->entity()->actual_table_definition();
      /*
        The actual definition may not be present if this is a new table
        which has been added.
      */
      if (actual_table_def)
      {
        actual_ddl_statement= actual_table_def->get_ddl();
      }

      /*
        Remove and/or create as needed. If the definitions are non-null
        and equal, no change has been done, and hence upgrade of the table
        is irrelevant.
      */
      if (target_table_def == nullptr && actual_table_def != nullptr)
        remove_set->insert((*it)->entity()->name());
      else if (target_table_def != nullptr && actual_table_def == nullptr)
        create_set->insert((*it)->entity()->name());
      else if (target_ddl_statement != actual_ddl_statement)
      {
        /*
          Abandoned tables that are not present will have target and actual
          statements == "", and will therefore not be added to the create
          nor remove set.
        */
        remove_set->insert((*it)->entity()->name());
        create_set->insert((*it)->entity()->name());
      }
    }
  }
}
/* purecov: end */


/**
  Copy meta data from the actual tables to the target tables.

  The default is to copy all data. This is sufficient if we e.g. add a
  new index in the new DD version. If there are changes to the table
  columns, e.g. if we add or remove a column, we must add code to handle
  each case specifically. Suppose e.g. we add a new column to allow defining
  a default tablespace for each schema, and store the tablespace id
  in that column. Then, we could migrate the meta data for 'schemata' and
  set a default value for all existing schemas:

  ...
  migrated_set.insert("schemata");
  if (execute_query(thd, "INSERT INTO schemata "
         "SELECT id, catalog_id, name, default_collation_id, 1, "
         "       created, last_altered, options FROM mysql.schemata"))
  ...

  The code block above would go into the 'Version dependent migration'
  part of the function below.

  @param   thd         Thread context.
  @param   create_set  Set of new or modified tables to be created.
  @param   remove_set  Set of abandoned or modified tables to be removed.

  @returns false if success. otherwise true.
*/
/* purecov: begin inspected */
bool migrate_meta_data(THD* thd, const std::set<String_type> &create_set,
        const std::set<String_type> &remove_set)
{
  /*
    Turn off foreign key checks while migrating the meta data.
  */
  if (execute_query(thd, "SET FOREIGN_KEY_CHECKS= 0"))
    return dd::end_transaction(thd, true);

  /*
    Explicitly migrate meta data for each table which has been modified.
    Register the table name in the migrated_set to skip it in the default
    handling below.
  */
  std::set<String_type> migrated_set{};

  /* Version dependent migration of meta data can be added here. */

  /*
    Default handling: Copy all meta data for the tables that have been
    modified (i.e., all tables which are both in the remove- and create set),
    unless they were migrated explicitly above.
  */
  for (std::set<String_type>::const_iterator it= create_set.begin();
          it != create_set.end(); ++it)
  {
    if (migrated_set.find(*it) == migrated_set.end() &&
        remove_set.find(*it) != remove_set.end())
    {
      std::stringstream ss;
      ss << "INSERT INTO " << (*it) << " SELECT * FROM "
         << MYSQL_SCHEMA_NAME.str << "." << (*it);
      if (execute_query(thd, ss.str().c_str()))
        return dd::end_transaction(thd, true);
    }
  }

  /*
    Turn foreign key checks back on and commit explicitly.
  */
  if (execute_query(thd, "SET FOREIGN_KEY_CHECKS= 1"))
    return dd::end_transaction(thd, true);

  return dd::end_transaction(thd, false);
}
/* purecov: end */


/*
  Update properties in the DD_properties table. Note that upon failure, we
  will rollback, whereas upon success, commit will be delayed.
*/
bool update_properties(THD *thd,
        const std::set<String_type> *create_set,
        const std::set<String_type> *remove_set,
        const String_type &target_table_schema_name)
{
  /*
    Populate the dd properties with the SQL DDL and SE private data.
    Store meta data of non-inert tables only.
  */
  std::unique_ptr<dd::Properties> system_tables_props(
    dd::Properties::parse_properties(""));

  dd::cache::Dictionary_client::Auto_releaser releaser(thd->dd_client());
  for (System_tables::Const_iterator it= System_tables::instance()->begin();
       it != System_tables::instance()->end(); ++it)
  {
    if ((*it)->property() == System_tables::Types::CORE ||
            (*it)->property() == System_tables::Types::SECOND ||
            (*it)->property() == System_tables::Types::DDSE)
    {
      /*
        This will not be called for minor downgrade, so all tables
        will have a corresponding Object_table.
      */
      DBUG_ASSERT((*it)->entity() != nullptr);
      const Object_table_definition *table_def=
                (*it)->entity()->target_table_definition();

      // May be null for abandoned tables, which should be skipped.
      if (table_def == nullptr)
      {
        continue;
      }

      /*
        Tables that are in the remove_set, but not in the create_set,
        should not be reflected in the DD properties.
      */
      if (remove_set != nullptr && create_set != nullptr &&
              remove_set->find((*it)->entity()->name()) != remove_set->end() &&
              create_set->find((*it)->entity()->name()) == create_set->end())
      {
        continue;
      }

      /*
        If a create set is submitted, use this to decide whether we should
        get the meta data from the table in the 'mysql' schema or the temporary
        target schema.
      */
      String_type table_schema_name{MYSQL_SCHEMA_NAME.str};
      if (create_set != nullptr &&
              create_set->find((*it)->entity()->name()) != create_set->end())
      {
        table_schema_name= target_table_schema_name;
      }

      /*
        Acquire the table object to get hold of the se private data etc.
        Note that we must acquire it from the appropriate schema.
      */
      const dd::Table *dd_table= nullptr;
      if (thd->dd_client()->acquire(table_schema_name,
                                    (*it)->entity()->name(), &dd_table))
        return dd::end_transaction(thd, true);

      // All non-abandoned tables should have a table object present.
      DBUG_ASSERT(dd_table != nullptr);

      std::unique_ptr<dd::Properties> tbl_props(
        dd::Properties::parse_properties(""));

      using dd::tables::DD_properties;
      tbl_props->set_uint64(
              DD_properties::dd_key(DD_properties::DD_property::ID),
              dd_table->se_private_id());
      tbl_props->set(
              DD_properties::dd_key(DD_properties::DD_property::DATA),
              dd_table->se_private_data().raw_string());
      tbl_props->set_uint64(
              DD_properties::dd_key(DD_properties::DD_property::SPACE_ID),
              dd_table->tablespace_id());

      // Store the structured representation of the table definition.
      std::unique_ptr<Properties> definition(
        Properties::parse_properties(""));
      table_def->store_into_properties(definition.get());
      tbl_props->set(
              DD_properties::dd_key(DD_properties::DD_property::DEF),
              definition->raw_string());

      // Store the se private data for each index.
      dd::Table::Index_collection::const_iterator idx(
        dd_table->indexes().begin());
      for (int count= 0; idx != dd_table->indexes().end(); ++idx, ++count)
      {
        std::stringstream ss;
        ss << DD_properties::dd_key(DD_properties::DD_property::IDX) << count;
        tbl_props->set(ss.str().c_str(),
          (*idx)->se_private_data().raw_string());
      }

      // Store the se private data for each column.
      dd::Table::Column_collection::const_iterator col(
        dd_table->columns().begin());
      for (int count= 0; col != dd_table->columns().end(); ++col, ++count)
      {
        std::stringstream ss;
        ss << DD_properties::dd_key(DD_properties::DD_property::COL) << count;
        tbl_props->set(ss.str().c_str(),
          (*col)->se_private_data().raw_string());
      }

      // All tables should be reflected in the System tables list.
      system_tables_props->set(dd_table->name(), tbl_props->raw_string());
    }
  }
  if (dd::tables::DD_properties::instance().set(thd,
          "SYSTEM_TABLES", *system_tables_props.get()))
    return dd::end_transaction(thd, true);

  bootstrap::DD_bootstrap_ctx::instance().set_stage(
        bootstrap::Stage::STORED_DD_META_DATA);

  // Delay commit.
  return false;
}


/*
  Adjust the object ids to "move" tables between schemas by using DML.

  At this point, we have a set of old DD tables, in the 'remove_set', that
  should be removed. These are a subset of the actual DD tables. And we
  have a set of new DD tables, in the 'create_set', that should replace the
  old ones. The tables in the 'create_set' are a subset of the target DD
  tables.

  What we want to do is to move the tables in the 'remove_set' out of the
  'mysql' schema and into a different schema with id 'actual_table_schema_id',
  and then move the tables in the 'create_set' (which are in a schema with
  id 'target_table_schema_id' and name 'target_table_schema_name') out of
  that schema and into the 'mysql' schema.

  We could do this by 'RENAME TABLE' statements, but that would not be atomic
  since the statements will be auto committing. So instead, we manipulate the
  DD tables directly, and update the schema ids related to the relevant tables.
  This is possible since the tables are stored in a general tablespace, and
  moving them to a different schema will not affect the DDSE.

  The updates we need to do on the DD tables are the following:

  - For the tables in the 'remove_set' and the 'create_set', we must change
    the schema id of the entry in the 'tables' table according to where we
    want to move the tables.
  - For the tables in the 'remove_set', we delete all foreign keys where the
    table to be removed is a child.
  - For the tables in the 'create_set', we change the schema id and name of
    all foreign keys, where the table to be created is a child, from the
    'target_table_schema_name' to that of the 'mysql' schema.

  See also additional comments in the code below.

  @param  create_set               Set of tables to be created.
  @param  remove_set               Set of tables to be removed.
  @param  mysql_schema_id          Id of the 'mysql' schema.
  @param  target_table_schema_id   Id of the schema where the tables in the
                                   create_set are located.
  @param  target_table_schema_name Name of the schema where the tables in the
                                   create_set are located.
  @param  actual_table_schema_id   Id of the schema where the tables in the
                                   remove_set will be moved.

  @returns false if success, true otherwise.
*/
/* purecov: begin inspected */
bool update_object_ids(THD *thd,
        const std::set<String_type> &create_set,
        const std::set<String_type> &remove_set,
        Object_id mysql_schema_id,
        Object_id target_table_schema_id,
        const String_type &target_table_schema_name,
        Object_id actual_table_schema_id)
{
  if (execute_query(thd, "SET FOREIGN_KEY_CHECKS= 0"))
    return dd::end_transaction(thd, true);

  /*
    If mysql.tables has been modified, do the change on the copy, otherwise
    do the change on mysql.tables
  */
  String_type tables_table= tables::Tables::instance().name();
  if (create_set.find(tables_table) != create_set.end())
  {
    tables_table= target_table_schema_name +
            String_type(".") + tables_table;
  }
  else
  {
    tables_table= String_type(MYSQL_SCHEMA_NAME.str) +
            String_type(".") + tables_table;
  }

  /*
    For each actual table to be removed (i.e., modified or abandoned),
    change tables.schema_id to the actual table schema id.
  */
  for (std::set<String_type>::const_iterator it= remove_set.begin();
       it != remove_set.end(); ++it)
  {
    std::stringstream ss;
    ss << "UPDATE " << tables_table
       << " SET schema_id= " << actual_table_schema_id
       << " WHERE schema_id= " << mysql_schema_id
       << " AND name LIKE '" << (*it) << "'";

    if (execute_query(thd, ss.str().c_str()))
      return dd::end_transaction(thd, true);
  }

  /*
    For each target table to be created (i.e., modified or added),
    change tables.schema_id to the mysql schema id, and set the hidden
    property according to the corresponding Object_table.
  */
  for (std::set<String_type>::const_iterator it= create_set.begin();
       it != create_set.end(); ++it)
  {
    // Get the corresponding Object_table instance.
    String_type hidden{""};
    if (System_tables::instance()->find_table(MYSQL_SCHEMA_NAME.str,
            (*it))->is_hidden())
      hidden= String_type(", hidden= 'System'");

    std::stringstream ss;
    ss << "UPDATE " << tables_table
       << " SET schema_id= " << mysql_schema_id << hidden
       << " WHERE schema_id= " << target_table_schema_id
       << " AND name LIKE '" << (*it) << "'";

    if (execute_query(thd, ss.str().c_str()))
      return dd::end_transaction(thd, true);
  }

  /*
    If mysql.foreign_keys has been modified, do the change on the copy,
    otherwise do the change on mysql.foreign_keys. And likewise, if
    mysql.foreign_key_column_usage has been modified, do the change on
    the copy, otherwise do the change on mysql.foreign_key_column_usage.
  */
  String_type foreign_keys_table=
          tables::Foreign_keys::instance().name();;
  if (create_set.find(foreign_keys_table) != create_set.end())
  {
    foreign_keys_table= target_table_schema_name +
            String_type(".") + foreign_keys_table;
  }
  else
  {
    foreign_keys_table= String_type(MYSQL_SCHEMA_NAME.str) +
            String_type(".") + foreign_keys_table;
  }

  String_type foreign_key_column_usage_table=
          tables::Foreign_key_column_usage::instance().name();;
  if (create_set.find(foreign_key_column_usage_table) != create_set.end())
  {
    foreign_key_column_usage_table= target_table_schema_name +
            String_type(".") + foreign_key_column_usage_table;
  }
  else
  {
    foreign_key_column_usage_table= String_type(MYSQL_SCHEMA_NAME.str) +
            String_type(".") + foreign_key_column_usage_table;
  }

  /*
    For each actual (i.e., modified or abandoned) table to be removed,
    remove the entries from the foreign_keys and foreign_key_column_usage
    table. There is no point in trying to maintain the foreign keys since
    the tables will be removed eventually anyway.
  */
  for (std::set<String_type>::const_iterator it= remove_set.begin();
       it != remove_set.end(); ++it)
  {
    std::stringstream ss;
    ss << "DELETE FROM " << foreign_key_column_usage_table
            << " WHERE foreign_key_id IN ("
            << "  SELECT id FROM " << foreign_keys_table
            << "   WHERE table_id= (SELECT id FROM " << tables_table
            << "     WHERE name LIKE '" << (*it) << "' AND "
            << "     schema_id= " << actual_table_schema_id << "))";
    if (execute_query(thd, ss.str().c_str()))
      return dd::end_transaction(thd, true);

    ss.str("");
    ss.clear();
    ss << "DELETE FROM " << foreign_keys_table
            << "   WHERE table_id= (SELECT id FROM " << tables_table
            << "     WHERE name LIKE '" << (*it) << "' AND "
            << "     schema_id= " << actual_table_schema_id << ")";
    if (execute_query(thd, ss.str().c_str()))
      return dd::end_transaction(thd, true);
  }

  /*
    For each target (i.e., modified or added)  table to be moved, change
    foreign_keys.schema_id and foreign_keys.referenced_schema_name to the
    mysql schema id and name. For the created tables, the target schema id
    and name are reflected in the foreign_keys tables, so we don't need a
    subquery based on table names.
  */
  std::stringstream ss;
  ss << "UPDATE " << foreign_keys_table
          << " SET schema_id= " << mysql_schema_id << ", "
          << "     referenced_table_schema= '" << MYSQL_SCHEMA_NAME.str << "'"
          << " WHERE schema_id= " << target_table_schema_id
          << "       AND referenced_table_schema= '"
          <<                                  target_table_schema_name << "'";

  if (execute_query(thd, ss.str().c_str()))
    return dd::end_transaction(thd, true);

  if (execute_query(thd, "SET FOREIGN_KEY_CHECKS= 1"))
    return dd::end_transaction(thd, true);

  // Delay commit in the case of success, since we need to do this atomically.
  return false;
}
/* purecov: end */


/*
  Update the version numbers in the 'dd_properties' table.
*/
bool update_versions(THD *thd)
{
  /*
    During initialize, store the DD version number, the LCTN used, and the
    mysqld server version.
  */
  if (opt_initialize)
  {
    if (dd::tables::DD_properties::instance().set(thd,
            "DD_VERSION", dd::DD_VERSION) ||
        dd::tables::DD_properties::instance().set(thd,
            "MINOR_DOWNGRADE_THRESHOLD",
            dd::DD_VERSION_MINOR_DOWNGRADE_THRESHOLD) ||
        dd::tables::DD_properties::instance().set(thd,
            "SDI_VERSION", dd::sdi_version) ||
        dd::tables::DD_properties::instance().set(thd,
            "LCTN", lower_case_table_names) ||
        dd::tables::DD_properties::instance().set(thd,
            "MYSQLD_VERSION_LO", MYSQL_VERSION_ID) ||
        dd::tables::DD_properties::instance().set(thd,
            "MYSQLD_VERSION_HI", MYSQL_VERSION_ID) ||
        dd::tables::DD_properties::instance().set(thd,
            "MYSQLD_VERSION", MYSQL_VERSION_ID))
      return dd::end_transaction(thd, true);
  }
  else
  {
    uint mysqld_version_lo= 0;
    uint mysqld_version_hi= 0;
    uint mysqld_version= 0;
    bool exists_lo= false;
    bool exists_hi= false;
    bool exists= false;
    if ((dd::tables::DD_properties::instance().get(thd,
            "MYSQLD_VERSION_LO", &mysqld_version_lo, &exists_lo) ||
            !exists_lo) ||
        (dd::tables::DD_properties::instance().get(thd,
            "MYSQLD_VERSION_HI", &mysqld_version_hi, &exists_hi) ||
            !exists_hi) ||
        (dd::tables::DD_properties::instance().get(thd,
            "MYSQLD_VERSION", &mysqld_version, &exists) ||
            !exists))
      return dd::end_transaction(thd, true);

    if ((mysqld_version_lo > MYSQL_VERSION_ID &&
            dd::tables::DD_properties::instance().set(thd,
                "MYSQLD_VERSION_LO", MYSQL_VERSION_ID)) ||
        (mysqld_version_hi < MYSQL_VERSION_ID &&
            dd::tables::DD_properties::instance().set(thd,
                "MYSQLD_VERSION_HI", MYSQL_VERSION_ID)) ||
        (mysqld_version != MYSQL_VERSION_ID &&
            dd::tables::DD_properties::instance().set(thd,
                "MYSQLD_VERSION", MYSQL_VERSION_ID)))
      return dd::end_transaction(thd, true);

    /*
      Update the SDI version number in case of upgrade.
      Note that on downgrade, we keep the old SDI version.
    */
    uint stored_sdi_version= 0;
    bool exists_sdi= false;
    if ((dd::tables::DD_properties::instance().get(thd,
            "SDI_VERSION", &stored_sdi_version, &exists_sdi) ||
            !exists_sdi) ||
        (stored_sdi_version < dd::sdi_version &&
         dd::tables::DD_properties::instance().set(thd,
            "SDI_VERSION", dd::sdi_version)))
      return dd::end_transaction(thd, true);

    /*
      Update the DD version number in case of upgrade.
      Note that on downgrade, we keep the old DD version.
    */
    uint dd_version= 0;
    bool exists_dd= false;
    if ((dd::tables::DD_properties::instance().get(thd,
            "DD_VERSION", &dd_version, &exists_dd) ||
            !exists_dd) ||
        (dd_version < dd::DD_VERSION &&
         dd::tables::DD_properties::instance().set(thd,
            "DD_VERSION", dd::DD_VERSION)))
      return dd::end_transaction(thd, true);

    /*
      Update the minor downgrade threshold in case of upgrade.
      Note that on downgrade, we keep the threshold version which is
      already present.
    */
    if (dd_version < dd::DD_VERSION &&
        dd::tables::DD_properties::instance().set(thd,
           "MINOR_DOWNGRADE_THRESHOLD",
           dd::DD_VERSION_MINOR_DOWNGRADE_THRESHOLD))
      return dd::end_transaction(thd, true);
  }

  bootstrap::DD_bootstrap_ctx::instance().set_stage(
        bootstrap::Stage::VERSION_UPDATED);

  /*
    During upgrade, this will commit the swap of the old and new DD tables.
  */
  return dd::end_transaction(thd, false);
}


// Create the target tables for upgrade and migrate the meta data.
/* purecov: begin inspected */
bool upgrade_tables(THD *thd)
{
  if (!bootstrap::DD_bootstrap_ctx::instance().is_upgrade())
    return false;

  /*
    Create the temporary schemas used for target and actual tables,
    and get hold of their ids.
  */
  Object_id mysql_schema_id= INVALID_OBJECT_ID;
  Object_id target_table_schema_id= INVALID_OBJECT_ID;
  Object_id actual_table_schema_id= INVALID_OBJECT_ID;
  String_type target_table_schema_name;
  if (create_temporary_schemas(thd, &mysql_schema_id,
          &target_table_schema_id, &target_table_schema_name,
          &actual_table_schema_id))
    return true;

  /*
    Establish the sets of table names to be removed and/or created.
  */
  std::set<String_type> remove_set= {};
  std::set<String_type> create_set= {};
  establish_table_name_sets(&create_set, &remove_set);

  /*
    Loop over all DD tables, and create the target tables. We may do version
    specific handling, but the default is to create the target table if it is
    different from the actual table (or if there is no corresponding actual
    table). The table creation is done by executing DDL statements that are
    auto committed.
  */
  if (create_tables(thd, &create_set))
    return true;

  /*
    Loop over all DD tables and migrate the meta data. We may do version
    specific handling, but the default is to just copy all meta data from
    the actual to the target table, assuming the number and type of columns
    are the same (e.g. if an index is added). The data migration is committed.
  */
  if (migrate_meta_data(thd, create_set, remove_set))
    return true;

  /*
    We are now ready to do the atomic switch of the actual and target DD
    tables. Thus, the next three steps must be done without intermediate
    commits. Note that in case of failure, rollback is done immediately.
    In case of success, no commit is done until at the very end of
    update_versions(). The switch is done as follows:

    - First, update the DD properties. Note that we must acquire the
      modified DD tables from the temporary target schema. This is done
      before the object ids are modified, because that step also may mess
      up object acquisition (if we change the schema id of a newly created
      table to that of the 'mysql' schema, and then try acquire(), we will
      get the table from the core registry in the storage adapter, and that
      is not what we want).

    - Then, update the object ids and schema names to simulate altering the
      schema of the modified tables. The changes are done on the 'tables',
      'foreign_keys' and 'foreign_key_column_usage' tables. If these tables
      are modified, the changes must be done on the corresponding new table
      in the target schema. If not, the change must be done on the actual
      table in the 'mysql' schema.

    - Finally, update the version numbers and commit. In update_versions(),
      the atomic switch will either be committed.
  */
  if (update_properties(thd, &create_set, &remove_set,
          target_table_schema_name) ||
      update_object_ids(thd, create_set, remove_set, mysql_schema_id,
          target_table_schema_id, target_table_schema_name,
          actual_table_schema_id) ||
      update_versions(thd))
    return true;

  /*
    Flush tables, reset the shared dictionary cache and the storage adapter.
    Start over DD bootstrap from the beginning.
  */
  if (execute_query(thd, "FLUSH TABLES"))
    return true;

  dd::cache::Shared_dictionary_cache::instance()->reset(false);

  // Reset the DDSE local dictionary cache.
  handlerton *ddse= ha_resolve_by_legacy_type(thd, DB_TYPE_INNODB);
  if (ddse->dict_cache_reset == nullptr)
    return true;

  for (System_tables::Const_iterator it=
         System_tables::instance()->begin(System_tables::Types::CORE);
       it != System_tables::instance()->end(); it=
         System_tables::instance()->next(it, System_tables::Types::CORE))
  {
    ddse->dict_cache_reset(MYSQL_SCHEMA_NAME.str,
            (*it)->entity()->name().c_str());
    ddse->dict_cache_reset(target_table_schema_name.c_str(),
            (*it)->entity()->name().c_str());
  }

  /*
    We need to start over DD initialization. This is done by executing the
    first stages of the procedure followed at restart. Note that this
    will see and use the newly upgraded DD that was created above. Cleanup
    of the temporary schemas is done at the end of 'sync_meta_data()'.
  */
  bootstrap::DD_bootstrap_ctx::instance().set_stage(
        bootstrap::Stage::STARTED);

  store_predefined_tablespace_metadata(thd);
  if (create_dd_schema(thd) ||
          initialize_dd_properties(thd) ||
          create_tables(thd, nullptr) ||
          sync_meta_data(thd))
  {
    return true;
  }

  bootstrap::DD_bootstrap_ctx::instance().set_stage(
        bootstrap::Stage::UPGRADED_TABLES);

  return false;
}
/* purecov: end */


// Insert additional data into the DD tables.
bool populate_tables(THD *thd)
{
  // Iterate over DD tables, populate tables.
  for (System_tables::Const_iterator it= System_tables::instance()->begin();
       it != System_tables::instance()->end(); ++it)
  {
    // Retrieve list of SQL statements to execute.
    const Object_table_definition *table_def=
            (*it)->entity()->target_table_definition();

    // Skip abandoned tables.
    if (table_def == nullptr)
      continue;

    bool error= false;
    std::vector<dd::String_type> stmt= table_def->get_dml();
    for (std::vector<dd::String_type>::iterator stmt_it= stmt.begin();
           stmt_it != stmt.end() && !error; ++stmt_it)
      error= execute_query(thd, *stmt_it);

    // Commit the statement based population.
    if (dd::end_transaction(thd, error))
      return true;

    // If no error, call the low level table population method, and commit it.
    error= (*it)->entity()->populate(thd);
    if (dd::end_transaction(thd, error))
      return true;
  }

  bootstrap::DD_bootstrap_ctx::instance().set_stage(
        bootstrap::Stage::POPULATED);

  return false;
}


// Re-populate character sets and collations upon normal restart.
bool repopulate_charsets_and_collations(THD *thd)
{
  /*
    If we are in read-only mode, we skip re-populating. Here, 'opt_readonly'
    is the value of the '--read-only' option.
  */
  if (opt_readonly)
  {
    LogErr(WARNING_LEVEL, ER_DD_NO_WRITES_NO_REPOPULATION, "", "");
    return false;
  }

  /*
    We must also check if the DDSE is started in a way that makes the DD
    read only. For now, we only support InnoDB as SE for the DD. The call
    to retrieve the handlerton for the DDSE should be replaced by a more
    generic mechanism.
  */
  handlerton *ddse= ha_resolve_by_legacy_type(thd, DB_TYPE_INNODB);
  if (ddse->is_dict_readonly && ddse->is_dict_readonly())
  {
    LogErr(WARNING_LEVEL, ER_DD_NO_WRITES_NO_REPOPULATION, "InnoDB", " ");
    return false;
  }

  /*
    Otherwise, turn off FK checks, re-populate and commit.
    The FK checks must be turned off since the collations and
    character sets reference each other.
  */
  bool error= execute_query(thd, "SET FOREIGN_KEY_CHECKS= 0") ||
              tables::Collations::instance().populate(thd) ||
              tables::Character_sets::instance().populate(thd);

  /*
    We must commit the re-population before executing a new query, which
    expects the transaction to be empty, and finally, turn FK checks back on.
  */
  error|= dd::end_transaction(thd, error);
  error|= execute_query(thd, "SET FOREIGN_KEY_CHECKS= 1");
  bootstrap::DD_bootstrap_ctx::instance().set_stage(
        bootstrap::Stage::POPULATED);

  return error;
}


/*
  Verify that the storage adapter contains the core DD objects and
  nothing else.
*/
bool verify_contents(THD *thd)
{
  // Verify that the DD schema is present, and that its id == 1.
  Schema::Name_key schema_key;
  Schema::update_name_key(&schema_key, MYSQL_SCHEMA_NAME.str);
  Object_id dd_schema_id= cache::Storage_adapter::instance()->
    core_get_id<Schema>(schema_key);

  DBUG_ASSERT(dd_schema_id == MYSQL_SCHEMA_DD_ID);
  if (dd_schema_id == INVALID_OBJECT_ID)
  {
    LogErr(ERROR_LEVEL, ER_DD_SCHEMA_NOT_FOUND, MYSQL_SCHEMA_NAME.str);
    return dd::end_transaction(thd, true);
  }
  DBUG_ASSERT(cache::Storage_adapter::instance()->
          core_size<Schema>() == 1);

  // Verify that the core DD tables are present.
#ifndef DBUG_OFF
  size_t n_core_tables= 0;
#endif
  for (System_tables::Const_iterator it= System_tables::instance()->begin(
         System_tables::Types::CORE);
       it != System_tables::instance()->end();
       it= System_tables::instance()->next(it,
             System_tables::Types::CORE))
  {
    // Skip extraneous tables for minor downgrade.
    if ((*it)->entity() == nullptr)
      continue;

#ifndef DBUG_OFF
    n_core_tables++;
#endif

    Table::Name_key table_key;
    Table::update_name_key(&table_key, dd_schema_id,
                           (*it)->entity()->name());
    Object_id dd_table_id= cache::Storage_adapter::instance()->
      core_get_id<Table>(table_key);

    DBUG_ASSERT(dd_table_id != INVALID_OBJECT_ID);
    if (dd_table_id == INVALID_OBJECT_ID)
    {
      LogErr(ERROR_LEVEL, ER_DD_TABLE_NOT_FOUND,
             (*it)->entity()->name().c_str());
      return dd::end_transaction(thd, true);
    }
  }
  DBUG_ASSERT(cache::Storage_adapter::instance()->
          core_size<Abstract_table>() == n_core_tables);

  // Verify that the dictionary tablespace is present and that its id == 1.
  Tablespace::Name_key tspace_key;
  Tablespace::update_name_key(&tspace_key, MYSQL_TABLESPACE_NAME.str);
  Object_id dd_tspace_id= cache::Storage_adapter::instance()->
    core_get_id<Tablespace>(tspace_key);

  DBUG_ASSERT(dd_tspace_id == MYSQL_TABLESPACE_DD_ID);
  if (dd_tspace_id == INVALID_OBJECT_ID)
  {
    LogErr(ERROR_LEVEL, ER_DD_TABLESPACE_NOT_FOUND, MYSQL_TABLESPACE_NAME.str);
    return dd::end_transaction(thd, true);
  }
  DBUG_ASSERT(cache::Storage_adapter::instance()->
          core_size<Tablespace>() == 1);

  return dd::end_transaction(thd, false);
}

} // namespace anonymous

///////////////////////////////////////////////////////////////////////////

namespace dd {
namespace bootstrap {
/*
  Do the necessary DD-related initialization in the DDSE, and get the
  predefined tables and tablespaces.
*/
bool DDSE_dict_init(THD *thd,
                    dict_init_mode_t dict_init_mode,
                    uint version)
{
  handlerton *ddse= ha_resolve_by_legacy_type(thd, DB_TYPE_INNODB);

  /*
    The lists with element wrappers are mem root allocated. The wrapped
    instances are allocated dynamically in the DDSE, and will be owned
    by the System_tables registry.
  */
  List<const Object_table> ddse_tables;
  List<const Plugin_tablespace> ddse_tablespaces;
  if (ddse->ddse_dict_init == nullptr ||
      ddse->ddse_dict_init(dict_init_mode, version,
                      &ddse_tables, &ddse_tablespaces))
    return true;

  /*
    Iterate over the table definitions and add them to the System_tables
    registry. The Object_table instances will later be used to execute
    CREATE TABLE statements to actually create the tables.
  */
  List_iterator<const Object_table> table_it(ddse_tables);
  const Object_table *ddse_table= nullptr;
  while ((ddse_table= table_it++))
  {
    System_tables::instance()->add(MYSQL_SCHEMA_NAME.str,
            ddse_table->name(), System_tables::Types::DDSE, ddse_table);
  }

  /*
    At this point, the Systen_tables registry contains the INERT DD tables,
    and the DDSE tables. Before we continue, we must add the remaining
    DD tables.
  */
  System_tables::instance()->add_remaining_dd_tables();

  /*
    Iterate over the tablespace definitions, add the names and the
    tablespace meta data to the System_tablespaces registry. The
    meta data will be used later to create dd::Tablespace objects.
    The Plugin_tablespace instances are owned by the DDSE.
  */
  List_iterator<const Plugin_tablespace> tablespace_it(ddse_tablespaces);
  const Plugin_tablespace *tablespace= nullptr;
  while ((tablespace= tablespace_it++))
  {
    // Add the name and the object instance to the registry with the
    // appropriate property.
    if (my_strcasecmp(system_charset_info, MYSQL_TABLESPACE_NAME.str,
                      tablespace->get_name()) == 0)
      System_tablespaces::instance()->add(tablespace->get_name(),
                                          System_tablespaces::Types::DD,
                                          tablespace);
    else
      System_tablespaces::instance()->add(tablespace->get_name(),
                            System_tablespaces::Types::PREDEFINED_DDSE,
                            tablespace);
  }

  return false;
}


// Initialize the data dictionary.
bool initialize_dictionary(THD *thd, bool is_dd_upgrade_57,
                           Dictionary_impl *d)
{
  if (is_dd_upgrade_57)
    bootstrap::DD_bootstrap_ctx::instance().set_stage(
          bootstrap::Stage::STARTED);

  store_predefined_tablespace_metadata(thd);
  if (create_dd_schema(thd) ||
      initialize_dd_properties(thd) ||
      create_tables(thd, nullptr))
    return true;

  if (is_dd_upgrade_57)
  {
    // Add status to mark creation of dictionary in InnoDB.
    // Till this step, no new undo log is created by InnoDB.
    if (upgrade_57::Upgrade_status().update(
          upgrade_57::Upgrade_status::enum_stage::DICT_TABLES_CREATED))
      return true;
  }

  DBUG_EXECUTE_IF("dd_upgrade_stage_2",
                  if (is_dd_upgrade_57)
                  {
                    /*
                      Server will crash will upgrading 5.7 data directory.
                      This will leave server is an inconsistent state.
                      File tracking upgrade will have Stage 2 written in it.
                      Next restart of server on same data directory should
                      revert all changes done by upgrade and data directory
                      should be reusable by 5.7 server.
                    */
                    DBUG_SUICIDE();
                  }
                 );


  if (DDSE_dict_recover(thd, DICT_RECOVERY_INITIALIZE_SERVER,
                        d->get_target_dd_version()) ||
      flush_meta_data(thd) ||
      DDSE_dict_recover(thd, DICT_RECOVERY_INITIALIZE_TABLESPACES,
                        d->get_target_dd_version()) ||
      populate_tables(thd) ||
      update_properties(thd, nullptr, nullptr,
          String_type(MYSQL_SCHEMA_NAME.str)) ||
      verify_contents(thd) ||
      update_versions(thd))
  {
    return true;
  }

  bootstrap::DD_bootstrap_ctx::instance().set_stage(
      bootstrap::Stage::FINISHED);

  return false;
}


// First time server start and initialization of the data dictionary.
bool initialize(THD *thd)
{
  bootstrap::DD_bootstrap_ctx::instance().set_stage(
        bootstrap::Stage::STARTED);

  /*
    Set tx_read_only to false to allow installing DD tables even
    if the server is started with --transaction-read-only=true.
  */
  thd->variables.transaction_read_only= false;
  thd->tx_read_only= false;

  Disable_autocommit_guard autocommit_guard(thd);

  Dictionary_impl *d= dd::Dictionary_impl::instance();
  DBUG_ASSERT(d);
  cache::Dictionary_client::Auto_releaser releaser(thd->dd_client());

  /*
    Each step in the install process below is committed independently,
    either implicitly (for e.g. "CREATE TABLE") or explicitly (for the
    operations in the "populate()" methods). Thus, there is no need to
    commit explicitly here.
  */
  if (DDSE_dict_init(thd, DICT_INIT_CREATE_FILES,
                     d->get_target_dd_version()) ||
      initialize_dictionary(thd, false, d))
    return true;

  DBUG_ASSERT(d->get_target_dd_version() == d->get_actual_dd_version(thd));
  LogErr(INFORMATION_LEVEL, ER_DD_VERSION_INSTALLED,
         d->get_target_dd_version());
  return false;
}


// Normal server restart.
bool restart(THD *thd)
{
  bootstrap::DD_bootstrap_ctx::instance().set_stage(
        bootstrap::Stage::STARTED);

  /*
    Set tx_read_only to false to allow installing DD tables even
    if the server is started with --transaction-read-only=true.
  */
  thd->variables.transaction_read_only= false;
  thd->tx_read_only= false;

  // Set explicit_defaults_for_timestamp variable for dictionary creation
  thd->variables.explicit_defaults_for_timestamp= true;

  Disable_autocommit_guard autocommit_guard(thd);

  Dictionary_impl *d= dd::Dictionary_impl::instance();
  DBUG_ASSERT(d);
  cache::Dictionary_client::Auto_releaser releaser(thd->dd_client());

  store_predefined_tablespace_metadata(thd);

  if (create_dd_schema(thd) ||
      initialize_dd_properties(thd) ||
      create_tables(thd, nullptr) ||
      sync_meta_data(thd) ||
      DDSE_dict_recover(thd, DICT_RECOVERY_RESTART_SERVER,
                        d->get_actual_dd_version(thd)) ||
      upgrade_tables(thd) ||
      repopulate_charsets_and_collations(thd) ||
      verify_contents(thd) ||
      update_versions(thd))
  {
    return true;
  }

  bootstrap::DD_bootstrap_ctx::instance().set_stage(
      bootstrap::Stage::FINISHED);
  LogErr(INFORMATION_LEVEL, ER_DD_VERSION_FOUND,
         d->get_actual_dd_version(thd));

  return false;
}


// Initialize dictionary in case of server restart.
void recover_innodb_upon_upgrade(THD *thd)
{
  Dictionary_impl *d= dd::Dictionary_impl::instance();
  store_predefined_tablespace_metadata(thd);
  // RAII to handle error in execution of CREATE TABLE.
  Key_length_error_handler key_error_handler;
  /*
    Ignore ER_TOO_LONG_KEY for dictionary tables during restart.
    Do not print the error in error log as we are creating only the
    cached objects and not physical tables.
TODO: Workaround due to bug#20629014. Remove when the bug is fixed.
   */
  thd->push_internal_handler(&key_error_handler);
  if (create_dd_schema(thd) ||
      initialize_dd_properties(thd) ||
      create_tables(thd, nullptr) ||
      DDSE_dict_recover(thd, DICT_RECOVERY_RESTART_SERVER,
                        d->get_actual_dd_version(thd)))
  {
    // Error is not be handled in this case as we are on cleanup code path.
    LogErr(WARNING_LEVEL, ER_DD_INIT_UPGRADE_FAILED);
  }
  thd->pop_internal_handler();
  return;
}


bool setup_dd_objects_and_collations(THD *thd)
{
  // Continue with server startup.
  bootstrap::DD_bootstrap_ctx::instance().set_stage(
        bootstrap::Stage::CREATED_TABLES);

  /*
    Set tx_read_only to false to allow installing DD tables even
    if the server is started with --transaction-read-only=true.
  */
  thd->variables.transaction_read_only= false;
  thd->tx_read_only= false;

  Disable_autocommit_guard autocommit_guard(thd);

  Dictionary_impl *d= dd::Dictionary_impl::instance();
  DBUG_ASSERT(d);

  DBUG_ASSERT(d->get_target_dd_version() == d->get_actual_dd_version(thd));

  /*
    In this context, we initialize the target tables directly since this
    is a restart based on a pre-transactional-DD server, so ordinary
    upgrade does not need to be considered.
  */
  if (sync_meta_data(thd) ||
      repopulate_charsets_and_collations(thd) ||
      verify_contents(thd) ||
      update_versions(thd))
  {
    return true;
  }

  bootstrap::DD_bootstrap_ctx::instance().set_stage(
      bootstrap::Stage::FINISHED);
  LogErr(INFORMATION_LEVEL, ER_DD_VERSION_FOUND,
         d->get_actual_dd_version(thd));

  return false;
}


} // namespace bootstrap
} // namespace dd<|MERGE_RESOLUTION|>--- conflicted
+++ resolved
@@ -29,11 +29,8 @@
 #include "my_dbug.h"
 #include "my_loglevel.h"
 #include "my_sys.h"
-<<<<<<< HEAD
 #include "mysql/components/services/log_builtins.h"
-=======
 #include "mysql_version.h"                    // MYSQL_VERSION_ID
->>>>>>> 863aac45
 #include "mysqld_error.h"
 #include "sql/auth/sql_security_ctx.h"
 #include "sql/dd/cache/dictionary_client.h"   // dd::cache::Dictionary_client
