--- conflicted
+++ resolved
@@ -725,24 +725,6 @@
     LEX_CSTRING db_cl= { db_cl_name->str, db_cl_name->length };
 
     // Create a new trigger instance.
-<<<<<<< HEAD
-    ::Trigger *t= ::Trigger::create_from_dd(mem_root,
-                                            tmp_name,
-                                            db_name_str,
-                                            table_name_str,
-                                            orig_definition,
-                                            body_utf8,
-                                            *sql_mode,
-                                            definer_user_name,
-                                            definer_host_name,
-                                            client_cs,
-                                            cn_cl,
-                                            db_cl,
-                                            enum_trigger_event_type::TRG_EVENT_MAX,
-                                            enum_trigger_action_time_type::TRG_ACTION_MAX,
-                                            0,
-                                            timestamp_value);
-=======
     ::Trigger *t= ::Trigger::create_from_dd(
             mem_root,
             tmp_name,
@@ -760,7 +742,6 @@
             enum_trigger_action_time_type::TRG_ACTION_MAX,
             0,
             timestamp_value);
->>>>>>> d98536ef
 
     /*
       NOTE: new trigger object is not fully initialized here.
