/* Copyright (c) 2014, 2018, Oracle and/or its affiliates. All rights reserved.

   This program is free software; you can redistribute it and/or modify
   it under the terms of the GNU General Public License, version 2.0,
   as published by the Free Software Foundation.

   This program is also distributed with certain software (including
   but not limited to OpenSSL) that is licensed under separate terms,
   as designated in a particular file or component or in included license
   documentation.  The authors of MySQL hereby grant you an additional
   permission to link the program and your derivative works with the
   separately licensed software that they have included with MySQL.

   This program is distributed in the hope that it will be useful,
   but WITHOUT ANY WARRANTY; without even the implied warranty of
   MERCHANTABILITY or FITNESS FOR A PARTICULAR PURPOSE.  See the
   GNU General Public License, version 2.0, for more details.

   You should have received a copy of the GNU General Public License
   along with this program; if not, write to the Free Software
   Foundation, Inc., 51 Franklin St, Fifth Floor, Boston, MA 02110-1301  USA */

#ifndef DD__PROPERTIES_INCLUDED
#define DD__PROPERTIES_INCLUDED

#include <map>

#include "sql/dd/string_type.h"  // String_type, Stringstream_type

struct MEM_ROOT;

namespace dd {

///////////////////////////////////////////////////////////////////////////

/**
  The Properties class defines an interface for storing key=value pairs,
  where both key and value may be UTF-8 strings.

  The interface contains functions for testing whether a key exists,
  replacing or removing key=value pairs, iteration etc. The interface
  also defines template functions for converting between strings and
  various primitive types.

  Please note that in debug builds, the get() functions will assert that
  the key exists. This is to make sure that non-existing keys are
  handled explicitly at the client side.

  The raw_string() function returns a semicolon separated list of all
  key=value pairs. Characters '=' and ';' that are part of key or value
  are escaped using the '\' as an escape character. The escape character
  itself must also be escaped if being part of key or value.

  Examples of usage:

    Add key=value:
      p->set("akey=avalue");

    Add a numeric value:
      p->set("intvalue", 1234);

    Get values:
      int32 num;
      p->get("intvalue", &num);

    Get raw string:
      String_type mylist= p->raw_string();

  Further comments can be found in the files properties_impl.{h,cc}
  where the interface is implemented.
 */

class Properties {
 public:
  Properties &operator=(const Properties &) = delete;

  /**
    Convert a string to a value of an integral type. Verify correct
    sign, check for overflow and conversion errors.

    @tparam     T      Value type.
    @param      number String containing integral value to convert.
    @param[out] value  Converted value.

    @return            operation status.
      @retval true     if an error occurred
      @retval false    if success
  */
  template <typename T>
  static bool from_str(const String_type &number, T *value);

  /**
    Convert string to bool. Valid values are "true", "false", and
    decimal numbers, where "0" will be taken to mean false, and
    numbers != 0 will be taken to mean true.

    @param      bool_str String containing boolean value to convert.
    @param[out] value    Converted value.

    @return            operation status.
      @retval true     if an error occurred
      @retval false    if success
  */
  static bool from_str(const String_type &bool_str, bool *value);

  /**
    Convert a value of an integral type (including bool) to a string.
    Create an output stream and write the value.

    @tparam  T       Value type.
    @param   value   Actual value to convert.

    @return          string containing representation of the value.
  */
  template <class T>
  static String_type to_str(T value);

  /**
    Parse the submitted string for properties on the format
    "key=value;key=value;...". Create new property object and add
    the properties to the map in the object.

    @param raw_properties  string containing list of key=value pairs
    @return                pointer to new Property_impl object
      @retval NULL         if an error occurred
  */
  static Properties *parse_properties(const String_type &raw_properties);

  typedef std::map<String_type, String_type> Map;
  typedef std::map<String_type, String_type>::size_type size_type;
  typedef Map::iterator iterator;
  typedef Map::const_iterator const_iterator;

  virtual iterator begin() = 0;
  virtual const_iterator begin() const = 0;

  virtual iterator end() = 0;
  virtual const_iterator end() const = 0;

  /**
    Insert keys and values from a different property object.

    @note The valid keys in the target object are used to filter out invalid
          keys, which will be silently ignored. The set of valid keys in the
          source object is not copied.

    @pre The 'this' object shall be empty.

    @param properties Object which will have its properties
                      copied to 'this' object.

    @return           operation outcome, false if success, otherwise true.
  */
  virtual bool insert_values(const Properties &properties) = 0;

  /**
    Insert keys and values from a raw string.

    Invalid keys will be silently ignored, using the set of valid keys in
    the target object as a filter. The source is a string, so it has no
    definition of valid keys.

    @pre The 'this' object shall be empty.

    @param raw_string String with key/value pairs which will be
                      parsed and added to the 'this' object.

    @return           operation outcome, false if success, otherwise true.
  */
  virtual bool insert_values(const String_type &raw_string) = 0;

  /**
    Get the number of key=value pairs.

    @note Invalid keys that are present will also be reflected in the count.

    @return number of key=value pairs
  */
  virtual size_type size() const = 0;

  /**
    Are there any key=value pairs?

    @return true if there is no key=value pair, else false.
  */
  virtual bool empty() const = 0;

  /**
    Remove all key=value pairs.
  */
  virtual void clear() = 0;

  /**
    Check if the submitted key is valid.

    @param key Key to be checked.

    @retval true if the key is valid, otherwise false.
  */
  virtual bool valid_key(const String_type &key) const = 0;

  /**
    Check for the existence of a key=value pair given the key.

    @param key Key to be checked.

    @return true if the given key exists, false otherwise.
  */
  virtual bool exists(const String_type &key) const = 0;

  /**
    Remove the key=value pair for the given key if it exists.
    Otherwise, do nothing.

    @param key key to lookup.

    @return    false if the given key existed, true otherwise.
  */
  virtual bool remove(const String_type &key) = 0;

  /**
    Create a string containing all key=value pairs as a semicolon
    separated list. Key and value are separated by '='. The '=' and
    ';' characters are escaped using '\' if part of key or value, hence,
    the escape character '\' must also be escaped.

    @return a string listing all key=value pairs.
  */
  virtual const String_type raw_string() const = 0;

  /**
    Get the string value for a given key.

    Return true (assert in debug builds) if the operation fails, i.e.,
    if the key does not exist or if the key is invalid.

    @param      key   Key to lookup the value for.
    @param[out] value String value.

    @return           operation outcome, false if success, otherwise true.
  */
  virtual bool get(const String_type &key, String_type *value) const = 0;

  /**
    Get the lex string value for a given key.

    Return true (assert in debug builds) if the operation fails, i.e.,
    if the key does not exist or if the key is invalid.

    @tparam     Lex_type Type of LEX string.
    @param      key      Key to lookup the value for.
    @param[out] value    LEX_STRING or LEX_CSTRING value.
    @param[in]  mem_root MEM_ROOT to allocate string.

    @return              operation outcome, false if success, otherwise true.
  */
  template <typename Lex_type>
  bool get(const String_type &key, Lex_type *value, MEM_ROOT *mem_root) const;

  /**
    Get the string value for the key and convert it to the appropriate type.

    Return true (assert in debug builds) if the operation fails, i.e.,
    if the key does not exist or is invalid, or if the type conversion fails.

    @tparam     Value_type  Type of the value to get.
    @param      key         Key to lookup.
    @param[out] value       Value of appropriate type.

    @return                 operation outcome, false if success, otherwise true.
  */
  template <typename Value_type>
  bool get(const String_type &key, Value_type *value) const;

  /**
    Add a new key=value pair where the value is a string. If the key already
    exists, the associated value will be replaced by the new value argument.

    Return true (assert in debug builds) if the operation fails, i.e.,
    if the key is invalid.

    @param key   Key to map to a value.
    @param value String value to be associated with the key.

    @return      operation outcome, false if success, otherwise true.
  */
  virtual bool set(const String_type &key, const String_type &value) = 0;

  /**
    Convert the value to a string and set it for the given key.

    Return true (assert in debug builds) if the operation fails, i.e.,
    if the key is invalid.

    @tparam     Value_type  Type of the value to set.
    @param      key         Key to assign to.
    @param[out] value       Value of appropriate type.

    @return                 operation outcome, false if success, otherwise true.
  */
  template <typename Value_type>
  bool set(const String_type &key, Value_type value) {
    return set(key, to_str(value));
  }

<<<<<<< HEAD
/**
  Write all key = value pairs to stderr.
*/
#ifndef DBUG_OFF
  void debug() const;
#endif

  Properties() = default;

  Properties(const Properties &) = default;

=======
>>>>>>> 1135ea69
  virtual ~Properties() {}
};

///////////////////////////////////////////////////////////////////////////

}  // namespace dd

#endif  // DD__PROPERTIES_INCLUDED<|MERGE_RESOLUTION|>--- conflicted
+++ resolved
@@ -72,8 +72,6 @@
 
 class Properties {
  public:
-  Properties &operator=(const Properties &) = delete;
-
   /**
     Convert a string to a value of an integral type. Verify correct
     sign, check for overflow and conversion errors.
@@ -303,20 +301,12 @@
     return set(key, to_str(value));
   }
 
-<<<<<<< HEAD
-/**
-  Write all key = value pairs to stderr.
-*/
-#ifndef DBUG_OFF
-  void debug() const;
-#endif
-
   Properties() = default;
 
   Properties(const Properties &) = default;
 
-=======
->>>>>>> 1135ea69
+  Properties &operator=(const Properties &) = delete;
+
   virtual ~Properties() {}
 };
 
