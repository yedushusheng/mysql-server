/*
   Copyright (c) 2011, 2017, Oracle and/or its affiliates. All rights reserved.

   This program is free software; you can redistribute it and/or modify
   it under the terms of the GNU General Public License as published by
   the Free Software Foundation; version 2 of the License.

   This program is distributed in the hope that it will be useful,
   but WITHOUT ANY WARRANTY; without even the implied warranty of
   MERCHANTABILITY or FITNESS FOR A PARTICULAR PURPOSE.  See the
   GNU General Public License for more details.

   You should have received a copy of the GNU General Public License
   along with this program; if not, write to the Free Software
   Foundation, Inc., 51 Franklin St, Fifth Floor, Boston, MA 02110-1301  USA
*/

#include "sql/ndb_anyvalue.h"

/*
   AnyValue carries ServerId or Reserved codes
   Bits from opt_server_id_bits to 30 may carry other data
   so we ignore them when reading/setting AnyValue.

   The idea with supporting 'other data' is to allow NdbApi 
   users to tag their NdbApi operations in some way that can
   be picked up at NdbApi event receivers, *without* interacting
   badly with / disabling normal binlogging and replication.
   
   To achieve this, we have a variable sized mask of bits in the
   *middle* of the AnyValue word which can be used to mask out
   the user data for the purpose of the MySQL Server.
   
   A better future approach would be to support > 1 tag word
   per operation.


   332        21        10        0
   10987654321098765432109876543210
   roooooooooooooooooooooooosssssss

   r = Reserved bit indicates whether
   bits 0-7+ have ServerId (0) or
   some special reserved code (1).
   o = Optional bits, depending on value
       of server-id-bits will be
       serverid bits or user-specific
       data
   s = Serverid bits or reserved codes
       At least 7 bits will be available
       for serverid or reserved codes

   Implications : 
     Reserved codes can use values between
     0x80000000 and 0x8000007f inclusive
     (256 values).
     0x8000007f was always the 'nologging'
     code, so the others have started 
     'counting' down from there

   Examples :
     opt_server_id_bits= 31
      - ServerIds can be up to 2^31-1
      - No user-specific data supported
      - Reserved codes look like :
        0x8000007f etc...

     opt_server_id_bits= 7
      - ServerIds can be up to 2^7-1
      - User specific data can be up to 2^24-1
      - ServerIds have 0 top bit, 24 user bits, then 
        the serverid
      - Reserved codes have 1 top bit, 24 user bits (prob
        not used much), then the bottom lsbs of the 
        reserved code.
*/

<<<<<<< HEAD
#include "my_global.h"
=======
#include <assert.h>

>>>>>>> 557f8aa5
#include "my_inttypes.h"

extern ulong opt_server_id_mask;

#define NDB_ANYVALUE_RESERVED_BIT   0x80000000
#define NDB_ANYVALUE_RESERVED_MASK  0x8000007f

#define NDB_ANYVALUE_NOLOGGING_CODE 0x8000007f

#define NDB_ANYVALUE_REFRESH_OP_CODE 0x8000007e
#define NDB_ANYVALUE_REFLECT_OP_CODE 0x8000007d
#define NDB_ANYVALUE_READ_OP_CODE    0x8000007c

/* Next reserved code : 0x8000007c */


#ifndef DBUG_OFF
void dbug_ndbcluster_anyvalue_set_userbits(Uint32& anyValue)
{
  /*
     Set userData part of AnyValue (if there is one) to
     all 1s to test that it is ignored
  */
  const Uint32 userDataMask = ~(opt_server_id_mask |
                                NDB_ANYVALUE_RESERVED_BIT);

  anyValue |= userDataMask;
}
#endif

bool ndbcluster_anyvalue_is_reserved(Uint32 anyValue)
{
  return ((anyValue & NDB_ANYVALUE_RESERVED_BIT) != 0);
}

bool ndbcluster_anyvalue_is_nologging(Uint32 anyValue)
{
  return ((anyValue & NDB_ANYVALUE_RESERVED_MASK) ==
          NDB_ANYVALUE_NOLOGGING_CODE);
}

void ndbcluster_anyvalue_set_nologging(Uint32& anyValue)
{
  anyValue |= NDB_ANYVALUE_NOLOGGING_CODE;
}

bool ndbcluster_anyvalue_is_refresh_op(Uint32 anyValue)
{
  return ((anyValue & NDB_ANYVALUE_RESERVED_MASK) ==
          NDB_ANYVALUE_REFRESH_OP_CODE);
}

void ndbcluster_anyvalue_set_refresh_op(Uint32& anyValue)
{
  anyValue &= ~NDB_ANYVALUE_RESERVED_MASK;
  anyValue |= NDB_ANYVALUE_REFRESH_OP_CODE;
}

bool ndbcluster_anyvalue_is_read_op(Uint32 anyValue)
{
  return ((anyValue & NDB_ANYVALUE_RESERVED_MASK) ==
          NDB_ANYVALUE_READ_OP_CODE);
}

void ndbcluster_anyvalue_set_read_op(Uint32& anyValue)
{
  anyValue &= ~NDB_ANYVALUE_RESERVED_MASK;
  anyValue |= NDB_ANYVALUE_READ_OP_CODE;
}

bool ndbcluster_anyvalue_is_reflect_op(Uint32 anyValue)
{
  return ((anyValue & NDB_ANYVALUE_RESERVED_MASK) ==
          NDB_ANYVALUE_REFLECT_OP_CODE);
}

void ndbcluster_anyvalue_set_reflect_op(Uint32& anyValue)
{
  anyValue &= ~NDB_ANYVALUE_RESERVED_MASK;
  anyValue |= NDB_ANYVALUE_REFLECT_OP_CODE;
}

void ndbcluster_anyvalue_set_normal(Uint32& anyValue)
{
  /* Clear reserved bit and serverid bits */
  anyValue &= ~(NDB_ANYVALUE_RESERVED_BIT);
  anyValue &= ~(opt_server_id_mask);
}

bool ndbcluster_anyvalue_is_serverid_in_range(Uint32 serverId)
{
  return ((serverId & ~opt_server_id_mask) == 0);
}

Uint32 ndbcluster_anyvalue_get_serverid(Uint32 anyValue)
{
  assert(! (anyValue & NDB_ANYVALUE_RESERVED_BIT) );

  return (anyValue & opt_server_id_mask);
}

void ndbcluster_anyvalue_set_serverid(Uint32& anyValue, Uint32 serverId)
{
  assert(! (anyValue & NDB_ANYVALUE_RESERVED_BIT) );
  anyValue &= ~(opt_server_id_mask);
  anyValue |= (serverId & opt_server_id_mask);
}<|MERGE_RESOLUTION|>--- conflicted
+++ resolved
@@ -75,12 +75,8 @@
         reserved code.
 */
 
-<<<<<<< HEAD
-#include "my_global.h"
-=======
 #include <assert.h>
 
->>>>>>> 557f8aa5
 #include "my_inttypes.h"
 
 extern ulong opt_server_id_mask;
