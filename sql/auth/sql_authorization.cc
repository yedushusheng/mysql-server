--- conflicted
+++ resolved
@@ -985,32 +985,12 @@
                                       Protocol *protocol,
                                       const Dynamic_privileges &dyn_priv)
 {
-<<<<<<< HEAD
   DBUG_ASSERT(assert_acl_cache_read_lock(thd));
   bool found= false;
   /*
     On first iteration create a statement out of all the grants which don't
     have a grant option.
     On second iteration process all privileges with a grant option.
-=======
-  DBUG_ENTER("check_readonly");
-
-  /* read_only=OFF, do not prohibit operation: */
-  if (!opt_readonly)
-    DBUG_RETURN(FALSE);
-
-  /*
-    Thread is replication slave or skip_read_only check is enabled for the
-    command, do not prohibit operation.
-  */
-  if (thd->slave_thread || thd->is_cmd_skip_readonly())
-    DBUG_RETURN(FALSE);
-
-  bool is_super = thd->security_context()->check_access(SUPER_ACL);
-
-  /* super_read_only=OFF and user has SUPER privilege,
-  do not prohibit operation:
->>>>>>> dee592df
   */
   for(int grant_option= 0; grant_option< 2; ++grant_option)
   {
@@ -1723,8 +1703,11 @@
   if (!opt_readonly)
     DBUG_RETURN(FALSE);
 
-  /* thread is replication slave, do not prohibit operation: */
-  if (thd->slave_thread)
+  /*
+    Thread is replication slave or skip_read_only check is enabled for the
+    command, do not prohibit operation.
+  */
+  if (thd->slave_thread || thd->is_cmd_skip_readonly())
     DBUG_RETURN(FALSE);
 
   Security_context *sctx= thd->security_context();
