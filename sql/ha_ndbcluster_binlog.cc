/*
  Copyright (c) 2006, 2016, Oracle and/or its affiliates. All rights reserved.

   This program is free software; you can redistribute it and/or modify
   it under the terms of the GNU General Public License as published by
   the Free Software Foundation; version 2 of the License.

   This program is distributed in the hope that it will be useful,
   but WITHOUT ANY WARRANTY; without even the implied warranty of
   MERCHANTABILITY or FITNESS FOR A PARTICULAR PURPOSE.  See the
   GNU General Public License for more details.

   You should have received a copy of the GNU General Public License
   along with this program; if not, write to the Free Software
   Foundation, Inc., 51 Franklin St, Fifth Floor, Boston, MA 02110-1301  USA
*/

#include "ha_ndbcluster_glue.h"
#include "ha_ndbcluster.h"
#include "ha_ndbcluster_connection.h"
#include "ndb_local_connection.h"
#include "ndb_thd.h"
#include "ndb_table_guard.h"
#include "ndb_global_schema_lock.h"
#include "ndb_global_schema_lock_guard.h"
#include "ndb_tdc.h"
#include <NdbSleep.h>

#include "global_threads.h"
#include "rpl_injector.h"
#include "rpl_filter.h"
#if MYSQL_VERSION_ID > 50600
#include "rpl_slave.h"
#else
#include "slave.h"
#include "log_event.h"
#endif
#include "global_threads.h"
#include "ha_ndbcluster_binlog.h"
#include <ndbapi/NdbDictionary.hpp>
#include <ndbapi/ndb_cluster_connection.hpp>

#include <my_pthread.h>

extern my_bool opt_ndb_log_orig;
extern my_bool opt_ndb_log_bin;
extern my_bool opt_ndb_log_update_as_write;
extern my_bool opt_ndb_log_updated_only;
extern my_bool opt_ndb_log_binlog_index;
extern my_bool opt_ndb_log_apply_status;
extern ulong opt_ndb_extra_logging;
extern st_ndb_slave_state g_ndb_slave_state;
extern my_bool opt_ndb_log_transaction_id;
extern my_bool log_bin_use_v1_row_events;
extern my_bool opt_ndb_log_empty_update;
extern my_bool opt_ndb_clear_apply_status;

bool ndb_log_empty_epochs(void);

void ndb_index_stat_restart();

/*
  defines for cluster replication table names
*/
#include "ha_ndbcluster_tables.h"

#include "ndb_dist_priv_util.h"
#include "ndb_anyvalue.h"
#include "ndb_binlog_extra_row_info.h"
#include "ndb_event_data.h"
#include "ndb_schema_object.h"
#include "ndb_schema_dist.h"
#include "ndb_repl_tab.h"
#include "ndb_binlog_thread.h"

/*
  Timeout for syncing schema events between
  mysql servers, and between mysql server and the binlog
*/
static const int DEFAULT_SYNC_TIMEOUT= 120;

/* Column numbers in the ndb_binlog_index table */
enum Ndb_binlog_index_cols
{
  NBICOL_START_POS                 = 0
  ,NBICOL_START_FILE               = 1
  ,NBICOL_EPOCH                    = 2
  ,NBICOL_NUM_INSERTS              = 3
  ,NBICOL_NUM_UPDATES              = 4
  ,NBICOL_NUM_DELETES              = 5
  ,NBICOL_NUM_SCHEMAOPS            = 6
  /* Following colums in schema 'v2' */
  ,NBICOL_ORIG_SERVERID            = 7
  ,NBICOL_ORIG_EPOCH               = 8
  ,NBICOL_GCI                      = 9
  /* Following columns in schema 'v3' */
  ,NBICOL_NEXT_POS                 = 10
  ,NBICOL_NEXT_FILE                = 11
};

class Mutex_guard
{
public:
  Mutex_guard(pthread_mutex_t &mutex) : m_mutex(mutex)
  {
    pthread_mutex_lock(&m_mutex);
  }
  ~Mutex_guard()
  {
    pthread_mutex_unlock(&m_mutex);
  }
private:
  pthread_mutex_t &m_mutex;
};


/*
  Flag showing if the ndb binlog should be created, if so == TRUE
  FALSE if not
*/
my_bool ndb_binlog_running= FALSE;
static my_bool ndb_binlog_tables_inited= FALSE;
static my_bool ndb_binlog_is_ready= FALSE;

bool
ndb_binlog_is_read_only(void)
{
  if(!ndb_binlog_tables_inited)
  {
    /* the ndb_* system tables not setup yet */
    return true;
  }

  if (ndb_binlog_running && !ndb_binlog_is_ready)
  {
    /*
      The binlog thread is supposed to write to binlog
      but not ready (still initializing or has lost connection)
    */
    return true;
  }
  return false;
}

/*
  Global reference to the ndb injector thread THD oject

  Has one sole purpose, for setting the in_use table member variable
  in get_share(...)
*/
extern THD * injector_thd; // Declared in ha_ndbcluster.cc

/*
  Global reference to ndb injector thd object.

  Used mainly by the binlog index thread, but exposed to the client sql
  thread for one reason; to setup the events operations for a table
  to enable ndb injector thread receiving events.

  Must therefore always be used with a surrounding
  pthread_mutex_lock(&injector_mutex), when doing create/dropEventOperation
*/
static Ndb *injector_ndb= NULL;
static Ndb *schema_ndb= NULL;

static int ndbcluster_binlog_inited= 0;

/*
  Mutex and condition used for interacting between client sql thread
  and injector thread
*/
static pthread_mutex_t injector_mutex;
static pthread_cond_t  injector_cond;

/* NDB Injector thread (used for binlog creation) */
static ulonglong ndb_latest_applied_binlog_epoch= 0;
static ulonglong ndb_latest_handled_binlog_epoch= 0;
static ulonglong ndb_latest_received_binlog_epoch= 0;

NDB_SHARE *ndb_apply_status_share= 0;
NDB_SHARE *ndb_schema_share= 0;
static pthread_mutex_t ndb_schema_share_mutex;

extern my_bool opt_log_slave_updates;
static my_bool g_ndb_log_slave_updates;

static bool g_injector_v1_warning_emitted = false;

static void remove_all_event_operations(Ndb *s_ndb, Ndb *i_ndb);

bool ndb_schema_dist_is_ready(void)
{
  Mutex_guard schema_share_g(ndb_schema_share_mutex);
  if (ndb_schema_share)
    return true;

  DBUG_PRINT("info", ("ndb schema dist not ready"));
  return false;
}

#ifndef DBUG_OFF
static void print_records(TABLE *table, const uchar *record)
{
  for (uint j= 0; j < table->s->fields; j++)
  {
    char buf[40];
    int pos= 0;
    Field *field= table->field[j];
    const uchar* field_ptr= field->ptr - table->record[0] + record;
    int pack_len= field->pack_length();
    int n= pack_len < 10 ? pack_len : 10;

    for (int i= 0; i < n && pos < 20; i++)
    {
      pos+= sprintf(&buf[pos]," %x", (int) (uchar) field_ptr[i]);
    }
    buf[pos]= 0;
    DBUG_PRINT("info",("[%u]field_ptr[0->%d]: %s", j, n, buf));
  }
}
#else
#define print_records(a,b)
#endif


#ifndef DBUG_OFF
static void dbug_print_table(const char *info, TABLE *table)
{
  if (table == 0)
  {
    DBUG_PRINT("info",("%s: (null)", info));
    return;
  }
  DBUG_PRINT("info",
             ("%s: %s.%s s->fields: %d  "
              "reclength: %lu  rec_buff_length: %u  record[0]: 0x%lx  "
              "record[1]: 0x%lx",
              info,
              table->s->db.str,
              table->s->table_name.str,
              table->s->fields,
              table->s->reclength,
              table->s->rec_buff_length,
              (long) table->record[0],
              (long) table->record[1]));

  for (unsigned int i= 0; i < table->s->fields; i++) 
  {
    Field *f= table->field[i];
    DBUG_PRINT("info",
               ("[%d] \"%s\"(0x%lx:%s%s%s%s%s%s) type: %d  pack_length: %d  "
                "ptr: 0x%lx[+%d]  null_bit: %u  null_ptr: 0x%lx[+%d]",
                i,
                f->field_name,
                (long) f->flags,
                (f->flags & PRI_KEY_FLAG)  ? "pri"       : "attr",
                (f->flags & NOT_NULL_FLAG) ? ""          : ",nullable",
                (f->flags & UNSIGNED_FLAG) ? ",unsigned" : ",signed",
                (f->flags & ZEROFILL_FLAG) ? ",zerofill" : "",
                (f->flags & BLOB_FLAG)     ? ",blob"     : "",
                (f->flags & BINARY_FLAG)   ? ",binary"   : "",
                f->real_type(),
                f->pack_length(),
                (long) f->ptr, (int) (f->ptr - table->record[0]),
                f->null_bit,
                (long) f->null_offset(0),
                (int) f->null_offset()));
    if (f->type() == MYSQL_TYPE_BIT)
    {
      Field_bit *g= (Field_bit*) f;
      DBUG_PRINT("MYSQL_TYPE_BIT",("field_length: %d  bit_ptr: 0x%lx[+%d] "
                                   "bit_ofs: %d  bit_len: %u",
                                   g->field_length, (long) g->bit_ptr,
                                   (int) ((uchar*) g->bit_ptr -
                                          table->record[0]),
                                   g->bit_ofs, g->bit_len));
    }
  }
}
#else
#define dbug_print_table(a,b)
#endif


static void run_query(THD *thd, char *buf, char *end,
                      const int *no_print_error)
{
  /*
    NOTE! Don't use this function for new implementation, backward
    compat. only
  */

  Ndb_local_connection mysqld(thd);

  /*
    Run the query, suppress some errors from being printed
    to log and ignore any error returned
  */
  (void)mysqld.raw_run_query(buf, (end - buf),
                             no_print_error);
}

static void
ndb_binlog_close_shadow_table(NDB_SHARE *share)
{
  DBUG_ENTER("ndb_binlog_close_shadow_table");
  Ndb_event_data *event_data= share->event_data;
  if (event_data)
  {
    delete event_data;
    share->event_data= 0;
  }
  DBUG_VOID_RETURN;
}


/*
  Open a shadow table for the table given in share.
  - The shadow table is (mainly) used when an event is
    recieved from the data nodes which need to be written
    to the binlog injector.
*/

static int
ndb_binlog_open_shadow_table(THD *thd, NDB_SHARE *share)
{
  int error;
  DBUG_ASSERT(share->event_data == 0);
  Ndb_event_data *event_data= share->event_data= new Ndb_event_data(share);
  DBUG_ENTER("ndb_binlog_open_shadow_table");

  MEM_ROOT **root_ptr=
    my_pthread_getspecific_ptr(MEM_ROOT**, THR_MALLOC);
  MEM_ROOT *old_root= *root_ptr;
  init_sql_alloc(&event_data->mem_root, 1024, 0);
  *root_ptr= &event_data->mem_root;

  TABLE_SHARE *shadow_table_share=
    (TABLE_SHARE*)alloc_root(&event_data->mem_root, sizeof(TABLE_SHARE));
  TABLE *shadow_table=
    (TABLE*)alloc_root(&event_data->mem_root, sizeof(TABLE));

  init_tmp_table_share(thd, shadow_table_share,
                       share->db, 0,
                       share->table_name,
                       share->key);
  if ((error= open_table_def(thd, shadow_table_share, 0)) ||
      (error= open_table_from_share(thd, shadow_table_share, "", 0,
                                    (uint) (OPEN_FRM_FILE_ONLY | DELAYED_OPEN | READ_ALL),
                                    0, shadow_table,
                                    false
                                    )))
  {
    DBUG_PRINT("error", ("failed to open shadow table, error: %d my_errno: %d",
                         error, my_errno));
    free_table_share(shadow_table_share);
    delete event_data;
    share->event_data= 0;
    *root_ptr= old_root;
    DBUG_RETURN(error);
  }
  event_data->shadow_table= shadow_table;

  mysql_mutex_lock(&LOCK_open);
  assign_new_table_id(shadow_table_share);
  mysql_mutex_unlock(&LOCK_open);

  shadow_table->in_use= injector_thd;
  
  shadow_table->s->db.str= share->db;
  shadow_table->s->db.length= strlen(share->db);
  shadow_table->s->table_name.str= share->table_name;
  shadow_table->s->table_name.length= strlen(share->table_name);
  /* We can't use 'use_all_columns()' as the file object is not setup yet */
  shadow_table->column_bitmaps_set_no_signal(&shadow_table->s->all_set,
                                             &shadow_table->s->all_set);

  if (shadow_table->s->primary_key == MAX_KEY)
   share->flags|= NSF_HIDDEN_PK;

  if (shadow_table->s->blob_fields != 0)
    share->flags|= NSF_BLOB_FLAG;

#ifndef DBUG_OFF
  dbug_print_table("table", shadow_table);
#endif
  *root_ptr= old_root;
  DBUG_RETURN(0);
}


/*
  Initialize the binlog part of the NDB_SHARE
*/
int ndbcluster_binlog_init_share(THD *thd, NDB_SHARE *share, TABLE *_table)
{
  DBUG_ENTER("ndbcluster_binlog_init_share");

  if (!share->need_events(ndb_binlog_running))
  {
    if (_table)
    {
      if (_table->s->primary_key == MAX_KEY)
        share->flags|= NSF_HIDDEN_PK;
      if (_table->s->blob_fields != 0)
        share->flags|= NSF_BLOB_FLAG;
    }
    else
    {
      share->flags|= NSF_NO_BINLOG;
    }
    DBUG_RETURN(0);
  }

  DBUG_RETURN(ndb_binlog_open_shadow_table(thd, share));
}

static int
get_ndb_blobs_value(TABLE* table, NdbValue* value_array,
                    uchar*& buffer, uint& buffer_size,
                    my_ptrdiff_t ptrdiff)
{
  DBUG_ENTER("get_ndb_blobs_value");

  // Field has no field number so cannot use TABLE blob_field
  // Loop twice, first only counting total buffer size
  for (int loop= 0; loop <= 1; loop++)
  {
    uint32 offset= 0;
    for (uint i= 0; i < table->s->fields; i++)
    {
      Field *field= table->field[i];
      NdbValue value= value_array[i];
      if (! (field->flags & BLOB_FLAG))
        continue;
      if (value.blob == NULL)
      {
        DBUG_PRINT("info",("[%u] skipped", i));
        continue;
      }
      Field_blob *field_blob= (Field_blob *)field;
      NdbBlob *ndb_blob= value.blob;
      int isNull;
      if (ndb_blob->getNull(isNull) != 0)
        DBUG_RETURN(-1);
      if (isNull == 0) {
        Uint64 len64= 0;
        if (ndb_blob->getLength(len64) != 0)
          DBUG_RETURN(-1);
        // Align to Uint64
        uint32 size= Uint32(len64);
        if (size % 8 != 0)
          size+= 8 - size % 8;
        if (loop == 1)
        {
          uchar *buf= buffer + offset;
          uint32 len= buffer_size - offset;  // Size of buf
          if (ndb_blob->readData(buf, len) != 0)
            DBUG_RETURN(-1);
          DBUG_PRINT("info", ("[%u] offset: %u  buf: 0x%lx  len=%u  [ptrdiff=%d]",
                              i, offset, (long) buf, len, (int)ptrdiff));
          DBUG_ASSERT(len == len64);
          // Ugly hack assumes only ptr needs to be changed
          field_blob->set_ptr_offset(ptrdiff, len, buf);
        }
        offset+= size;
      }
      else if (loop == 1) // undefined or null
      {
        // have to set length even in this case
        uchar *buf= buffer + offset; // or maybe NULL
        uint32 len= 0;
        field_blob->set_ptr_offset(ptrdiff, len, buf);
        DBUG_PRINT("info", ("[%u] isNull=%d", i, isNull));
      }
    }
    if (loop == 0 && offset > buffer_size)
    {
      my_free(buffer);
      buffer_size= 0;
      DBUG_PRINT("info", ("allocate blobs buffer size %u", offset));
      buffer= (uchar*) my_malloc(offset, MYF(MY_WME));
      if (buffer == NULL)
      {
        sql_print_error("get_ndb_blobs_value: my_malloc(%u) failed", offset);
        DBUG_RETURN(-1);
      }
      buffer_size= offset;
    }
  }
  DBUG_RETURN(0);
}


/*****************************************************************
  functions called from master sql client threads
****************************************************************/

/*
  called in mysql_show_binlog_events and reset_logs to make sure we wait for
  all events originating from the 'thd' to arrive in the binlog.

  'thd' is expected to be non-NULL.

  Wait for the epoch in which the last transaction of the 'thd' is a part of.

  Wait a maximum of 30 seconds.
*/
static void ndbcluster_binlog_wait(THD *thd)
{
  if (ndb_binlog_running)
  {
    DBUG_ENTER("ndbcluster_binlog_wait");
    DBUG_ASSERT(thd);
    DBUG_ASSERT(thd_sql_command(thd) == SQLCOM_SHOW_BINLOG_EVENTS ||
                thd_sql_command(thd) == SQLCOM_FLUSH ||
                thd_sql_command(thd) == SQLCOM_RESET);
    /*
      Binlog Injector should not wait for itself
    */
    if (thd->system_thread == SYSTEM_THREAD_NDBCLUSTER_BINLOG)
      DBUG_VOID_RETURN;

    Thd_ndb *thd_ndb = get_thd_ndb(thd);
    if (!thd_ndb)
    {
      /*
       thd has not interfaced with ndb before
       so there is no need for waiting
      */
       DBUG_VOID_RETURN;
    }

    const char *save_info = thd->proc_info;
    thd->proc_info = "Waiting for ndbcluster binlog update to "
	"reach current position";

   /*
     Highest epoch that a transaction against Ndb has received
     as part of commit processing *in this thread*. This is a
     per-session 'most recent change' indicator.
    */
    const Uint64 session_last_committed_epoch =
      thd_ndb->m_last_commit_epoch_session;

    /*
     * Wait until the last committed epoch from the session enters Binlog.
     * Break any possible deadlock after 30s.
     */
    int count = 30;

    pthread_mutex_lock(&injector_mutex);
    const Uint64 start_handled_epoch = ndb_latest_handled_binlog_epoch;

    while (!thd->killed && count && ndb_binlog_running &&
           (ndb_latest_handled_binlog_epoch == 0 ||
            ndb_latest_handled_binlog_epoch < session_last_committed_epoch))
    {
      count--;
      struct timespec abstime;
      set_timespec(abstime, 1);
      pthread_cond_timedwait(&injector_cond, &injector_mutex, &abstime);
    }
    pthread_mutex_unlock(&injector_mutex);

    if (count == 0)
    {
      sql_print_warning("NDB: Thread id %llu timed out (30s) waiting for epoch %u/%u "
                        "to be handled.  Progress : %u/%u -> %u/%u.",
                        (ulonglong) thd->thread_id,
                        Uint32((session_last_committed_epoch >> 32) & 0xffffffff),
                        Uint32(session_last_committed_epoch & 0xffffffff),
                        Uint32((start_handled_epoch >> 32) & 0xffffffff),
                        Uint32(start_handled_epoch & 0xffffffff),
                        Uint32((ndb_latest_handled_binlog_epoch >> 32) & 0xffffffff),
                        Uint32(ndb_latest_handled_binlog_epoch & 0xffffffff));

      // Fail on wait/deadlock timeout in debug compile
      DBUG_ASSERT(false);
    }
    
    thd->proc_info= save_info;
    DBUG_VOID_RETURN;
  }
}

/*
 Called from MYSQL_BIN_LOG::reset_logs in log.cc when binlog is emptied
*/
static int ndbcluster_reset_logs(THD *thd)
{
  if (!ndb_binlog_running)
    return 0;

  /* only reset master should reset logs */
  if (!((thd->lex->sql_command == SQLCOM_RESET) &&
        (thd->lex->type & REFRESH_MASTER)))
    return 0;

  DBUG_ENTER("ndbcluster_reset_logs");

  /*
    Wait for all events originating from this mysql server has
    reached the binlog before continuing to reset
  */
  ndbcluster_binlog_wait(thd);

  /*
    Truncate mysql.ndb_binlog_index table, if table does not
    exist ignore the error as it is a "consistent" behavior
  */
  Ndb_local_connection mysqld(thd);
  const bool ignore_no_such_table = true;
  if(mysqld.truncate_table(STRING_WITH_LEN("mysql"),
                           STRING_WITH_LEN("ndb_binlog_index"),
                           ignore_no_such_table))
  {
    // Failed to truncate table
    DBUG_RETURN(1);
  }
  DBUG_RETURN(0);
}

/*
  Setup THD object
  'Inspired' from ha_ndbcluster.cc : ndb_util_thread_func
*/
THD *
ndb_create_thd(char * stackptr)
{
  DBUG_ENTER("ndb_create_thd");
  THD * thd= new THD; /* note that contructor of THD uses DBUG_ */
  if (thd == 0)
  {
    DBUG_RETURN(0);
  }
  THD_CHECK_SENTRY(thd);

  thd->thread_id= 0;
  thd->thread_stack= stackptr; /* remember where our stack is */
  if (thd->store_globals())
  {
    delete thd;
    DBUG_RETURN(0);
  }

  lex_start(thd);

  thd->init_for_queries();
  thd_set_command(thd, COM_DAEMON);
  thd->system_thread= SYSTEM_THREAD_NDBCLUSTER_BINLOG;
#ifndef NDB_THD_HAS_NO_VERSION
  thd->version= refresh_version;
#endif
  thd->client_capabilities= 0;
  thd->lex->start_transaction_opt= 0;
  thd->security_ctx->skip_grants();

  CHARSET_INFO *charset_connection= get_charset_by_csname("utf8",
                                                          MY_CS_PRIMARY,
                                                          MYF(MY_WME));
  thd->variables.character_set_client= charset_connection;
  thd->variables.character_set_results= charset_connection;
  thd->variables.collation_connection= charset_connection;
  thd->update_charset();
  DBUG_RETURN(thd);
}

/*
  Called from MYSQL_BIN_LOG::purge_logs in log.cc when the binlog "file"
  is removed
*/

static int
ndbcluster_binlog_index_purge_file(THD *passed_thd, const char *file)
{
  int stack_base = 0;
  int error = 0;
  DBUG_ENTER("ndbcluster_binlog_index_purge_file");
  DBUG_PRINT("enter", ("file: %s", file));

  if (!ndb_binlog_running || (passed_thd && passed_thd->slave_thread))
    DBUG_RETURN(0);

  /**
   * This function cannot safely reuse the passed thd object
   * due to the variety of places from which it is called.
   *   new/delete one...yuck!
   */
  THD* my_thd;
  if ((my_thd = ndb_create_thd((char*)&stack_base) /* stack ptr */) == 0)
  {
    /**
     * TODO return proper error code here,
     * BUT! return code is not (currently) checked in
     *      log.cc : purge_index_entry() so we settle for warning printout
     * Will sql_print_warning fail with no thd?
     */
    sql_print_warning("NDB: Unable to purge "
                      NDB_REP_DB "." NDB_REP_TABLE
                      " File=%s (failed to setup thd)", file);
    DBUG_RETURN(0);
  }


  /*
    delete rows from mysql.ndb_binlog_index table for the given
    filename, if table does not exist ignore the error as it
    is a "consistent" behavior
  */
  Ndb_local_connection mysqld(my_thd);
  const bool ignore_no_such_table = true;
  if(mysqld.delete_rows(STRING_WITH_LEN("mysql"),
                        STRING_WITH_LEN("ndb_binlog_index"),
                        ignore_no_such_table,
                        "File='", file, "'", NULL))
  {
    // Failed to delete rows from table
    error = 1;
  }

  /* Cleanup links between thread and my_thd, then delete it */ 
  my_thd->restore_globals();
  delete my_thd;
  
  if (passed_thd)
  {
    /* Relink passed THD with this thread */
    passed_thd->store_globals();
  }

  DBUG_RETURN(error);
}


// Determine if privilege tables are distributed, ie. stored in NDB
bool
Ndb_dist_priv_util::priv_tables_are_in_ndb(THD* thd)
{
  bool distributed= false;
  Ndb_dist_priv_util dist_priv;
  DBUG_ENTER("ndbcluster_distributed_privileges");

  Ndb *ndb= check_ndb_in_thd(thd);
  if (!ndb)
    DBUG_RETURN(false); // MAGNUS, error message?

  if (ndb->setDatabaseName(dist_priv.database()) != 0)
    DBUG_RETURN(false);

  const char* table_name;
  while((table_name= dist_priv.iter_next_table()))
  {
    DBUG_PRINT("info", ("table_name: %s", table_name));
    Ndb_table_guard ndbtab_g(ndb->getDictionary(), table_name);
    const NDBTAB *ndbtab= ndbtab_g.get_table();
    if (ndbtab)
    {
      distributed= true;
    }
    else if (distributed)
    {
      sql_print_error("NDB: Inconsistency detected in distributed "
                      "privilege tables. Table '%s.%s' is not distributed",
                      dist_priv.database(), table_name);
      DBUG_RETURN(false);
    }
  }
  DBUG_RETURN(distributed);
}


/*
  ndbcluster_binlog_log_query

   - callback function installed in handlerton->binlog_log_query
   - called by MySQL Server in places where no other handlerton
     function exists which can be used to notify about changes
   - used by ndbcluster to detect when
     -- databases are created or altered
     -- privilege tables have been modified
*/

static void
ndbcluster_binlog_log_query(handlerton *hton, THD *thd,
                            enum_binlog_command binlog_command,
                            const char *query, uint query_length,
                            const char *db, const char *table_name)
{
  DBUG_ENTER("ndbcluster_binlog_log_query");
  DBUG_PRINT("enter", ("db: %s  table_name: %s  query: %s",
                       db, table_name, query));

  DBUG_EXECUTE_IF("ndb_binlog_random_tableid",
  {
    /**
     * Simulate behaviour immediately after mysql_main() init:
     *   We do *not* set the random seed, which according to 'man rand'
     *   is equivalent of setting srand(1). In turn this will result
     *   in the same sequence of random numbers being produced on all mysqlds.
     */ 
    srand(1);
  });

  enum SCHEMA_OP_TYPE type;
  /**
   * Don't have any table_id/_version to uniquely identify the 
   *  schema operation. Set the special values 0/0 which allows
   *  ndbcluster_log_schema_op() to produce its own unique ids.
   */
  const uint32 table_id= 0, table_version= 0;
  switch (binlog_command)
  {
  case LOGCOM_CREATE_DB:
    DBUG_PRINT("info", ("New database '%s' created", db));
    type= SOT_CREATE_DB;
    break;

  case LOGCOM_ALTER_DB:
    DBUG_PRINT("info", ("The database '%s' was altered", db));
    type= SOT_ALTER_DB;
    break;

  case LOGCOM_ACL_NOTIFY:
    DBUG_PRINT("info", ("Privilege tables have been modified"));
    type= SOT_GRANT;
    if (!Ndb_dist_priv_util::priv_tables_are_in_ndb(thd))
    {
      DBUG_VOID_RETURN;
    }
    /*
      NOTE! Grant statements with db set to NULL is very rare but
      may be provoked by for example dropping the currently selected
      database. Since ndbcluster_log_schema_op does not allow
      db to be NULL(can't create a key for the ndb_schem_object nor
      writeNULL to ndb_schema), the situation is salvaged by setting db
      to the constant string "mysql" which should work in most cases.

      Interestingly enough this "hack" has the effect that grant statements
      are written to the remote binlog in same format as if db would have
      been NULL.
    */
    if (!db)
      db = "mysql";
    break;    

  default:
    DBUG_PRINT("info", ("Ignoring binlog_log_query notification"));
    DBUG_VOID_RETURN;
    break;

  }
  ndbcluster_log_schema_op(thd, query, query_length,
                           db, table_name, table_id, table_version, type,
                           NULL, NULL);
  DBUG_VOID_RETURN;
}

extern void ndb_util_thread_stop(void);

// Instantiate Ndb_binlog_thread component
static Ndb_binlog_thread ndb_binlog_thread;


/*
  End use of the NDB Cluster binlog
   - wait for binlog thread to shutdown
*/

int ndbcluster_binlog_end(THD *thd)
{
  DBUG_ENTER("ndbcluster_binlog_end");

  // Stop ndb_util_thread first since it uses THD(which
  // implicitly depend on binlog)
  ndb_util_thread_stop();

  if (ndbcluster_binlog_inited)
  {
    ndbcluster_binlog_inited= 0;

    ndb_binlog_thread.stop();
    ndb_binlog_thread.deinit();

    pthread_mutex_destroy(&injector_mutex);
    pthread_cond_destroy(&injector_cond);
    pthread_mutex_destroy(&ndb_schema_share_mutex);
  }

  DBUG_RETURN(0);
}

/*****************************************************************
  functions called from slave sql client threads
****************************************************************/
static void ndbcluster_reset_slave(THD *thd)
{
  if (!ndb_binlog_running)
    return;

  DBUG_ENTER("ndbcluster_reset_slave");

  /*
    delete all rows from mysql.ndb_apply_status table
    - if table does not exist ignore the error as it
      is a consistent behavior
  */
  if (opt_ndb_clear_apply_status)
  {
    Ndb_local_connection mysqld(thd);
    const bool ignore_no_such_table = true;
    if(mysqld.delete_rows(STRING_WITH_LEN("mysql"),
                          STRING_WITH_LEN("ndb_apply_status"),
                          ignore_no_such_table,
                          NULL))
    {
      // Failed to delete rows from table
    }
  }

  g_ndb_slave_state.atResetSlave();

  // pending fix for bug#59844 will make this function return int
  DBUG_VOID_RETURN;
}

/*
  Initialize the binlog part of the ndb handlerton
*/

static int ndbcluster_binlog_func(handlerton *hton, THD *thd, 
                                  enum_binlog_func fn, 
                                  void *arg)
{
  DBUG_ENTER("ndbcluster_binlog_func");
  int res= 0;
  switch(fn)
  {
  case BFN_RESET_LOGS:
    res= ndbcluster_reset_logs(thd);
    break;
  case BFN_RESET_SLAVE:
    ndbcluster_reset_slave(thd);
    break;
  case BFN_BINLOG_WAIT:
    ndbcluster_binlog_wait(thd);
    break;
  case BFN_BINLOG_END:
    res= ndbcluster_binlog_end(thd);
    break;
  case BFN_BINLOG_PURGE_FILE:
    res= ndbcluster_binlog_index_purge_file(thd, (const char *)arg);
    break;
  }
  DBUG_RETURN(res);
}

void ndbcluster_binlog_init(handlerton* h)
{
  h->binlog_func=      ndbcluster_binlog_func;
  h->binlog_log_query= ndbcluster_binlog_log_query;
}


static bool
create_cluster_sys_table(THD *thd, const char* db, size_t db_length,
                         const char* table, size_t table_length,
                         const char* create_definitions,
                         const char* create_options)
{
  /* Need a connection to create table, else retry later. */
  if (g_ndb_cluster_connection->get_no_ready() <= 0)
    return true; 

  if (opt_ndb_extra_logging)
    sql_print_information("NDB: Creating %s.%s", db, table);

  Ndb_local_connection mysqld(thd);

  /*
    Check if table exists in MySQL "dictionary"(i.e on disk)
    if so, remove it since there is none in Ndb
  */
  {
    char path[FN_REFLEN + 1];
    build_table_filename(path, sizeof(path) - 1,
                         db, table, reg_ext, 0);
    if (my_delete(path, MYF(0)) == 0)
    {
      /*
        The .frm file existed and was deleted from disk.
        It's possible that someone has tried to use it and thus
        it might have been inserted in the table definition cache.
        It must be flushed to avoid that it exist only in the
        table definition cache.
      */
      if (opt_ndb_extra_logging)
        sql_print_information("NDB: Flushing %s.%s", db, table);

      /* Flush mysql.ndb_apply_status table, ignore all errors */
      (void)mysqld.flush_table(db, db_length,
                               table, table_length);
    }
  }

  const bool create_if_not_exists = true;
  const bool res = mysqld.create_sys_table(db, db_length,
                                           table, table_length,
                                           create_if_not_exists,
                                           create_definitions,
                                           create_options);
  return res;
}


static bool
ndb_apply_table__create(THD *thd)
{
  DBUG_ENTER("ndb_apply_table__create");

  /* NOTE! Updating this table schema must be reflected in ndb_restore */
  const bool res =
    create_cluster_sys_table(thd,
                             STRING_WITH_LEN("mysql"),
                             STRING_WITH_LEN("ndb_apply_status"),
                             // table_definition
                             "server_id INT UNSIGNED NOT NULL,"
                             "epoch BIGINT UNSIGNED NOT NULL, "
                             "log_name VARCHAR(255) BINARY NOT NULL, "
                             "start_pos BIGINT UNSIGNED NOT NULL, "
                             "end_pos BIGINT UNSIGNED NOT NULL, "
                             "PRIMARY KEY USING HASH (server_id)",
                             // table_options
                             "ENGINE=NDB CHARACTER SET latin1");
  DBUG_RETURN(res);
}


static bool
ndb_schema_table__create(THD *thd)
{
  DBUG_ENTER("ndb_schema_table__create");

  /* NOTE! Updating this table schema must be reflected in ndb_restore */
  const bool res =
    create_cluster_sys_table(thd,
                             STRING_WITH_LEN("mysql"),
                             STRING_WITH_LEN("ndb_schema"),
                             // table_definition
                             "db VARBINARY("
                             NDB_MAX_DDL_NAME_BYTESIZE_STR
                             ") NOT NULL,"
                             "name VARBINARY("
                             NDB_MAX_DDL_NAME_BYTESIZE_STR
                             ") NOT NULL,"
                             "slock BINARY(32) NOT NULL,"
                             "query BLOB NOT NULL,"
                             "node_id INT UNSIGNED NOT NULL,"
                             "epoch BIGINT UNSIGNED NOT NULL,"
                             "id INT UNSIGNED NOT NULL,"
                             "version INT UNSIGNED NOT NULL,"
                             "type INT UNSIGNED NOT NULL,"
                             "PRIMARY KEY USING HASH (db,name)",
                             // table_options
                             "ENGINE=NDB CHARACTER SET latin1");
  DBUG_RETURN(res);
}

class Thd_ndb_options_guard
{
public:
  Thd_ndb_options_guard(Thd_ndb *thd_ndb)
    : m_val(thd_ndb->options), m_save_val(thd_ndb->options) {}
  ~Thd_ndb_options_guard() { m_val= m_save_val; }
  void set(uint32 flag) { m_val|= flag; }
private:
  uint32 &m_val;
  uint32 m_save_val;
};


/*
   ndb_notify_tables_writable
   
   Called to notify any waiting threads that Ndb tables are
   now writable
*/ 
static void ndb_notify_tables_writable()
{
  pthread_mutex_lock(&ndbcluster_mutex);
  ndb_setup_complete= 1;
  pthread_cond_broadcast(&ndbcluster_cond);
  pthread_mutex_unlock(&ndbcluster_mutex);
}


/*
  Clean-up any stray files for non-existing NDB tables
  - "stray" means that there is a .frm + .ndb file on disk
    but there exists no such table in NDB. The two files
    can then be deleted from disk to get in synch with
    what's in NDB.
*/
static
void clean_away_stray_files(THD *thd)
{
  DBUG_ENTER("clean_away_stray_files");
  // Populate list of databases
  List<LEX_STRING> db_names;
  if (find_files(thd, &db_names, NULL,
                 mysql_data_home, NULL, 1, NULL) != FIND_FILES_OK)
  {
    thd->clear_error();
    DBUG_PRINT("info", ("Failed to find databases"));
    DBUG_VOID_RETURN;
  }

  LEX_STRING *db_name;
  List_iterator_fast<LEX_STRING> it(db_names);
  while ((db_name= it++))
  {
    DBUG_PRINT("info", ("Found database %s", db_name->str));
    if (strcmp(NDB_REP_DB, db_name->str)) /* Skip system database */
    {

      sql_print_information("NDB: Cleaning stray tables from database '%s'",
                            db_name->str);

      char path[FN_REFLEN + 1];
      build_table_filename(path, sizeof(path) - 1, db_name->str, "", "", 0);
      
      /* Require that no binlog setup is attempted yet, that will come later
       * right now we just want to get rid of stray frms et al
       */

      Thd_ndb *thd_ndb= get_thd_ndb(thd);
      thd_ndb->set_skip_binlog_setup_in_find_files(true);
      List<LEX_STRING> tab_names;
      if (find_files(thd, &tab_names, db_name->str, path, NullS, 0, NULL)
          != FIND_FILES_OK)
      {
        thd->clear_error();
        DBUG_PRINT("info", ("Failed to find tables"));
      }
      thd_ndb->set_skip_binlog_setup_in_find_files(false);
    }
  }
  DBUG_VOID_RETURN;
}

/*
  Ndb has no representation of the database schema objects.
  The mysql.ndb_schema table contains the latest schema operations
  done via a mysqld, and thus reflects databases created/dropped/altered
  while a mysqld was disconnected.  This function tries to recover
  the correct state w.r.t created databases using the information in
  that table.
*/
static int ndbcluster_find_all_databases(THD *thd)
{
  Ndb *ndb= check_ndb_in_thd(thd);
  Thd_ndb *thd_ndb= get_thd_ndb(thd);
  Thd_ndb_options_guard thd_ndb_options(thd_ndb);
  NDBDICT *dict= ndb->getDictionary();
  NdbTransaction *trans= NULL;
  NdbError ndb_error;
  int retries= 100;
  int retry_sleep= 30; /* 30 milliseconds, transaction */
  DBUG_ENTER("ndbcluster_find_all_databases");

  /*
    Function should only be called while ndbcluster_global_schema_lock
    is held, to ensure that ndb_schema table is not being updated while
    scanning.
  */
  if (!thd_ndb->has_required_global_schema_lock("ndbcluster_find_all_databases"))
    DBUG_RETURN(1);

  ndb->setDatabaseName(NDB_REP_DB);
  thd_ndb_options.set(TNO_NO_LOG_SCHEMA_OP);
  thd_ndb_options.set(TNO_NO_LOCK_SCHEMA_OP);
  while (1)
  {
    char db_buffer[FN_REFLEN];
    char *db= db_buffer+1;
    char name[FN_REFLEN];
    char query[64000];
    Ndb_table_guard ndbtab_g(dict, NDB_SCHEMA_TABLE);
    const NDBTAB *ndbtab= ndbtab_g.get_table();
    NdbScanOperation *op;
    NdbBlob *query_blob_handle;
    int r= 0;
    if (ndbtab == NULL)
    {
      ndb_error= dict->getNdbError();
      goto error;
    }
    trans= ndb->startTransaction();
    if (trans == NULL)
    {
      ndb_error= ndb->getNdbError();
      goto error;
    }
    op= trans->getNdbScanOperation(ndbtab);
    if (op == NULL)
    {
      ndb_error= trans->getNdbError();
      goto error;
    }

    op->readTuples(NdbScanOperation::LM_Read,
                   NdbScanOperation::SF_TupScan, 1);
    
    r|= op->getValue("db", db_buffer) == NULL;
    r|= op->getValue("name", name) == NULL;
    r|= (query_blob_handle= op->getBlobHandle("query")) == NULL;
    r|= query_blob_handle->getValue(query, sizeof(query));

    if (r)
    {
      ndb_error= op->getNdbError();
      goto error;
    }

    if (trans->execute(NdbTransaction::NoCommit))
    {
      ndb_error= trans->getNdbError();
      goto error;
    }

    while ((r= op->nextResult()) == 0)
    {
      unsigned db_len= db_buffer[0];
      unsigned name_len= name[0];
      /*
        name_len == 0 means no table name, hence the row
        is for a database
      */
      if (db_len > 0 && name_len == 0)
      {
        /* database found */
        db[db_len]= 0;

	/* find query */
        Uint64 query_length= 0;
        if (query_blob_handle->getLength(query_length))
        {
          ndb_error= query_blob_handle->getNdbError();
          goto error;
        }
        query[query_length]= 0;
        build_table_filename(name, sizeof(name), db, "", "", 0);
        int database_exists= !my_access(name, F_OK);
        if (strncasecmp("CREATE", query, 6) == 0)
        {
          /* Database should exist */
          if (!database_exists)
          {
            /* create missing database */
            sql_print_information("NDB: Discovered missing database '%s'", db);
            const int no_print_error[1]= {0};
            run_query(thd, query, query + query_length,
                      no_print_error);
          }
        }
        else if (strncasecmp("ALTER", query, 5) == 0)
        {
          /* Database should exist */
          if (!database_exists)
          {
            /* create missing database */
            sql_print_information("NDB: Discovered missing database '%s'", db);
            const int no_print_error[1]= {0};
            name_len= (unsigned)my_snprintf(name, sizeof(name), "CREATE DATABASE %s", db);
            run_query(thd, name, name + name_len,
                      no_print_error);
            run_query(thd, query, query + query_length,
                      no_print_error);
          }
        }
        else if (strncasecmp("DROP", query, 4) == 0)
        {
          /* Database should not exist */
          if (database_exists)
          {
            /* drop missing database */
            sql_print_information("NDB: Discovered remaining database '%s'", db);
          }
        }
      }
    }
    if (r == -1)
    {
      ndb_error= op->getNdbError();
      goto error;
    }
    ndb->closeTransaction(trans);
    trans= NULL;
    DBUG_RETURN(0); // success
  error:
    if (trans)
    {
      ndb->closeTransaction(trans);
      trans= NULL;
    }
    if (ndb_error.status == NdbError::TemporaryError && !thd->killed)
    {
      if (retries--)
      {
        sql_print_warning("NDB: ndbcluster_find_all_databases retry: %u - %s",
                          ndb_error.code,
                          ndb_error.message);
        do_retry_sleep(retry_sleep);
        continue; // retry
      }
    }
    if (!thd->killed)
    {
      sql_print_error("NDB: ndbcluster_find_all_databases fail: %u - %s",
                      ndb_error.code,
                      ndb_error.message);
    }

    DBUG_RETURN(1); // not temp error or too many retries
  }
}


/*
  find all tables in ndb and discover those needed
*/
static
int ndbcluster_find_all_files(THD *thd)
{
  Ndb* ndb;
  char key[FN_REFLEN + 1];
  NDBDICT *dict;
  int unhandled, retries= 5, skipped;
  DBUG_ENTER("ndbcluster_find_all_files");

  if (!(ndb= check_ndb_in_thd(thd)))
    DBUG_RETURN(HA_ERR_NO_CONNECTION);

  dict= ndb->getDictionary();

  do
  {
    NdbDictionary::Dictionary::List list;
    if (dict->listObjects(list, NdbDictionary::Object::UserTable) != 0)
      DBUG_RETURN(1);
    unhandled= 0;
    skipped= 0;
    retries--;
    for (uint i= 0 ; i < list.count ; i++)
    {
      NDBDICT::List::Element& elmt= list.elements[i];
      if (IS_TMP_PREFIX(elmt.name) || IS_NDB_BLOB_PREFIX(elmt.name))
      {
        DBUG_PRINT("info", ("Skipping %s.%s in NDB", elmt.database, elmt.name));
        continue;
      }
      DBUG_PRINT("info", ("Found %s.%s in NDB", elmt.database, elmt.name));
      if (elmt.state != NDBOBJ::StateOnline &&
          elmt.state != NDBOBJ::StateBackup &&
          elmt.state != NDBOBJ::StateBuilding)
      {
        sql_print_information("NDB: skipping setup table %s.%s, in state %d",
                              elmt.database, elmt.name, elmt.state);
        skipped++;
        continue;
      }

      ndb->setDatabaseName(elmt.database);
      Ndb_table_guard ndbtab_g(dict, elmt.name);
      const NDBTAB *ndbtab= ndbtab_g.get_table();
      if (!ndbtab)
      {
        if (retries == 0)
          sql_print_error("NDB: failed to setup table %s.%s, error: %d, %s",
                          elmt.database, elmt.name,
                          dict->getNdbError().code,
                          dict->getNdbError().message);
        unhandled++;
        continue;
      }

      if (ndbtab->getFrmLength() == 0)
        continue;

      /* check if database exists */
      char *end= key +
        build_table_filename(key, sizeof(key) - 1, elmt.database, "", "", 0);
      if (my_access(key, F_OK))
      {
        /* no such database defined, skip table */
        continue;
      }
      /* finalize construction of path */
      end+= tablename_to_filename(elmt.name, end,
                                  (uint)(sizeof(key)-(end-key)));
      uchar *data= 0, *pack_data= 0;
      size_t length, pack_length;
      int discover= 0;
      if (readfrm(key, &data, &length) ||
          packfrm(data, length, &pack_data, &pack_length))
      {
        discover= 1;
        sql_print_information("NDB: missing frm for %s.%s, discovering...",
                              elmt.database, elmt.name);
      }
      else if (cmp_frm(ndbtab, pack_data, pack_length))
      {
        /* ndb_share reference temporary */
        NDB_SHARE *share= get_share(key, 0, FALSE);
        if (share)
        {
          DBUG_PRINT("NDB_SHARE", ("%s temporary  use_count: %u",
                                   share->key, share->use_count));
        }
        if (!share || get_ndb_share_state(share) != NSS_ALTERED)
        {
          discover= 1;
          sql_print_information("NDB: mismatch in frm for %s.%s,"
                                " discovering...",
                                elmt.database, elmt.name);
        }
        if (share)
        {
          /* ndb_share reference temporary free */
          DBUG_PRINT("NDB_SHARE", ("%s temporary free  use_count: %u",
                                   share->key, share->use_count));
          free_share(&share);  // temporary ref.
        }
      }
      my_free((char*) data, MYF(MY_ALLOW_ZERO_PTR));
      my_free((char*) pack_data, MYF(MY_ALLOW_ZERO_PTR));

      if (discover)
      {
        /* ToDo 4.1 database needs to be created if missing */
        if (ndb_create_table_from_engine(thd, elmt.database, elmt.name))
        {
          /* ToDo 4.1 handle error */
        }
      }
      else
      {
        /* set up replication for this table */
        if (ndbcluster_create_binlog_setup(thd, ndb, key, (uint)(end-key),
                                           elmt.database, elmt.name, NULL))
        {
          unhandled++;
          continue;
        }
      }
    }
  }
  while (unhandled && retries);

  DBUG_RETURN(-(skipped + unhandled));
}


bool
ndb_binlog_setup(THD *thd)
{
  if (ndb_binlog_tables_inited)
    return true; // Already setup -> OK

  /*
    Can't proceed unless ndb binlog thread has setup
    the schema_ndb pointer(since that pointer is used for
    creating the event operations owned by ndb_schema_share)
  */
  {
    Mutex_guard injector_mutex_g(injector_mutex);
    if (!schema_ndb)
      return false;
  }

  /* Test binlog_setup on this mysqld being slower (than other mysqld) */
  DBUG_EXECUTE_IF("ndb_binlog_setup_slow",
  {
    sql_print_information("ndb_binlog_setup: 'ndb_binlog_setup_slow' -> sleep");
    NdbSleep_SecSleep(10);
    sql_print_information("ndb_binlog_setup <- sleep");
  });

  while (true) //To allow 'break' out to error handling
  {
    DBUG_ASSERT(ndb_schema_share == NULL);
    DBUG_ASSERT(ndb_apply_status_share == NULL);

    /**
     * The Global Schema Lock (GSL) protects the discovery of the tables,
     * and creation of the schema change distribution event (ndb_schema_share)
     * to be atomic. This make sure that the schema does not change without 
     * being distributed to other mysqld's.
     */
    Ndb_global_schema_lock_guard global_schema_lock_guard(thd);
    if (global_schema_lock_guard.lock(false, false))
    {
      break;
    }

    /* Give additional 'binlog_setup rights' to this Thd_ndb */
    Thd_ndb_options_guard thd_ndb_options(get_thd_ndb(thd));
    thd_ndb_options.set(TNO_ALLOW_BINLOG_SETUP);

    if (ndb_create_table_from_engine(thd, NDB_REP_DB, NDB_SCHEMA_TABLE))
    {
      if (ndb_schema_table__create(thd))
        break;
    }
    if (ndb_schema_share == NULL)  //Needed for 'ndb_schema_dist_is_ready()'
      break;  

    /**
     * NOTE: At this point the creation of 'ndb_schema_share' has set
     * ndb_schema_dist_is_ready(), which also announced our subscription
     * (and handling) of schema change events.
     * We are excpected to act on any such changes (SLOCK) by all other mysqld.
     * However, this is not possible yet until setup has succesfully
     * completed, and our binlog-thread started to handle events.
     * Thus, if we fail to complete the setup below, the schema changes *must*
     * be unsubscribed as part of error handling. Any other mysqld's waiting
     * for us to reply, will then get an unsibscribe-event instead, which breaks
     * the wait.
     */
    assert(ndb_schema_dist_is_ready());

    /* Test handling of binlog_setup failing to complete *after* created 'ndb_schema' */
    DBUG_EXECUTE_IF("ndb_binlog_setup_incomplete",
    {
      sql_print_information("ndb_binlog_setup: 'ndb_binlog_setup_incomplete' -> return");
      break;
    });

    if (ndb_create_table_from_engine(thd, NDB_REP_DB, NDB_APPLY_TABLE))
    {
      if (ndb_apply_table__create(thd))
        break;
    }
    /* Note: Failure of creating APPLY_TABLE eventOp is retried
       by find_all_files(), and eventually failed.
    */

    clean_away_stray_files(thd);

    if (ndbcluster_find_all_databases(thd))
      break;

    if (ndbcluster_find_all_files(thd))
      break;

    /* Shares w/ eventOp subscr. for NDB_SCHEMA_TABLE and NDB_APPLY_TABLE created? */
    DBUG_ASSERT(ndb_schema_share);
    DBUG_ASSERT(!ndb_binlog_running || ndb_apply_status_share);

    /* Signal injector thread that all is setup */
    ndb_binlog_tables_inited= TRUE;
    pthread_cond_broadcast(&injector_cond);

    DBUG_ASSERT(ndb_schema_dist_is_ready());
    return true;     // Setup completed -> OK
  } //end global schema lock

  /**
   * Error handling:
   * Failed to complete ndb_binlog_setup.
   * Remove all existing event operations from a possible partial setup
   */
  if (ndb_schema_dist_is_ready()) //Can't leave failed setup with 'dist_is_ready'
  {
    sql_print_information("ndb_binlog_setup: Clean up leftovers");
    remove_all_event_operations(schema_ndb, injector_ndb);
  }

  /* There should not be a partial setup left behind */
  DBUG_ASSERT(!ndb_schema_dist_is_ready());
  return false;
}

/*
  Defines and struct for schema table.
  Should reflect table definition above.
*/
#define SCHEMA_DB_I 0u
#define SCHEMA_NAME_I 1u
#define SCHEMA_SLOCK_I 2u
#define SCHEMA_QUERY_I 3u
#define SCHEMA_NODE_ID_I 4u
#define SCHEMA_EPOCH_I 5u
#define SCHEMA_ID_I 6u
#define SCHEMA_VERSION_I 7u
#define SCHEMA_TYPE_I 8u
#define SCHEMA_SIZE 9u
#define SCHEMA_SLOCK_SIZE 32u


/*
  log query in schema table
*/
static void ndb_report_waiting(const char *key,
                               int the_time,
                               const char *op,
                               const char *obj,
                               const MY_BITMAP * map)
{
  ulonglong ndb_latest_epoch= 0;
  const char *proc_info= "<no info>";
  pthread_mutex_lock(&injector_mutex);
  if (injector_ndb)
    ndb_latest_epoch= injector_ndb->getLatestGCI();
  if (injector_thd)
    proc_info= injector_thd->proc_info;
  pthread_mutex_unlock(&injector_mutex);
  if (map == 0)
  {
    sql_print_information("NDB %s:"
                          " waiting max %u sec for %s %s."
                          "  epochs: (%u/%u,%u/%u,%u/%u)"
                          "  injector proc_info: %s"
                          ,key, the_time, op, obj
                          ,(uint)(ndb_latest_handled_binlog_epoch >> 32)
                          ,(uint)(ndb_latest_handled_binlog_epoch)
                          ,(uint)(ndb_latest_received_binlog_epoch >> 32)
                          ,(uint)(ndb_latest_received_binlog_epoch)
                          ,(uint)(ndb_latest_epoch >> 32)
                          ,(uint)(ndb_latest_epoch)
                          ,proc_info
                          );
  }
  else
  {
    sql_print_information("NDB %s:"
                          " waiting max %u sec for %s %s."
                          "  epochs: (%u/%u,%u/%u,%u/%u)"
                          "  injector proc_info: %s map: %x%08x"
                          ,key, the_time, op, obj
                          ,(uint)(ndb_latest_handled_binlog_epoch >> 32)
                          ,(uint)(ndb_latest_handled_binlog_epoch)
                          ,(uint)(ndb_latest_received_binlog_epoch >> 32)
                          ,(uint)(ndb_latest_received_binlog_epoch)
                          ,(uint)(ndb_latest_epoch >> 32)
                          ,(uint)(ndb_latest_epoch)
                          ,proc_info
                          ,map->bitmap[1]
                          ,map->bitmap[0]
                          );
  }
}


extern void update_slave_api_stats(Ndb*);

int ndbcluster_log_schema_op(THD *thd,
                             const char *query, int query_length,
                             const char *db, const char *table_name,
                             uint32 ndb_table_id,
                             uint32 ndb_table_version,
                             enum SCHEMA_OP_TYPE type,
                             const char *new_db, const char *new_table_name)
{
  DBUG_ENTER("ndbcluster_log_schema_op");
  Thd_ndb *thd_ndb= get_thd_ndb(thd);
  if (!thd_ndb)
  {
    if (!(thd_ndb= Thd_ndb::seize(thd)))
    {
      sql_print_error("Could not allocate Thd_ndb object");
      DBUG_RETURN(1);
    }
    thd_set_thd_ndb(thd, thd_ndb);
  }

  DBUG_PRINT("enter",
             ("query: %s  db: %s  table_name: %s  thd_ndb->options: %d",
              query, db, table_name, thd_ndb->options));
  if (!ndb_schema_share || thd_ndb->options & TNO_NO_LOG_SCHEMA_OP)
  {
    if (thd->slave_thread)
      update_slave_api_stats(thd_ndb->ndb);

    DBUG_RETURN(0);
  }

  /* Check that the database name will fit within limits */
  if(strlen(db) > NDB_MAX_DDL_NAME_BYTESIZE)
  {
    // Catch unexpected commands with too long db length
    DBUG_ASSERT(type == SOT_CREATE_DB ||
                type == SOT_ALTER_DB ||
                type == SOT_DROP_DB);
    push_warning_printf(thd, Sql_condition::WARN_LEVEL_WARN,
                        ER_TOO_LONG_IDENT,
                        "Ndb has an internal limit of %u bytes on the size of schema identifiers",
                        NDB_MAX_DDL_NAME_BYTESIZE);
    DBUG_RETURN(ER_TOO_LONG_IDENT);
  }

  char tmp_buf2[FN_REFLEN];
  char quoted_table1[2 + 2 * FN_REFLEN + 1];
  char quoted_db1[2 + 2 * FN_REFLEN + 1];
  char quoted_db2[2 + 2 * FN_REFLEN + 1];
  char quoted_table2[2 + 2 * FN_REFLEN + 1];
  size_t id_length= 0;
  const char *type_str;
  uint32 log_type= (uint32)type;
  switch (type)
  {
  case SOT_DROP_TABLE:
    /* drop database command, do not log at drop table */
    if (thd->lex->sql_command ==  SQLCOM_DROP_DB)
      DBUG_RETURN(0);
    /* redo the drop table query as is may contain several tables */
    query= tmp_buf2;
    id_length= my_strmov_quoted_identifier (thd, (char *) quoted_table1,
                                            table_name, 0);
    quoted_table1[id_length]= '\0';
    id_length= my_strmov_quoted_identifier (thd, (char *) quoted_db1,
                                            db, 0);
    quoted_db1[id_length]= '\0';
    query_length= (uint) (strxmov(tmp_buf2, "drop table ", quoted_db1, ".",
                                  quoted_table1, NullS) - tmp_buf2);
    type_str= "drop table";
    break;
  case SOT_RENAME_TABLE_PREPARE:
    type_str= "rename table prepare";
    break;
  case SOT_RENAME_TABLE:
    /* redo the rename table query as is may contain several tables */
    query= tmp_buf2;
    id_length= my_strmov_quoted_identifier (thd, (char *) quoted_db1,
                                            db, 0);
    quoted_db1[id_length]= '\0';
    id_length= my_strmov_quoted_identifier (thd, (char *) quoted_table1,
                                            table_name, 0);
    quoted_table1[id_length]= '\0';
    id_length= my_strmov_quoted_identifier (thd, (char *) quoted_db2,
                                            new_db, 0);
    quoted_db2[id_length]= '\0';
    id_length= my_strmov_quoted_identifier (thd, (char *) quoted_table2,
                                            new_table_name, 0);
    quoted_table2[id_length]= '\0';
    query_length= (uint) (strxmov(tmp_buf2, "rename table ",
                                  quoted_db1, ".", quoted_table1, " to ",
                                  quoted_db2, ".", quoted_table2, NullS) - tmp_buf2);
    type_str= "rename table";
    break;
  case SOT_CREATE_TABLE:
    type_str= "create table";
    break;
  case SOT_ALTER_TABLE_COMMIT:
    type_str= "alter table";
    break;
  case SOT_ONLINE_ALTER_TABLE_PREPARE:
    type_str= "online alter table prepare";
    break;
  case SOT_ONLINE_ALTER_TABLE_COMMIT:
    type_str= "online alter table commit";
    break;
  case SOT_DROP_DB:
    type_str= "drop db";
    break;
  case SOT_CREATE_DB:
    type_str= "create db";
    break;
  case SOT_ALTER_DB:
    type_str= "alter db";
    break;
  case SOT_TABLESPACE:
    type_str= "tablespace";
    break;
  case SOT_LOGFILE_GROUP:
    type_str= "logfile group";
    break;
  case SOT_TRUNCATE_TABLE:
    type_str= "truncate table";
    break;
  case SOT_CREATE_USER:
    type_str= "create user";
    break;
  case SOT_DROP_USER:
    type_str= "drop user";
    break;
  case SOT_RENAME_USER:
    type_str= "rename user";
    break;
  case SOT_GRANT:
    type_str= "grant/revoke";
    break;
  case SOT_REVOKE:
    type_str= "revoke all";
    break;
  default:
    abort(); /* should not happen, programming error */
  }

  // Use nodeid of the primary cluster connection since that is
  // the nodeid which the coordinator and participants listen to
  const uint32 node_id= g_ndb_cluster_connection->node_id();

  /**
   * If table_id/_version is not specified, we have to produce
   * our own unique identifier for the schema operation.
   * Use a sequence counter and own node_id for uniqueness.
   */
  if (ndb_table_id == 0 && ndb_table_version == 0)
  {
    static uint32 seq_id = 0;
    pthread_mutex_lock(&ndbcluster_mutex);
    ndb_table_id = ++seq_id;
    ndb_table_version = node_id;
    pthread_mutex_unlock(&ndbcluster_mutex);
  }

  NDB_SCHEMA_OBJECT *ndb_schema_object;
  {
    char key[FN_REFLEN + 1];
    build_table_filename(key, sizeof(key) - 1, db, table_name, "", 0);
    ndb_schema_object= ndb_get_schema_object(key, true);
    ndb_schema_object->table_id= ndb_table_id;
    ndb_schema_object->table_version= ndb_table_version;

    DBUG_EXECUTE_IF("ndb_binlog_random_tableid",
    {
      /**
       * Try to trigger a race between late incomming slock ack for
       * schema operations having its coordinator on another node,
       * which we would otherwise have discarded as no matching
       * ndb_schema_object existed, and another schema op with same 'key',
       * coordinated by this node. Thus causing a mixup betweeen these,
       * and the schema distribution getting totally out of synch.
       */
      NdbSleep_MilliSleep(50);
    });
  }

  const NdbError *ndb_error= 0;
<<<<<<< HEAD
  // Use nodeid of the primary cluster connection since that is
  // the nodeid which the coordinator and participants listen to
  const uint32 node_id= g_ndb_cluster_connection->node_id();
=======
>>>>>>> 53593696
  Uint64 epoch= 0;
  {
    /* begin protect ndb_schema_share */
    pthread_mutex_lock(&ndb_schema_share_mutex);
    if (ndb_schema_share == 0)
    {
      pthread_mutex_unlock(&ndb_schema_share_mutex);
      ndb_free_schema_object(&ndb_schema_object);
      DBUG_RETURN(0);
    }
    pthread_mutex_unlock(&ndb_schema_share_mutex);
  }

  Ndb *ndb= thd_ndb->ndb;
  char save_db[FN_REFLEN];
  strcpy(save_db, ndb->getDatabaseName());

  char tmp_buf[FN_REFLEN];
  NDBDICT *dict= ndb->getDictionary();
  ndb->setDatabaseName(NDB_REP_DB);
  Ndb_table_guard ndbtab_g(dict, NDB_SCHEMA_TABLE);
  const NDBTAB *ndbtab= ndbtab_g.get_table();
  NdbTransaction *trans= 0;
  int retries= 100;
  int retry_sleep= 30; /* 30 milliseconds, transaction */
  const NDBCOL *col[SCHEMA_SIZE];
  unsigned sz[SCHEMA_SIZE];

  if (ndbtab == 0)
  {
    if (strcmp(NDB_REP_DB, db) != 0 ||
        strcmp(NDB_SCHEMA_TABLE, table_name))
    {
      ndb_error= &dict->getNdbError();
    }
    goto end;
  }

  {
    uint i;
    for (i= 0; i < SCHEMA_SIZE; i++)
    {
      col[i]= ndbtab->getColumn(i);
      if (i != SCHEMA_QUERY_I)
      {
        sz[i]= col[i]->getLength();
        DBUG_ASSERT(sz[i] <= sizeof(tmp_buf));
      }
    }
  }

  while (1)
  {
    const char *log_db= db;
    const char *log_tab= table_name;
    const char *log_subscribers= (char*)ndb_schema_object->slock;
    if ((trans= ndb->startTransaction()) == 0)
      goto err;
    while (1)
    {
      NdbOperation *op= 0;
      int r= 0;
      r|= (op= trans->getNdbOperation(ndbtab)) == 0;
      DBUG_ASSERT(r == 0);
      r|= op->writeTuple();
      DBUG_ASSERT(r == 0);
      
      /* db */
      ndb_pack_varchar(col[SCHEMA_DB_I], tmp_buf, log_db, (int)strlen(log_db));
      r|= op->equal(SCHEMA_DB_I, tmp_buf);
      DBUG_ASSERT(r == 0);
      /* name */
      ndb_pack_varchar(col[SCHEMA_NAME_I], tmp_buf, log_tab,
                       (int)strlen(log_tab));
      r|= op->equal(SCHEMA_NAME_I, tmp_buf);
      DBUG_ASSERT(r == 0);
      /* slock */
      DBUG_ASSERT(sz[SCHEMA_SLOCK_I] ==
                  no_bytes_in_map(&ndb_schema_object->slock_bitmap));
      r|= op->setValue(SCHEMA_SLOCK_I, log_subscribers);
      DBUG_ASSERT(r == 0);
      /* query */
      {
        NdbBlob *ndb_blob= op->getBlobHandle(SCHEMA_QUERY_I);
        DBUG_ASSERT(ndb_blob != 0);
        uint blob_len= query_length;
        const char* blob_ptr= query;
        r|= ndb_blob->setValue(blob_ptr, blob_len);
        DBUG_ASSERT(r == 0);
      }
      /* node_id */
      r|= op->setValue(SCHEMA_NODE_ID_I, node_id);
      DBUG_ASSERT(r == 0);
      /* epoch */
      r|= op->setValue(SCHEMA_EPOCH_I, epoch);
      DBUG_ASSERT(r == 0);
      /* id */
      r|= op->setValue(SCHEMA_ID_I, ndb_table_id);
      DBUG_ASSERT(r == 0);
      /* version */
      r|= op->setValue(SCHEMA_VERSION_I, ndb_table_version);
      DBUG_ASSERT(r == 0);
      /* type */
      r|= op->setValue(SCHEMA_TYPE_I, log_type);
      DBUG_ASSERT(r == 0);
      /* any value */
      Uint32 anyValue = 0;
      if (! thd->slave_thread)
      {
        /* Schema change originating from this MySQLD, check SQL_LOG_BIN
         * variable and pass 'setting' to all logging MySQLDs via AnyValue  
         */
        if (thd_options(thd) & OPTION_BIN_LOG) /* e.g. SQL_LOG_BIN == on */
        {
          DBUG_PRINT("info", ("Schema event for binlogging"));
          ndbcluster_anyvalue_set_normal(anyValue);
        }
        else
        {
          DBUG_PRINT("info", ("Schema event not for binlogging")); 
          ndbcluster_anyvalue_set_nologging(anyValue);
        }
      }
      else
      {
        /* 
           Slave propagating replicated schema event in ndb_schema
           In case replicated serverId is composite 
           (server-id-bits < 31) we copy it into the 
           AnyValue as-is
           This is for 'future', as currently Schema operations
           do not have composite AnyValues.
           In future it may be useful to support *not* mapping composite
           AnyValues to/from Binlogged server-ids.
        */
        DBUG_PRINT("info", ("Replicated schema event with original server id %d",
                            thd->server_id));
        anyValue = thd_unmasked_server_id(thd);
      }

#ifndef DBUG_OFF
      /*
        MySQLD will set the user-portion of AnyValue (if any) to all 1s
        This tests code filtering ServerIds on the value of server-id-bits.
      */
      const char* p = getenv("NDB_TEST_ANYVALUE_USERDATA");
      if (p != 0  && *p != 0 && *p != '0' && *p != 'n' && *p != 'N')
      {
        dbug_ndbcluster_anyvalue_set_userbits(anyValue);
      }
#endif  
      r|= op->setAnyValue(anyValue);
      DBUG_ASSERT(r == 0);
      break;
    }
    if (trans->execute(NdbTransaction::Commit, NdbOperation::DefaultAbortOption,
                       1 /* force send */) == 0)
    {
      DBUG_PRINT("info", ("logged: %s", query));
      dict->forceGCPWait(1);
      break;
    }
err:
    const NdbError *this_error= trans ?
      &trans->getNdbError() : &ndb->getNdbError();
    if (this_error->status == NdbError::TemporaryError && !thd->killed)
    {
      if (retries--)
      {
        if (trans)
          ndb->closeTransaction(trans);
        do_retry_sleep(retry_sleep);
        continue; // retry
      }
    }
    ndb_error= this_error;
    break;
  }
end:
  if (ndb_error)
    push_warning_printf(thd, Sql_condition::WARN_LEVEL_WARN,
                        ER_GET_ERRMSG, ER(ER_GET_ERRMSG),
                        ndb_error->code,
                        ndb_error->message,
                        "Could not log query '%s' on other mysqld's");
          
  if (trans)
    ndb->closeTransaction(trans);
  ndb->setDatabaseName(save_db);

  if (opt_ndb_extra_logging > 19)
  {
    sql_print_information("NDB: distributed %s.%s(%u/%u) type: %s(%u) query: \'%s\' to %x%08x",
                          db,
                          table_name,
                          ndb_table_id,
                          ndb_table_version,
                          get_schema_type_name(log_type),
                          log_type,
                          query,
                          ndb_schema_object->slock_bitmap.bitmap[1],
                          ndb_schema_object->slock_bitmap.bitmap[0]);
  }

  /*
    Wait for other mysqld's to acknowledge the table operation
  */
  if (ndb_error == 0 && !bitmap_is_clear_all(&ndb_schema_object->slock_bitmap))
  {
    int max_timeout= DEFAULT_SYNC_TIMEOUT;
    pthread_mutex_lock(&ndb_schema_object->mutex);
    while (true)
    {
      struct timespec abstime;
      set_timespec(abstime, 1);

      // Wait for operation on ndb_schema_object to complete.
      // Condition for completion is that 'slock_bitmap' is cleared,
      // which is signaled by ::handle_clear_slock() on
      // 'ndb_schema_object->cond'
      const int ret= pthread_cond_timedwait(&ndb_schema_object->cond,
                                            &ndb_schema_object->mutex,
                                            &abstime);

      if (thd->killed)
        break;

      /* begin protect ndb_schema_share */
      pthread_mutex_lock(&ndb_schema_share_mutex);
      if (ndb_schema_share == 0)
      {
        pthread_mutex_unlock(&ndb_schema_share_mutex);
        break;
      }
      pthread_mutex_unlock(&ndb_schema_share_mutex);
      /* end protect ndb_schema_share */

      if (bitmap_is_clear_all(&ndb_schema_object->slock_bitmap))
        break; //Done, normal completion

      if (ret)
      {
        max_timeout--;
        if (max_timeout == 0)
        {
          sql_print_error("NDB %s: distributing %s timed out. Ignoring...",
                          type_str, ndb_schema_object->key);
          DBUG_ASSERT(false);
          break;
        }
        if (opt_ndb_extra_logging)
          ndb_report_waiting(type_str, max_timeout,
                             "distributing", ndb_schema_object->key,
                             &ndb_schema_object->slock_bitmap);
      }
    }
    pthread_mutex_unlock(&ndb_schema_object->mutex);
  }
  else if (ndb_error)
  {
    sql_print_error("NDB %s: distributing %s err: %u",
                    type_str, ndb_schema_object->key,
                    ndb_error->code);
  }
  else if (opt_ndb_extra_logging > 19)
  {
    sql_print_information("NDB %s: not waiting for distributing %s",
                          type_str, ndb_schema_object->key);
  }

  ndb_free_schema_object(&ndb_schema_object);

  if (opt_ndb_extra_logging > 19)
  {
    sql_print_information("NDB: distribution of %s.%s(%u/%u) type: %s(%u) query: \'%s\'"
                          " - complete!",
                          db,
                          table_name,
                          ndb_table_id,
                          ndb_table_version,
                          get_schema_type_name(log_type),
                          log_type,
                          query);
  }

  if (thd->slave_thread)
    update_slave_api_stats(ndb);

  DBUG_RETURN(0);
}

/*
  Handle _non_ data events from the storage nodes
*/

static
int
ndb_handle_schema_change(THD *thd, Ndb *is_ndb, NdbEventOperation *pOp,
                         const Ndb_event_data *event_data)
{
  DBUG_ENTER("ndb_handle_schema_change");

  if (pOp->getEventType() == NDBEVENT::TE_ALTER)
  {
    DBUG_PRINT("exit", ("Event type is TE_ALTER"));
    DBUG_RETURN(0);
  }

  DBUG_ASSERT(event_data);
  DBUG_ASSERT(pOp->getEventType() == NDBEVENT::TE_DROP ||
              pOp->getEventType() == NDBEVENT::TE_CLUSTER_FAILURE);

  NDB_SHARE *share= event_data->share;
  TABLE *shadow_table= event_data->shadow_table;
  const char *tabname= shadow_table->s->table_name.str;
  const char *dbname= shadow_table->s->db.str;
  {
    Thd_ndb *thd_ndb= get_thd_ndb(thd);
    Ndb *ndb= thd_ndb->ndb;
    NDBDICT *dict= ndb->getDictionary();
    ndb->setDatabaseName(dbname);
    Ndb_table_guard ndbtab_g(dict, tabname);
    const NDBTAB *ev_tab= pOp->getTable();
    const NDBTAB *cache_tab= ndbtab_g.get_table();
    if (cache_tab &&
        cache_tab->getObjectId() == ev_tab->getObjectId() &&
        cache_tab->getObjectVersion() <= ev_tab->getObjectVersion())
      ndbtab_g.invalidate();
  }

  pthread_mutex_lock(&share->mutex);
  DBUG_ASSERT(share->state == NSS_DROPPED || 
              share->op == pOp || share->new_op == pOp);
  share->new_op= NULL;
  share->op= NULL;
  pthread_mutex_unlock(&share->mutex);

  /* Signal ha_ndbcluster::delete/rename_table that drop is done */
  DBUG_PRINT("info", ("signal that drop is done"));
  pthread_cond_broadcast(&injector_cond);

  ndb_tdc_close_cached_table(thd, dbname, tabname);

  pthread_mutex_lock(&ndbcluster_mutex);
  const bool is_remote_change= !ndb_has_node_id(pOp->getReqNodeId());
  if (is_remote_change && share->state != NSS_DROPPED)
  {
    /* Mark share as DROPPED will free the ref from list of open_tables */
    DBUG_PRINT("info", ("remote change"));
    ndbcluster_mark_share_dropped(&share);
    DBUG_ASSERT(share != NULL);
  }

  /* ndb_share reference binlog free */
  DBUG_PRINT("NDB_SHARE", ("%s binlog free  use_count: %u",
                           share->key, share->use_count));
  free_share(&share, TRUE);
  pthread_mutex_unlock(&ndbcluster_mutex);

  DBUG_PRINT("info", ("Deleting event_data"));
  delete event_data;
  pOp->setCustomData(NULL);

  DBUG_PRINT("info", ("Dropping event operation"));
  pthread_mutex_lock(&injector_mutex);
  is_ndb->dropEventOperation(pOp);
  pthread_mutex_unlock(&injector_mutex);

  DBUG_RETURN(0);
}


/*
  Data used by the Ndb_schema_event_handler which lives
  as long as the NDB Binlog thread is connected to the cluster.

  NOTE! An Ndb_schema_event_handler instance only lives for one epoch

 */
class Ndb_schema_dist_data {
  static const uint max_ndb_nodes= 256; /* multiple of 32 */
  uchar m_data_node_id_list[max_ndb_nodes];
  /*
    The subscribers to ndb_schema are tracked separately for each
    data node. This avoids the need to know which data nodes are
    connected.
    An api counts as subscribed as soon as one of the data nodes
    report it as subscibed.
  */
  MY_BITMAP *subscriber_bitmap;
  unsigned m_num_bitmaps;
public:
  Ndb_schema_dist_data(const Ndb_schema_dist_data&); // Not implemented
  Ndb_schema_dist_data() :
    subscriber_bitmap(NULL),
    m_num_bitmaps(0)
  {}

  void init(Ndb_cluster_connection* cluster_connection)
  {
    const uint own_nodeid = cluster_connection->node_id();

    // Initialize "g_node_id_map" which maps from nodeid to index in
    // subscriber bitmaps array. The mapping array is only used when
    // the NDB binlog thread handles events on the mysql.ndb_schema table
    uint node_id, i= 0;
    Ndb_cluster_connection_node_iter node_iter;
    memset((void *)m_data_node_id_list, 0xFFFF, sizeof(m_data_node_id_list));
    while ((node_id= cluster_connection->get_next_node(node_iter)))
      m_data_node_id_list[node_id]= i++;

    {
      // Create array of bitmaps for keeping track of subscribed nodes
      unsigned no_nodes= cluster_connection->no_db_nodes();
      subscriber_bitmap= (MY_BITMAP*)my_malloc(no_nodes * sizeof(MY_BITMAP), MYF(MY_WME));
      for (unsigned i= 0; i < no_nodes; i++)
      {
        bitmap_init(&subscriber_bitmap[i],
                    (Uint32*)my_malloc(max_ndb_nodes/8, MYF(MY_WME)),
                    max_ndb_nodes, FALSE);
        DBUG_ASSERT(bitmap_is_clear_all(&subscriber_bitmap[i]));
        bitmap_set_bit(&subscriber_bitmap[i], own_nodeid); //'self' is always active
      }
      // Remember the number of bitmaps allocated
      m_num_bitmaps = no_nodes;
    }
  }

  void release(void)
  {
    if (!m_num_bitmaps)
    {
      // Allow release without init(), happens when binlog thread
      // is terminated before connection to cluster has been made
      // NOTE! Should be possible to use static memory for the arrays
      return;
    }

    for (unsigned i= 0; i < m_num_bitmaps; i++)
    {
      // Free memory allocated for the bitmap
      // allocated by my_malloc() and passed as "buf" to bitmap_init()
      bitmap_free(&subscriber_bitmap[i]);
    }
    // Free memory allocated for the bitmap array
    my_free(subscriber_bitmap);
    m_num_bitmaps = 0;
  }

  void report_data_node_failure(unsigned data_node_id)
  {
    uint8 idx= map2subscriber_bitmap_index(data_node_id);
    bitmap_clear_all(&subscriber_bitmap[idx]);
    DBUG_PRINT("info",("Data node %u failure", data_node_id));
    if (opt_ndb_extra_logging)
    {
      sql_print_information("NDB Schema dist: Data node: %d failed,"
                            " subscriber bitmask %x%08x",
                            data_node_id,
                            subscriber_bitmap[idx].bitmap[1],
                            subscriber_bitmap[idx].bitmap[0]);
    }
    check_wakeup_clients();
  }

  void report_subscribe(unsigned data_node_id, unsigned subscriber_node_id)
  {
    uint8 idx= map2subscriber_bitmap_index(data_node_id);
    DBUG_ASSERT(subscriber_node_id != 0);
    bitmap_set_bit(&subscriber_bitmap[idx], subscriber_node_id);
    DBUG_PRINT("info",("Data node %u reported node %u subscribed ",
                       data_node_id, subscriber_node_id));
    if (opt_ndb_extra_logging)
    {
      sql_print_information("NDB Schema dist: Data node: %d reports "
                            "subscribe from node %d, subscriber bitmask %x%08x",
                            data_node_id,
                            subscriber_node_id,
                            subscriber_bitmap[idx].bitmap[1],
                            subscriber_bitmap[idx].bitmap[0]);
    }
    //No 'wakeup_clients' now, as *adding* subscribers didn't complete anything
  }

  void report_unsubscribe(unsigned data_node_id, unsigned subscriber_node_id)
  {
    uint8 idx= map2subscriber_bitmap_index(data_node_id);
    DBUG_ASSERT(subscriber_node_id != 0);
    bitmap_clear_bit(&subscriber_bitmap[idx], subscriber_node_id);
    DBUG_PRINT("info",("Data node %u reported node %u unsubscribed ",
                       data_node_id, subscriber_node_id));
    if (opt_ndb_extra_logging)
    {
      sql_print_information("NDB Schema dist: Data node: %d reports "
                            "unsubscribe from node %d, subscriber bitmask %x%08x",
                            data_node_id,
                            subscriber_node_id,
                            subscriber_bitmap[idx].bitmap[1],
                            subscriber_bitmap[idx].bitmap[0]);
    }
    check_wakeup_clients();
  }

  void get_subscriber_bitmask(MY_BITMAP* servers) const
  {
    for (unsigned i= 0; i < m_num_bitmaps; i++)
    {
      bitmap_union(servers, &subscriber_bitmap[i]);
    }
  }

private:

  // Map from nodeid to position in subscriber bitmaps array
  uint8 map2subscriber_bitmap_index(uint data_node_id) const
  {
    DBUG_ASSERT(data_node_id <
                (sizeof(m_data_node_id_list)/sizeof(m_data_node_id_list[0])));
    const uint8 bitmap_index = m_data_node_id_list[data_node_id];
    DBUG_ASSERT(bitmap_index != 0xFF);
    DBUG_ASSERT(bitmap_index < m_num_bitmaps);
    return bitmap_index;
  }

  void check_wakeup_clients() const
  {
    // Build bitmask of current participants
    uint32 participants_buf[256/32];
    MY_BITMAP participants;
    bitmap_init(&participants, participants_buf, 256, FALSE);
    get_subscriber_bitmask(&participants);

    // Check all Client's for wakeup
    NDB_SCHEMA_OBJECT::check_waiters(participants);
  }

}; //class Ndb_schema_dist_data


#include "ndb_local_schema.h"

class Ndb_schema_event_handler {

  class Ndb_schema_op
  {
    // Unpack Ndb_schema_op from event_data pointer
    void unpack_event(const Ndb_event_data *event_data)
    {
      TABLE *table= event_data->shadow_table;
      Field **field;
      /* unpack blob values */
      uchar* blobs_buffer= 0;
      uint blobs_buffer_size= 0;
      my_bitmap_map *old_map= dbug_tmp_use_all_columns(table, table->read_set);
      {
        ptrdiff_t ptrdiff= 0;
        int ret= get_ndb_blobs_value(table, event_data->ndb_value[0],
                                     blobs_buffer, blobs_buffer_size,
                                     ptrdiff);
        if (ret != 0)
        {
          my_free(blobs_buffer, MYF(MY_ALLOW_ZERO_PTR));
          DBUG_PRINT("info", ("blob read error"));
          DBUG_ASSERT(FALSE);
        }
      }
      /* db varchar 1 length uchar */
      field= table->field;
      db_length= *(uint8*)(*field)->ptr;
      DBUG_ASSERT(db_length <= (*field)->field_length);
      DBUG_ASSERT((*field)->field_length + 1 == sizeof(db));
      memcpy(db, (*field)->ptr + 1, db_length);
      db[db_length]= 0;
      /* name varchar 1 length uchar */
      field++;
      name_length= *(uint8*)(*field)->ptr;
      DBUG_ASSERT(name_length <= (*field)->field_length);
      DBUG_ASSERT((*field)->field_length + 1 == sizeof(name));
      memcpy(name, (*field)->ptr + 1, name_length);
      name[name_length]= 0;
      /* slock fixed length */
      field++;
      slock_length= (*field)->field_length;
      DBUG_ASSERT((*field)->field_length == sizeof(slock_buf));
      memcpy(slock_buf, (*field)->ptr, slock_length);
      /* query blob */
      field++;
      {
        Field_blob *field_blob= (Field_blob*)(*field);
        uint blob_len= field_blob->get_length((*field)->ptr);
        uchar *blob_ptr= 0;
        field_blob->get_ptr(&blob_ptr);
        DBUG_ASSERT(blob_len == 0 || blob_ptr != 0);
        query_length= blob_len;
        query= sql_strmake((char*) blob_ptr, blob_len);
      }
      /* node_id */
      field++;
      node_id= (Uint32)((Field_long *)*field)->val_int();
      /* epoch */
      field++;
      epoch= ((Field_long *)*field)->val_int();
      /* id */
      field++;
      id= (Uint32)((Field_long *)*field)->val_int();
      /* version */
      field++;
      version= (Uint32)((Field_long *)*field)->val_int();
      /* type */
      field++;
      type= (Uint32)((Field_long *)*field)->val_int();
      /* free blobs buffer */
      my_free(blobs_buffer, MYF(MY_ALLOW_ZERO_PTR));
      dbug_tmp_restore_column_map(table->read_set, old_map);
    }

  public:
    uchar db_length;
    char db[64];
    uchar name_length;
    char name[64];
    uchar slock_length;
    uint32 slock_buf[SCHEMA_SLOCK_SIZE/4];
    MY_BITMAP slock;
    unsigned short query_length;
    char *query;
    Uint64 epoch;
    uint32 node_id;
    uint32 id;
    uint32 version;
    uint32 type;
    uint32 any_value;

    /**
      Create a Ndb_schema_op from event_data
    */
    static Ndb_schema_op*
    create(const Ndb_event_data* event_data,
           Uint32 any_value)
    {
      DBUG_ENTER("Ndb_schema_op::create");
      Ndb_schema_op* schema_op=
        (Ndb_schema_op*)sql_alloc(sizeof(Ndb_schema_op));
      bitmap_init(&schema_op->slock,
                  schema_op->slock_buf, 8*SCHEMA_SLOCK_SIZE, FALSE);
      schema_op->unpack_event(event_data);
      schema_op->any_value= any_value;
      DBUG_PRINT("exit", ("%s.%s: query: '%s'  type: %d",
                          schema_op->db, schema_op->name,
                          schema_op->query,
                          schema_op->type));
      DBUG_RETURN(schema_op);
    }
  }; //class Ndb_schema_op

  static void
  print_could_not_discover_error(THD *thd,
                                 const Ndb_schema_op *schema)
  {
    sql_print_error("NDB Binlog: Could not discover table '%s.%s' from "
                    "binlog schema event '%s' from node %d. "
                    "my_errno: %d",
                     schema->db, schema->name, schema->query,
                     schema->node_id, my_errno);
    thd_print_warning_list(thd, "NDB Binlog");
  }


  static void
  write_schema_op_to_binlog(THD *thd, Ndb_schema_op *schema)
  {

    if (!ndb_binlog_running)
    {
      // This mysqld is not writing a binlog
      return;
    }

    /* any_value == 0 means local cluster sourced change that
     * should be logged
     */
    if (ndbcluster_anyvalue_is_reserved(schema->any_value))
    {
      /* Originating SQL node did not want this query logged */
      if (!ndbcluster_anyvalue_is_nologging(schema->any_value))
        sql_print_warning("NDB: unknown value for binlog signalling 0x%X, "
                          "query not logged",
                          schema->any_value);
      return;
    }

    Uint32 queryServerId = ndbcluster_anyvalue_get_serverid(schema->any_value);
    /*
       Start with serverId as received AnyValue, in case it's a composite
       (server_id_bits < 31).
       This is for 'future', as currently schema ops do not have composite
       AnyValues.
       In future it may be useful to support *not* mapping composite
       AnyValues to/from Binlogged server-ids.
    */
    Uint32 loggedServerId = schema->any_value;

    if (queryServerId)
    {
      /*
         AnyValue has non-zero serverId, must be a query applied by a slave
         mysqld.
         TODO : Assert that we are running in the Binlog injector thread?
      */
      if (! g_ndb_log_slave_updates)
      {
        /* This MySQLD does not log slave updates */
        return;
      }
    }
    else
    {
      /* No ServerId associated with this query, mark it as ours */
      ndbcluster_anyvalue_set_serverid(loggedServerId, ::server_id);
    }

    uint32 thd_server_id_save= thd->server_id;
    DBUG_ASSERT(sizeof(thd_server_id_save) == sizeof(thd->server_id));
    char *thd_db_save= thd->db;
    thd->server_id = loggedServerId;
    thd->db= schema->db;
    int errcode = query_error_code(thd, thd->killed == THD::NOT_KILLED);
    thd->binlog_query(THD::STMT_QUERY_TYPE, schema->query,
                      schema->query_length, FALSE,
  #ifdef NDB_THD_BINLOG_QUERY_HAS_DIRECT
                      TRUE,
  #endif
                      schema->name[0] == 0 || thd->db[0] == 0,
                      errcode);
    thd->server_id= thd_server_id_save;
    thd->db= thd_db_save;

    // Commit the binlog write
    (void)trans_commit_stmt(thd);
  }


  /*
    Acknowledge handling of schema operation
    - Inform the other nodes that schema op has
      been completed by this node (by updating the
      row for this op in ndb_schema table)
  */
  int
  ack_schema_op(Ndb_schema_op *schema) const
  {
    const char* const db = schema->db;
    const char* const table_name = schema->name;
    const uint32 table_id = schema->id;
    const uint32 table_version = schema->version;

    DBUG_ENTER("ack_schema_op");

    const NdbError *ndb_error= 0;
    Ndb *ndb= check_ndb_in_thd(m_thd);
    char save_db[FN_HEADLEN];
    strcpy(save_db, ndb->getDatabaseName());

    char tmp_buf[FN_REFLEN];
    NDBDICT *dict= ndb->getDictionary();
    ndb->setDatabaseName(NDB_REP_DB);
    Ndb_table_guard ndbtab_g(dict, NDB_SCHEMA_TABLE);
    const NDBTAB *ndbtab= ndbtab_g.get_table();
    NdbTransaction *trans= 0;
    int retries= 100;
    int retry_sleep= 30; /* 30 milliseconds, transaction */
    const NDBCOL *col[SCHEMA_SIZE];

    MY_BITMAP slock;
    uint32 bitbuf[SCHEMA_SLOCK_SIZE/4];
    bitmap_init(&slock, bitbuf, sizeof(bitbuf)*8, false);

    if (ndbtab == 0)
    {
      if (dict->getNdbError().code != 4009)
        abort();
      DBUG_RETURN(0);
    }

    {
      uint i;
      for (i= 0; i < SCHEMA_SIZE; i++)
      {
        col[i]= ndbtab->getColumn(i);
        if (i != SCHEMA_QUERY_I)
        {
          DBUG_ASSERT(col[i]->getLength() <= (int)sizeof(tmp_buf));
        }
      }
    }

    while (1)
    {
      if ((trans= ndb->startTransaction()) == 0)
        goto err;
      {
        NdbOperation *op= 0;
        int r= 0;

        /* read the bitmap exlusive */
        r|= (op= trans->getNdbOperation(ndbtab)) == 0;
        DBUG_ASSERT(r == 0);
        r|= op->readTupleExclusive();
        DBUG_ASSERT(r == 0);

        /* db */
        ndb_pack_varchar(col[SCHEMA_DB_I], tmp_buf, db, (int)strlen(db));
        r|= op->equal(SCHEMA_DB_I, tmp_buf);
        DBUG_ASSERT(r == 0);
        /* name */
        ndb_pack_varchar(col[SCHEMA_NAME_I], tmp_buf, table_name,
                         (int)strlen(table_name));
        r|= op->equal(SCHEMA_NAME_I, tmp_buf);
        DBUG_ASSERT(r == 0);
        /* slock */
        r|= op->getValue(SCHEMA_SLOCK_I, (char*)slock.bitmap) == 0;
        DBUG_ASSERT(r == 0);
      }
      if (trans->execute(NdbTransaction::NoCommit))
        goto err;

      char before_slock[32];
      if (unlikely(opt_ndb_extra_logging > 19))
      {
        /* Format 'before slock' into temp string */
        my_snprintf(before_slock, sizeof(before_slock), "%x%08x",
                    slock.bitmap[1], slock.bitmap[0]);
      }

      /**
       * The coordinator (only) knows the relative order of subscribe
       * events vs. other event ops. The subscribers known at the point
       * in time when it acks its own distrubution req, are the
       * participants in the schema distribution. Modify the initially
       * 'all_set' slock bitmap with the participating servers.
       */
      if (schema->node_id == own_nodeid())
      {
        // Build bitmask of subscribers known to Coordinator
        MY_BITMAP servers;
        uint32 bitbuf[SCHEMA_SLOCK_SIZE/4];
        bitmap_init(&servers, bitbuf, sizeof(bitbuf)*8, false);
        m_schema_dist_data.get_subscriber_bitmask(&servers);
        bitmap_intersect(&slock, &servers);
      }
      bitmap_clear_bit(&slock, own_nodeid());

      if (unlikely(opt_ndb_extra_logging > 19))
      {
        sql_print_information("NDB: reply to %s.%s(%u/%u) from %s to %x%08x",
                              db, table_name,
                              table_id, table_version,
                              before_slock,
                              slock.bitmap[1],
                              slock.bitmap[0]);
      }

      {
        NdbOperation *op= 0;
        int r= 0;

        /* now update the tuple */
        r|= (op= trans->getNdbOperation(ndbtab)) == 0;
        DBUG_ASSERT(r == 0);
        r|= op->updateTuple();
        DBUG_ASSERT(r == 0);

        /* db */
        ndb_pack_varchar(col[SCHEMA_DB_I], tmp_buf, db, (int)strlen(db));
        r|= op->equal(SCHEMA_DB_I, tmp_buf);
        DBUG_ASSERT(r == 0);
        /* name */
        ndb_pack_varchar(col[SCHEMA_NAME_I], tmp_buf, table_name,
                         (int)strlen(table_name));
        r|= op->equal(SCHEMA_NAME_I, tmp_buf);
        DBUG_ASSERT(r == 0);
        /* slock */
        r|= op->setValue(SCHEMA_SLOCK_I, (char*)slock.bitmap);
        DBUG_ASSERT(r == 0);
        /* node_id */
        r|= op->setValue(SCHEMA_NODE_ID_I, own_nodeid());
        DBUG_ASSERT(r == 0);
        /* type */
        r|= op->setValue(SCHEMA_TYPE_I, (uint32)SOT_CLEAR_SLOCK);
        DBUG_ASSERT(r == 0);
      }
      if (trans->execute(NdbTransaction::Commit,
                         NdbOperation::DefaultAbortOption, 1 /*force send*/) == 0)
      {
        DBUG_PRINT("info", ("node %d cleared lock on '%s.%s'",
                            own_nodeid(), db, table_name));
        dict->forceGCPWait(1);
        break;
      }
    err:
      const NdbError *this_error= trans ?
        &trans->getNdbError() : &ndb->getNdbError();
      if (this_error->status == NdbError::TemporaryError &&
          !thd_killed(m_thd))
      {
        if (retries--)
        {
          if (trans)
            ndb->closeTransaction(trans);
          do_retry_sleep(retry_sleep);
          continue; // retry
        }
      }
      ndb_error= this_error;
      break;
    }

    if (ndb_error)
    {
      sql_print_warning("NDB: Could not release slock on '%s.%s', "
                        "Error code: %d Message: %s",
                        db, table_name,
                        ndb_error->code, ndb_error->message);
    }
    if (trans)
      ndb->closeTransaction(trans);
    ndb->setDatabaseName(save_db);
    DBUG_RETURN(0);
  }


  bool check_is_ndb_schema_event(const Ndb_event_data* event_data) const
  {
    if (!event_data)
    {
      // Received event without event data pointer
      assert(false);
      return false;
    }

    NDB_SHARE *share= event_data->share;
    if (!share)
    {
      // Received event where the event_data is not properly initialized
      assert(false);
      return false;
    }
    assert(event_data->shadow_table);
    assert(event_data->ndb_value[0]);
    assert(event_data->ndb_value[1]);

    pthread_mutex_lock(&ndb_schema_share_mutex);
    if (share != ndb_schema_share)
    {
      // Received event from s_ndb not pointing at the ndb_schema_share
      pthread_mutex_unlock(&ndb_schema_share_mutex);
      assert(false);
      return false;
    }
    assert(!strncmp(share->db, STRING_WITH_LEN(NDB_REP_DB)));
    assert(!strncmp(share->table_name, STRING_WITH_LEN(NDB_SCHEMA_TABLE)));
    pthread_mutex_unlock(&ndb_schema_share_mutex);
    return true;
  }


  void
  handle_after_epoch(Ndb_schema_op* schema)
  {
    DBUG_ENTER("handle_after_epoch");
    DBUG_PRINT("info", ("Pushing Ndb_schema_op on list to be "
                        "handled after epoch"));
    assert(!is_post_epoch()); // Only before epoch
    m_post_epoch_handle_list.push_back(schema, m_mem_root);
    DBUG_VOID_RETURN;
  }


  void
  ack_after_epoch(Ndb_schema_op* schema)
  {
    DBUG_ENTER("ack_after_epoch");
    assert(!is_post_epoch()); // Only before epoch
    m_post_epoch_ack_list.push_back(schema, m_mem_root);
    DBUG_VOID_RETURN;
  }


  uint own_nodeid(void) const
  {
    return m_own_nodeid;
  }


  void
  ndbapi_invalidate_table(const char* db_name, const char* table_name) const
  {
    DBUG_ENTER("ndbapi_invalidate_table");
    Thd_ndb *thd_ndb= get_thd_ndb(m_thd);
    Ndb *ndb= thd_ndb->ndb;

    ndb->setDatabaseName(db_name);
    Ndb_table_guard ndbtab_g(ndb->getDictionary(), table_name);
    ndbtab_g.invalidate();
    DBUG_VOID_RETURN;
  }


  void
  mysqld_close_cached_table(const char* db_name, const char* table_name) const
  {
    DBUG_ENTER("mysqld_close_cached_table");
     // Just mark table as "need reopen"
    const bool wait_for_refresh = false;
    // Not waiting -> no timeout needed
    const ulong timeout = 0;

    TABLE_LIST table_list;
    memset(&table_list, 0, sizeof(table_list));
    table_list.db= (char*)db_name;
    table_list.alias= table_list.table_name= (char*)table_name;

    close_cached_tables(m_thd, &table_list,
                        wait_for_refresh, timeout);
    DBUG_VOID_RETURN;
  }


  void
  mysqld_write_frm_from_ndb(const char* db_name,
                            const char* table_name) const
  {
    DBUG_ENTER("mysqld_write_frm_from_ndb");
    Thd_ndb *thd_ndb= get_thd_ndb(m_thd);
    Ndb *ndb= thd_ndb->ndb;
    Ndb_table_guard ndbtab_g(ndb->getDictionary(), table_name);
    const NDBTAB *ndbtab= ndbtab_g.get_table();
    if (!ndbtab)
    {
      /*
        Bug#14773491 reports crash in 'cmp_frm' due to
        ndbtab* being NULL -> bail out here
      */
      sql_print_error("NDB schema: Could not find table '%s.%s' in NDB",
                      db_name, table_name);
      DBUG_ASSERT(false);
      DBUG_VOID_RETURN;
    }

    char key[FN_REFLEN];
    build_table_filename(key, sizeof(key)-1,
                         db_name, table_name, NullS, 0);

    uchar *data= 0, *pack_data= 0;
    size_t length, pack_length;

    if (readfrm(key, &data, &length) == 0 &&
        packfrm(data, length, &pack_data, &pack_length) == 0 &&
        cmp_frm(ndbtab, pack_data, pack_length))
    {
      DBUG_PRINT("info", ("Detected frm change of table %s.%s",
                          db_name, table_name));

      DBUG_DUMP("frm", (uchar*) ndbtab->getFrmData(),
                        ndbtab->getFrmLength());
      my_free(data);
      data= NULL;

      int error;
      if ((error= unpackfrm(&data, &length,
                            (const uchar*) ndbtab->getFrmData())) ||
          (error= writefrm(key, data, length)))
      {
        sql_print_error("NDB: Failed write frm for %s.%s, error %d",
                        db_name, table_name, error);
      }
    }
    my_free(data);
    my_free(pack_data);
    DBUG_VOID_RETURN;
  }


  NDB_SHARE* get_share(Ndb_schema_op* schema) const
  {
    DBUG_ENTER("get_share(Ndb_schema_op*)");
    char key[FN_REFLEN + 1];
    build_table_filename(key, sizeof(key) - 1,
                         schema->db, schema->name, "", 0);
    NDB_SHARE *share= ndbcluster_get_share(key, 0, FALSE, FALSE);
    if (share)
    {
      DBUG_PRINT("NDB_SHARE", ("%s temporary  use_count: %u",
                               share->key, share->use_count));
    }
    DBUG_RETURN(share);
  }


  bool
  check_if_local_tables_in_db(const char *dbname) const
  {
    DBUG_ENTER("check_if_local_tables_in_db");
    DBUG_PRINT("info", ("Looking for files in directory %s", dbname));
    List<LEX_STRING> files;
    char path[FN_REFLEN + 1];

    /*
      The schema distribution participant has full permissions
      to drop or create any database. When determining if a database
      should be dropped on participating mysqld it will thus need
      full permissions also when listing the tables in the database.
      Such permission is controlled by the "magic" THD::col_access variable
      and need to be set high enough so that find_files() returns all
      files in the database(without checking any grants).

      Without full permission no tables would  be returned for databases
      which have special access rights(like performance_schema and
      information_schema). Those would thus appear empty and a faulty
      decision to drop them would be taken.

      Fix by setting the "magic" THD::col_access member in order to skip
      the access control check in find_files().
    */
    const ulong saved_col_access= m_thd->col_access;
    assert(sizeof(saved_col_access) == sizeof(m_thd->col_access));
    m_thd->col_access|= TABLE_ACLS;

    build_table_filename(path, sizeof(path) - 1, dbname, "", "", 0);
    if (find_files(m_thd, &files, dbname, path, NullS, 0, NULL) != FIND_FILES_OK)
    {
      m_thd->clear_error();
      DBUG_PRINT("info", ("Failed to find files"));
      // Restore column access rights
      m_thd->col_access= saved_col_access;
      DBUG_RETURN(true);
    }
    // Restore column access rights
    m_thd->col_access= saved_col_access;
    DBUG_PRINT("info",("found: %d files", files.elements));

    LEX_STRING *tabname;
    while ((tabname= files.pop()))
    {
      DBUG_PRINT("info", ("Found table %s", tabname->str));
      if (ndbcluster_check_if_local_table(dbname, tabname->str))
        DBUG_RETURN(true);
    }

    DBUG_RETURN(false);
  }


  bool is_local_table(const char* db_name, const char* table_name) const
  {
    return ndbcluster_check_if_local_table(db_name, table_name);
  }


  void handle_clear_slock(Ndb_schema_op* schema)
  {
    DBUG_ENTER("handle_clear_slock");

    assert(is_post_epoch());

    char key[FN_REFLEN + 1];
    build_table_filename(key, sizeof(key) - 1, schema->db, schema->name, "", 0);

    // Try to create a race between SLOCK acks handled after another
    // schema operation could have been started.
    DBUG_EXECUTE_IF("ndb_binlog_random_tableid",
    {
      NDB_SCHEMA_OBJECT *p= ndb_get_schema_object(key, false);
      if (p == NULL)
      {
        NdbSleep_MilliSleep(10);
      }
      else
      {
        ndb_free_schema_object(&p);
      }
    });

    /* Ack to any SQL thread waiting for schema op to complete */
    NDB_SCHEMA_OBJECT *ndb_schema_object= ndb_get_schema_object(key, false);
    if (!ndb_schema_object)
    {
      /* Noone waiting for this schema op in this mysqld */
      if (opt_ndb_extra_logging > 19)
        sql_print_information("NDB: Discarding event...no obj: %s (%u/%u)",
                              key, schema->id, schema->version);
      DBUG_VOID_RETURN;
    }

    if (ndb_schema_object->table_id != schema->id ||
        ndb_schema_object->table_version != schema->version)
    {
      /* Someone waiting, but for another id/version... */
      if (opt_ndb_extra_logging > 19)
        sql_print_information("NDB: Discarding event...key: %s "
                              "non matching id/version [%u/%u] != [%u/%u]",
                              key,
                              ndb_schema_object->table_id,
                              ndb_schema_object->table_version,
                              schema->id,
                              schema->version);
      ndb_free_schema_object(&ndb_schema_object);
      DBUG_VOID_RETURN;
    }

    pthread_mutex_lock(&ndb_schema_object->mutex);
    DBUG_DUMP("ndb_schema_object->slock_bitmap.bitmap",
              (uchar*)ndb_schema_object->slock_bitmap.bitmap,
              no_bytes_in_map(&ndb_schema_object->slock_bitmap));

    char before_slock[32];
    if (unlikely(opt_ndb_extra_logging > 19))
    {
      /* Format 'before slock' into temp string */
      my_snprintf(before_slock, sizeof(before_slock), "%x%08x",
                  ndb_schema_object->slock[1],
                  ndb_schema_object->slock[0]);
    }

    /**
     * Remove any ack'ed schema-slocks. slock_bitmap is initially 'all-set'.
     * 'schema->slock' replied from any participant will have cleared its
     * own slock-bit. The Coordinator reply will in addition clear all bits
     * for servers not participating in the schema distribution.
     */
    bitmap_intersect(&ndb_schema_object->slock_bitmap, &schema->slock);

    if (unlikely(opt_ndb_extra_logging > 19))
    {
      /* Print updated slock together with before image of it */
      sql_print_information("NDB: CLEAR_SLOCK key: %s(%u/%u) %x%08x, from %s to %x%08x",
                            key, schema->id, schema->version, 
                            schema->slock_buf[1], schema->slock_buf[0],
                            before_slock,
                            ndb_schema_object->slock[1],
                            ndb_schema_object->slock[0]);
    }

    DBUG_DUMP("ndb_schema_object->slock_bitmap.bitmap",
              (uchar*)ndb_schema_object->slock_bitmap.bitmap,
              no_bytes_in_map(&ndb_schema_object->slock_bitmap));

    /* Wake up the waiter */
    pthread_mutex_unlock(&ndb_schema_object->mutex);
    pthread_cond_signal(&ndb_schema_object->cond);

    ndb_free_schema_object(&ndb_schema_object);
    DBUG_VOID_RETURN;
  }


  void
  handle_offline_alter_table_commit(Ndb_schema_op* schema)
  {
    DBUG_ENTER("handle_offline_alter_table_commit");

    assert(is_post_epoch()); // Always after epoch

    if (schema->node_id == own_nodeid())
      DBUG_VOID_RETURN;

    write_schema_op_to_binlog(m_thd, schema);
    ndbapi_invalidate_table(schema->db, schema->name);
    mysqld_close_cached_table(schema->db, schema->name);

    /**
     * Note about get_share() / free_share() referrences:
     *
     *  1) All shares have a ref count related to their 'discovery' by dictionary.
     *     Referred from 'ndbcluster_open_tables' until they are 'unrefed'
     *     with ndbcluster_mark_share_dropped().
     *  2) All shares are referred by the binlog thread if its DDL operations 
     *     should be replicated with schema events ('share->op != NULL')
     *     Unref with free_share() when binlog repl for share is removed.
     *  3) All shares are ref counted when they are temporarily referred
     *     inside a function. (as below). Unref with free_share() as last
     *     share related operation when all above has been completed.
     *  4) Each ha_ndbcluster instance may have a share reference (m_share)
     *     until it ::close() the handle, which will unref it with free_share().
     */
    NDB_SHARE *share= get_share(schema);  // 3) Temporary pin 'share'
    if (share)
    {
      pthread_mutex_lock(&share->mutex);
      if (share->op)
      {
        Ndb_event_data *event_data=
          (Ndb_event_data *) share->op->getCustomData();
        if (event_data)
          delete event_data;
        share->op->setCustomData(NULL);
        {
          Mutex_guard injector_mutex_g(injector_mutex);
          injector_ndb->dropEventOperation(share->op);
        }
        share->op= 0;
        free_share(&share);   // Free binlog ref, 2)
        DBUG_ASSERT(share);   // Still ref'ed by 1) & 3)
      }
      pthread_mutex_unlock(&share->mutex);

      pthread_mutex_lock(&ndbcluster_mutex);
      ndbcluster_mark_share_dropped(&share); // Unref. from dictionary, 1)
      DBUG_ASSERT(share);                    // Still ref'ed by temp, 3)
      free_share(&share,TRUE);               // Free temporary ref, 3)
      /**
       * If this was the last share ref, it is now deleted.
       * If there are more (trailing) references, the share will remain as an
       * instance in the dropped_tables-hash until remaining references are dropped.
       */
      pthread_mutex_unlock(&ndbcluster_mutex);
    } // if (share)

    if (is_local_table(schema->db, schema->name) &&
       !Ndb_dist_priv_util::is_distributed_priv_table(schema->db,
                                                      schema->name))
    {
      sql_print_error("NDB Binlog: Skipping locally defined table '%s.%s' "
                      "from binlog schema event '%s' from node %d.",
                      schema->db, schema->name, schema->query,
                      schema->node_id);
      DBUG_VOID_RETURN;
    }

    // Instantiate a new 'share' for the altered table.
    if (ndb_create_table_from_engine(m_thd, schema->db, schema->name))
    {
      print_could_not_discover_error(m_thd, schema);
    }
    DBUG_VOID_RETURN;
  }


  void
  handle_online_alter_table_prepare(Ndb_schema_op* schema)
  {
    assert(is_post_epoch()); // Always after epoch

    ndbapi_invalidate_table(schema->db, schema->name);
    mysqld_close_cached_table(schema->db, schema->name);

    if (schema->node_id != own_nodeid())
    {
      write_schema_op_to_binlog(m_thd, schema);
      if (!is_local_table(schema->db, schema->name))
      {
        mysqld_write_frm_from_ndb(schema->db, schema->name);
      }
    }
  }


  void
  handle_online_alter_table_commit(Ndb_schema_op* schema)
  {
    assert(is_post_epoch()); // Always after epoch

    NDB_SHARE *share= get_share(schema);
    if (share)
    {
      if (opt_ndb_extra_logging > 9)
        sql_print_information("NDB Binlog: handling online alter/rename");

      pthread_mutex_lock(&share->mutex);
      ndb_binlog_close_shadow_table(share);

      if (ndb_binlog_open_shadow_table(m_thd, share))
      {
        sql_print_error("NDB Binlog: Failed to re-open shadow table %s.%s",
                        schema->db, schema->name);
        pthread_mutex_unlock(&share->mutex);
      }
      else
      {
        /*
          Start subscribing to data changes to the new table definition
        */
        String event_name(INJECTOR_EVENT_LEN);
        ndb_rep_event_name(&event_name, schema->db, schema->name,
                           get_binlog_full(share));
        NdbEventOperation *tmp_op= share->op;
        share->new_op= 0;
        share->op= 0;

        Thd_ndb *thd_ndb= get_thd_ndb(m_thd);
        Ndb *ndb= thd_ndb->ndb;
        Ndb_table_guard ndbtab_g(ndb->getDictionary(), schema->name);
        const NDBTAB *ndbtab= ndbtab_g.get_table();
        if (ndbcluster_create_event_ops(m_thd, share, ndbtab,
                                        event_name.c_ptr()))
        {
          sql_print_error("NDB Binlog:"
                          "FAILED CREATE (DISCOVER) EVENT OPERATIONS Event: %s",
                          event_name.c_ptr());
        }
        else
        {
          share->new_op= share->op;
        }
        share->op= tmp_op;
        pthread_mutex_unlock(&share->mutex);

        if (opt_ndb_extra_logging > 9)
          sql_print_information("NDB Binlog: handling online "
                                "alter/rename done");
      }
      pthread_mutex_lock(&share->mutex);
      if (share->op && share->new_op)
      {
        Ndb_event_data *event_data=
          (Ndb_event_data *) share->op->getCustomData();
        if (event_data)
          delete event_data;
        share->op->setCustomData(NULL);
        {
          Mutex_guard injector_mutex_g(injector_mutex);
          injector_ndb->dropEventOperation(share->op);
        }
        share->op= share->new_op;
        share->new_op= 0;
        free_share(&share);
        DBUG_ASSERT(share);   // Should still be ref'ed
      }
      pthread_mutex_unlock(&share->mutex);

      free_share(&share);     // temporary ref.
    }
  }


  void
  handle_drop_table(Ndb_schema_op* schema)
  {
    DBUG_ENTER("handle_drop_table");

    assert(is_post_epoch()); // Always after epoch

    if (schema->node_id == own_nodeid())
      DBUG_VOID_RETURN;

    write_schema_op_to_binlog(m_thd, schema);

    Ndb_local_schema::Table tab(m_thd, schema->db, schema->name);
    if (tab.is_local_table())
    {
      /* Table is not a NDB table in this mysqld -> leave it */
      sql_print_error("NDB Binlog: Skipping drop of locally "
                      "defined table '%s.%s' from binlog schema "
                      "event '%s' from node %d. ",
                      schema->db, schema->name, schema->query,
                      schema->node_id);

      // There should be no NDB_SHARE for this table
      assert(!get_share(schema));

      DBUG_VOID_RETURN;
    }

    tab.remove_table();

    NDB_SHARE *share= get_share(schema); // temporary ref.
    if (!share || !share->op)
    {
      ndbapi_invalidate_table(schema->db, schema->name);
      mysqld_close_cached_table(schema->db, schema->name);
    }
    if (share)
    {
      pthread_mutex_lock(&ndbcluster_mutex);
      ndbcluster_mark_share_dropped(&share); // server ref.
      DBUG_ASSERT(share);                    // Should still be ref'ed
      free_share(&share, TRUE);              // temporary ref.
      pthread_mutex_unlock(&ndbcluster_mutex);
    }

    ndbapi_invalidate_table(schema->db, schema->name);
    mysqld_close_cached_table(schema->db, schema->name);

    DBUG_VOID_RETURN;
  }


  /*
    The RENAME is performed in two steps.
    1) PREPARE_RENAME - sends the new table key to participants
    2) RENAME - perform the actual rename
  */

  void
  handle_rename_table_prepare(Ndb_schema_op* schema)
  {
    DBUG_ENTER("handle_rename_table_prepare");

    assert(is_post_epoch()); // Always after epoch

    if (schema->node_id == own_nodeid())
      DBUG_VOID_RETURN;

    const char* new_key_for_table= schema->query;
    DBUG_PRINT("info", ("new_key_for_table: '%s'", new_key_for_table));

    NDB_SHARE *share= get_share(schema); // temporary ref.
    if (!share)
     {
      // The RENAME_PREPARE needs the share as a place to
      // save the new key. Normally it should find the
      // share, but just to be safe... but for example
      // in ndb_share.test there are no share after restore
      // of backup
      // DBUG_ASSERT(share);
      DBUG_VOID_RETURN;
    }

    // Save the new key in the share and hope for the best(i.e
    // that it can be found later when the RENAME arrives)
    ndbcluster_prepare_rename_share(share, new_key_for_table);
    free_share(&share); // temporary ref.

    DBUG_VOID_RETURN;
  }


  void
  handle_rename_table(Ndb_schema_op* schema)
  {
    DBUG_ENTER("handle_rename_table");

    assert(is_post_epoch()); // Always after epoch

    if (schema->node_id == own_nodeid())
      DBUG_VOID_RETURN;

    write_schema_op_to_binlog(m_thd, schema);

    Ndb_local_schema::Table from(m_thd, schema->db, schema->name);
    if (from.is_local_table())
    {
      /* Tables exists as a local table, print error and leave it */
      sql_print_error("NDB Binlog: Skipping renaming locally "
                      "defined table '%s.%s' from binlog schema "
                      "event '%s' from node %d. ",
                      schema->db, schema->name, schema->query,
                      schema->node_id);
      DBUG_VOID_RETURN;
    }

    NDB_SHARE *share= get_share(schema); // temporary ref.
    if (!share || !share->op)
    {
      ndbapi_invalidate_table(schema->db, schema->name);
      mysqld_close_cached_table(schema->db, schema->name);
    }
    if (share)
      free_share(&share);      // temporary ref.

    share= get_share(schema);  // temporary ref.
    if (!share)
    {
      // The RENAME need to find share, since that's where
      // the RENAME_PREPARE has saved the new name
      DBUG_ASSERT(share);
      DBUG_VOID_RETURN;
    }

    const char* new_key_for_table= share->new_key;
    if (!new_key_for_table)
    {
      // The rename need the share to have new_key set
      // by a previous RENAME_PREPARE
      DBUG_ASSERT(new_key_for_table);
      DBUG_VOID_RETURN;
    }

    // Split the new key into db and table name
    char new_db[FN_REFLEN + 1], new_name[FN_REFLEN + 1];
    ha_ndbcluster::set_dbname(new_key_for_table, new_db);
    ha_ndbcluster::set_tabname(new_key_for_table, new_name);
    from.rename_table(new_db, new_name);
    ndbcluster_rename_share(m_thd, share);
    free_share(&share);  // temporary ref.

    ndbapi_invalidate_table(schema->db, schema->name);
    mysqld_close_cached_table(schema->db, schema->name);

    DBUG_VOID_RETURN;
  }


  void
  handle_drop_db(Ndb_schema_op* schema)
  {
    DBUG_ENTER("handle_drop_db");

    assert(is_post_epoch()); // Always after epoch

    if (schema->node_id == own_nodeid())
      DBUG_VOID_RETURN;

    write_schema_op_to_binlog(m_thd, schema);

    Thd_ndb *thd_ndb= get_thd_ndb(m_thd);
    Thd_ndb_options_guard thd_ndb_options(thd_ndb);
    // Set NO_LOCK_SCHEMA_OP before 'check_if_local_tables_indb'
    // until ndbcluster_find_files does not take GSL
    thd_ndb_options.set(TNO_NO_LOCK_SCHEMA_OP);

    if (check_if_local_tables_in_db(schema->db))
    {
      /* Tables exists as a local table, print error and leave it */
      sql_print_error("NDB Binlog: Skipping drop database '%s' since "
                      "it contained local tables "
                      "binlog schema event '%s' from node %d. ",
                      schema->db, schema->query,
                      schema->node_id);
      DBUG_VOID_RETURN;
    }

    const int no_print_error[1]= {0};
    run_query(m_thd, schema->query,
              schema->query + schema->query_length,
              no_print_error);

    DBUG_VOID_RETURN;
  }


  void
  handle_truncate_table(Ndb_schema_op* schema)
  {
    DBUG_ENTER("handle_truncate_table");

    assert(!is_post_epoch()); // Always directly

    if (schema->node_id == own_nodeid())
      DBUG_VOID_RETURN;

    write_schema_op_to_binlog(m_thd, schema);

    NDB_SHARE *share= get_share(schema);
    // invalidation already handled by binlog thread
    if (!share || !share->op)
    {
      ndbapi_invalidate_table(schema->db, schema->name);
      mysqld_close_cached_table(schema->db, schema->name);
    }
    if (share)
      free_share(&share); // temporary ref.

    if (is_local_table(schema->db, schema->name))
    {
      sql_print_error("NDB Binlog: Skipping locally defined table "
                      "'%s.%s' from binlog schema event '%s' from "
                      "node %d. ",
                      schema->db, schema->name, schema->query,
                      schema->node_id);
      DBUG_VOID_RETURN;
    }

    if (ndb_create_table_from_engine(m_thd, schema->db, schema->name))
    {
      print_could_not_discover_error(m_thd, schema);
    }

    DBUG_VOID_RETURN;
  }


  void
  handle_create_table(Ndb_schema_op* schema)
  {
    DBUG_ENTER("handle_create_table");

    assert(!is_post_epoch()); // Always directly

    if (schema->node_id == own_nodeid())
      DBUG_VOID_RETURN;

    write_schema_op_to_binlog(m_thd, schema);

    if (is_local_table(schema->db, schema->name))
    {
      sql_print_error("NDB Binlog: Skipping locally defined table '%s.%s' from "
                          "binlog schema event '%s' from node %d. ",
                          schema->db, schema->name, schema->query,
                          schema->node_id);
      DBUG_VOID_RETURN;
    }

    if (ndb_create_table_from_engine(m_thd, schema->db, schema->name))
    {
      print_could_not_discover_error(m_thd, schema);
    }

    DBUG_VOID_RETURN;
  }


  void
  handle_create_db(Ndb_schema_op* schema)
  {
    DBUG_ENTER("handle_create_db");

    assert(!is_post_epoch()); // Always directly

    if (schema->node_id == own_nodeid())
      DBUG_VOID_RETURN;

    write_schema_op_to_binlog(m_thd, schema);

    Thd_ndb *thd_ndb= get_thd_ndb(m_thd);
    Thd_ndb_options_guard thd_ndb_options(thd_ndb);
    thd_ndb_options.set(TNO_NO_LOCK_SCHEMA_OP);
    const int no_print_error[1]= {0};
    run_query(m_thd, schema->query,
              schema->query + schema->query_length,
              no_print_error);

    DBUG_VOID_RETURN;
  }


  void
  handle_alter_db(Ndb_schema_op* schema)
  {
    DBUG_ENTER("handle_alter_db");

    assert(!is_post_epoch()); // Always directly

    if (schema->node_id == own_nodeid())
      DBUG_VOID_RETURN;

    write_schema_op_to_binlog(m_thd, schema);

    Thd_ndb *thd_ndb= get_thd_ndb(m_thd);
    Thd_ndb_options_guard thd_ndb_options(thd_ndb);
    thd_ndb_options.set(TNO_NO_LOCK_SCHEMA_OP);
    const int no_print_error[1]= {0};
    run_query(m_thd, schema->query,
              schema->query + schema->query_length,
              no_print_error);

    DBUG_VOID_RETURN;
  }


  void
  handle_grant_op(Ndb_schema_op* schema)
  {
    DBUG_ENTER("handle_grant_op");

    assert(!is_post_epoch()); // Always directly

    if (schema->node_id == own_nodeid())
      DBUG_VOID_RETURN;

    write_schema_op_to_binlog(m_thd, schema);

    if (opt_ndb_extra_logging > 9)
      sql_print_information("Got dist_priv event: %s, "
                            "flushing privileges",
                            get_schema_type_name(schema->type));

    Thd_ndb *thd_ndb= get_thd_ndb(m_thd);
    Thd_ndb_options_guard thd_ndb_options(thd_ndb);
    thd_ndb_options.set(TNO_NO_LOCK_SCHEMA_OP);
    const int no_print_error[1]= {0};
    char *cmd= (char *) "flush privileges";
    run_query(m_thd, cmd,
              cmd + strlen(cmd),
              no_print_error);

    DBUG_VOID_RETURN;
  }


  int
  handle_schema_op(Ndb_schema_op* schema)
  {
    DBUG_ENTER("handle_schema_op");
    {
      const SCHEMA_OP_TYPE schema_type= (SCHEMA_OP_TYPE)schema->type;

      if (opt_ndb_extra_logging > 19)
      {
        sql_print_information("NDB: got schema event on %s.%s(%u/%u) query: '%s' type: %s(%d) node: %u slock: %x%08x",
                              schema->db, schema->name,
                              schema->id, schema->version,
                              schema->query,
                              get_schema_type_name(schema_type),
                              schema_type,
                              schema->node_id,
                              schema->slock.bitmap[1],
                              schema->slock.bitmap[0]);
      }

      if ((schema->db[0] == 0) && (schema->name[0] == 0))
      {
        /**
         * This happens if there is a schema event on a table (object)
         *   that this mysqld does not know about.
         *   E.g it had a local table shadowing a ndb table...
         */
        DBUG_RETURN(0);
      }

      switch (schema_type)
      {
      case SOT_CLEAR_SLOCK:
        /*
          handle slock after epoch is completed to ensure that
          schema events get inserted in the binlog after any data
          events
        */
        handle_after_epoch(schema);
        DBUG_RETURN(0);

      case SOT_ALTER_TABLE_COMMIT:
      case SOT_RENAME_TABLE_PREPARE:
      case SOT_ONLINE_ALTER_TABLE_PREPARE:
      case SOT_ONLINE_ALTER_TABLE_COMMIT:
      case SOT_RENAME_TABLE:
      case SOT_DROP_TABLE:
      case SOT_DROP_DB:
        handle_after_epoch(schema);
        ack_after_epoch(schema);
        DBUG_RETURN(0);

      case SOT_TRUNCATE_TABLE:
        handle_truncate_table(schema);
        break;

      case SOT_CREATE_TABLE:
        handle_create_table(schema);
        break;

      case SOT_CREATE_DB:
        handle_create_db(schema);
        break;

      case SOT_ALTER_DB:
        handle_alter_db(schema);
        break;

      case SOT_CREATE_USER:
      case SOT_DROP_USER:
      case SOT_RENAME_USER:
      case SOT_GRANT:
      case SOT_REVOKE:
        handle_grant_op(schema);
        break;

      case SOT_TABLESPACE:
      case SOT_LOGFILE_GROUP:
        if (schema->node_id == own_nodeid())
          break;
        write_schema_op_to_binlog(m_thd, schema);
        break;

      case SOT_RENAME_TABLE_NEW:
        /*
          Only very old MySQL Server connected to the cluster may
          send this schema operation, ignore it
        */
        sql_print_error("NDB schema: Skipping old schema operation"
                        "(RENAME_TABLE_NEW) on %s.%s",
                        schema->db, schema->name);
        DBUG_ASSERT(false);
        break;

      }

      /* signal that schema operation has been handled */
      DBUG_DUMP("slock", (uchar*) schema->slock_buf, schema->slock_length);
      if (bitmap_is_set(&schema->slock, own_nodeid()))
      {
        ack_schema_op(schema);
      }
    }
    DBUG_RETURN(0);
  }


  void
  handle_schema_op_post_epoch(Ndb_schema_op* schema)
  {
    DBUG_ENTER("handle_schema_op_post_epoch");
    DBUG_PRINT("enter", ("%s.%s: query: '%s'  type: %d",
                         schema->db, schema->name,
                         schema->query, schema->type));

    {
      const SCHEMA_OP_TYPE schema_type= (SCHEMA_OP_TYPE)schema->type;
      if (opt_ndb_extra_logging > 9)
        sql_print_information("%s - %s.%s",
                              get_schema_type_name(schema_type),
                              schema->db ? schema->db : "(null)",
                              schema->name ? schema->name : "(null)");

      switch (schema_type)
      {
      case SOT_CLEAR_SLOCK:
        handle_clear_slock(schema);
        break;

      case SOT_DROP_DB:
        handle_drop_db(schema);
        break;

      case SOT_DROP_TABLE:
        handle_drop_table(schema);
        break;

      case SOT_RENAME_TABLE_PREPARE:
        handle_rename_table_prepare(schema);
        break;

      case SOT_RENAME_TABLE:
        handle_rename_table(schema);
        break;

      case SOT_ALTER_TABLE_COMMIT:
        handle_offline_alter_table_commit(schema);
        break;

      case SOT_ONLINE_ALTER_TABLE_PREPARE:
        handle_online_alter_table_prepare(schema);
        break;

      case SOT_ONLINE_ALTER_TABLE_COMMIT:
        handle_online_alter_table_commit(schema);
        break;

      default:
        DBUG_ASSERT(FALSE);
      }
    }

    DBUG_VOID_RETURN;
  }

  THD* m_thd;
  MEM_ROOT* m_mem_root;
  uint m_own_nodeid;
  Ndb_schema_dist_data& m_schema_dist_data;
  bool m_post_epoch;

  bool is_post_epoch(void) const { return m_post_epoch; }

  List<Ndb_schema_op> m_post_epoch_handle_list;
  List<Ndb_schema_op> m_post_epoch_ack_list;

public:
  Ndb_schema_event_handler(); // Not implemented
  Ndb_schema_event_handler(const Ndb_schema_event_handler&); // Not implemented

  Ndb_schema_event_handler(THD* thd, MEM_ROOT* mem_root, uint own_nodeid,
                           Ndb_schema_dist_data& schema_dist_data):
    m_thd(thd), m_mem_root(mem_root), m_own_nodeid(own_nodeid),
    m_schema_dist_data(schema_dist_data),
    m_post_epoch(false)
  {
  }


  ~Ndb_schema_event_handler()
  {
    // There should be no work left todo...
    DBUG_ASSERT(m_post_epoch_handle_list.elements == 0);
    DBUG_ASSERT(m_post_epoch_ack_list.elements == 0);
  }


  void handle_event(Ndb* s_ndb, NdbEventOperation *pOp)
  {
    DBUG_ENTER("handle_event");

    const Ndb_event_data *event_data=
      static_cast<const Ndb_event_data*>(pOp->getCustomData());

    if (!check_is_ndb_schema_event(event_data))
      DBUG_VOID_RETURN;

    const NDBEVENT::TableEvent ev_type= pOp->getEventType();
    switch (ev_type)
    {
    case NDBEVENT::TE_INSERT:
    case NDBEVENT::TE_UPDATE:
    {
      /* ndb_schema table, row INSERTed or UPDATEed*/
      Ndb_schema_op* schema_op=
        Ndb_schema_op::create(event_data, pOp->getAnyValue());
      handle_schema_op(schema_op);
      break;
    }

    case NDBEVENT::TE_DELETE:
      /* ndb_schema table, row DELETEd */
      break;

    case NDBEVENT::TE_CLUSTER_FAILURE:
      if (opt_ndb_extra_logging)
        sql_print_information("NDB Schema dist: cluster failure "
                              "at epoch %u/%u.",
                              (uint)(pOp->getGCI() >> 32),
                              (uint)(pOp->getGCI()));
      // fall through
    case NDBEVENT::TE_DROP:
      /* ndb_schema table DROPped */
      if (opt_ndb_extra_logging &&
          ndb_binlog_tables_inited && ndb_binlog_running)
        sql_print_information("NDB Binlog: ndb tables initially "
                              "read only on reconnect.");
      /**
       * Removing the 'schema_ndb' reference prevents a race condition where
       * ndb_binlog_setup() may recreate the dropped schema dist table
       * and its eventOp before the binlog thread had handled all the
       * failure events. Thus, BI-thread never reached 'all EventOp dropped'
       * state required for it to restart.
       * Once restarted, a new schema_ndb is recreated and ndb_binlog_setup()
       * is allowed to do its tasks.
       */
      pthread_mutex_lock(&injector_mutex);
      schema_ndb= NULL;
      pthread_mutex_unlock(&injector_mutex);

      /* release the ndb_schema_share */
      pthread_mutex_lock(&ndb_schema_share_mutex);
      free_share(&ndb_schema_share);
      ndb_schema_share= NULL;
      ndb_binlog_tables_inited= FALSE;
      ndb_binlog_is_ready= FALSE;
      pthread_mutex_unlock(&ndb_schema_share_mutex);

      ndb_tdc_close_cached_tables();
      // fall through
    case NDBEVENT::TE_ALTER:
      /* ndb_schema table ALTERed */
      ndb_handle_schema_change(m_thd, s_ndb, pOp, event_data);
      break;

    case NDBEVENT::TE_NODE_FAILURE:
    {
      /* Remove all subscribers for node */
      m_schema_dist_data.report_data_node_failure(pOp->getNdbdNodeId());
      break;
    }

    case NDBEVENT::TE_SUBSCRIBE:
    {
      /* Add node as subscriber */
      m_schema_dist_data.report_subscribe(pOp->getNdbdNodeId(), pOp->getReqNodeId());
      break;
    }

    case NDBEVENT::TE_UNSUBSCRIBE:
    {
      /* Remove node as subscriber */
      m_schema_dist_data.report_unsubscribe(pOp->getNdbdNodeId(), pOp->getReqNodeId());
      break;
    }

    default:
    {
      sql_print_error("NDB Schema dist: unknown event %u, ignoring...",
                      ev_type);
    }
    }

    DBUG_VOID_RETURN;
  }


  void post_epoch()
  {
    if (unlikely(m_post_epoch_handle_list.elements > 0))
    {
      // Set the flag used to check that functions are called at correct time
      m_post_epoch= true;

      /*
       process any operations that should be done after
       the epoch is complete
      */
      Ndb_schema_op* schema;
      while ((schema= m_post_epoch_handle_list.pop()))
      {
        handle_schema_op_post_epoch(schema);
      }

      /*
       process any operations that should be unlocked/acked after
       the epoch is complete
      */
      while ((schema= m_post_epoch_ack_list.pop()))
      {
        ack_schema_op(schema);
      }
    }
    // There should be no work left todo...
    DBUG_ASSERT(m_post_epoch_handle_list.elements == 0);
    DBUG_ASSERT(m_post_epoch_ack_list.elements == 0);
  }
};

/*********************************************************************
  Internal helper functions for handling of the cluster replication tables
  - ndb_binlog_index
  - ndb_apply_status
*********************************************************************/

/*
  struct to hold the data to be inserted into the
  ndb_binlog_index table
*/
struct ndb_binlog_index_row {
  ulonglong epoch;
  const char *start_master_log_file;
  ulonglong start_master_log_pos;
  ulong n_inserts;
  ulong n_updates;
  ulong n_deletes;
  ulong n_schemaops;

  ulong orig_server_id;
  ulonglong orig_epoch;

  ulong gci;

  const char *next_master_log_file;
  ulonglong next_master_log_pos;

  struct ndb_binlog_index_row *next;
};


/*
  Open the ndb_binlog_index table for writing
*/
static int
ndb_binlog_index_table__open(THD *thd,
                             TABLE **ndb_binlog_index)
{
  const char *save_proc_info=
    thd_proc_info(thd, "Opening " NDB_REP_DB "." NDB_REP_TABLE);

  TABLE_LIST tables;
  tables.init_one_table(STRING_WITH_LEN(NDB_REP_DB),    // db
                        STRING_WITH_LEN(NDB_REP_TABLE), // name
                        NDB_REP_TABLE,                  // alias
                        TL_WRITE);                      // for write

  /* Only allow real table to be opened */
  tables.required_type= FRMTYPE_TABLE;

  const bool derived = false;
  const uint flags =
    MYSQL_LOCK_IGNORE_TIMEOUT; /* Wait for lock "infinitely" */
  if (open_and_lock_tables(thd, &tables, derived, flags))
  {
    if (thd->killed)
      DBUG_PRINT("error", ("NDB Binlog: Opening ndb_binlog_index: killed"));
    else
      sql_print_error("NDB Binlog: Opening ndb_binlog_index: %d, '%s'",
                      thd->get_stmt_da()->sql_errno(),
                      thd->get_stmt_da()->message());
    thd_proc_info(thd, save_proc_info);
    return -1;
  }
  *ndb_binlog_index= tables.table;
  thd_proc_info(thd, save_proc_info);
  return 0;
}


/*
  Write rows to the ndb_binlog_index table
*/
static int
ndb_binlog_index_table__write_rows(THD *thd,
                                   ndb_binlog_index_row *row)
{
  int error= 0;
  ndb_binlog_index_row *first= row;
  TABLE *ndb_binlog_index= 0;

  /*
    Assume this function is not called with an error set in thd
    (but clear for safety in release version)
   */
  assert(!thd->is_error());
  thd->clear_error();

  /*
    Turn of binlogging to prevent the table changes to be written to
    the binary log.
  */
  tmp_disable_binlog(thd);

  if (ndb_binlog_index_table__open(thd, &ndb_binlog_index))
  {
    if (thd->killed)
      DBUG_PRINT("error", ("NDB Binlog: Unable to lock table ndb_binlog_index, killed"));
    else
      sql_print_error("NDB Binlog: Unable to lock table ndb_binlog_index");
    error= -1;
    goto add_ndb_binlog_index_err;
  }

  // Set all columns to be written
  ndb_binlog_index->use_all_columns();

  do
  {
    ulonglong epoch= 0, orig_epoch= 0;
    uint orig_server_id= 0;

    // Intialize ndb_binlog_index->record[0]
    empty_record(ndb_binlog_index);

    ndb_binlog_index->field[NBICOL_START_POS]
      ->store(first->start_master_log_pos, true);
    ndb_binlog_index->field[NBICOL_START_FILE]
      ->store(first->start_master_log_file,
              (uint)strlen(first->start_master_log_file),
              &my_charset_bin);
    ndb_binlog_index->field[NBICOL_EPOCH]
      ->store(epoch= first->epoch, true);
    if (ndb_binlog_index->s->fields > NBICOL_ORIG_SERVERID)
    {
      /* Table has ORIG_SERVERID / ORIG_EPOCH columns.
       * Write rows with different ORIG_SERVERID / ORIG_EPOCH
       * separately
       */
      ndb_binlog_index->field[NBICOL_NUM_INSERTS]
        ->store(row->n_inserts, true);
      ndb_binlog_index->field[NBICOL_NUM_UPDATES]
        ->store(row->n_updates, true);
      ndb_binlog_index->field[NBICOL_NUM_DELETES]
        ->store(row->n_deletes, true);
      ndb_binlog_index->field[NBICOL_NUM_SCHEMAOPS]
        ->store(row->n_schemaops, true);
      ndb_binlog_index->field[NBICOL_ORIG_SERVERID]
        ->store(orig_server_id= row->orig_server_id, true);
      ndb_binlog_index->field[NBICOL_ORIG_EPOCH]
        ->store(orig_epoch= row->orig_epoch, true);
      ndb_binlog_index->field[NBICOL_GCI]
        ->store(first->gci, true);

      if (ndb_binlog_index->s->fields > NBICOL_NEXT_POS)
      {
        /* Table has next log pos fields, fill them in */
        ndb_binlog_index->field[NBICOL_NEXT_POS]
          ->store(first->next_master_log_pos, true);
        ndb_binlog_index->field[NBICOL_NEXT_FILE]
          ->store(first->next_master_log_file,
                  (uint)strlen(first->next_master_log_file),
                  &my_charset_bin);
      }
      row= row->next;
    }
    else
    {
      /* Old schema : Table has no separate
       * ORIG_SERVERID / ORIG_EPOCH columns.
       * Merge operation counts and write one row
       */
      while ((row= row->next))
      {
        first->n_inserts+= row->n_inserts;
        first->n_updates+= row->n_updates;
        first->n_deletes+= row->n_deletes;
        first->n_schemaops+= row->n_schemaops;
      }
      ndb_binlog_index->field[NBICOL_NUM_INSERTS]
        ->store((ulonglong)first->n_inserts, true);
      ndb_binlog_index->field[NBICOL_NUM_UPDATES]
        ->store((ulonglong)first->n_updates, true);
      ndb_binlog_index->field[NBICOL_NUM_DELETES]
        ->store((ulonglong)first->n_deletes, true);
      ndb_binlog_index->field[NBICOL_NUM_SCHEMAOPS]
        ->store((ulonglong)first->n_schemaops, true);
    }

    error= ndb_binlog_index->file->ha_write_row(ndb_binlog_index->record[0]);

    /* Fault injection to test logging */
    DBUG_EXECUTE_IF("ndb_injector_binlog_index_write_fail_random",
                    {
                      if ((((uint32) rand()) % 10) == 9)
                      {
                        sql_print_error("NDB Binlog: Injecting random write failure");
                        error= ndb_binlog_index->file->ha_write_row(ndb_binlog_index->record[0]);
                      }
                    });
    
    if (error)
    {
      sql_print_error("NDB Binlog: Failed writing to ndb_binlog_index for epoch %u/%u "
                      " orig_server_id %u orig_epoch %u/%u "
                      "with error %d.",
                      uint(epoch >> 32), uint(epoch),
                      orig_server_id,
                      uint(orig_epoch >> 32), uint(orig_epoch),
                      error);
      
      bool seen_error_row = false;
      ndb_binlog_index_row* cursor= first;
      do
      {
        char tmp[128];
        if (ndb_binlog_index->s->fields > NBICOL_ORIG_SERVERID)
          my_snprintf(tmp, sizeof(tmp), "%u/%u,%u,%u/%u",
                      uint(epoch >> 32), uint(epoch),
                      uint(cursor->orig_server_id),
                      uint(cursor->orig_epoch >> 32), 
                      uint(cursor->orig_epoch));
        
        else
          my_snprintf(tmp, sizeof(tmp), "%u/%u", uint(epoch >> 32), uint(epoch));
        
        bool error_row = (row == (cursor->next));
        sql_print_error("NDB Binlog: Writing row (%s) to ndb_binlog_index - %s",
                        tmp,
                        (error_row?"ERROR":
                         (seen_error_row?"Discarded":
                          "OK")));
        seen_error_row |= error_row;

      } while ((cursor = cursor->next));
      
      error= -1;
      goto add_ndb_binlog_index_err;
    }
  } while (row);

add_ndb_binlog_index_err:
  /*
    Explicitly commit or rollback the writes(although we normally
    use a non transactional engine for the ndb_binlog_index table)
  */
  thd->get_stmt_da()->set_overwrite_status(true);
  thd->is_error() ? trans_rollback_stmt(thd) : trans_commit_stmt(thd);
  thd->get_stmt_da()->set_overwrite_status(false);

  // Close the tables this thread has opened
  close_thread_tables(thd);

  /*
    There should be no need for rolling back transaction due to deadlock
    (since ndb_binlog_index is non transactional).
  */
  DBUG_ASSERT(! thd->transaction_rollback_request);

  // Release MDL locks on the opened table
  thd->mdl_context.release_transactional_locks();

  reenable_binlog(thd);
  return error;
}

/*********************************************************************
  Functions for start, stop, wait for ndbcluster binlog thread
*********************************************************************/

int ndbcluster_binlog_start()
{
  DBUG_ENTER("ndbcluster_binlog_start");

  if (::server_id == 0)
  {
    sql_print_warning("NDB: server id set to zero - changes logged to "
                      "bin log with server id zero will be logged with "
                      "another server id by slave mysqlds");
  }

  /* 
     Check that ServerId is not using the reserved bit or bits reserved
     for application use
  */
  if ((::server_id & 0x1 << 31) ||                             // Reserved bit
      !ndbcluster_anyvalue_is_serverid_in_range(::server_id))  // server_id_bits
  {
    sql_print_error("NDB: server id provided is too large to be represented in "
                    "opt_server_id_bits or is reserved");
    DBUG_RETURN(-1);
  }

  /*
     Check that v2 events are enabled if log-transaction-id is set
  */
  if (opt_ndb_log_transaction_id &&
      log_bin_use_v1_row_events)
  {
    sql_print_error("NDB: --ndb-log-transaction-id requires v2 Binlog row events "
                    "but server is using v1.");
    DBUG_RETURN(-1);
  }

  ndb_binlog_thread.init();

  pthread_mutex_init(&injector_mutex, MY_MUTEX_INIT_FAST);
  pthread_cond_init(&injector_cond, NULL);
  pthread_mutex_init(&ndb_schema_share_mutex, MY_MUTEX_INIT_FAST);

  // The binlog thread globals has been initied and should be freed
  ndbcluster_binlog_inited= 1;

  /* Start ndb binlog thread */
  if (ndb_binlog_thread.start())
  {
    DBUG_PRINT("error", ("Could not start ndb binlog thread"));
    DBUG_RETURN(-1);
  }

  DBUG_RETURN(0);
}


/**************************************************************
  Internal helper functions for creating/dropping ndb events
  used by the client sql threads
**************************************************************/
void
ndb_rep_event_name(String *event_name,const char *db, const char *tbl,
                   bool full, bool allow_hardcoded_name)
{
  if (allow_hardcoded_name &&
      strcmp(db,  NDB_REP_DB) == 0 &&
      strcmp(tbl, NDB_SCHEMA_TABLE) == 0)
  {
    // Always use REPL$ as prefix for the event on mysql.ndb_schema
    // (unless when dropping events and allow_hardcoded_name is set to false)
    full = false;
  }
 
  if (full)
    event_name->set_ascii("REPLF$", 6);
  else
    event_name->set_ascii("REPL$", 5);
  event_name->append(db);
#ifdef NDB_WIN32
  /*
   * Some bright spark decided that we should sometimes have backslashes.
   * This causes us pain as the event is db/table and not db\table so trying
   * to drop db\table when we meant db/table ends in the event lying around
   * after drop table, leading to all sorts of pain.
  */
  String backslash_sep(1);
  backslash_sep.set_ascii("\\",1);

  int bsloc;
  if((bsloc= event_name->strstr(backslash_sep,0))!=-1)
	  event_name->replace(bsloc, 1, "/", 1);
#endif
  if (tbl)
  {
    event_name->append('/');
    event_name->append(tbl);
  }
  DBUG_PRINT("info", ("ndb_rep_event_name: %s", event_name->c_ptr()));
}

#ifdef HAVE_NDB_BINLOG
static void 
set_binlog_flags(NDB_SHARE *share,
                 Ndb_binlog_type ndb_binlog_type)
{
  DBUG_ENTER("set_binlog_flags");
  switch (ndb_binlog_type)
  {
  case NBT_NO_LOGGING:
    DBUG_PRINT("info", ("NBT_NO_LOGGING"));
    set_binlog_nologging(share);
    DBUG_VOID_RETURN;
  case NBT_DEFAULT:
    DBUG_PRINT("info", ("NBT_DEFAULT"));
    if (opt_ndb_log_updated_only)
    {
      set_binlog_updated_only(share);
    }
    else
    {
      set_binlog_full(share);
    }
    if (opt_ndb_log_update_as_write)
    {
      set_binlog_use_write(share);
    }
    else
    {
      set_binlog_use_update(share);
    }
    break;
  case NBT_UPDATED_ONLY:
    DBUG_PRINT("info", ("NBT_UPDATED_ONLY"));
    set_binlog_updated_only(share);
    set_binlog_use_write(share);
    break;
  case NBT_USE_UPDATE:
    DBUG_PRINT("info", ("NBT_USE_UPDATE"));
  case NBT_UPDATED_ONLY_USE_UPDATE:
    DBUG_PRINT("info", ("NBT_UPDATED_ONLY_USE_UPDATE"));
    set_binlog_updated_only(share);
    set_binlog_use_update(share);
    break;
  case NBT_FULL:
    DBUG_PRINT("info", ("NBT_FULL"));
    set_binlog_full(share);
    set_binlog_use_write(share);
    break;
  case NBT_FULL_USE_UPDATE:
    DBUG_PRINT("info", ("NBT_FULL_USE_UPDATE"));
    set_binlog_full(share);
    set_binlog_use_update(share);
    break;
  }
  set_binlog_logging(share);
  DBUG_VOID_RETURN;
}


/*
  ndbcluster_get_binlog_replication_info

  This function retrieves the data for the given table
  from the ndb_replication table.

  If the table is not found, or the table does not exist,
  then defaults are returned.
*/
int
ndbcluster_get_binlog_replication_info(THD *thd, Ndb *ndb,
                                       const char* db,
                                       const char* table_name,
                                       uint server_id,
                                       Uint32* binlog_flags,
                                       const st_conflict_fn_def** conflict_fn,
                                       st_conflict_fn_arg* args,
                                       Uint32* num_args)
{
  DBUG_ENTER("ndbcluster_get_binlog_replication_info");

  /* Override for ndb_apply_status when logging */
  if (opt_ndb_log_apply_status)
  {
    if (strcmp(db, NDB_REP_DB) == 0 &&
        strcmp(table_name, NDB_APPLY_TABLE) == 0)
    {
      /*
        Ensure that we get all columns from ndb_apply_status updates
        by forcing FULL event type
        Also, ensure that ndb_apply_status events are always logged as
        WRITES.
      */
      DBUG_PRINT("info", ("ndb_apply_status defaulting to FULL, USE_WRITE"));
      sql_print_information("NDB: ndb-log-apply-status forcing "
                            "%s.%s to FULL USE_WRITE",
                            NDB_REP_DB, NDB_APPLY_TABLE);
      *binlog_flags = NBT_FULL;
      *conflict_fn = NULL;
      *num_args = 0;
      DBUG_RETURN(0);
    }
  }

  Ndb_rep_tab_reader rep_tab_reader;

  int rc = rep_tab_reader.lookup(ndb,
                                 db,
                                 table_name,
                                 server_id);

  const char* msg = rep_tab_reader.get_warning_message();
  if (msg != NULL)
  {
    push_warning_printf(thd, Sql_condition::WARN_LEVEL_WARN,
                        ER_NDB_REPLICATION_SCHEMA_ERROR,
                        ER(ER_NDB_REPLICATION_SCHEMA_ERROR),
                        msg);
    sql_print_warning("NDB Binlog: %s",
                      msg);
  }

  if (rc != 0)
    DBUG_RETURN(ER_NDB_REPLICATION_SCHEMA_ERROR);

  *binlog_flags= rep_tab_reader.get_binlog_flags();
  const char* conflict_fn_spec= rep_tab_reader.get_conflict_fn_spec();

  if (conflict_fn_spec != NULL)
  {
    char msgbuf[ FN_REFLEN ];
    if (parse_conflict_fn_spec(conflict_fn_spec,
                               conflict_fn,
                               args,
                               num_args,
                               msgbuf,
                               sizeof(msgbuf)) != 0)
    {
        push_warning_printf(thd, Sql_condition::WARN_LEVEL_WARN,
                          ER_CONFLICT_FN_PARSE_ERROR,
                          ER(ER_CONFLICT_FN_PARSE_ERROR),
                          msgbuf);

      /*
        Log as well, useful for contexts where the thd's stack of
        warnings are ignored
      */
      if (opt_ndb_extra_logging)
      {
        sql_print_warning("NDB Slave: Table %s.%s : Parse error on conflict fn : %s",
                          db, table_name,
                          msgbuf);
      }

      DBUG_RETURN(ER_CONFLICT_FN_PARSE_ERROR);
    }
  }
  else
  {
    /* No conflict function specified */
    conflict_fn= NULL;
    num_args= 0;
  }

  DBUG_RETURN(0);
}

int
ndbcluster_apply_binlog_replication_info(THD *thd,
                                         NDB_SHARE *share,
                                         const NDBTAB* ndbtab,
                                         const st_conflict_fn_def* conflict_fn,
                                         const st_conflict_fn_arg* args,
                                         Uint32 num_args,
                                         bool do_set_binlog_flags,
                                         Uint32 binlog_flags)
{
  DBUG_ENTER("ndbcluster_apply_binlog_replication_info");
  char tmp_buf[FN_REFLEN];

  if (do_set_binlog_flags)
  {
    DBUG_PRINT("info", ("Setting binlog flags to %u", binlog_flags));
    set_binlog_flags(share, (enum Ndb_binlog_type)binlog_flags);
  }

  if (conflict_fn != NULL)
  {
    if (setup_conflict_fn(get_thd_ndb(thd)->ndb, 
                          &share->m_cfn_share,
                          &share->mem_root,
                          share->db,
                          share->table_name,
                          ((share->flags & NSF_BLOB_FLAG) != 0),
                          get_binlog_use_update(share),
                          ndbtab,
                          tmp_buf, sizeof(tmp_buf),
                          conflict_fn,
                          args,
                          num_args) == 0)
    {
      if (opt_ndb_extra_logging)
      {
        sql_print_information("%s", tmp_buf);
      }
    }
    else
    {
      /*
        Dump setup failure message to error log
        for cases where thd warning stack is
        ignored
      */
      sql_print_warning("NDB Slave: Table %s.%s : %s",
                        share->db,
                        share->table_name,
                        tmp_buf);

      push_warning_printf(thd, Sql_condition::WARN_LEVEL_WARN,
                          ER_CONFLICT_FN_PARSE_ERROR,
                          ER(ER_CONFLICT_FN_PARSE_ERROR),
                          tmp_buf);

      DBUG_RETURN(-1);
    }
  }
  else
  {
    /* No conflict function specified */
    slave_reset_conflict_fn(share->m_cfn_share);
  }

  DBUG_RETURN(0);
}

int
ndbcluster_read_binlog_replication(THD *thd, Ndb *ndb,
                                   NDB_SHARE *share,
                                   const NDBTAB *ndbtab,
                                   uint server_id,
                                   bool do_set_binlog_flags)
{
  DBUG_ENTER("ndbcluster_read_binlog_replication");
  Uint32 binlog_flags;
  const st_conflict_fn_def* conflict_fn= NULL;
  st_conflict_fn_arg args[MAX_CONFLICT_ARGS];
  Uint32 num_args = MAX_CONFLICT_ARGS;

  if ((ndbcluster_get_binlog_replication_info(thd, ndb,
                                              share->db,
                                              share->table_name,
                                              server_id,
                                              &binlog_flags,
                                              &conflict_fn,
                                              args,
                                              &num_args) != 0) ||
      (ndbcluster_apply_binlog_replication_info(thd,
                                                share,
                                                ndbtab,
                                                conflict_fn,
                                                args,
                                                num_args,
                                                do_set_binlog_flags,
                                                binlog_flags) != 0))
  {
    DBUG_RETURN(-1);
  }

  DBUG_RETURN(0);
}
#endif /* HAVE_NDB_BINLOG */

bool
ndbcluster_check_if_local_table(const char *dbname, const char *tabname)
{
  char key[FN_REFLEN + 1];
  char ndb_file[FN_REFLEN + 1];

  DBUG_ENTER("ndbcluster_check_if_local_table");
  build_table_filename(key, sizeof(key)-1, dbname, tabname, reg_ext, 0);
  build_table_filename(ndb_file, sizeof(ndb_file)-1,
                       dbname, tabname, ha_ndb_ext, 0);
  /* Check that any defined table is an ndb table */
  DBUG_PRINT("info", ("Looking for file %s and %s", key, ndb_file));
  if ((! my_access(key, F_OK)) && my_access(ndb_file, F_OK))
  {
    DBUG_PRINT("info", ("table file %s not on disk, local table", ndb_file));   
  
  
    DBUG_RETURN(true);
  }

  DBUG_RETURN(false);
}


/*
  Common function for setting up everything for logging a table at
  create/discover.
*/
static
int ndbcluster_create_binlog_setup(THD *thd, Ndb *ndb,
                                   NDB_SHARE *share)
{
  DBUG_ENTER("ndbcluster_create_binlog_setup");

  Mutex_guard share_g(share->mutex);
  if (get_binlog_nologging(share) || share->op != 0 || share->new_op != 0)
  {
    DBUG_RETURN(0);     // replication already setup, or should not
  }

  if (!share->need_events(ndb_binlog_running))
  {
    set_binlog_nologging(share);
    DBUG_RETURN(0);
  }

  while (share && !IS_TMP_PREFIX(share->table_name))
  {
    /*
      ToDo make sanity check of share so that the table is actually the same
      I.e. we need to do open file from frm in this case
      Currently awaiting this to be fixed in the 4.1 tree in the general
      case
    */

    /* Create the event in NDB */
    ndb->setDatabaseName(share->db);

    NDBDICT *dict= ndb->getDictionary();
    Ndb_table_guard ndbtab_g(dict, share->table_name);
    const NDBTAB *ndbtab= ndbtab_g.get_table();
    if (ndbtab == 0)
    {
      if (opt_ndb_extra_logging)
        sql_print_information("NDB Binlog: Failed to get table %s from ndb: "
                              "%s, %d", share->key, dict->getNdbError().message,
                              dict->getNdbError().code);
      break; // error
    }
#ifdef HAVE_NDB_BINLOG
    /*
     */
    ndbcluster_read_binlog_replication(thd, ndb, share, ndbtab,
                                       ::server_id, TRUE);
#endif
    /*
      check if logging turned off for this table
    */
    if ((share->flags & NSF_HIDDEN_PK) &&
        (share->flags & NSF_BLOB_FLAG) &&
        !(share->flags & NSF_NO_BINLOG))
    {
      DBUG_PRINT("NDB_SHARE", ("NSF_HIDDEN_PK && NSF_BLOB_FLAG -> NSF_NO_BINLOG"));
      share->flags |= NSF_NO_BINLOG;
    }
    if (get_binlog_nologging(share))
    {
      if (opt_ndb_extra_logging)
        sql_print_information("NDB Binlog: NOT logging %s", share->key);
      DBUG_RETURN(0);
    }

    String event_name(INJECTOR_EVENT_LEN);
    ndb_rep_event_name(&event_name, share->db, share->table_name, get_binlog_full(share));
    /*
      event should have been created by someone else,
      but let's make sure, and create if it doesn't exist
    */
    const NDBEVENT *ev= dict->getEvent(event_name.c_ptr());
    if (!ev)
    {
      if (ndbcluster_create_event(thd, ndb, ndbtab, event_name.c_ptr(), share))
      {
        sql_print_error("NDB Binlog: "
                        "FAILED CREATE (DISCOVER) TABLE Event: %s",
                        event_name.c_ptr());
        break; // error
      }
      if (opt_ndb_extra_logging)
        sql_print_information("NDB Binlog: "
                              "CREATE (DISCOVER) TABLE Event: %s",
                              event_name.c_ptr());
    }
    else
    {
      delete ev;
      if (opt_ndb_extra_logging)
        sql_print_information("NDB Binlog: DISCOVER TABLE Event: %s",
                              event_name.c_ptr());
    }

    /*
      create the event operations for receiving logging events
    */
    if (ndbcluster_create_event_ops(thd, share,
                                    ndbtab, event_name.c_ptr()))
    {
      sql_print_error("NDB Binlog:"
                      "FAILED CREATE (DISCOVER) EVENT OPERATIONS Event: %s",
                      event_name.c_ptr());
      /* a warning has been issued to the client */
      break;
    }
    DBUG_RETURN(0);
  }
  DBUG_RETURN(-1);
}

int ndbcluster_create_binlog_setup(THD *thd, Ndb *ndb, const char *key,
                                   uint key_len,
                                   const char *db,
                                   const char *table_name,
                                   TABLE * table)
{
  DBUG_ENTER("ndbcluster_create_binlog_setup");
  DBUG_PRINT("enter",("key: %s  key_len: %d  %s.%s",
                      key, key_len, db, table_name));
  DBUG_ASSERT(! IS_NDB_BLOB_PREFIX(table_name));
  DBUG_ASSERT(strlen(key) == key_len);

  // Get a temporary ref AND a ref from open_tables iff created.
  NDB_SHARE* share= get_share(key, table, true, false);
  if (share == NULL)
  {
    /**
     * Failed to create share
     */
    DBUG_RETURN(-1);
  }

  // Before 'schema_dist_is_ready', TNO_ALLOW_BINLOG_SETUP is required
  int ret= 0;
  if (ndb_schema_dist_is_ready() ||
      get_thd_ndb(thd)->options & TNO_ALLOW_BINLOG_SETUP)
  {
    ret= ndbcluster_create_binlog_setup(thd, ndb, share);
  }
  free_share(&share); // temporary ref.
  DBUG_RETURN(ret);
}

int
ndbcluster_create_event(THD *thd, Ndb *ndb, const NDBTAB *ndbtab,
                        const char *event_name, NDB_SHARE *share,
                        int push_warning)
{
  DBUG_ENTER("ndbcluster_create_event");
  DBUG_PRINT("info", ("table=%s version=%d event=%s share=%s",
                      ndbtab->getName(), ndbtab->getObjectVersion(),
                      event_name, share ? share->key : "(nil)"));
  DBUG_ASSERT(! IS_NDB_BLOB_PREFIX(ndbtab->getName()));
  DBUG_ASSERT(share);

  if (get_binlog_nologging(share))
  {
    if (opt_ndb_extra_logging && ndb_binlog_running)
      sql_print_information("NDB Binlog: NOT logging %s", share->key);
    DBUG_PRINT("info", ("share->flags & NSF_NO_BINLOG, flags: %x %d",
                        share->flags, share->flags & NSF_NO_BINLOG));
    DBUG_RETURN(0);
  }

  ndb->setDatabaseName(share->db);
  NDBDICT *dict= ndb->getDictionary();
  NDBEVENT my_event(event_name);
  my_event.setTable(*ndbtab);
  my_event.addTableEvent(NDBEVENT::TE_ALL);
  if (share->flags & NSF_HIDDEN_PK)
  {
    if (share->flags & NSF_BLOB_FLAG)
    {
      sql_print_error("NDB Binlog: logging of table %s "
                      "with BLOB attribute and no PK is not supported",
                      share->key);
      if (push_warning)
        push_warning_printf(thd, Sql_condition::WARN_LEVEL_WARN,
                            ER_ILLEGAL_HA_CREATE_OPTION,
                            ER(ER_ILLEGAL_HA_CREATE_OPTION),
                            ndbcluster_hton_name,
                            "Binlog of table with BLOB attribute and no PK");

      set_binlog_nologging(share);
      DBUG_RETURN(-1);
    }
    /* No primary key, subscribe for all attributes */
    my_event.setReport((NDBEVENT::EventReport)
                       (NDBEVENT::ER_ALL | NDBEVENT::ER_DDL));
    DBUG_PRINT("info", ("subscription all"));
  }
  else
  {
    if (strcmp(share->db, NDB_REP_DB) == 0 &&
        strcmp(share->table_name, NDB_SCHEMA_TABLE) == 0)
    {
      /**
       * ER_SUBSCRIBE is only needed on NDB_SCHEMA_TABLE
       */
      my_event.setReport((NDBEVENT::EventReport)
                         (NDBEVENT::ER_ALL |
                          NDBEVENT::ER_SUBSCRIBE |
                          NDBEVENT::ER_DDL));
      DBUG_PRINT("info", ("subscription all and subscribe"));
    }
    else
    {
      if (get_binlog_full(share))
      {
        my_event.setReport((NDBEVENT::EventReport)
                           (NDBEVENT::ER_ALL | NDBEVENT::ER_DDL));
        DBUG_PRINT("info", ("subscription all"));
      }
      else
      {
        my_event.setReport((NDBEVENT::EventReport)
                           (NDBEVENT::ER_UPDATED | NDBEVENT::ER_DDL));
        DBUG_PRINT("info", ("subscription only updated"));
      }
    }
  }
  if (share->flags & NSF_BLOB_FLAG)
    my_event.mergeEvents(TRUE);

  /* add all columns to the event */
  int n_cols= ndbtab->getNoOfColumns();
  for(int a= 0; a < n_cols; a++)
    my_event.addEventColumn(a);

  if (dict->createEvent(my_event)) // Add event to database
  {
    if (dict->getNdbError().classification != NdbError::SchemaObjectExists)
    {
      /*
        failed, print a warning
      */
      if (push_warning > 1)
        push_warning_printf(thd, Sql_condition::WARN_LEVEL_WARN,
                            ER_GET_ERRMSG, ER(ER_GET_ERRMSG),
                            dict->getNdbError().code,
                            dict->getNdbError().message, "NDB");
      sql_print_error("NDB Binlog: Unable to create event in database. "
                      "Event: %s  Error Code: %d  Message: %s", event_name,
                      dict->getNdbError().code, dict->getNdbError().message);
      DBUG_RETURN(-1);
    }

    /*
      try retrieving the event, if table version/id matches, we will get
      a valid event.  Otherwise we have a trailing event from before
    */
    const NDBEVENT *ev;
    if ((ev= dict->getEvent(event_name)))
    {
      delete ev;
      DBUG_RETURN(0);
    }

    /*
      trailing event from before; an error, but try to correct it
    */
    if (dict->getNdbError().code == NDB_INVALID_SCHEMA_OBJECT &&
        dict->dropEvent(my_event.getName(), 1))
    {
      if (push_warning > 1)
        push_warning_printf(thd, Sql_condition::WARN_LEVEL_WARN,
                            ER_GET_ERRMSG, ER(ER_GET_ERRMSG),
                            dict->getNdbError().code,
                            dict->getNdbError().message, "NDB");
      sql_print_error("NDB Binlog: Unable to create event in database. "
                      " Attempt to correct with drop failed. "
                      "Event: %s Error Code: %d Message: %s",
                      event_name,
                      dict->getNdbError().code,
                      dict->getNdbError().message);
      DBUG_RETURN(-1);
    }

    /*
      try to add the event again
    */
    if (dict->createEvent(my_event))
    {
      if (push_warning > 1)
        push_warning_printf(thd, Sql_condition::WARN_LEVEL_WARN,
                            ER_GET_ERRMSG, ER(ER_GET_ERRMSG),
                            dict->getNdbError().code,
                            dict->getNdbError().message, "NDB");
      sql_print_error("NDB Binlog: Unable to create event in database. "
                      " Attempt to correct with drop ok, but create failed. "
                      "Event: %s Error Code: %d Message: %s",
                      event_name,
                      dict->getNdbError().code,
                      dict->getNdbError().message);
      DBUG_RETURN(-1);
    }
#ifdef NDB_BINLOG_EXTRA_WARNINGS
    push_warning_printf(thd, Sql_condition::WARN_LEVEL_WARN,
                        ER_GET_ERRMSG, ER(ER_GET_ERRMSG),
                        0, "NDB Binlog: Removed trailing event",
                        "NDB");
#endif
  }

  DBUG_RETURN(0);
}

inline int is_ndb_compatible_type(Field *field)
{
  return
    !(field->flags & BLOB_FLAG) &&
    field->type() != MYSQL_TYPE_BIT &&
    field->pack_length() != 0;
}

/*
  - create eventOperations for receiving log events
  - setup ndb recattrs for reception of log event data
  - "start" the event operation

  used at create/discover of tables
*/
int
ndbcluster_create_event_ops(THD *thd, NDB_SHARE *share,
                            const NDBTAB *ndbtab, const char *event_name)
{
  /*
    we are in either create table or rename table so table should be
    locked, hence we can work with the share without locks
  */

  DBUG_ENTER("ndbcluster_create_event_ops");
  DBUG_PRINT("enter", ("table: %s event: %s", ndbtab->getName(), event_name));
  DBUG_ASSERT(! IS_NDB_BLOB_PREFIX(ndbtab->getName()));
  DBUG_ASSERT(share);

  if (get_binlog_nologging(share))
  {
    DBUG_PRINT("info", ("share->flags & NSF_NO_BINLOG, flags: %x",
                        share->flags));
    DBUG_RETURN(0);
  }

  // Don't allow event ops to be created on distributed priv tables
  // they are distributed via ndb_schema
  assert(!Ndb_dist_priv_util::is_distributed_priv_table(share->db,
                                                        share->table_name));

  int do_ndb_schema_share= 0, do_ndb_apply_status_share= 0;
  if (!ndb_schema_share && strcmp(share->db, NDB_REP_DB) == 0 &&
      strcmp(share->table_name, NDB_SCHEMA_TABLE) == 0)
    do_ndb_schema_share= 1;
  else if (!ndb_apply_status_share && strcmp(share->db, NDB_REP_DB) == 0 &&
           strcmp(share->table_name, NDB_APPLY_TABLE) == 0)
    do_ndb_apply_status_share= 1;
  else
#ifdef HAVE_NDB_BINLOG
    if (!binlog_filter->db_ok(share->db) ||
        !ndb_binlog_running ||
        is_exceptions_table(share->table_name))
#endif
  {
    set_binlog_nologging(share);
    DBUG_RETURN(0);
  }

  // Check that the share agrees
  DBUG_ASSERT(share->need_events(ndb_binlog_running));

  Ndb_event_data *event_data= share->event_data;
  if (share->op)
  {
    event_data= (Ndb_event_data *) share->op->getCustomData();
    assert(event_data->share == share);
    assert(share->event_data == 0);

    DBUG_ASSERT(share->use_count > 1);
    sql_print_error("NDB Binlog: discover reusing old ev op");
    /* ndb_share reference ToDo free */
    DBUG_PRINT("NDB_SHARE", ("%s ToDo free  use_count: %u",
                             share->key, share->use_count));
    free_share(&share); // old event op already has reference
    assert(false);   //OJA, possibly ndbcluster_mark_share_dropped()?
    DBUG_RETURN(0);
  }

  DBUG_ASSERT(event_data != 0);
  TABLE *table= event_data->shadow_table;

  int retries= 100;
  int retry_sleep= 0;
  while (1)
  {
    if (retry_sleep > 0)
    {
      do_retry_sleep(retry_sleep);
    }
    Mutex_guard injector_mutex_g(injector_mutex);
    Ndb *ndb= injector_ndb;
    if (do_ndb_schema_share)
      ndb= schema_ndb;

    if (ndb == NULL)
      DBUG_RETURN(-1);

    NdbEventOperation* op;
    if (do_ndb_schema_share)
      op= ndb->createEventOperation(event_name);
    else
    {
      // set injector_ndb database/schema from table internal name
      int ret= ndb->setDatabaseAndSchemaName(ndbtab);
      assert(ret == 0); NDB_IGNORE_VALUE(ret);
      op= ndb->createEventOperation(event_name);
      // reset to catch errors
      ndb->setDatabaseName("");
    }
    if (!op)
    {
      sql_print_error("NDB Binlog: Creating NdbEventOperation failed for"
                      " %s",event_name);
      push_warning_printf(thd, Sql_condition::WARN_LEVEL_WARN,
                          ER_GET_ERRMSG, ER(ER_GET_ERRMSG),
                          ndb->getNdbError().code,
                          ndb->getNdbError().message,
                          "NDB");
      DBUG_RETURN(-1);
    }

    if (share->flags & NSF_BLOB_FLAG)
      op->mergeEvents(TRUE); // currently not inherited from event

    uint n_columns= ndbtab->getNoOfColumns();
    uint n_fields= table->s->fields;
    uint val_length= sizeof(NdbValue) * n_columns;

    /*
       Allocate memory globally so it can be reused after online alter table
    */
    if (my_multi_malloc(MYF(MY_WME),
                        &event_data->ndb_value[0],
                        val_length,
                        &event_data->ndb_value[1],
                        val_length,
                        NULL) == 0)
    {
      DBUG_PRINT("info", ("Failed to allocate records for event operation"));
      DBUG_RETURN(-1);
    }

    for (uint j= 0; j < n_columns; j++)
    {
      const char *col_name= ndbtab->getColumn(j)->getName();
      NdbValue attr0, attr1;
      if (j < n_fields)
      {
        Field *f= table->field[j];
        if (is_ndb_compatible_type(f))
        {
          DBUG_PRINT("info", ("%s compatible", col_name));
          attr0.rec= op->getValue(col_name, (char*) f->ptr);
          attr1.rec= op->getPreValue(col_name,
                                     (f->ptr - table->record[0]) +
                                     (char*) table->record[1]);
        }
        else if (! (f->flags & BLOB_FLAG))
        {
          DBUG_PRINT("info", ("%s non compatible", col_name));
          attr0.rec= op->getValue(col_name);
          attr1.rec= op->getPreValue(col_name);
        }
        else
        {
          DBUG_PRINT("info", ("%s blob", col_name));
          DBUG_ASSERT(share->flags & NSF_BLOB_FLAG);
          attr0.blob= op->getBlobHandle(col_name);
          attr1.blob= op->getPreBlobHandle(col_name);
          if (attr0.blob == NULL || attr1.blob == NULL)
          {
            sql_print_error("NDB Binlog: Creating NdbEventOperation"
                            " blob field %u handles failed (code=%d) for %s",
                            j, op->getNdbError().code, event_name);
            push_warning_printf(thd, Sql_condition::WARN_LEVEL_WARN,
                                ER_GET_ERRMSG, ER(ER_GET_ERRMSG),
                                op->getNdbError().code,
                                op->getNdbError().message,
                                "NDB");
            ndb->dropEventOperation(op);
            DBUG_RETURN(-1);
          }
        }
      }
      else
      {
        DBUG_PRINT("info", ("%s hidden key", col_name));
        attr0.rec= op->getValue(col_name);
        attr1.rec= op->getPreValue(col_name);
      }
      event_data->ndb_value[0][j].ptr= attr0.ptr;
      event_data->ndb_value[1][j].ptr= attr1.ptr;
      DBUG_PRINT("info", ("&event_data->ndb_value[0][%d]: 0x%lx  "
                          "event_data->ndb_value[0][%d]: 0x%lx",
                          j, (long) &event_data->ndb_value[0][j],
                          j, (long) attr0.ptr));
      DBUG_PRINT("info", ("&event_data->ndb_value[1][%d]: 0x%lx  "
                          "event_data->ndb_value[1][%d]: 0x%lx",
                          j, (long) &event_data->ndb_value[0][j],
                          j, (long) attr1.ptr));
    }
    op->setCustomData((void *) event_data); // set before execute
    share->event_data= 0;                   // take over event data
    share->op= op; // assign op in NDB_SHARE

    /* Check if user explicitly requires monitoring of empty updates */
    if (opt_ndb_log_empty_update)
      op->setAllowEmptyUpdate(true);

    if (op->execute())
    {
      share->op= NULL;
      retries--;
      if (op->getNdbError().status != NdbError::TemporaryError &&
          op->getNdbError().code != 1407)
        retries= 0;
      if (retries == 0)
      {
        push_warning_printf(thd, Sql_condition::WARN_LEVEL_WARN,
                            ER_GET_ERRMSG, ER(ER_GET_ERRMSG), 
                            op->getNdbError().code, op->getNdbError().message,
                            "NDB");
        sql_print_error("NDB Binlog: ndbevent->execute failed for %s; %d %s",
                        event_name,
                        op->getNdbError().code, op->getNdbError().message);
      }
      share->event_data= event_data;
      op->setCustomData(NULL);
      ndb->dropEventOperation(op);
      if (retries && !thd->killed)
      {
        /*
          100 milliseconds, temporary error on schema operation can
          take some time to be resolved
        */
        retry_sleep = 100;
        continue;
      }
      DBUG_RETURN(-1);
    }
    break;
  }

  /* ndb_share reference binlog */
  get_share(share);
  DBUG_PRINT("NDB_SHARE", ("%s binlog  use_count: %u",
                           share->key, share->use_count));
  if (do_ndb_apply_status_share)
  {
    /* ndb_share reference binlog extra */
    ndb_apply_status_share= get_share(share);
    DBUG_PRINT("NDB_SHARE", ("%s binlog extra  use_count: %u",
                             share->key, share->use_count));
    pthread_cond_broadcast(&injector_cond);
    DBUG_ASSERT(get_thd_ndb(thd)->options & TNO_ALLOW_BINLOG_SETUP);
  }
  else if (do_ndb_schema_share)
  {
    /* ndb_share reference binlog extra */
    ndb_schema_share= get_share(share);
    DBUG_PRINT("NDB_SHARE", ("%s binlog extra  use_count: %u",
                             share->key, share->use_count));
    pthread_cond_broadcast(&injector_cond);
    DBUG_ASSERT(get_thd_ndb(thd)->options & TNO_ALLOW_BINLOG_SETUP);
  }

  DBUG_PRINT("info",("%s share->op: 0x%lx  share->use_count: %u",
                     share->key, (long) share->op, share->use_count));

  if (opt_ndb_extra_logging)
    sql_print_information("NDB Binlog: logging %s (%s,%s)", share->key,
                          get_binlog_full(share) ? "FULL" : "UPDATED",
                          get_binlog_use_update(share) ? "USE_UPDATE" : "USE_WRITE");
  DBUG_RETURN(0);
}

int
ndbcluster_drop_event(THD *thd, Ndb *ndb, NDB_SHARE *share,
                      const char *type_str,
                      const char *dbname,
                      const char *tabname)
{
  DBUG_ENTER("ndbcluster_drop_event");
  /*
    There might be 2 types of events setup for the table, we cannot know
    which ones are supposed to be there as they may have been created
    differently for different mysqld's.  So we drop both
  */
  for (uint i= 0; i < 2; i++)
  {
    NDBDICT *dict= ndb->getDictionary();
    String event_name(INJECTOR_EVENT_LEN);
    ndb_rep_event_name(&event_name, dbname, tabname, i,
                       false /* don't allow hardcoded event name */);
    
    if (!dict->dropEvent(event_name.c_ptr()))
      continue;

    if (dict->getNdbError().code != 4710 &&
        dict->getNdbError().code != 1419)
    {
      /* drop event failed for some reason, issue a warning */
      push_warning_printf(thd, Sql_condition::WARN_LEVEL_WARN,
                          ER_GET_ERRMSG, ER(ER_GET_ERRMSG),
                          dict->getNdbError().code,
                          dict->getNdbError().message, "NDB");
      /* error is not that the event did not exist */
      sql_print_error("NDB Binlog: Unable to drop event in database. "
                      "Event: %s Error Code: %d Message: %s",
                      event_name.c_ptr(),
                      dict->getNdbError().code,
                      dict->getNdbError().message);
      /* ToDo; handle error? */
      if (share && share->op &&
          share->op->getState() == NdbEventOperation::EO_EXECUTING &&
          dict->getNdbError().mysql_code != HA_ERR_NO_CONNECTION)
      {
        DBUG_ASSERT(FALSE);
        DBUG_RETURN(-1);
      }
    }
  }
  DBUG_RETURN(0);
}

/*
  when entering the calling thread should have a share lock id share != 0
  then the injector thread will have  one as well, i.e. share->use_count == 0
  (unless it has already dropped... then share->op == 0)
*/

int
ndbcluster_handle_drop_table(THD *thd, Ndb *ndb, NDB_SHARE *share,
                             const char *type_str,
                             const char * dbname, const char * tabname)
{
  DBUG_ENTER("ndbcluster_handle_drop_table");

  if (dbname && tabname)
  {
    if (ndbcluster_drop_event(thd, ndb, share, type_str, dbname, tabname))
      DBUG_RETURN(-1);
  }

  if (share == 0 || share->op == 0)
  {
    DBUG_RETURN(0);
  }

/*
  Syncronized drop between client thread and injector thread is
  neccessary in order to maintain ordering in the binlog,
  such that the drop occurs _after_ any inserts/updates/deletes.

  The penalty for this is that the drop table becomes slow.

  This wait is however not strictly neccessary to produce a binlog
  that is usable.  However the slave does not currently handle
  these out of order, thus we are keeping the SYNC_DROP_ defined
  for now.
*/
  const char *save_proc_info= thd->proc_info;
#define SYNC_DROP_
#ifdef SYNC_DROP_
  thd->proc_info= "Syncing ndb table schema operation and binlog";
  pthread_mutex_lock(&share->mutex);
  int max_timeout= DEFAULT_SYNC_TIMEOUT;
  while (share->op)
  {
    struct timespec abstime;
    set_timespec(abstime, 1);

    // Unlock the share and wait for injector to signal that
    // something has happened. (NOTE! convoluted in order to
    // only use injector_cond with injector_mutex)
    pthread_mutex_unlock(&share->mutex);
    pthread_mutex_lock(&injector_mutex);
    int ret= pthread_cond_timedwait(&injector_cond,
                                    &injector_mutex,
                                    &abstime);
    pthread_mutex_unlock(&injector_mutex);
    pthread_mutex_lock(&share->mutex);

    if (thd->killed ||
        share->op == 0)
      break;
    if (ret)
    {
      max_timeout--;
      if (max_timeout == 0)
      {
        sql_print_error("NDB %s: %s timed out. Ignoring...",
                        type_str, share->key);
        DBUG_ASSERT(false);
        break;
      }
      if (opt_ndb_extra_logging)
        ndb_report_waiting(type_str, max_timeout,
                           type_str, share->key, 0);
    }
  }
  pthread_mutex_unlock(&share->mutex);
#else
  pthread_mutex_lock(&share->mutex);
  share->op= 0;
  pthread_mutex_unlock(&share->mutex);
#endif
  thd->proc_info= save_proc_info;

  DBUG_RETURN(0);
}


/********************************************************************
  Internal helper functions for differentd events from the stoarage nodes
  used by the ndb injector thread
********************************************************************/

/*
  Unpack a record read from NDB 

  SYNOPSIS
    ndb_unpack_record()
    buf                 Buffer to store read row

  NOTE
    The data for each row is read directly into the
    destination buffer. This function is primarily 
    called in order to check if any fields should be 
    set to null.
*/

static void ndb_unpack_record(TABLE *table, NdbValue *value,
                              MY_BITMAP *defined, uchar *buf)
{
  Field **p_field= table->field, *field= *p_field;
  my_ptrdiff_t row_offset= (my_ptrdiff_t) (buf - table->record[0]);
  my_bitmap_map *old_map= dbug_tmp_use_all_columns(table, table->write_set);
  DBUG_ENTER("ndb_unpack_record");

  /*
    Set the filler bits of the null byte, since they are
    not touched in the code below.
    
    The filler bits are the MSBs in the last null byte
  */ 
  if (table->s->null_bytes > 0)
       buf[table->s->null_bytes - 1]|= 256U - (1U <<
					       table->s->last_null_bit_pos);
  /*
    Set null flag(s)
  */
  for ( ; field;
       p_field++, value++, field= *p_field)
  {
    field->set_notnull(row_offset);       
    if ((*value).ptr)
    {
      if (!(field->flags & BLOB_FLAG))
      {
        int is_null= (*value).rec->isNULL();
        if (is_null)
        {
          if (is_null > 0)
          {
            DBUG_PRINT("info",("[%u] NULL", field->field_index));
            field->set_null(row_offset);
          }
          else
          {
            DBUG_PRINT("info",("[%u] UNDEFINED", field->field_index));
            bitmap_clear_bit(defined, field->field_index);
          }
        }
        else if (field->type() == MYSQL_TYPE_BIT)
        {
          Field_bit *field_bit= static_cast<Field_bit*>(field);

          /*
            Move internal field pointer to point to 'buf'.  Calling
            the correct member function directly since we know the
            type of the object.
           */
          field_bit->Field_bit::move_field_offset(row_offset);
          if (field->pack_length() < 5)
          {
            DBUG_PRINT("info", ("bit field H'%.8X", 
                                (*value).rec->u_32_value()));
            field_bit->Field_bit::store((longlong) (*value).rec->u_32_value(),
                                        TRUE);
          }
          else
          {
            DBUG_PRINT("info", ("bit field H'%.8X%.8X",
                                *(Uint32 *)(*value).rec->aRef(),
                                *((Uint32 *)(*value).rec->aRef()+1)));
#ifdef WORDS_BIGENDIAN
            /* lsw is stored first */
            Uint32 *buf= (Uint32 *)(*value).rec->aRef();
            field_bit->Field_bit::store((((longlong)*buf)
                                         & 0x00000000FFFFFFFFLL)
                                        |
                                        ((((longlong)*(buf+1)) << 32)
                                         & 0xFFFFFFFF00000000LL),
                                        TRUE);
#else
            field_bit->Field_bit::store((longlong)
                                        (*value).rec->u_64_value(), TRUE);
#endif
          }
          /*
            Move back internal field pointer to point to original
            value (usually record[0]).
           */
          field_bit->Field_bit::move_field_offset(-row_offset);
          DBUG_PRINT("info",("[%u] SET",
                             (*value).rec->getColumn()->getColumnNo()));
          DBUG_DUMP("info", (const uchar*) field->ptr, field->pack_length());
        }
        else
        {
          DBUG_PRINT("info",("[%u] SET",
                             (*value).rec->getColumn()->getColumnNo()));
          DBUG_DUMP("info", (const uchar*) field->ptr, field->pack_length());
        }
      }
      else
      {
        NdbBlob *ndb_blob= (*value).blob;
        uint col_no= field->field_index;
        int isNull;
        ndb_blob->getDefined(isNull);
        if (isNull == 1)
        {
          DBUG_PRINT("info",("[%u] NULL", col_no));
          field->set_null(row_offset);
        }
        else if (isNull == -1)
        {
          DBUG_PRINT("info",("[%u] UNDEFINED", col_no));
          bitmap_clear_bit(defined, col_no);
        }
        else
        {
#ifndef DBUG_OFF
          // pointer vas set in get_ndb_blobs_value
          Field_blob *field_blob= (Field_blob*)field;
          uchar* ptr;
          field_blob->get_ptr(&ptr, row_offset);
          uint32 len= field_blob->get_length(row_offset);
          DBUG_PRINT("info",("[%u] SET ptr: 0x%lx  len: %u",
                             col_no, (long) ptr, len));
#endif
        }
      }
    }
  }
  dbug_tmp_restore_column_map(table->write_set, old_map);
  DBUG_VOID_RETURN;
}

/*
  Handle error states on events from the storage nodes
*/
static int
handle_error(NdbEventOperation *pOp)
{
  Ndb_event_data *event_data= (Ndb_event_data *) pOp->getCustomData();
  NDB_SHARE *share= event_data->share;
  DBUG_ENTER("handle_error");

  sql_print_error("NDB Binlog: unhandled error %d for table %s",
                  pOp->hasError(), share->key);
  pOp->clearError();
  DBUG_RETURN(0);
}

static int
handle_non_data_event(THD *thd,
                      NdbEventOperation *pOp,
                      ndb_binlog_index_row &row)
{
  const Ndb_event_data* event_data=
    static_cast<const Ndb_event_data*>(pOp->getCustomData());
  NDB_SHARE *share= event_data->share;
  NDBEVENT::TableEvent type= pOp->getEventType();

  switch (type)
  {
  case NDBEVENT::TE_CLUSTER_FAILURE:
    if (opt_ndb_extra_logging)
      sql_print_information("NDB Binlog: cluster failure for %s at epoch %u/%u.",
                            share->key,
                            (uint)(pOp->getGCI() >> 32),
                            (uint)(pOp->getGCI()));
    if (ndb_apply_status_share == share)
    {
      if (opt_ndb_extra_logging &&
          ndb_binlog_tables_inited && ndb_binlog_running)
        sql_print_information("NDB Binlog: ndb tables initially "
                              "read only on reconnect.");
      /* ndb_share reference binlog extra free */
      DBUG_PRINT("NDB_SHARE", ("%s binlog extra free  use_count: %u",
                               share->key, share->use_count));
      free_share(&ndb_apply_status_share);
      ndb_apply_status_share= 0;
      ndb_binlog_tables_inited= FALSE;
    }
    DBUG_PRINT("error", ("CLUSTER FAILURE EVENT: "
                        "%s  received share: 0x%lx  op: 0x%lx  share op: 0x%lx  "
                        "new_op: 0x%lx",
                         share->key, (long) share, (long) pOp,
                         (long) share->op, (long) share->new_op));
    break;
  case NDBEVENT::TE_DROP:
    if (ndb_apply_status_share == share)
    {
      if (opt_ndb_extra_logging &&
          ndb_binlog_tables_inited && ndb_binlog_running)
        sql_print_information("NDB Binlog: ndb tables initially "
                              "read only on reconnect.");
      /* ndb_share reference binlog extra free */
      DBUG_PRINT("NDB_SHARE", ("%s binlog extra free  use_count: %u",
                               share->key, share->use_count));
      free_share(&ndb_apply_status_share);
      ndb_apply_status_share= 0;
      ndb_binlog_tables_inited= FALSE;
    }
    /* ToDo: remove printout */
    if (opt_ndb_extra_logging)
      sql_print_information("NDB Binlog: drop table %s.", share->key);
    // fall through
  case NDBEVENT::TE_ALTER:
    row.n_schemaops++;
    DBUG_PRINT("info", ("TABLE %s  EVENT: %s  received share: 0x%lx  op: 0x%lx  "
                        "share op: 0x%lx  new_op: 0x%lx",
                        type == NDBEVENT::TE_DROP ? "DROP" : "ALTER",
                        share->key, (long) share, (long) pOp,
                        (long) share->op, (long) share->new_op));
    break;

  case NDBEVENT::TE_NODE_FAILURE:
  case NDBEVENT::TE_SUBSCRIBE:
  case NDBEVENT::TE_UNSUBSCRIBE:
    /* ignore */
    return 0;

  default:
    sql_print_error("NDB Binlog: unknown non data event %d for %s. "
                    "Ignoring...", (unsigned) type, share->key);
    return 0;
  }

  ndb_handle_schema_change(thd, injector_ndb, pOp, event_data);
  return 0;
}

/*
  Handle data events from the storage nodes
*/
inline ndb_binlog_index_row *
ndb_find_binlog_index_row(ndb_binlog_index_row **rows,
                          uint orig_server_id, int flag)
{
  ndb_binlog_index_row *row= *rows;
  if (opt_ndb_log_orig)
  {
    ndb_binlog_index_row *first= row, *found_id= 0;
    for (;;)
    {
      if (row->orig_server_id == orig_server_id)
      {
        /* */
        if (!flag || !row->orig_epoch)
          return row;
        if (!found_id)
          found_id= row;
      }
      if (row->orig_server_id == 0)
        break;
      row= row->next;
      if (row == NULL)
      {
        row= (ndb_binlog_index_row*)sql_alloc(sizeof(ndb_binlog_index_row));
        memset(row, 0, sizeof(ndb_binlog_index_row));
        row->next= first;
        *rows= row;
        if (found_id)
        {
          /*
            If we found index_row with same server id already
            that row will contain the current stats.
            Copy stats over to new and reset old.
          */
          row->n_inserts= found_id->n_inserts;
          row->n_updates= found_id->n_updates;
          row->n_deletes= found_id->n_deletes;
          found_id->n_inserts= 0;
          found_id->n_updates= 0;
          found_id->n_deletes= 0;
        }
        /* keep track of schema ops only on "first" index_row */
        row->n_schemaops= first->n_schemaops;
        first->n_schemaops= 0;
        break;
      }
    }
    row->orig_server_id= orig_server_id;
  }
  return row;
}


static int
handle_data_event(THD* thd, Ndb *ndb, NdbEventOperation *pOp,
                  ndb_binlog_index_row **rows,
                  injector::transaction &trans,
                  unsigned &trans_row_count,
                  unsigned &trans_slave_row_count)
{
  Ndb_event_data *event_data= (Ndb_event_data *) pOp->getCustomData();
  TABLE *table= event_data->shadow_table;
  NDB_SHARE *share= event_data->share;
  bool reflected_op = false;
  bool refresh_op = false;
  bool read_op = false;

  if (pOp != share->op)
  {
    return 0;
  }

  uint32 anyValue= pOp->getAnyValue();
  if (ndbcluster_anyvalue_is_reserved(anyValue))
  {
    if (ndbcluster_anyvalue_is_nologging(anyValue))
      return 0;
    
    if (ndbcluster_anyvalue_is_reflect_op(anyValue))
    {
      DBUG_PRINT("info", ("Anyvalue -> Reflect (%u)", anyValue));
      reflected_op = true;
      anyValue = 0;
    }
    else if (ndbcluster_anyvalue_is_refresh_op(anyValue))
    {
      DBUG_PRINT("info", ("Anyvalue -> Refresh"));
      refresh_op = true;
      anyValue = 0;
    }
    else if (ndbcluster_anyvalue_is_read_op(anyValue))
    {
      DBUG_PRINT("info", ("Anyvalue -> Read"));
      read_op = true;
      anyValue = 0;
    }
    else
    {
      sql_print_warning("NDB: unknown value for binlog signalling 0x%X, "
                        "event not logged",
                        anyValue);
      return 0;
    }
  }

  uint32 originating_server_id= ndbcluster_anyvalue_get_serverid(anyValue);
  bool log_this_slave_update = g_ndb_log_slave_updates;
  bool count_this_event = true;

  if (share == ndb_apply_status_share)
  {
    /* 
       Note that option values are read without synchronisation w.r.t. 
       thread setting option variable or epoch boundaries.
    */
    if (opt_ndb_log_apply_status ||
        opt_ndb_log_orig)
    {
      Uint32 ndb_apply_status_logging_server_id= originating_server_id;
      Uint32 ndb_apply_status_server_id= 0;
      Uint64 ndb_apply_status_epoch= 0;
      bool event_has_data = false;

      switch(pOp->getEventType())
      {
      case NDBEVENT::TE_INSERT:
      case NDBEVENT::TE_UPDATE:
        event_has_data = true;
        break;

      case NDBEVENT::TE_DELETE:
        break;
      default:
        /* We should REALLY never get here */
        abort();
      }
      
      if (likely( event_has_data ))
      {
        /* unpack data to fetch orig_server_id and orig_epoch */
        uint n_fields= table->s->fields;
        MY_BITMAP b;
        uint32 bitbuf[128 / (sizeof(uint32) * 8)];
        bitmap_init(&b, bitbuf, n_fields, FALSE);
        bitmap_set_all(&b);
        ndb_unpack_record(table, event_data->ndb_value[0], &b, table->record[0]);
        ndb_apply_status_server_id= (uint)((Field_long *)table->field[0])->val_int();
        ndb_apply_status_epoch= ((Field_longlong *)table->field[1])->val_int();
        
        if (opt_ndb_log_apply_status)
        {
          /* 
             Determine if event came from our immediate Master server
             Ignore locally manually sourced and reserved events 
          */
          if ((ndb_apply_status_logging_server_id != 0) &&
              (! ndbcluster_anyvalue_is_reserved(ndb_apply_status_logging_server_id)))
          {
            bool isFromImmediateMaster = (ndb_apply_status_server_id ==
                                          ndb_apply_status_logging_server_id);
            
            if (isFromImmediateMaster)
            {
              /* 
                 We log this event with our server-id so that it 
                 propagates back to the originating Master (our
                 immediate Master)
              */
              assert(ndb_apply_status_logging_server_id != ::server_id);
              
              originating_server_id= 0; /* Will be set to our ::serverid below */
            }
          }
        }

        if (opt_ndb_log_orig)
        {
          /* store */
          ndb_binlog_index_row *row= ndb_find_binlog_index_row
            (rows, ndb_apply_status_server_id, 1);
          row->orig_epoch= ndb_apply_status_epoch;
        }
      }
    } // opt_ndb_log_apply_status || opt_ndb_log_orig)

    if (opt_ndb_log_apply_status)
    {
      /* We are logging ndb_apply_status changes
       * Don't count this event as making an epoch non-empty
       * Log this event in the Binlog
       */
      count_this_event = false;
      log_this_slave_update = true;
    }
    else
    {
      /* Not logging ndb_apply_status updates, discard this event now */
      return 0;
    }
  }
  
  if (originating_server_id == 0)
    originating_server_id= ::server_id;
  else 
  {
    assert(!reflected_op && !refresh_op);
    /* Track that we received a replicated row event */
    if (likely( count_this_event ))
      trans_slave_row_count++;
    
    if (!log_this_slave_update)
    {
      /*
        This event comes from a slave applier since it has an originating
        server id set. Since option to log slave updates is not set, skip it.
      */
      return 0;
    }
  }

  /* 
     Start with logged_server_id as AnyValue in case it's a composite
     (server_id_bits < 31).  This way any user-values are passed-through
     to the Binlog in the high bits of the event's Server Id.
     In future it may be useful to support *not* mapping composite
     AnyValues to/from Binlogged server-ids.
  */
  uint32 logged_server_id= anyValue;
  ndbcluster_anyvalue_set_serverid(logged_server_id, originating_server_id);

  /*
     Get NdbApi transaction id for this event to put into Binlog
  */
  Ndb_binlog_extra_row_info extra_row_info;
  const uchar* extra_row_info_ptr = NULL;
  Uint16 erif_flags = 0;
  if (opt_ndb_log_transaction_id)
  {
    erif_flags |= Ndb_binlog_extra_row_info::NDB_ERIF_TRANSID;
    extra_row_info.setTransactionId(pOp->getTransId());
  }

  /* Set conflict flags member if necessary */
  Uint16 event_conflict_flags = 0;
  assert(! (reflected_op && refresh_op));
  if (reflected_op)
  {
    event_conflict_flags |= NDB_ERIF_CFT_REFLECT_OP;
  }
  else if (refresh_op)
  {
    event_conflict_flags |= NDB_ERIF_CFT_REFRESH_OP;
  }
  else if (read_op)
  {
    event_conflict_flags |= NDB_ERIF_CFT_READ_OP;
  }
    
  DBUG_EXECUTE_IF("ndb_injector_set_event_conflict_flags",
                  {
                    event_conflict_flags = 0xfafa;
                  });
  if (event_conflict_flags != 0)
  {
    erif_flags |= Ndb_binlog_extra_row_info::NDB_ERIF_CFT_FLAGS;
    extra_row_info.setConflictFlags(event_conflict_flags);
  }

  if (erif_flags != 0)
  {
    extra_row_info.setFlags(erif_flags);
    if (likely(!log_bin_use_v1_row_events))
    {
      extra_row_info_ptr = extra_row_info.generateBuffer();
    }
    else
    {
      /**
       * Can't put the metadata in a v1 event
       * Produce 1 warning at most
       */
      if (!g_injector_v1_warning_emitted)
      {
        sql_print_error("NDB: Binlog Injector discarding row event "
                        "meta data as server is using v1 row events. "
                        "(%u %x)",
                        opt_ndb_log_transaction_id,
                        event_conflict_flags);

        g_injector_v1_warning_emitted = true;
      }
    }
  }

  DBUG_ASSERT(trans.good());
  DBUG_ASSERT(table != 0);

  dbug_print_table("table", table);

  uint n_fields= table->s->fields;
  DBUG_PRINT("info", ("Assuming %u columns for table %s",
                      n_fields, table->s->table_name.str));
  MY_BITMAP b;
  /* Potential buffer for the bitmap */
  uint32 bitbuf[128 / (sizeof(uint32) * 8)];
  const bool own_buffer = n_fields <= sizeof(bitbuf) * 8;
  bitmap_init(&b, own_buffer ? bitbuf : NULL, n_fields, FALSE); 
  bitmap_set_all(&b);

  /*
   row data is already in table->record[0]
   As we told the NdbEventOperation to do this
   (saves moving data about many times)
  */

  /*
    for now malloc/free blobs buffer each time
    TODO if possible share single permanent buffer with handlers
   */
  uchar* blobs_buffer[2] = { 0, 0 };
  uint blobs_buffer_size[2] = { 0, 0 };

  ndb_binlog_index_row *row=
    ndb_find_binlog_index_row(rows, originating_server_id, 0);

  switch(pOp->getEventType())
  {
  case NDBEVENT::TE_INSERT:
    if (likely( count_this_event ))
    {
      row->n_inserts++;
      trans_row_count++;
    }
    DBUG_PRINT("info", ("INSERT INTO %s.%s",
                        table->s->db.str, table->s->table_name.str));
    {
      int ret;
      if (share->flags & NSF_BLOB_FLAG)
      {
        my_ptrdiff_t ptrdiff= 0;
        ret = get_ndb_blobs_value(table, event_data->ndb_value[0],
                                  blobs_buffer[0],
                                  blobs_buffer_size[0],
                                  ptrdiff);
        assert(ret == 0);
      }
      ndb_unpack_record(table, event_data->ndb_value[0], &b, table->record[0]);
      ret = trans.write_row(logged_server_id,
                            injector::transaction::table(table, true),
                            &b, n_fields, table->record[0],
                            extra_row_info_ptr);
      assert(ret == 0);
    }
    break;
  case NDBEVENT::TE_DELETE:
    if (likely( count_this_event ))
    {
      row->n_deletes++;
      trans_row_count++;
    }
    DBUG_PRINT("info",("DELETE FROM %s.%s",
                       table->s->db.str, table->s->table_name.str));
    {
      /*
        table->record[0] contains only the primary key in this case
        since we do not have an after image
      */
      int n;
      if (!get_binlog_full(share) && table->s->primary_key != MAX_KEY)
        n= 0; /*
                use the primary key only as it save time and space and
                it is the only thing needed to log the delete
              */
      else
        n= 1; /*
                we use the before values since we don't have a primary key
                since the mysql server does not handle the hidden primary
                key
              */

      int ret;
      if (share->flags & NSF_BLOB_FLAG)
      {
        my_ptrdiff_t ptrdiff= table->record[n] - table->record[0];
        ret = get_ndb_blobs_value(table, event_data->ndb_value[n],
                                  blobs_buffer[n],
                                  blobs_buffer_size[n],
                                  ptrdiff);
        assert(ret == 0);
      }
      ndb_unpack_record(table, event_data->ndb_value[n], &b, table->record[n]);
      DBUG_EXECUTE("info", print_records(table, table->record[n]););
      ret = trans.delete_row(logged_server_id,
                             injector::transaction::table(table, true),
                             &b, n_fields, table->record[n],
                             extra_row_info_ptr);
      assert(ret == 0);
    }
    break;
  case NDBEVENT::TE_UPDATE:
    if (likely( count_this_event ))
    {
      row->n_updates++;
      trans_row_count++;
    }
    DBUG_PRINT("info", ("UPDATE %s.%s",
                        table->s->db.str, table->s->table_name.str));
    {
      int ret;
      if (share->flags & NSF_BLOB_FLAG)
      {
        my_ptrdiff_t ptrdiff= 0;
        ret = get_ndb_blobs_value(table, event_data->ndb_value[0],
                                  blobs_buffer[0],
                                  blobs_buffer_size[0],
                                  ptrdiff);
        assert(ret == 0);
      }
      ndb_unpack_record(table, event_data->ndb_value[0],
                        &b, table->record[0]);
      DBUG_EXECUTE("info", print_records(table, table->record[0]););
      if (table->s->primary_key != MAX_KEY &&
          !get_binlog_use_update(share)) 
      {
        /*
          since table has a primary key, we can do a write
          using only after values
        */
        ret = trans.write_row(logged_server_id,
                              injector::transaction::table(table, true),
                              &b, n_fields, table->record[0],// after values
                              extra_row_info_ptr);
        assert(ret == 0);
      }
      else
      {
        /*
          mysql server cannot handle the ndb hidden key and
          therefore needs the before image as well
        */
        if (share->flags & NSF_BLOB_FLAG)
        {
          my_ptrdiff_t ptrdiff= table->record[1] - table->record[0];
          ret = get_ndb_blobs_value(table, event_data->ndb_value[1],
                                    blobs_buffer[1],
                                    blobs_buffer_size[1],
                                    ptrdiff);
          assert(ret == 0);
        }
        ndb_unpack_record(table, event_data->ndb_value[1], &b, table->record[1]);
        DBUG_EXECUTE("info", print_records(table, table->record[1]););
        ret = trans.update_row(logged_server_id,
                               injector::transaction::table(table, true),
                               &b, n_fields,
                               table->record[1], // before values
                               table->record[0], // after values
                               extra_row_info_ptr);
        assert(ret == 0);
      }
    }
    break;
  default:
    /* We should REALLY never get here. */
    DBUG_PRINT("info", ("default - uh oh, a brain exploded."));
    break;
  }

  if (share->flags & NSF_BLOB_FLAG)
  {
    my_free(blobs_buffer[0], MYF(MY_ALLOW_ZERO_PTR));
    my_free(blobs_buffer[1], MYF(MY_ALLOW_ZERO_PTR));
  }

  if (!own_buffer)
  {
    bitmap_free(&b);
  }

  return 0;
}


/****************************************************************
  Injector thread main loop
****************************************************************/

static void
remove_event_operations(Ndb* ndb)
{
  DBUG_ENTER("remove_event_operations");
  NdbEventOperation *op;
  while ((op= ndb->getEventOperation()))
  {
    DBUG_ASSERT(!IS_NDB_BLOB_PREFIX(op->getEvent()->getTable()->getName()));
    DBUG_PRINT("info", ("removing event operation on %s",
                        op->getEvent()->getName()));

    Ndb_event_data *event_data= (Ndb_event_data *) op->getCustomData();
    DBUG_ASSERT(event_data);

    NDB_SHARE *share= event_data->share;
    DBUG_ASSERT(share != NULL);
    DBUG_ASSERT(share->op == op || share->new_op == op);
    DBUG_ASSERT(share->event_data == NULL);
    share->event_data= event_data; // Give back event_data ownership
    op->setCustomData(NULL);

    pthread_mutex_lock(&share->mutex);
    share->op= 0;
    share->new_op= 0;
    pthread_mutex_unlock(&share->mutex);

    DBUG_PRINT("NDB_SHARE", ("%s binlog free  use_count: %u",
                             share->key, share->use_count));
    free_share(&share);

    ndb->dropEventOperation(op);
  }
  DBUG_VOID_RETURN;
}

static void remove_all_event_operations(Ndb *s_ndb, Ndb *i_ndb)
{
  DBUG_ENTER("remove_all_event_operations");

  /* protect ndb_schema_share */
  pthread_mutex_lock(&ndb_schema_share_mutex);
  if (ndb_schema_share)
  {
    /* ndb_share reference binlog extra free */
    DBUG_PRINT("NDB_SHARE", ("%s binlog extra free  use_count: %u",
                             ndb_apply_status_share->key,
                             ndb_apply_status_share->use_count));
    free_share(&ndb_schema_share);
    ndb_schema_share= NULL;
  }
  pthread_mutex_unlock(&ndb_schema_share_mutex);
  /* end protect ndb_schema_share */

  /**
   * '!ndb_schema_dist_is_ready()' allows us relax the concurrency control
   * below as 'not ready' guarantees that no event subscribtion will be created.
   */
  if (ndb_apply_status_share)
  {
    /* ndb_share reference binlog extra free */
    DBUG_PRINT("NDB_SHARE", ("%s binlog extra free  use_count: %u",
                             ndb_apply_status_share->key,
                             ndb_apply_status_share->use_count));
    free_share(&ndb_apply_status_share);
    ndb_apply_status_share= NULL;
  }

  if (s_ndb)
    remove_event_operations(s_ndb);

  if (i_ndb)
    remove_event_operations(i_ndb);

  if (opt_ndb_extra_logging > 15)
  {
    pthread_mutex_lock(&ndbcluster_mutex);
    if (ndbcluster_open_tables.records)
    {
      sql_print_information("remove_all_event_operations: Remaining open tables: ");
      for (uint i= 0; i < ndbcluster_open_tables.records; i++)
      {
        NDB_SHARE* share = (NDB_SHARE*)my_hash_element(&ndbcluster_open_tables,i);
        sql_print_information("  %s.%s, use_count: %u",
                              share->db,
                              share->table_name,
                              share->use_count);
      }
    }
    pthread_mutex_unlock(&ndbcluster_mutex);
  }
  DBUG_VOID_RETURN;
}

extern long long g_event_data_count;
extern long long g_event_nondata_count;
extern long long g_event_bytes_count;

void updateInjectorStats(Ndb* schemaNdb, Ndb* dataNdb)
{
  /* Update globals to sum of totals from each listening
   * Ndb object
   */
  g_event_data_count = 
    schemaNdb->getClientStat(Ndb::DataEventsRecvdCount) + 
    dataNdb->getClientStat(Ndb::DataEventsRecvdCount);
  g_event_nondata_count = 
    schemaNdb->getClientStat(Ndb::NonDataEventsRecvdCount) + 
    dataNdb->getClientStat(Ndb::NonDataEventsRecvdCount);
  g_event_bytes_count = 
    schemaNdb->getClientStat(Ndb::EventBytesRecvdCount) + 
    dataNdb->getClientStat(Ndb::EventBytesRecvdCount);
}

/**
   injectApplyStatusWriteRow

   Inject a WRITE_ROW event on the ndb_apply_status table into
   the Binlog.
   This contains our server_id and the supplied epoch number.
   When applied on the Slave it gives a transactional position
   marker
*/
static
bool
injectApplyStatusWriteRow(injector::transaction& trans,
                          ulonglong gci)
{
  DBUG_ENTER("injectApplyStatusWriteRow");
  if (ndb_apply_status_share == NULL)
  {
    sql_print_error("NDB: Could not get apply status share");
    DBUG_ASSERT(ndb_apply_status_share != NULL);
    DBUG_RETURN(false);
  }

  longlong gci_to_store = (longlong) gci;

#ifndef DBUG_OFF
  DBUG_EXECUTE_IF("ndb_binlog_injector_cycle_gcis",
                  {
                    ulonglong gciHi = ((gci_to_store >> 32) 
                                       & 0xffffffff);
                    ulonglong gciLo = (gci_to_store & 0xffffffff);
                    gciHi = (gciHi % 3);
                    sql_print_warning("NDB Binlog injector cycling gcis (%llu -> %llu)",
                                      gci_to_store, (gciHi << 32) + gciLo);
                    gci_to_store = (gciHi << 32) + gciLo;
                  });
  DBUG_EXECUTE_IF("ndb_binlog_injector_repeat_gcis",
                  {
                    ulonglong gciHi = ((gci_to_store >> 32) 
                                       & 0xffffffff);
                    ulonglong gciLo = (gci_to_store & 0xffffffff);
                    gciHi=0xffffff00;
                    gciLo=0;
                    sql_print_warning("NDB Binlog injector repeating gcis (%llu -> %llu)",
                                      gci_to_store, (gciHi << 32) + gciLo);
                    gci_to_store = (gciHi << 32) + gciLo;
                  });
#endif

  /* Build row buffer for generated ndb_apply_status
     WRITE_ROW event
     First get the relevant table structure.
  */
  DBUG_ASSERT(!ndb_apply_status_share->event_data);
  DBUG_ASSERT(ndb_apply_status_share->op);
  Ndb_event_data* event_data=
    (Ndb_event_data *) ndb_apply_status_share->op->getCustomData();
  DBUG_ASSERT(event_data);
  DBUG_ASSERT(event_data->shadow_table);
  TABLE* apply_status_table= event_data->shadow_table;

  /*
    Intialize apply_status_table->record[0]

    When iterating past the end of the last epoch, the first event of
    the new epoch may be on ndb_apply_status.  Its event data saved
    in record[0] would be overwritten here by a subsequent event on a
    normal table.  So save and restore its record[0].
  */
  static const ulong sav_max= 512; // current is 284
  const ulong sav_len= apply_status_table->s->reclength;
  DBUG_ASSERT(sav_len <= sav_max);
  uchar sav_buf[sav_max];
  memcpy(sav_buf, apply_status_table->record[0], sav_len);
  empty_record(apply_status_table);

  apply_status_table->field[0]->store((longlong)::server_id, true);
  apply_status_table->field[1]->store((longlong)gci_to_store, true);
  apply_status_table->field[2]->store("", 0, &my_charset_bin);
  apply_status_table->field[3]->store((longlong)0, true);
  apply_status_table->field[4]->store((longlong)0, true);
#ifndef DBUG_OFF
  const LEX_STRING& name= apply_status_table->s->table_name;
  DBUG_PRINT("info", ("use_table: %.*s",
                      (int) name.length, name.str));
#endif
  injector::transaction::table tbl(apply_status_table, true);
  int ret = trans.use_table(::server_id, tbl);
  assert(ret == 0); NDB_IGNORE_VALUE(ret);

  ret= trans.write_row(::server_id,
                       injector::transaction::table(apply_status_table,
                                                    true),
                       &apply_status_table->s->all_set,
                       apply_status_table->s->fields,
                       apply_status_table->record[0]);

  assert(ret == 0);

  memcpy(apply_status_table->record[0], sav_buf, sav_len);
  DBUG_RETURN(true);
}


extern ulong opt_ndb_report_thresh_binlog_epoch_slip;
extern ulong opt_ndb_report_thresh_binlog_mem_usage;
extern ulong opt_ndb_eventbuffer_max_alloc;
extern uint opt_ndb_eventbuffer_free_percent;

Ndb_binlog_thread::Ndb_binlog_thread()
  : Ndb_component("Binlog")
{
}


Ndb_binlog_thread::~Ndb_binlog_thread()
{
}


void Ndb_binlog_thread::do_wakeup()
{
  log_info("Wakeup");

  /*
    The binlog thread is normally waiting for another
    event from the cluster with short timeout and should
    soon(within 1 second) detect that stop has been requested.

    There are really no purpose(yet) to signal some condition
    trying to wake the thread up should it be waiting somewhere
    else since those waits are also short.
  */
}


/*
  Events are handled one epoch at a time.
  Handle the lowest available epoch first.
*/
static
Uint64
find_epoch_to_handle(const NdbEventOperation *s_pOp, 
                     const NdbEventOperation *i_pOp)
{
  if (i_pOp != NULL)
  {
    if (s_pOp != NULL)
    {
      return std::min(i_pOp->getEpoch(),s_pOp->getEpoch());
    }
    return i_pOp->getEpoch();
  }
  if (s_pOp != NULL)
  {
    if (ndb_binlog_running)
    {
      return std::min(ndb_latest_received_binlog_epoch,s_pOp->getEpoch());
    }
    return s_pOp->getEpoch();
  }
  // 'latest_received' is '0' if not binlogging
  return ndb_latest_received_binlog_epoch;
}


void
Ndb_binlog_thread::do_run()
{
  THD *thd; /* needs to be first for thread_stack */
  Ndb *i_ndb= NULL;
  Ndb *s_ndb= NULL;
  Thd_ndb *thd_ndb=NULL;
  injector *inj= injector::instance();
  uint incident_id= 0;

  enum { BCCC_starting, BCCC_running, BCCC_restart,  } binlog_thread_state;

  /**
   * If we get error after having reported incident
   *   but before binlog started...we do "Restarting Cluster Binlog"
   *   in that case, don't report incident again
   */
  bool do_incident = true;

  DBUG_ENTER("ndb_binlog_thread");

  pthread_mutex_lock(&injector_mutex);

  log_info("Starting...");

  thd= new THD; /* note that contructor of THD uses DBUG_ */
  THD_CHECK_SENTRY(thd);

  /* We need to set thd->thread_id before thd->store_globals, or it will
     set an invalid value for thd->variables.pseudo_thread_id.
  */
  mysql_mutex_lock(&LOCK_thread_count);
  thd->thread_id= thread_id++;
  mysql_mutex_unlock(&LOCK_thread_count);

  thd->thread_stack= (char*) &thd; /* remember where our stack is */
  if (thd->store_globals())
  {
    delete thd;
    pthread_mutex_unlock(&injector_mutex);
    pthread_cond_broadcast(&injector_cond);
    DBUG_VOID_RETURN;
  }
  lex_start(thd);

  thd_set_command(thd, COM_DAEMON);
  thd->system_thread= SYSTEM_THREAD_NDBCLUSTER_BINLOG;
#ifndef NDB_THD_HAS_NO_VERSION
  thd->version= refresh_version;
#endif
  thd->client_capabilities= 0;
  thd->security_ctx->skip_grants();
  // Create thd->net vithout vio
  my_net_init(&thd->net, 0);

  // Ndb binlog thread always use row format
  thd->set_current_stmt_binlog_format_row();

  thd->real_id= pthread_self();
  mysql_mutex_lock(&LOCK_thread_count);
  add_global_thread(thd);
  mysql_mutex_unlock(&LOCK_thread_count);
  thd->lex->start_transaction_opt= 0;

  log_info("Started");

  Ndb_schema_dist_data schema_dist_data;

restart_cluster_failure:
  /**
   * Maintain a current schema & injector eventOp to be handled.
   * s_pOp and s_ndb handle events from the 'ndb_schema' dist table,
   * while i_pOp and i_ndb is for binlogging 'everything else'.
   */
  NdbEventOperation *s_pOp= NULL;
  NdbEventOperation *i_pOp= NULL;

  int have_injector_mutex_lock= 0;
  binlog_thread_state= BCCC_starting;

  log_verbose(1, "Setting up");

  if (!(thd_ndb= Thd_ndb::seize(thd)))
  {
    log_error("Creating Thd_ndb object failed");
    pthread_mutex_unlock(&injector_mutex);
    pthread_cond_broadcast(&injector_cond);
    goto err;
  }

  if (!(s_ndb= new Ndb(g_ndb_cluster_connection, NDB_REP_DB)) ||
      s_ndb->setNdbObjectName("Ndb Binlog schema change monitoring") ||
      s_ndb->init())
  {
    log_error("Creating schema Ndb object failed");
    pthread_mutex_unlock(&injector_mutex);
    pthread_cond_broadcast(&injector_cond);
    goto err;
  }
  log_info("Created schema Ndb object, reference: 0x%x, name: '%s'",
           s_ndb->getReference(), s_ndb->getNdbObjectName());

  // empty database
  if (!(i_ndb= new Ndb(g_ndb_cluster_connection, "")) ||
      i_ndb->setNdbObjectName("Ndb Binlog data change monitoring") ||
      i_ndb->init())
  {
    log_error("Creating injector Ndb object failed");
    pthread_mutex_unlock(&injector_mutex);
    pthread_cond_broadcast(&injector_cond);
    goto err;
  }
  log_info("Created injector Ndb object, reference: 0x%x, name: '%s'",
                      i_ndb->getReference(), i_ndb->getNdbObjectName());

  /* Set free percent event buffer needed to resume buffering */
  if (i_ndb->set_eventbuffer_free_percent(opt_ndb_eventbuffer_free_percent))
  {
    log_error("Setting ventbuffer free percent failed");
    pthread_mutex_unlock(&injector_mutex);
    pthread_cond_broadcast(&injector_cond);
    goto err;
  }

  log_verbose(10, "Exposing global references");
  /*
    Expose global reference to our ndb object.

    Used by both sql client thread and binlog thread to interact
    with the storage
  */
  injector_thd= thd;
  injector_ndb= i_ndb;
  schema_ndb= s_ndb;

  if (opt_bin_log && opt_ndb_log_bin)
  {
    ndb_binlog_running= TRUE;
  }

  log_verbose(1, "Setup completed");

  /* Thread start up completed  */
  pthread_mutex_unlock(&injector_mutex);
  pthread_cond_broadcast(&injector_cond);

  log_verbose(1, "Wait for server start completed");
  /*
    wait for mysql server to start (so that the binlog is started
    and thus can receive the first GAP event)
  */
  mysql_mutex_lock(&LOCK_server_started);
  while (!mysqld_server_started)
  {
    struct timespec abstime;
    set_timespec(abstime, 1);
    mysql_cond_timedwait(&COND_server_started, &LOCK_server_started,
                         &abstime);
    if (is_stop_requested())
    {
      mysql_mutex_unlock(&LOCK_server_started);
      goto err;
    }
  }
  mysql_mutex_unlock(&LOCK_server_started);

  // Defer call of THD::init_for_query until after mysqld_server_started
  // to ensure that the parts of MySQL Server it uses has been created
  thd->init_for_queries();

  log_verbose(1, "Check for incidents");

  while (do_incident && ndb_binlog_running)
  {
    /*
      check if it is the first log, if so we do not insert a GAP event
      as there is really no log to have a GAP in
    */
    if (incident_id == 0)
    {
      LOG_INFO log_info;
      mysql_bin_log.get_current_log(&log_info);
      int len=  (uint)strlen(log_info.log_file_name);
      uint no= 0;
      if ((sscanf(log_info.log_file_name + len - 6, "%u", &no) == 1) &&
          no == 1)
      {
        /* this is the fist log, so skip GAP event */
        break;
      }
    }

    /*
      Always insert a GAP event as we cannot know what has happened
      in the cluster while not being connected.
    */
    LEX_STRING const msg[2]=
      {
        { C_STRING_WITH_LEN("mysqld startup")    },
        { C_STRING_WITH_LEN("cluster disconnect")}
      };
    int ret = inj->record_incident(thd, INCIDENT_LOST_EVENTS,
                                   msg[incident_id]);
    assert(ret == 0); NDB_IGNORE_VALUE(ret);
    do_incident = false; // Don't report incident again, unless we get started
    break;
  }
  incident_id= 1;
  {
    log_verbose(1, "Wait for cluster to start");
    thd->proc_info= "Waiting for ndbcluster to start";

    pthread_mutex_lock(&injector_mutex);
    while (!ndb_binlog_tables_inited)
    {
      if (!thd_ndb->valid_ndb())
      {
        /*
          Cluster has gone away before setup was completed.
          Keep lock on injector_mutex to prevent further
          usage of the injector_ndb, and restart binlog
          thread to get rid of any garbage on the ndb objects
        */
        have_injector_mutex_lock= 1;
        binlog_thread_state= BCCC_restart;
        goto err;
      }
      /* ndb not connected yet */
      struct timespec abstime;
      set_timespec(abstime, 1);
      pthread_cond_timedwait(&injector_cond, &injector_mutex, &abstime);
      if (is_stop_requested())
      {
        pthread_mutex_unlock(&injector_mutex);
        goto err;
      }
      if (thd->killed == THD::KILL_CONNECTION)
      {
        /*
          Since the ndb binlog thread adds itself to the "global thread list"
          it need to look at the "killed" flag and stop the thread to avoid
          that the server hangs during shutdown while waiting for the "global
          thread list" to be emtpy.
        */
        sql_print_information("NDB Binlog: Server shutdown detected while "
                              "waiting for ndbcluster to start...");
        pthread_mutex_unlock(&injector_mutex);
        goto err;
      }
    } //while (!ndb_binlog_tables_inited)
    DBUG_ASSERT(ndb_schema_dist_is_ready());
    DBUG_ASSERT(!ndb_binlog_running || ndb_apply_status_share);
    pthread_mutex_unlock(&injector_mutex);

    DBUG_ASSERT(ndbcluster_hton->slot != ~(uint)0);
    thd_set_thd_ndb(thd, thd_ndb);
    thd_ndb->options|= TNO_NO_LOG_SCHEMA_OP;
    thd->query_id= 0; // to keep valgrind quiet
  }

  schema_dist_data.init(g_ndb_cluster_connection);

  {
    log_verbose(1, "Wait for first event");
    // wait for the first event
    thd->proc_info= "Waiting for first event from ndbcluster";
    int schema_res, res;
    Uint64 schema_gci;
    do
    {
      DBUG_PRINT("info", ("Waiting for the first event"));

      if (is_stop_requested())
        goto err;

      pthread_yield();
      pthread_mutex_lock(&injector_mutex);
      schema_res= s_ndb->pollEvents(100, &schema_gci);
      pthread_mutex_unlock(&injector_mutex);
    } while (schema_gci == 0 || ndb_latest_received_binlog_epoch == schema_gci);

    if (ndb_binlog_running)
    {
      Uint64 gci= i_ndb->getLatestGCI();
      while (gci < schema_gci || gci == ndb_latest_received_binlog_epoch)
      {
        if (is_stop_requested())
          goto err;

        pthread_yield();
        pthread_mutex_lock(&injector_mutex);
        res= i_ndb->pollEvents(10, &gci);
        pthread_mutex_unlock(&injector_mutex);
      }
      if (gci > schema_gci)
      {
        schema_gci= gci;
      }
    }
    // now check that we have epochs consistent with what we had before the restart
    DBUG_PRINT("info", ("schema_res: %d  schema_gci: %u/%u", schema_res,
                        (uint)(schema_gci >> 32),
                        (uint)(schema_gci)));
    {
      i_ndb->flushIncompleteEvents(schema_gci);
      s_ndb->flushIncompleteEvents(schema_gci);
      if (schema_gci < ndb_latest_handled_binlog_epoch)
      {
        sql_print_error("NDB Binlog: cluster has been restarted --initial or with older filesystem. "
                        "ndb_latest_handled_binlog_epoch: %u/%u, while current epoch: %u/%u. "
                        "RESET MASTER should be issued. Resetting ndb_latest_handled_binlog_epoch.",
                        (uint)(ndb_latest_handled_binlog_epoch >> 32),
                        (uint)(ndb_latest_handled_binlog_epoch),
                        (uint)(schema_gci >> 32),
                        (uint)(schema_gci));
        ndb_set_latest_trans_gci(0);
        ndb_latest_handled_binlog_epoch= 0;
        ndb_latest_applied_binlog_epoch= 0;
        ndb_latest_received_binlog_epoch= 0;
        ndb_index_stat_restart();
      }
      else if (ndb_latest_applied_binlog_epoch > 0)
      {
        sql_print_warning("NDB Binlog: cluster has reconnected. "
                          "Changes to the database that occured while "
                          "disconnected will not be in the binlog");
      }
      if (opt_ndb_extra_logging)
      {
        sql_print_information("NDB Binlog: starting log at epoch %u/%u",
                              (uint)(schema_gci >> 32),
                              (uint)(schema_gci));
      }
    }
    log_verbose(1, "Got first event");
  }
  /*
    binlog thread is ready to receive events
    - client threads may now start updating data, i.e. tables are
    no longer read only
  */
  ndb_binlog_is_ready= TRUE;

  if (opt_ndb_extra_logging)
    sql_print_information("NDB Binlog: ndb tables writable");
  ndb_tdc_close_cached_tables();

  /* 
     Signal any waiting thread that ndb table setup is
     now complete
  */
  ndb_notify_tables_writable();

  {
    static char db[]= "";
    thd->db= db;
  }

  log_verbose(1, "Startup and setup completed");

  /*
    Main NDB Injector loop
  */
  do_incident = true; // If we get disconnected again...do incident report
  binlog_thread_state= BCCC_running;

  /**
   * Injector loop runs until itself bring it out of 'BCCC_running' state,
   * or we get a stop-request from outside. In the later case we ensure that
   * all ongoing transaction epochs are completed first.
   */
  while (binlog_thread_state == BCCC_running &&
          (!is_stop_requested() ||
           ndb_latest_handled_binlog_epoch < ndb_get_latest_trans_gci()))
  {
#ifndef DBUG_OFF
    /**
     * As the Binlog thread is not a client thread, the 'set debug' commands
     * does not affect it. Update our thread-local debug settings from 'global'
     */
    {
      char buf[256];
      DBUG_EXPLAIN_INITIAL(buf, sizeof(buf));
      DBUG_SET(buf);
    }
#endif

    /*
      now we don't want any events before next gci is complete
    */
    thd->proc_info= "Waiting for event from ndbcluster";
    thd->set_time();

    /**
     * The binlog-thread holds the injector_mutex when waiting for
     * pollEvents() - which is >99% of the elapsed time. As the
     * pthread mutex guarantees no 'fairness', there is no guarantee
     * that another thread waiting for the mutex will immeditately
     * get the lock when unlocked by this thread. Thus this thread
     * may lock it again rather soon and starve the waiting thread.
     * To avoid this, pthread_yield() is used to give any waiting
     * threads a chance to run and grab the injector_mutex when
     * it is available. The same pattern is used multiple places
     * in the BI-thread where there are wait-loops holding this mutex.
     */
    pthread_yield();

    /* Can't hold injector_mutex too long, so wait for events in 10ms steps */
    int tot_poll_wait= 10;

    // If there are remaining unhandled injector eventOp we continue
    // handling of these, else poll for more.
    if (i_pOp == NULL)
    {
      // Capture any dynamic changes to max_alloc
      i_ndb->set_eventbuf_max_alloc(opt_ndb_eventbuffer_max_alloc);

      pthread_mutex_lock(&injector_mutex);
      Uint64 latest_epoch= 0;
      const int poll_wait= (ndb_binlog_running) ? tot_poll_wait : 0;
      const int res= i_ndb->pollEvents(poll_wait, &latest_epoch);
      (void)res; // Unused except DBUG_PRINT
      pthread_mutex_unlock(&injector_mutex);
      i_pOp = i_ndb->nextEvent();
      if (ndb_binlog_running)
      {
        ndb_latest_received_binlog_epoch= latest_epoch;
        tot_poll_wait= 0;
      }
      DBUG_PRINT("info", ("pollEvents res: %d", res));
    }

    // Epoch to handle from i_ndb. Use latest 'empty epoch' if no events.
    const Uint64 i_epoch = (i_pOp != NULL)
                             ? i_pOp->getEpoch()
                             : ndb_latest_received_binlog_epoch;

    // If there are remaining unhandled schema eventOp we continue
    // handling of these, else poll for more.
    if (s_pOp == NULL)
    { 
      DBUG_EXECUTE_IF("ndb_binlog_injector_yield_before_schema_pollEvent",
      {
        /**
         * Simulate that the binlog thread yields the CPU inbetween 
         * these two pollEvents, which can result in reading a
         * 'schema_gci > gci'. (Likely due to mutex locking)
         */
        NdbSleep_MilliSleep(50);
      });
  
      Uint64 schema_epoch= 0;
      pthread_mutex_lock(&injector_mutex);
      int schema_res= s_ndb->pollEvents(tot_poll_wait, &schema_epoch);
      pthread_mutex_unlock(&injector_mutex);
      s_pOp = s_ndb->nextEvent();

      /*
        Make sure we have seen any schema epochs upto the injector epoch,
        or we have an earlier schema event to handle.
      */
      while (s_pOp == NULL && i_epoch > schema_epoch && schema_res >= 0)
      {
        static char buf[64];
        thd->proc_info= "Waiting for schema epoch";
        my_snprintf(buf, sizeof(buf), "%s %u/%u(%u/%u)", thd->proc_info,
                    (uint)(schema_epoch >> 32),
                    (uint)(schema_epoch),
                    (uint)(ndb_latest_received_binlog_epoch >> 32),
                    (uint)(ndb_latest_received_binlog_epoch));
        thd->proc_info= buf;

        pthread_yield();
        pthread_mutex_lock(&injector_mutex);
        schema_res= s_ndb->pollEvents(10, &schema_epoch);
        pthread_mutex_unlock(&injector_mutex);
        s_pOp = s_ndb->nextEvent();
      }
    }

    /*
      We have now a (possibly empty) set of available events which the
      binlog injects should apply. These could span either a single,
      or possibly multiple epochs. In order to get the ordering between
      schema events and 'ordinary' events injected in a correct order
      relative to each other, we apply them one epoch at a time, with
      the schema events always applied first.
    */

    // Calculate the epoch to handle events from in this iteration.
    const Uint64 current_epoch = find_epoch_to_handle(s_pOp,i_pOp);
    DBUG_ASSERT(current_epoch != 0 || !ndb_binlog_running);

    // Did someone else request injector thread to stop?
    DBUG_ASSERT(binlog_thread_state == BCCC_running);
    if (is_stop_requested() &&
        (ndb_latest_handled_binlog_epoch >= ndb_get_latest_trans_gci() ||
         !ndb_binlog_running))
      break; /* Stopping thread */

    if (thd->killed == THD::KILL_CONNECTION)
    {
      /*
        Since the ndb binlog thread adds itself to the "global thread list"
        it need to look at the "killed" flag and stop the thread to avoid
        that the server hangs during shutdown while waiting for the "global
        thread list" to be emtpy.
        In pre 5.6 versions the thread was also added to "global thread
        list" but the "global thread *count*" variable was not incremented
        and thus the same problem didn't exist.
        The only reason for adding the ndb binlog thread to "global thread
        list" is to be able to see the thread state using SHOW PROCESSLIST
        and I_S.PROCESSLIST
      */
      sql_print_information("NDB Binlog: Server shutdown detected...");
      break;
    }

    MEM_ROOT **root_ptr=
      my_pthread_getspecific_ptr(MEM_ROOT**, THR_MALLOC);
    MEM_ROOT *old_root= *root_ptr;
    MEM_ROOT mem_root;
    init_sql_alloc(&mem_root, 4096, 0);

    // The Ndb_schema_event_handler does not necessarily need
    // to use the same memroot(or vice versa)
    Ndb_schema_event_handler
      schema_event_handler(thd, &mem_root,
                           g_ndb_cluster_connection->node_id(),
                           schema_dist_data);

    *root_ptr= &mem_root;

    if (unlikely(s_pOp != NULL && s_pOp->getEpoch() == current_epoch))
    {
      thd->proc_info= "Processing events from schema table";
      g_ndb_log_slave_updates= opt_log_slave_updates;
      s_ndb->
        setReportThreshEventGCISlip(opt_ndb_report_thresh_binlog_epoch_slip);
      s_ndb->
        setReportThreshEventFreeMem(opt_ndb_report_thresh_binlog_mem_usage);

      // Handle all schema event, limit within 'current_epoch'
      while (s_pOp != NULL && s_pOp->getEpoch() == current_epoch)
      {
        if (!s_pOp->hasError())
        {
          schema_event_handler.handle_event(s_ndb, s_pOp);

          DBUG_EXECUTE_IF("ndb_binlog_slow_failure_handling",
          {
            if (!ndb_binlog_is_ready)
            {
	      sql_print_information("NDB Binlog: Just lost schema connection, hanging around");
              NdbSleep_SecSleep(10);
              /* There could be a race where client side reconnect before we 
               * are able to detect 's_ndb->getEventOperation() == NULL'.
               * Thus, we never restart the binlog thread as supposed to.
               * -> 'ndb_binlog_is_ready' remains false and we get stuck in RO-mode
               */
	      sql_print_information("NDB Binlog: ...and on our way");
            }
          });

          DBUG_PRINT("info", ("s_ndb first: %s", s_ndb->getEventOperation() ?
                              s_ndb->getEventOperation()->getEvent()->getTable()->getName() :
                              "<empty>"));
          DBUG_PRINT("info", ("i_ndb first: %s", i_ndb->getEventOperation() ?
                              i_ndb->getEventOperation()->getEvent()->getTable()->getName() :
                              "<empty>"));
        }
        else
          sql_print_error("NDB: error %lu (%s) on handling "
                          "binlog schema event",
                          (ulong) s_pOp->getNdbError().code,
                          s_pOp->getNdbError().message);
        s_pOp = s_ndb->nextEvent();
      }
      updateInjectorStats(s_ndb, i_ndb);
    }

    Uint64 inconsistent_epoch= 0;
    if (!ndb_binlog_running)
    {
      /*
        Just consume any events, not used if no binlogging
        e.g. node failure events
      */
      while (i_pOp != NULL && i_pOp->getEpoch() == current_epoch)
      {
        if ((unsigned) i_pOp->getEventType() >=
            (unsigned) NDBEVENT::TE_FIRST_NON_DATA_EVENT)
        {
          ndb_binlog_index_row row;
          handle_non_data_event(thd, i_pOp, row);
        }
        i_pOp= i_ndb->nextEvent();
      }
      updateInjectorStats(s_ndb, i_ndb);
    }

    // i_pOp == NULL means an inconsistent epoch or the queue is empty
    else if (i_pOp == NULL && !i_ndb->isConsistent(inconsistent_epoch))
    {
      char errmsg[64];
      uint end= sprintf(&errmsg[0],
                        "Detected missing data in GCI %llu, "
                        "inserting GAP event", inconsistent_epoch);
      errmsg[end]= '\0';
      DBUG_PRINT("info",
                 ("Detected missing data in GCI %llu, "
                  "inserting GAP event", inconsistent_epoch));
      LEX_STRING const msg= { C_STRING_WITH_LEN(errmsg) };
      inj->record_incident(thd, INCIDENT_LOST_EVENTS, msg);
    }

    /* Handle all events withing 'current_epoch', or possible
     * log an empty epoch if log_empty_epoch is specified.
     */
    else if ((i_pOp != NULL && i_pOp->getEpoch() == current_epoch) ||
             (ndb_log_empty_epochs() &&
              current_epoch > ndb_latest_handled_binlog_epoch))
    {
      thd->proc_info= "Processing events";
      ndb_binlog_index_row _row;
      ndb_binlog_index_row *rows= &_row;
      injector::transaction trans;
      unsigned trans_row_count= 0;
      unsigned trans_slave_row_count= 0;

      if (i_pOp == NULL || i_pOp->getEpoch() != current_epoch)
      {
        /*
          Must be an empty epoch since the condition
          (ndb_log_empty_epochs() &&
           current_epoch > ndb_latest_handled_binlog_epoch)
          must be true we write empty epoch into
          ndb_binlog_index
        */
        DBUG_ASSERT(ndb_log_empty_epochs());
        DBUG_ASSERT(current_epoch > ndb_latest_handled_binlog_epoch);
        DBUG_PRINT("info", ("Writing empty epoch for gci %llu", current_epoch));
        DBUG_PRINT("info", ("Initializing transaction"));
        inj->new_trans(thd, &trans);
        rows= &_row;
        memset(&_row, 0, sizeof(_row));
        thd->variables.character_set_client= &my_charset_latin1;
        goto commit_to_binlog;
      }
      else
      {
        assert(i_pOp != NULL && i_pOp->getEpoch() == current_epoch);
        rows= &_row;

        DBUG_PRINT("info", ("Handling epoch: %u/%u",
                            (uint)(current_epoch >> 32),
                            (uint)(current_epoch)));
        // sometimes get TE_ALTER with invalid table
        DBUG_ASSERT(i_pOp->getEventType() == NdbDictionary::Event::TE_ALTER ||
                    ! IS_NDB_BLOB_PREFIX(i_pOp->getEvent()->getTable()->getName()));
        DBUG_ASSERT(current_epoch <= ndb_latest_received_binlog_epoch);

        /* Update our thread-local debug settings based on the global */
#ifndef DBUG_OFF
        /* Get value of global...*/
        {
          char buf[256];
          DBUG_EXPLAIN_INITIAL(buf, sizeof(buf));
          //  fprintf(stderr, "Ndb Binlog Injector, setting debug to %s\n",
          //          buf);
          DBUG_SET(buf);
        }
#endif

        /* initialize some variables for this epoch */

        i_ndb->set_eventbuf_max_alloc(opt_ndb_eventbuffer_max_alloc);
        g_ndb_log_slave_updates= opt_log_slave_updates;
        i_ndb->
          setReportThreshEventGCISlip(opt_ndb_report_thresh_binlog_epoch_slip);
        i_ndb->setReportThreshEventFreeMem(opt_ndb_report_thresh_binlog_mem_usage);

        memset(&_row, 0, sizeof(_row));
        thd->variables.character_set_client= &my_charset_latin1;
        DBUG_PRINT("info", ("Initializing transaction"));
        inj->new_trans(thd, &trans);
        trans_row_count= 0;
        trans_slave_row_count= 0;
        // pass table map before epoch
        {
          Uint32 iter= 0;
          const NdbEventOperation *gci_op;
          Uint32 event_types;

          while ((gci_op= i_ndb->getGCIEventOperations(&iter, &event_types))
                 != NULL)
          {
            Ndb_event_data *event_data=
              (Ndb_event_data *) gci_op->getCustomData();
            NDB_SHARE *share= (event_data)?event_data->share:NULL;
            DBUG_PRINT("info", ("per gci_op: 0x%lx  share: 0x%lx  event_types: 0x%x",
                                (long) gci_op, (long) share, event_types));
            // workaround for interface returning TE_STOP events
            // which are normally filtered out below in the nextEvent loop
            if ((event_types & ~NdbDictionary::Event::TE_STOP) == 0)
            {
              DBUG_PRINT("info", ("Skipped TE_STOP on table %s",
                                  gci_op->getEvent()->getTable()->getName()));
              continue;
            }
            // this should not happen
            if (share == NULL || event_data->shadow_table == NULL)
            {
              DBUG_PRINT("info", ("no share or table %s!",
                                  gci_op->getEvent()->getTable()->getName()));
              continue;
            }
            if (share == ndb_apply_status_share)
            {
              // skip this table, it is handled specially
              continue;
            }
            TABLE *table= event_data->shadow_table;
#ifndef DBUG_OFF
            const LEX_STRING &name= table->s->table_name;
#endif
            if ((event_types & (NdbDictionary::Event::TE_INSERT |
                                NdbDictionary::Event::TE_UPDATE |
                                NdbDictionary::Event::TE_DELETE)) == 0)
            {
              DBUG_PRINT("info", ("skipping non data event table: %.*s",
                                  (int) name.length, name.str));
              continue;
            }
            if (!trans.good())
            {
              DBUG_PRINT("info",
                         ("Found new data event, initializing transaction"));
              inj->new_trans(thd, &trans);
            }
            DBUG_PRINT("info", ("use_table: %.*s, cols %u",
                                (int) name.length, name.str,
                                table->s->fields));
            injector::transaction::table tbl(table, true);
            int ret = trans.use_table(::server_id, tbl);
            assert(ret == 0); NDB_IGNORE_VALUE(ret);
          }
        }
        if (trans.good())
        {
          /* Inject ndb_apply_status WRITE_ROW event */
          if (!injectApplyStatusWriteRow(trans, current_epoch))
          {
            sql_print_error("NDB Binlog: Failed to inject apply status write row");
          }
        }

        do
        {
          if (i_pOp->hasError() &&
              handle_error(i_pOp) < 0)
            goto err;

#ifndef DBUG_OFF
          {
            Ndb_event_data *event_data=
              (Ndb_event_data *) i_pOp->getCustomData();
            NDB_SHARE *share= (event_data)?event_data->share:NULL;
            DBUG_PRINT("info",
                       ("EVENT TYPE: %d  Epoch: %u/%u last applied: %u/%u  "
                        "share: 0x%lx (%s.%s)", i_pOp->getEventType(),
                        (uint)(current_epoch >> 32),
                        (uint)(current_epoch),
                        (uint)(ndb_latest_applied_binlog_epoch >> 32),
                        (uint)(ndb_latest_applied_binlog_epoch),
                        (long) share,
                        share ? share->db :  "'NULL'",
                        share ? share->table_name : "'NULL'"));
            DBUG_ASSERT(share != 0);
          }
          // assert that there is consistancy between gci op list
          // and event list
          {
            Uint32 iter= 0;
            const NdbEventOperation *gci_op;
            Uint32 event_types;
            while ((gci_op= i_ndb->getGCIEventOperations(&iter, &event_types))
                   != NULL)
            {
              if (gci_op == i_pOp)
                break;
            }
            DBUG_ASSERT(gci_op == i_pOp);
            DBUG_ASSERT((event_types & i_pOp->getEventType()) != 0);
          }
#endif

          if ((unsigned) i_pOp->getEventType() <
              (unsigned) NDBEVENT::TE_FIRST_NON_DATA_EVENT)
            handle_data_event(thd, i_ndb, i_pOp, &rows, trans,
                              trans_row_count, trans_slave_row_count);
          else
          {
            handle_non_data_event(thd, i_pOp, *rows);
            DBUG_PRINT("info", ("s_ndb first: %s", s_ndb->getEventOperation() ?
                                s_ndb->getEventOperation()->getEvent()->getTable()->getName() :
                                "<empty>"));
            DBUG_PRINT("info", ("i_ndb first: %s", i_ndb->getEventOperation() ?
                                i_ndb->getEventOperation()->getEvent()->getTable()->getName() :
                                "<empty>"));
          }

          // Capture any dynamic changes to max_alloc
          i_ndb->set_eventbuf_max_alloc(opt_ndb_eventbuffer_max_alloc);

          i_pOp = i_ndb->nextEvent();
        } while (i_pOp && i_pOp->getEpoch() == current_epoch);

        updateInjectorStats(s_ndb, i_ndb);
        
        /*
          NOTE: i_pOp is now referring to an event in the next epoch
          or is == NULL
        */

        while (trans.good())
        {
      commit_to_binlog:
          if (!ndb_log_empty_epochs())
          {
            /*
              If 
                - We did not add any 'real' rows to the Binlog AND
                - We did not apply any slave row updates, only
                  ndb_apply_status updates
              THEN
                Don't write the Binlog transaction which just
                contains ndb_apply_status updates.
                (For cicular rep with log_apply_status, ndb_apply_status
                updates will propagate while some related, real update
                is propagating)
            */
            if ((trans_row_count == 0) &&
                (! (opt_ndb_log_apply_status &&
                    trans_slave_row_count) ))
            {
              /* nothing to commit, rollback instead */
              if (int r= trans.rollback())
              {
                sql_print_error("NDB Binlog: "
                                "Error during ROLLBACK of GCI %u/%u. Error: %d",
                                uint(current_epoch >> 32), uint(current_epoch), r);
                /* TODO: Further handling? */
              }
              break;
            }
          }
          thd->proc_info= "Committing events to binlog";
          if (int r= trans.commit())
          {
            sql_print_error("NDB Binlog: "
                            "Error during COMMIT of GCI. Error: %d",
                            r);
            /* TODO: Further handling? */
          }
          injector::transaction::binlog_pos start= trans.start_pos();
          injector::transaction::binlog_pos next = trans.next_pos();
          rows->gci= (Uint32)(current_epoch >> 32); // Expose gci hi/lo
          rows->epoch= current_epoch;
          rows->start_master_log_file= start.file_name();
          rows->start_master_log_pos= start.file_pos();
          if ((next.file_pos() == 0) &&
              ndb_log_empty_epochs())
          {
            /* Empty transaction 'committed' due to log_empty_epochs
             * therefore no next position
             */
            rows->next_master_log_file= start.file_name();
            rows->next_master_log_pos= start.file_pos();
          }
          else
          {
            rows->next_master_log_file= next.file_name();
            rows->next_master_log_pos= next.file_pos();
          }

          DBUG_PRINT("info", ("COMMIT epoch: %lu", (ulong) current_epoch));
          if (opt_ndb_log_binlog_index)
          {
            if (ndb_binlog_index_table__write_rows(thd, rows))
            {
              /* 
                 Writing to ndb_binlog_index failed, check if we are
                 being killed and retry
              */
              if (thd->killed)
              {
                DBUG_PRINT("error", ("Failed to write to ndb_binlog_index at shutdown, retrying"));
                (void) mysql_mutex_lock(&LOCK_thread_count);
                volatile THD::killed_state killed= thd->killed;
                /* We are cleaning up, allow for flushing last epoch */
                thd->killed= THD::NOT_KILLED;
                /* also clear error from last failing write */
                thd->clear_error();
                ndb_binlog_index_table__write_rows(thd, rows);
                /* Restore kill flag */
                thd->killed= killed;
                (void) mysql_mutex_unlock(&LOCK_thread_count);
              }
            }
          }
          ndb_latest_applied_binlog_epoch= current_epoch;
          break;
        } //while (trans.good())

        /*
          NOTE: There are possible more i_pOp available.
          However, these are from another epoch and should be handled
          in next iteration of the binlog injector loop.
        */
      }
    } //end: 'handled a 'current_epoch' of i_pOp's

    // Notify the schema event handler about post_epoch so it may finish
    // any outstanding business
    schema_event_handler.post_epoch();

    free_root(&mem_root, MYF(0));
    *root_ptr= old_root;

    if (current_epoch > ndb_latest_handled_binlog_epoch)
    {
      Mutex_guard injector_mutex_g(injector_mutex);
      ndb_latest_handled_binlog_epoch= current_epoch;
      // Signal ndbcluster_binlog_wait'ers
      pthread_cond_broadcast(&injector_cond);
    }

    // If all eventOp subscriptions has been teared down,
    // the binlog thread should now restart.
    DBUG_ASSERT(binlog_thread_state == BCCC_running);
    if (i_ndb->getEventOperation() == NULL &&
        s_ndb->getEventOperation() == NULL)
    {
      DBUG_PRINT("info", ("binlog_thread_state= BCCC_restart"));
      if (ndb_latest_handled_binlog_epoch < ndb_get_latest_trans_gci() && ndb_binlog_running)
      {
        sql_print_error("NDB Binlog: latest transaction in epoch %u/%u not in binlog "
                        "as latest handled epoch is %u/%u",
                        (uint)(ndb_get_latest_trans_gci() >> 32),
                        (uint)(ndb_get_latest_trans_gci()),
                        (uint)(ndb_latest_handled_binlog_epoch >> 32),
                        (uint)(ndb_latest_handled_binlog_epoch));
      }
      binlog_thread_state= BCCC_restart;
      break;
    }
  }
 err:
  if (binlog_thread_state != BCCC_restart)
  {
    log_info("Shutting down");
    thd->proc_info= "Shutting down";
  }
  else
  { 
    log_info("Restarting");
    thd->proc_info= "Restarting";
  }
  if (!have_injector_mutex_lock)
    pthread_mutex_lock(&injector_mutex);
  /* don't mess with the injector_ndb anymore from other threads */
  injector_thd= NULL;
  injector_ndb= NULL;
  schema_ndb= NULL;
  pthread_mutex_unlock(&injector_mutex);
  thd->db= 0; // as not to try to free memory

  /*
    This will cause the util thread to start to try to initialize again
    via ndbcluster_setup_binlog_table_shares.  But since injector_ndb is
    set to NULL it will not succeed until injector_ndb is reinitialized.
  */
  ndb_binlog_tables_inited= FALSE;

  remove_all_event_operations(s_ndb, i_ndb);

  delete s_ndb;
  s_ndb= NULL;

  delete i_ndb;
  i_ndb= NULL;

  if (thd_ndb)
  {
    Thd_ndb::release(thd_ndb);
    thd_set_thd_ndb(thd, NULL);
    thd_ndb= NULL;
  }

  /**
   * release all extra references from tables
   */
  {
    if (opt_ndb_extra_logging > 9)
      sql_print_information("NDB Binlog: Release extra share references");

    pthread_mutex_lock(&ndbcluster_mutex);
    while (ndbcluster_open_tables.records)
    {
      NDB_SHARE * share = (NDB_SHARE*)my_hash_element(&ndbcluster_open_tables,0);
      /*
        The share kept by the server has not been freed, free it
        Will also take it out of _open_tables list
      */
      DBUG_ASSERT(share->use_count > 0);
      DBUG_ASSERT(share->state != NSS_DROPPED);
      ndbcluster_mark_share_dropped(&share);
    }
    pthread_mutex_unlock(&ndbcluster_mutex);
  }
  log_info("Stopping...");

  ndb_tdc_close_cached_tables();
  if (opt_ndb_extra_logging > 15)
  {
    sql_print_information("NDB Binlog: remaining open tables: ");
    pthread_mutex_lock(&ndbcluster_mutex);
    for (uint i= 0; i < ndbcluster_open_tables.records; i++)
    {
      NDB_SHARE* share = (NDB_SHARE*)my_hash_element(&ndbcluster_open_tables,i);
      sql_print_information("  %s.%s state: %u use_count: %u",
                            share->db,
                            share->table_name,
                            (uint)share->state,
                            share->use_count);
    }
    pthread_mutex_unlock(&ndbcluster_mutex);
  }

  schema_dist_data.release();

  if (binlog_thread_state == BCCC_restart)
  {
    pthread_mutex_lock(&injector_mutex);
    goto restart_cluster_failure;
  }

  // Release the thd->net created without vio
  net_end(&thd->net);
  thd->release_resources();
  remove_global_thread(thd);
  delete thd;

  ndb_binlog_running= FALSE;
  pthread_cond_broadcast(&injector_cond);

  log_info("Stopped");

  DBUG_PRINT("exit", ("ndb_binlog_thread"));
  DBUG_VOID_RETURN;
}


/*
  Return string containing current status of ndb binlog as
  comma separated name value pairs.

  Used by ndbcluster_show_status() to fill the "binlog" row
  in result of SHOW ENGINE NDB STATUS

  @param     buf     The buffer where to print status string
  @param     bufzies Size of the buffer

  @return    Length of the string printed to "buf" or 0 if no string
             is printed
*/

size_t
ndbcluster_show_status_binlog(char *buf, size_t buf_size)
{
  DBUG_ENTER("ndbcluster_show_status_binlog");
  
  pthread_mutex_lock(&injector_mutex);
  if (injector_ndb)
  {
    const ulonglong latest_epoch= injector_ndb->getLatestGCI();
    pthread_mutex_unlock(&injector_mutex);

    // Get highest trans gci seen by the cluster connections
    const ulonglong latest_trans_epoch = ndb_get_latest_trans_gci();

    const size_t buf_len =
      my_snprintf(buf, buf_size,
                  "latest_epoch=%llu, "
                  "latest_trans_epoch=%llu, "
                  "latest_received_binlog_epoch=%llu, "
                  "latest_handled_binlog_epoch=%llu, "
                  "latest_applied_binlog_epoch=%llu",
                  latest_epoch,
                  latest_trans_epoch,
                  ndb_latest_received_binlog_epoch,
                  ndb_latest_handled_binlog_epoch,
                  ndb_latest_applied_binlog_epoch);
      DBUG_RETURN(buf_len);
  }
  else
    pthread_mutex_unlock(&injector_mutex);
  DBUG_RETURN(0);
}


#ifdef NDB_WITHOUT_SERVER_ID_BITS

/* No --server-id-bits=<bits> -> implement constant opt_server_id_mask */
ulong opt_server_id_mask = ~0;

#endif<|MERGE_RESOLUTION|>--- conflicted
+++ resolved
@@ -1838,12 +1838,6 @@
   }
 
   const NdbError *ndb_error= 0;
-<<<<<<< HEAD
-  // Use nodeid of the primary cluster connection since that is
-  // the nodeid which the coordinator and participants listen to
-  const uint32 node_id= g_ndb_cluster_connection->node_id();
-=======
->>>>>>> 53593696
   Uint64 epoch= 0;
   {
     /* begin protect ndb_schema_share */
