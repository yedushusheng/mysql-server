--- conflicted
+++ resolved
@@ -1118,14 +1118,17 @@
   while ((db_name= it++))
   {
     DBUG_PRINT("info", ("Found database %s", db_name->str));
-    sql_print_information("NDB: Cleaning stray tables from database '%s'",
-			  db_name->str);
-    build_table_filename(path, sizeof(path) - 1, db_name->str, "", "", 0);
-    if (find_files(thd, &tab_names, db_name->str, path, NullS, 0)
-	!= FIND_FILES_OK)
-    {
-      thd->clear_error();
-      DBUG_PRINT("info", ("Failed to find tables"));
+    if (strcmp(NDB_REP_DB, db_name->str)) /* Skip system database */
+    {
+      sql_print_information("NDB: Cleaning stray tables from database '%s'",
+                            db_name->str);
+      build_table_filename(path, sizeof(path) - 1, db_name->str, "", "", 0);
+      if (find_files(thd, &tab_names, db_name->str, path, NullS, 0)
+          != FIND_FILES_OK)
+      {
+        thd->clear_error();
+        DBUG_PRINT("info", ("Failed to find tables"));
+      }
     }
   }
   DBUG_VOID_RETURN;
@@ -1495,7 +1498,6 @@
   {
     return false;
   }
-<<<<<<< HEAD
 
   ndb_binlog_tables_inited= TRUE;
 
@@ -1507,35 +1509,15 @@
     close_cached_tables(NULL, NULL, TRUE, FALSE, FALSE);
 
     /*
-=======
-
-  mysql_mutex_lock(&LOCK_open);
-  ndb_binlog_tables_inited= TRUE;
-  if (ndb_binlog_tables_inited &&
-      ndb_binlog_running && ndb_binlog_is_ready)
-  {
-    if (opt_ndb_extra_logging)
-      sql_print_information("NDB Binlog: ndb tables writable");
-    close_cached_tables(NULL, NULL, TRUE, FALSE, FALSE);
-    
-    /* 
->>>>>>> 70bffb00
        Signal any waiting thread that ndb table setup is
        now complete
     */
     ndb_notify_tables_writable();
   }
-<<<<<<< HEAD
 
   /* Signal injector thread that all is setup */
   pthread_cond_signal(&injector_cond);
 
-=======
-  mysql_mutex_unlock(&LOCK_open);
-  /* Signal injector thread that all is setup */
-  pthread_cond_signal(&injector_cond);
-  
->>>>>>> 70bffb00
   return true; // Setup completed -> OK
 }
 
@@ -3497,7 +3479,6 @@
     DBUG_VOID_RETURN;
   }
 
-<<<<<<< HEAD
   THD* m_thd;
   MEM_ROOT* m_mem_root;
   uint m_own_nodeid;
@@ -3538,186 +3519,6 @@
       DBUG_VOID_RETURN;
 
     const NDBEVENT::TableEvent ev_type= pOp->getEventType();
-=======
-        switch (schema_type)
-        {
-        case SOT_RENAME_TABLE:
-          // fall through
-        case SOT_RENAME_TABLE_NEW:
-        {
-          uint end= (uint)my_snprintf(&errmsg[0], MYSQL_ERRMSG_SIZE,
-                                "NDB Binlog: Skipping renaming locally "
-                                "defined table '%s.%s' from binlog schema "
-                                "event '%s' from node %d. ",
-                                schema->db, schema->name, schema->query,
-                                schema->node_id);
-          errmsg[end]= '\0';
-        }
-        // fall through
-        case SOT_DROP_TABLE:
-          if (schema_type == SOT_DROP_TABLE)
-          {
-            uint end= (uint)my_snprintf(&errmsg[0], MYSQL_ERRMSG_SIZE,
-                                  "NDB Binlog: Skipping dropping locally "
-                                  "defined table '%s.%s' from binlog schema "
-                                  "event '%s' from node %d. ",
-                                  schema->db, schema->name, schema->query,
-                                  schema->node_id);
-            errmsg[end]= '\0';
-          }
-          if (! ndbcluster_check_if_local_table(schema->db, schema->name))
-          {
-            thd_ndb_options.set(TNO_NO_LOCK_SCHEMA_OP);
-            const int no_print_error[2]=
-              {ER_BAD_TABLE_ERROR, 0}; /* ignore missing table */
-            run_query(thd, schema->query,
-                      schema->query + schema->query_length,
-                      no_print_error, //   /* don't print error */
-                      TRUE,   /* don't binlog the query */
-                      TRUE);  /* reset error */
-            /* binlog dropping table after any table operations */
-            post_epoch_log_list->push_back(schema, mem_root);
-            /* acknowledge this query _after_ epoch completion */
-            post_epoch_unlock= 1;
-          }
-          else
-          {
-            /* Tables exists as a local table, leave it */
-            DBUG_PRINT("info", ("%s", errmsg));
-            sql_print_error("%s", errmsg);
-            log_query= 1;
-          }
-          // Fall through
-	case SOT_TRUNCATE_TABLE:
-        {
-          char key[FN_REFLEN + 1];
-          build_table_filename(key, sizeof(key) - 1,
-                               schema->db, schema->name, "", 0);
-          /* ndb_share reference temporary, free below */
-          NDB_SHARE *share= get_share(key, 0, FALSE, FALSE);
-          if (share)
-          {
-            DBUG_PRINT("NDB_SHARE", ("%s temporary  use_count: %u",
-                                     share->key, share->use_count));
-          }
-          // invalidation already handled by binlog thread
-          if (!share || !share->op)
-          {
-            {
-              ndb->setDatabaseName(schema->db);
-              Ndb_table_guard ndbtab_g(dict, schema->name);
-              ndbtab_g.invalidate();
-            }
-            TABLE_LIST table_list;
-            bzero((char*) &table_list,sizeof(table_list));
-            table_list.db= schema->db;
-            table_list.alias= table_list.table_name= schema->name;
-            close_cached_tables(thd, &table_list, FALSE, FALSE, FALSE);
-          }
-          /* ndb_share reference temporary free */
-          if (share)
-          {
-            DBUG_PRINT("NDB_SHARE", ("%s temporary free  use_count: %u",
-                                     share->key, share->use_count));
-            free_share(&share);
-          }
-        }
-        if (schema_type != SOT_TRUNCATE_TABLE)
-          break;
-        // fall through
-        case SOT_CREATE_TABLE:
-          thd_ndb_options.set(TNO_NO_LOCK_SCHEMA_OP);
-          mysql_mutex_lock(&LOCK_open);
-          if (ndbcluster_check_if_local_table(schema->db, schema->name))
-          {
-            DBUG_PRINT("info", ("NDB Binlog: Skipping locally defined table '%s.%s'",
-                                schema->db, schema->name));
-            sql_print_error("NDB Binlog: Skipping locally defined table '%s.%s' from "
-                            "binlog schema event '%s' from node %d. ",
-                            schema->db, schema->name, schema->query,
-                            schema->node_id);
-          }
-          else if (ndb_create_table_from_engine(thd, schema->db, schema->name))
-          {
-            print_could_not_discover_error(thd, schema);
-          }
-          mysql_mutex_unlock(&LOCK_open);
-          log_query= 1;
-          break;
-        case SOT_DROP_DB:
-          /* Drop the database locally if it only contains ndb tables */
-          thd_ndb_options.set(TNO_NO_LOCK_SCHEMA_OP);
-	  thd_ndb_options.set(TNO_NO_REMOVE_STRAY_FILES);
-          if (! ndbcluster_check_if_local_tables_in_db(thd, schema->db))
-          {
-            const int no_print_error[1]= {0};
-            run_query(thd, schema->query,
-                      schema->query + schema->query_length,
-                      no_print_error,    /* print error */
-                      TRUE,   /* don't binlog the query */
-                      TRUE);  /* reset error */
-            /* binlog dropping database after any table operations */
-            post_epoch_log_list->push_back(schema, mem_root);
-            /* acknowledge this query _after_ epoch completion */
-            post_epoch_unlock= 1;
-          }
-          else
-          {
-            /* Database contained local tables, leave it */
-            sql_print_error("NDB Binlog: Skipping drop database '%s' since it contained local tables "
-                            "binlog schema event '%s' from node %d. ",
-                            schema->db, schema->query,
-                            schema->node_id);
-            log_query= 1;
-          }
-          break;
-        case SOT_CREATE_DB:
-          if (opt_ndb_extra_logging > 9)
-            sql_print_information("SOT_CREATE_DB %s", schema->db);
-          
-          /* fall through */
-        case SOT_ALTER_DB:
-        {
-          thd_ndb_options.set(TNO_NO_LOCK_SCHEMA_OP);
-          const int no_print_error[1]= {0};
-          run_query(thd, schema->query,
-                    schema->query + schema->query_length,
-                    no_print_error,    /* print error */
-                    TRUE,   /* don't binlog the query */
-                    TRUE);  /* reset error */
-          log_query= 1;
-          break;
-        }
-        case SOT_TABLESPACE:
-        case SOT_LOGFILE_GROUP:
-          log_query= 1;
-          break;
-        case SOT_ALTER_TABLE_COMMIT:
-        case SOT_RENAME_TABLE_PREPARE:
-        case SOT_ONLINE_ALTER_TABLE_PREPARE:
-        case SOT_ONLINE_ALTER_TABLE_COMMIT:
-        case SOT_CLEAR_SLOCK:
-          abort();
-        }
-        if (log_query && ndb_binlog_running)
-          ndb_binlog_query(thd, schema);
-        /* signal that schema operation has been handled */
-        DBUG_DUMP("slock", (uchar*) schema->slock, schema->slock_length);
-        if (bitmap_is_set(&slock, node_id))
-        {
-          if (post_epoch_unlock)
-            post_epoch_unlock_list->push_back(schema, mem_root);
-          else
-            ndbcluster_update_slock(thd, schema->db, schema->name,
-                                    schema->id, schema->version);
-        }
-      }
-      DBUG_RETURN(0);
-    }
-    /*
-      the normal case of UPDATE/INSERT has already been handled
-    */
->>>>>>> 70bffb00
     switch (ev_type)
     {
     case NDBEVENT::TE_INSERT:
