/* Copyright (C) 2000-2003 MySQL AB

  This program is free software; you can redistribute it and/or modify
  it under the terms of the GNU General Public License as published by
  the Free Software Foundation; version 2 of the License.

  This program is distributed in the hope that it will be useful,
  but WITHOUT ANY WARRANTY; without even the implied warranty of
  MERCHANTABILITY or FITNESS FOR A PARTICULAR PURPOSE.  See the
  GNU General Public License for more details.

  You should have received a copy of the GNU General Public License
  along with this program; if not, write to the Free Software
  Foundation, Inc., 59 Temple Place, Suite 330, Boston, MA  02111-1307  USA
*/

#include "mysql_priv.h"
#include "sql_show.h"
#ifdef WITH_NDBCLUSTER_STORAGE_ENGINE
#include "ha_ndbcluster.h"
#include "ha_ndbcluster_connection.h"

#include "rpl_injector.h"
#include "rpl_filter.h"
#include "slave.h"
#include "ha_ndbcluster_binlog.h"
#include <ndbapi/NdbDictionary.hpp>
#include <ndbapi/ndb_cluster_connection.hpp>
#include <util/NdbAutoPtr.hpp>
#include <portlib/NdbTick.h>

#ifdef ndb_dynamite
#undef assert
#define assert(x) do { if(x) break; ::printf("%s %d: assert failed: %s\n", __FILE__, __LINE__, #x); ::fflush(stdout); ::signal(SIGABRT,SIG_DFL); ::abort(); ::kill(::getpid(),6); ::kill(::getpid(),9); } while (0)
#endif

extern my_bool opt_ndb_log_orig;

extern my_bool opt_ndb_log_update_as_write;
extern my_bool opt_ndb_log_updated_only;

extern my_bool ndbcluster_silent;

/*
  defines for cluster replication table names
*/
#include "ha_ndbcluster_tables.h"
#define NDB_APPLY_TABLE_FILE "./" NDB_REP_DB "/" NDB_APPLY_TABLE
#define NDB_SCHEMA_TABLE_FILE "./" NDB_REP_DB "/" NDB_SCHEMA_TABLE
static char repdb[]= NDB_REP_DB;
static char reptable[]= NDB_REP_TABLE;

/*
  Timeout for syncing schema events between
  mysql servers, and between mysql server and the binlog
*/
const int opt_ndb_sync_timeout= 120;

/*
  Flag showing if the ndb injector thread is running, if so == 1
  -1 if it was started but later stopped for some reason
   0 if never started
*/
int ndb_binlog_thread_running= 0;
/*
  Flag showing if the ndb binlog should be created, if so == TRUE
  FALSE if not
*/
my_bool ndb_binlog_running= FALSE;
my_bool ndb_binlog_tables_inited= FALSE;
my_bool ndb_binlog_is_ready= FALSE;

/*
  Global reference to the ndb injector thread THD oject

  Has one sole purpose, for setting the in_use table member variable
  in get_share(...)
*/
extern THD * injector_thd; // Declared in ha_ndbcluster.cc

/*
  Global reference to ndb injector thd object.

  Used mainly by the binlog index thread, but exposed to the client sql
  thread for one reason; to setup the events operations for a table
  to enable ndb injector thread receiving events.

  Must therefore always be used with a surrounding
  pthread_mutex_lock(&injector_mutex), when doing create/dropEventOperation
*/
static Ndb *injector_ndb= 0;
static Ndb *schema_ndb= 0;

static int ndbcluster_binlog_inited= 0;
/*
  Flag "ndbcluster_binlog_terminating" set when shutting down mysqld.
  Server main loop should call handlerton function:

  ndbcluster_hton->binlog_func ==
  ndbcluster_binlog_func(...,BFN_BINLOG_END,...) ==
  ndbcluster_binlog_end

  at shutdown, which sets the flag. And then server needs to wait for it
  to complete.  Otherwise binlog will not be complete.

  ndbcluster_hton->panic == ndbcluster_end() will not return until
  ndb binlog is completed
*/
static int ndbcluster_binlog_terminating= 0;

/*
  Mutex and condition used for interacting between client sql thread
  and injector thread
*/
pthread_t ndb_binlog_thread;
pthread_mutex_t injector_mutex;
pthread_cond_t  injector_cond;

/* NDB Injector thread (used for binlog creation) */
static ulonglong ndb_latest_applied_binlog_epoch= 0;
static ulonglong ndb_latest_handled_binlog_epoch= 0;
static ulonglong ndb_latest_received_binlog_epoch= 0;

NDB_SHARE *ndb_apply_status_share= 0;
NDB_SHARE *ndb_schema_share= 0;
pthread_mutex_t ndb_schema_share_mutex;

extern my_bool opt_log_slave_updates;
static my_bool g_ndb_log_slave_updates;

/* Schema object distribution handling */
HASH ndb_schema_objects;
typedef struct st_ndb_schema_object {
  pthread_mutex_t mutex;
  char *key;
  uint key_length;
  uint use_count;
  MY_BITMAP slock_bitmap;
  uint32 slock[256/32]; // 256 bits for lock status of table
} NDB_SCHEMA_OBJECT;
static NDB_SCHEMA_OBJECT *ndb_get_schema_object(const char *key,
                                                my_bool create_if_not_exists,
                                                my_bool have_lock);
static void ndb_free_schema_object(NDB_SCHEMA_OBJECT **ndb_schema_object,
                                   bool have_lock);

/*
  Helper functions
*/
static bool ndbcluster_check_if_local_table(const char *dbname, const char *tabname);
static bool ndbcluster_check_if_local_tables_in_db(THD *thd, const char *dbname);

#ifndef DBUG_OFF
/* purecov: begin deadcode */
static void print_records(TABLE *table, const uchar *record)
{
  for (uint j= 0; j < table->s->fields; j++)
  {
    char buf[40];
    int pos= 0;
    Field *field= table->field[j];
    const uchar* field_ptr= field->ptr - table->record[0] + record;
    int pack_len= field->pack_length();
    int n= pack_len < 10 ? pack_len : 10;

    for (int i= 0; i < n && pos < 20; i++)
    {
      pos+= sprintf(&buf[pos]," %x", (int) (uchar) field_ptr[i]);
    }
    buf[pos]= 0;
    DBUG_PRINT("info",("[%u]field_ptr[0->%d]: %s", j, n, buf));
  }
}
/* purecov: end */
#else
#define print_records(a,b)
#endif


#ifndef DBUG_OFF
static void dbug_print_table(const char *info, TABLE *table)
{
  if (table == 0)
  {
    DBUG_PRINT("info",("%s: (null)", info));
    return;
  }
  DBUG_PRINT("info",
             ("%s: %s.%s s->fields: %d  "
              "reclength: %lu  rec_buff_length: %u  record[0]: 0x%lx  "
              "record[1]: 0x%lx",
              info,
              table->s->db.str,
              table->s->table_name.str,
              table->s->fields,
              table->s->reclength,
              table->s->rec_buff_length,
              (long) table->record[0],
              (long) table->record[1]));

  for (unsigned int i= 0; i < table->s->fields; i++) 
  {
    Field *f= table->field[i];
    DBUG_PRINT("info",
               ("[%d] \"%s\"(0x%lx:%s%s%s%s%s%s) type: %d  pack_length: %d  "
                "ptr: 0x%lx[+%d]  null_bit: %u  null_ptr: 0x%lx[+%d]",
                i,
                f->field_name,
                (long) f->flags,
                (f->flags & PRI_KEY_FLAG)  ? "pri"       : "attr",
                (f->flags & NOT_NULL_FLAG) ? ""          : ",nullable",
                (f->flags & UNSIGNED_FLAG) ? ",unsigned" : ",signed",
                (f->flags & ZEROFILL_FLAG) ? ",zerofill" : "",
                (f->flags & BLOB_FLAG)     ? ",blob"     : "",
                (f->flags & BINARY_FLAG)   ? ",binary"   : "",
                f->real_type(),
                f->pack_length(),
                (long) f->ptr, (int) (f->ptr - table->record[0]),
                f->null_bit,
                (long) f->null_ptr,
                (int) ((uchar*) f->null_ptr - table->record[0])));
    if (f->type() == MYSQL_TYPE_BIT)
    {
      Field_bit *g= (Field_bit*) f;
      DBUG_PRINT("MYSQL_TYPE_BIT",("field_length: %d  bit_ptr: 0x%lx[+%d] "
                                   "bit_ofs: %d  bit_len: %u",
                                   g->field_length, (long) g->bit_ptr,
                                   (int) ((uchar*) g->bit_ptr -
                                          table->record[0]),
                                   g->bit_ofs, g->bit_len));
    }
  }
}
#else
#define dbug_print_table(a,b)
#endif


/*
  Run a query through mysql_parse

  Used to:
  - purging the ndb_binlog_index
  - creating the ndb_apply_status table
*/
static void run_query(THD *thd, char *buf, char *end,
                      const int *no_print_error, my_bool disable_binlog,
                      my_bool reset_error)
{
  ulong save_thd_query_length= thd->query_length;
  char *save_thd_query= thd->query;
  ulong save_thread_id= thd->variables.pseudo_thread_id;
  struct system_status_var save_thd_status_var= thd->status_var;
  THD_TRANS save_thd_transaction_all= thd->transaction.all;
  THD_TRANS save_thd_transaction_stmt= thd->transaction.stmt;
  ulonglong save_thd_options= thd->options;
  DBUG_ASSERT(sizeof(save_thd_options) == sizeof(thd->options));
  NET save_thd_net= thd->net;
  const char* found_semicolon= NULL;

  bzero((char*) &thd->net, sizeof(NET));
  thd->query_length= end - buf;
  thd->query= buf;
  thd->variables.pseudo_thread_id= thread_id;
  thd->transaction.stmt.modified_non_trans_table= FALSE;
  if (disable_binlog)
    thd->options&= ~OPTION_BIN_LOG;
    
  DBUG_PRINT("query", ("%s", thd->query));

  DBUG_ASSERT(!thd->in_sub_stmt);
  DBUG_ASSERT(!thd->prelocked_mode);

  mysql_parse(thd, thd->query, thd->query_length, &found_semicolon);

  if (no_print_error && thd->main_da.is_error())
  {
    int i;
    Thd_ndb *thd_ndb= get_thd_ndb(thd);
    for (i= 0; no_print_error[i]; i++)
      if ((thd_ndb->m_error_code == no_print_error[i]) ||
          (thd->main_da.sql_errno() == (unsigned) no_print_error[i]))
        break;
    if (!no_print_error[i])
      sql_print_error("NDB: %s: error %s %d(ndb: %d) %d %d",
                      buf,
                      thd->main_da.message(),
                      thd->main_da.sql_errno(),
                      thd_ndb->m_error_code,
                      (int) thd->is_error(), thd->is_slave_error);
  }
  close_thread_tables(thd);
  /*
    XXX: this code is broken. mysql_parse()/mysql_reset_thd_for_next_command()
    can not be called from within a statement, and
    run_query() can be called from anywhere, including from within
    a sub-statement.
    This particular reset is a temporary hack to avoid an assert
    for double assignment of the diagnostics area when run_query()
    is called from ndbcluster_reset_logs(), which is called from
    mysql_flush().
  */
  if (!thd->main_da.is_error() || reset_error)
  {
    thd->main_da.reset_diagnostics_area();
  }

  thd->options= save_thd_options;
  thd->query_length= save_thd_query_length;
  thd->query= save_thd_query;
  thd->variables.pseudo_thread_id= save_thread_id;
  thd->status_var= save_thd_status_var;
  thd->transaction.all= save_thd_transaction_all;
  thd->transaction.stmt= save_thd_transaction_stmt;
  thd->net= save_thd_net;
}

static void
ndbcluster_binlog_close_table(THD *thd, NDB_SHARE *share)
{
  DBUG_ENTER("ndbcluster_binlog_close_table");
  Ndb_event_data *event_data= share->event_data;
  if (event_data)
  {
    delete event_data;
    share->event_data= 0;
  }
  DBUG_VOID_RETURN;
}


/*
  Creates a TABLE object for the ndb cluster table

  NOTES
    This does not open the underlying table
*/

static int
ndbcluster_binlog_open_table(THD *thd, NDB_SHARE *share)
{
  int error;
  DBUG_ASSERT(share->event_data == 0);
  Ndb_event_data *event_data= share->event_data= new Ndb_event_data(share);
  DBUG_ENTER("ndbcluster_binlog_open_table");

  MEM_ROOT **root_ptr=
    my_pthread_getspecific_ptr(MEM_ROOT**, THR_MALLOC);
  MEM_ROOT *old_root= *root_ptr;
  init_sql_alloc(&event_data->mem_root, 1024, 0);
  *root_ptr= &event_data->mem_root;

  TABLE_SHARE *table_share= event_data->table_share= 
    (TABLE_SHARE*)alloc_root(&event_data->mem_root, sizeof(TABLE_SHARE));
  TABLE *table= event_data->table= 
    (TABLE*)alloc_root(&event_data->mem_root, sizeof(TABLE));

  safe_mutex_assert_owner(&LOCK_open);
  init_tmp_table_share(thd, table_share, share->db, 0, share->table_name, 
                       share->key);
  if ((error= open_table_def(thd, table_share, 0)) ||
      (error= open_table_from_share(thd, table_share, "", 0, 
                                    (uint) (OPEN_FRM_FILE_ONLY | DELAYED_OPEN | READ_ALL),
                                    0, table, OTM_OPEN)))
  {
    DBUG_PRINT("error", ("open_table_def/open_table_from_share failed: %d my_errno: %d",
                         error, my_errno));
    free_table_share(table_share);
    event_data->table= 0;
    event_data->table_share= 0;
    delete event_data;
    share->event_data= 0;
    *root_ptr= old_root;
    DBUG_RETURN(error);
  }
  assign_new_table_id(table_share);

  table->in_use= injector_thd;
  
  table->s->db.str= share->db;
  table->s->db.length= strlen(share->db);
  table->s->table_name.str= share->table_name;
  table->s->table_name.length= strlen(share->table_name);
  /* We can't use 'use_all_columns()' as the file object is not setup yet */
  table->column_bitmaps_set_no_signal(&table->s->all_set, &table->s->all_set);
#ifndef DBUG_OFF
  dbug_print_table("table", table);
#endif
  *root_ptr= old_root;
  DBUG_RETURN(0);
}


/*
  Initialize the binlog part of the NDB_SHARE
*/
int ndbcluster_binlog_init_share(THD *thd, NDB_SHARE *share, TABLE *_table)
{
  MEM_ROOT *mem_root= &share->mem_root;
  int do_event_op= ndb_binlog_running;
  int error= 0;
  DBUG_ENTER("ndbcluster_binlog_init_share");

  share->connect_count= g_ndb_cluster_connection->get_connect_count();
#ifdef HAVE_NDB_BINLOG
  share->m_cfn_share= NULL;
#endif

  share->op= 0;
  share->new_op= 0;
  share->event_data= 0;

  if (!ndb_schema_share &&
      strcmp(share->db, NDB_REP_DB) == 0 &&
      strcmp(share->table_name, NDB_SCHEMA_TABLE) == 0)
    do_event_op= 1;
  else if (!ndb_apply_status_share &&
           strcmp(share->db, NDB_REP_DB) == 0 &&
           strcmp(share->table_name, NDB_APPLY_TABLE) == 0)
    do_event_op= 1;

  {
    int i, no_nodes= g_ndb_cluster_connection->no_db_nodes();
    share->subscriber_bitmap= (MY_BITMAP*)
      alloc_root(mem_root, no_nodes * sizeof(MY_BITMAP));
    for (i= 0; i < no_nodes; i++)
    {
      bitmap_init(&share->subscriber_bitmap[i],
                  (Uint32*)alloc_root(mem_root, max_ndb_nodes/8),
                  max_ndb_nodes, FALSE);
      bitmap_clear_all(&share->subscriber_bitmap[i]);
    }
  }

  if (!do_event_op)
  {
    if (_table)
    {
      if (_table->s->primary_key == MAX_KEY)
        share->flags|= NSF_HIDDEN_PK;
      if (_table->s->blob_fields != 0)
        share->flags|= NSF_BLOB_FLAG;
    }
    else
    {
      share->flags|= NSF_NO_BINLOG;
    }
    DBUG_RETURN(error);
  }
  while (1) 
  {
    if ((error= ndbcluster_binlog_open_table(thd, share)))
      break;
    if (share->event_data->table->s->primary_key == MAX_KEY)
      share->flags|= NSF_HIDDEN_PK;
    if (share->event_data->table->s->blob_fields != 0)
      share->flags|= NSF_BLOB_FLAG;
    break;
  }
  DBUG_RETURN(error);
}

/*****************************************************************
  functions called from master sql client threads
****************************************************************/

/*
  called in mysql_show_binlog_events and reset_logs to make sure we wait for
  all events originating from this mysql server to arrive in the binlog

  Wait for the last epoch in which the last transaction is a part of.

  Wait a maximum of 30 seconds.
*/
static void ndbcluster_binlog_wait(THD *thd)
{
  if (ndb_binlog_running)
  {
    DBUG_ENTER("ndbcluster_binlog_wait");
    ulonglong wait_epoch= ndb_get_latest_trans_gci();
    /*
      cluster not connected or no transactions done
      so nothing to wait for
    */
    if (!wait_epoch)
      DBUG_VOID_RETURN;
    const char *save_info= thd ? thd->proc_info : 0;
    int count= 30;
    if (thd)
      thd->proc_info= "Waiting for ndbcluster binlog update to "
	"reach current position";
    pthread_mutex_lock(&injector_mutex);
    while (!thd->killed && count && ndb_binlog_running &&
           (ndb_latest_handled_binlog_epoch == 0 ||
            ndb_latest_handled_binlog_epoch < wait_epoch))
    {
      count--;
      struct timespec abstime;
      set_timespec(abstime, 1);
      pthread_cond_timedwait(&injector_cond, &injector_mutex, &abstime);
    }
    pthread_mutex_unlock(&injector_mutex);
    if (thd)
      thd->proc_info= save_info;
    DBUG_VOID_RETURN;
  }
}

/*
 Called from MYSQL_BIN_LOG::reset_logs in log.cc when binlog is emptied
*/
static int ndbcluster_reset_logs(THD *thd)
{
  if (!ndb_binlog_running)
    return 0;

  /* only reset master should reset logs */
  if (!((thd->lex->sql_command == SQLCOM_RESET) &&
        (thd->lex->type & REFRESH_MASTER)))
    return 0;

  DBUG_ENTER("ndbcluster_reset_logs");

  /*
    Wait for all events originating from this mysql server has
    reached the binlog before continuing to reset
  */
  ndbcluster_binlog_wait(thd);

  /*
    Could use run_query() here, but it is actually wrong,
    see comment in run_query()
  */
  TABLE_LIST table;
  bzero((char*) &table, sizeof(table));
  table.db= repdb;
  table.alias= table.table_name= reptable;
  mysql_truncate(thd, &table, 0);

  /*
    Calling function only expects and handles error cases,
    so reset state if not an error as not to hit asserts
    in upper layers
  */
  while (thd->main_da.is_error())
  {
    if (thd->main_da.sql_errno() == ER_NO_SUCH_TABLE)
    {
      /*
        If table does not exist ignore the error as it
        is a consistant behavior
      */
      break;
    }
    DBUG_RETURN(1);
  }
  thd->main_da.reset_diagnostics_area();
  DBUG_RETURN(0);
}

/*
  Called from MYSQL_BIN_LOG::purge_logs in log.cc when the binlog "file"
  is removed
*/

static int
ndbcluster_binlog_index_purge_file(THD *thd, const char *file)
{
  if (!ndb_binlog_running || thd->slave_thread)
    return 0;

  DBUG_ENTER("ndbcluster_binlog_index_purge_file");
  DBUG_PRINT("enter", ("file: %s", file));

  char buf[1024];
  char *end= strmov(strmov(strmov(buf,
                                  "DELETE FROM "
                                  NDB_REP_DB "." NDB_REP_TABLE
                                  " WHERE File='"), file), "'");

  run_query(thd, buf, end, NULL, TRUE, FALSE);
  if (thd->main_da.is_error() &&
      thd->main_da.sql_errno() == ER_NO_SUCH_TABLE)
  {
    /*
      If table does not exist ignore the error as it
      is a consistant behavior
    */
    thd->main_da.reset_diagnostics_area();
  }

  DBUG_RETURN(0);
}

static void
ndbcluster_binlog_log_query(handlerton *hton, THD *thd, enum_binlog_command binlog_command,
                            const char *query, uint query_length,
                            const char *db, const char *table_name)
{
  DBUG_ENTER("ndbcluster_binlog_log_query");
  DBUG_PRINT("enter", ("db: %s  table_name: %s  query: %s",
                       db, table_name, query));
  enum SCHEMA_OP_TYPE type;
  int log= 0;
  switch (binlog_command)
  {
  case LOGCOM_CREATE_TABLE:
    type= SOT_CREATE_TABLE;
    DBUG_ASSERT(FALSE);
    break;
  case LOGCOM_ALTER_TABLE:
    type= SOT_ALTER_TABLE_COMMIT;
    //log= 1;
    break;
  case LOGCOM_RENAME_TABLE:
    type= SOT_RENAME_TABLE;
    DBUG_ASSERT(FALSE);
    break;
  case LOGCOM_DROP_TABLE:
    type= SOT_DROP_TABLE;
    DBUG_ASSERT(FALSE);
    break;
  case LOGCOM_CREATE_DB:
    type= SOT_CREATE_DB;
    log= 1;
    break;
  case LOGCOM_ALTER_DB:
    type= SOT_ALTER_DB;
    log= 1;
    break;
  case LOGCOM_DROP_DB:
    type= SOT_DROP_DB;
    DBUG_ASSERT(FALSE);
    break;
  }
  if (log)
  {
    ndbcluster_log_schema_op(thd, query, query_length,
                             db, table_name, 0, 0, type,
                             0, 0, 0);
  }
  DBUG_VOID_RETURN;
}


/*
  End use of the NDB Cluster binlog
   - wait for binlog thread to shutdown
*/

int ndbcluster_binlog_end(THD *thd)
{
  DBUG_ENTER("ndbcluster_binlog_end");

  if (ndb_util_thread_running > 0)
  {
    /*
      Wait for util thread to die (as this uses the injector mutex)
      There is a very small change that ndb_util_thread dies and the
      following mutex is freed before it's accessed. This shouldn't
      however be a likely case as the ndbcluster_binlog_end is supposed to
      be called before ndb_cluster_end().
    */
    sql_print_information("Stopping Cluster Utility thread");
    pthread_mutex_lock(&LOCK_ndb_util_thread);
    /* Ensure mutex are not freed if ndb_cluster_end is running at same time */
    ndb_util_thread_running++;
    ndbcluster_terminating= 1;
    pthread_cond_signal(&COND_ndb_util_thread);
    while (ndb_util_thread_running > 1)
      pthread_cond_wait(&COND_ndb_util_ready, &LOCK_ndb_util_thread);
    ndb_util_thread_running--;
    pthread_mutex_unlock(&LOCK_ndb_util_thread);
  }

  if (ndbcluster_binlog_inited)
  {
    ndbcluster_binlog_inited= 0;
    if (ndb_binlog_thread_running)
    {
      /* wait for injector thread to finish */
      ndbcluster_binlog_terminating= 1;
      pthread_mutex_lock(&injector_mutex);
      pthread_cond_signal(&injector_cond);
      while (ndb_binlog_thread_running > 0)
        pthread_cond_wait(&injector_cond, &injector_mutex);
      pthread_mutex_unlock(&injector_mutex);
    }
    pthread_mutex_destroy(&injector_mutex);
    pthread_cond_destroy(&injector_cond);
    pthread_mutex_destroy(&ndb_schema_share_mutex);
  }

  DBUG_RETURN(0);
}

/*****************************************************************
  functions called from slave sql client threads
****************************************************************/
static void ndbcluster_reset_slave(THD *thd)
{
  if (!ndb_binlog_running)
    return;

  DBUG_ENTER("ndbcluster_reset_slave");
  char buf[1024];
  char *end= strmov(buf, "DELETE FROM " NDB_REP_DB "." NDB_APPLY_TABLE);
  run_query(thd, buf, end, NULL, TRUE, FALSE);
  if (thd->main_da.is_error() &&
      ((thd->main_da.sql_errno() == ER_NO_SUCH_TABLE) ||
       (thd->main_da.sql_errno() == ER_OPEN_AS_READONLY && ndbcluster_silent)))
  {
    /*
      If table does not exist ignore the error as it
      is a consistant behavior
    */
    thd->main_da.reset_diagnostics_area();
    /*
      ndbcluster_silent
      - avoid "no table mysql.ndb_apply_status" warning - ER_NO_SUCH_TABLE
      - avoid "mysql.ndb_apply_status read only" warning - ER_OPEN_AS_READONLY
    */
    if (ndbcluster_silent)
      mysql_reset_errors(thd, 1);
  }

  DBUG_VOID_RETURN;
}

/*
  Initialize the binlog part of the ndb handlerton
*/

/**
  Upon the sql command flush logs, we need to ensure that all outstanding
  ndb data to be logged has made it to the binary log to get a deterministic
  behavior on the rotation of the log.
 */
static bool ndbcluster_flush_logs(handlerton *hton)
{
  ndbcluster_binlog_wait(current_thd);
  return FALSE;
}

/*
  Global schema lock across mysql servers
*/
int ndbcluster_has_global_schema_lock(Thd_ndb *thd_ndb)
{
  if (thd_ndb->global_schema_lock_trans)
  {
    thd_ndb->global_schema_lock_trans->refresh();
    return 1;
  }
  return 0;
}

int ndbcluster_no_global_schema_lock_abort(THD *thd, const char *msg)
{
  Thd_ndb *thd_ndb= get_thd_ndb(thd);
  if (thd_ndb && thd_ndb->global_schema_lock_error != 0)
    return HA_ERR_NO_CONNECTION;
  sql_print_error("NDB: programming error, no lock taken while running "
                  "query %s. Message: %s", thd->query, msg);
  abort();
  return -1;
}

#include "ha_ndbcluster_lock_ext.h"

/*
  lock/unlock calls are reference counted, so calls to lock
  must be matched to a call to unlock even if the lock call fails
*/
static int ndbcluster_global_schema_lock_is_locked_or_queued= 0;
static int ndbcluster_global_schema_lock_no_locking_allowed= 0;
static pthread_mutex_t ndbcluster_global_schema_lock_mutex;
void ndbcluster_global_schema_lock_init()
{
  pthread_mutex_init(&ndbcluster_global_schema_lock_mutex, MY_MUTEX_INIT_FAST);
}
void ndbcluster_global_schema_lock_deinit()
{
  pthread_mutex_destroy(&ndbcluster_global_schema_lock_mutex);
}

static int ndbcluster_global_schema_lock(THD *thd, int no_lock_queue,
                                         int report_cluster_disconnected)
{
  Ndb *ndb= check_ndb_in_thd(thd);
  Thd_ndb *thd_ndb= get_thd_ndb(thd);
  NdbError ndb_error;
  if (thd_ndb->options & TNO_NO_LOCK_SCHEMA_OP)
    return 0;
  DBUG_ENTER("ndbcluster_global_schema_lock");
  DBUG_PRINT("enter", ("query: %s, no_lock_queue: %d",
                       thd->query, no_lock_queue));
  if (thd_ndb->global_schema_lock_count)
  {
    if (thd_ndb->global_schema_lock_trans)
      thd_ndb->global_schema_lock_trans->refresh();
    else
      DBUG_ASSERT(thd_ndb->global_schema_lock_error != 0);
    thd_ndb->global_schema_lock_count++;
    DBUG_PRINT("exit", ("global_schema_lock_count: %d",
                        thd_ndb->global_schema_lock_count));
    DBUG_RETURN(0);
  }
  DBUG_ASSERT(thd_ndb->global_schema_lock_count == 0);
  thd_ndb->global_schema_lock_count= 1;
  thd_ndb->global_schema_lock_error= 0;
  DBUG_PRINT("exit", ("global_schema_lock_count: %d",
                      thd_ndb->global_schema_lock_count));

  /*
    Check that taking the lock is allowed
    - if not allowed to enter lock queue, return if lock exists
    - wait until allowed
    - increase global lock count
  */
  Thd_proc_info_guard thd_proc_info_guard(thd);
  pthread_mutex_lock(&ndbcluster_global_schema_lock_mutex);
  /* increase global lock count */
  ndbcluster_global_schema_lock_is_locked_or_queued++;
  if (no_lock_queue)
  {
    if (ndbcluster_global_schema_lock_is_locked_or_queued != 1)
    {
      /* Other thread has lock and this thread may not enter lock queue */
      pthread_mutex_unlock(&ndbcluster_global_schema_lock_mutex);
      thd_ndb->global_schema_lock_error= -1;
      DBUG_PRINT("exit", ("aborting as lock exists"));
      DBUG_RETURN(-1);
    }
    /* Mark that no other thread may be take lock */
    ndbcluster_global_schema_lock_no_locking_allowed= 1;
  }
  else
  {
    while (ndbcluster_global_schema_lock_no_locking_allowed)
    {
      thd_proc_info(thd, "Waiting for allowed to take ndbcluster global schema lock");
      /* Wait until locking is allowed */
      pthread_mutex_unlock(&ndbcluster_global_schema_lock_mutex);
      do_retry_sleep(50);
      if (thd->killed)
      {
        thd_ndb->global_schema_lock_error= -1;
        DBUG_RETURN(-1);
      }
      pthread_mutex_lock(&ndbcluster_global_schema_lock_mutex);
    }
  }
  pthread_mutex_unlock(&ndbcluster_global_schema_lock_mutex);

  /*
    Take the lock
  */
  thd_proc_info(thd, "Waiting for ndbcluster global schema lock");
  thd_ndb->global_schema_lock_trans=
    ndbcluster_global_schema_lock_ext(thd, ndb, ndb_error, -1);

  DBUG_EXECUTE_IF("sleep_after_global_schema_lock", my_sleep(6000000););

  if (no_lock_queue)
  {
    pthread_mutex_lock(&ndbcluster_global_schema_lock_mutex);
    /* Mark that other thread may be take lock */
    ndbcluster_global_schema_lock_no_locking_allowed= 0;
    pthread_mutex_unlock(&ndbcluster_global_schema_lock_mutex);
  }

  if (thd_ndb->global_schema_lock_trans)
  {
    DBUG_RETURN(0);
  }

  /*
    ndbcluster_silent - avoid "cluster disconnected error"
  */
  if (ndbcluster_silent)
    report_cluster_disconnected= 0;
  if (ndb_error.code != 4009 || report_cluster_disconnected)
  {
    sql_print_warning("NDB: Could not acquire global schema lock (%d)%s",
                      ndb_error.code, ndb_error.message);
    push_warning_printf(thd, MYSQL_ERROR::WARN_LEVEL_ERROR,
                        ER_GET_ERRMSG, ER(ER_GET_ERRMSG),
                        ndb_error.code, ndb_error.message,
                        "NDB. Could not acquire global schema lock");
  }
  thd_ndb->global_schema_lock_error= ndb_error.code ? ndb_error.code : -1;
  DBUG_RETURN(-1);
}
static int ndbcluster_global_schema_unlock(THD *thd)
{
  Thd_ndb *thd_ndb= get_thd_ndb(thd);
  DBUG_ASSERT(thd_ndb != 0);
  if (thd_ndb == 0 || (thd_ndb->options & TNO_NO_LOCK_SCHEMA_OP))
    return 0;
  Ndb *ndb= thd_ndb->ndb;
  DBUG_ENTER("ndbcluster_global_schema_unlock");
  NdbTransaction *trans= thd_ndb->global_schema_lock_trans;
  thd_ndb->global_schema_lock_count--;
  DBUG_PRINT("exit", ("global_schema_lock_count: %d",
                      thd_ndb->global_schema_lock_count));
  DBUG_ASSERT(ndb != NULL);
  if (ndb == NULL)
    return 0;
  DBUG_ASSERT(trans != NULL || thd_ndb->global_schema_lock_error != 0);
  if (thd_ndb->global_schema_lock_count != 0)
  {
    DBUG_RETURN(0);
  }
  thd_ndb->global_schema_lock_error= 0;

  /*
    Decrease global lock count
  */
  pthread_mutex_lock(&ndbcluster_global_schema_lock_mutex);
  ndbcluster_global_schema_lock_is_locked_or_queued--;
  pthread_mutex_unlock(&ndbcluster_global_schema_lock_mutex);

  if (trans)
  {
    thd_ndb->global_schema_lock_trans= NULL;
    NdbError ndb_error;
    if (ndbcluster_global_schema_unlock_ext(ndb, trans, ndb_error))
    {
      sql_print_warning("NDB: Releasing global schema lock (%d)%s",
                        ndb_error.code, ndb_error.message);
      push_warning_printf(thd, MYSQL_ERROR::WARN_LEVEL_ERROR,
                          ER_GET_ERRMSG, ER(ER_GET_ERRMSG),
                          ndb_error.code,
                          ndb_error.message,
                          "ndb. Releasing global schema lock");
      DBUG_RETURN(-1);
    }
  }
  DBUG_RETURN(0);
}

static int ndbcluster_binlog_func(handlerton *hton, THD *thd, 
                                  enum_binlog_func fn, 
                                  void *arg)
{
  DBUG_ENTER("ndbcluster_binlog_func");
  switch(fn)
  {
  case BFN_RESET_LOGS:
    DBUG_RETURN(ndbcluster_reset_logs(thd));
  case BFN_RESET_SLAVE:
    ndbcluster_reset_slave(thd);
    break;
  case BFN_BINLOG_WAIT:
    ndbcluster_binlog_wait(thd);
    break;
  case BFN_BINLOG_END:
    ndbcluster_binlog_end(thd);
    break;
  case BFN_BINLOG_PURGE_FILE:
    ndbcluster_binlog_index_purge_file(thd, (const char *)arg);
    break;
  case BFN_GLOBAL_SCHEMA_LOCK:
    DBUG_RETURN(ndbcluster_global_schema_lock(thd, *(int*)arg, 1));
    break;
  case BFN_GLOBAL_SCHEMA_UNLOCK:
    ndbcluster_global_schema_unlock(thd);
    break;
  }
  DBUG_RETURN(0);
}
Ndbcluster_global_schema_lock_guard::Ndbcluster_global_schema_lock_guard(THD *thd)
  : m_thd(thd), m_lock(0)
{
}
Ndbcluster_global_schema_lock_guard::~Ndbcluster_global_schema_lock_guard()
{
  if (m_lock)
    ndbcluster_global_schema_unlock(m_thd);
}
int Ndbcluster_global_schema_lock_guard::lock()
{
  /* only one lock call allowed */
  DBUG_ASSERT(m_lock == 0);
  /*
    Always se m_lock, even if lock fails. Since the
    lock/unlock calls are reference counted, the number
    of calls to lock and unlock need to match up.
  */
  m_lock= 1;
  return ndbcluster_global_schema_lock(m_thd, 0, 0);
}

void ndbcluster_binlog_init_handlerton()
{
  handlerton *h= ndbcluster_hton;
  h->flush_logs=       ndbcluster_flush_logs;
  h->binlog_func=      ndbcluster_binlog_func;
  h->binlog_log_query= ndbcluster_binlog_log_query;
}





/*
  check the availability af the ndb_apply_status share
  - return share, but do not increase refcount
  - return 0 if there is no share
*/
static NDB_SHARE *ndbcluster_check_ndb_apply_status_share()
{
  pthread_mutex_lock(&ndbcluster_mutex);

  void *share= hash_search(&ndbcluster_open_tables, 
                           (uchar*) NDB_APPLY_TABLE_FILE,
                           sizeof(NDB_APPLY_TABLE_FILE) - 1);
  DBUG_PRINT("info",("ndbcluster_check_ndb_apply_status_share %s 0x%lx",
                     NDB_APPLY_TABLE_FILE, (long) share));
  pthread_mutex_unlock(&ndbcluster_mutex);
  return (NDB_SHARE*) share;
}

/*
  check the availability af the schema share
  - return share, but do not increase refcount
  - return 0 if there is no share
*/
static NDB_SHARE *ndbcluster_check_ndb_schema_share()
{
  pthread_mutex_lock(&ndbcluster_mutex);

  void *share= hash_search(&ndbcluster_open_tables, 
                           (uchar*) NDB_SCHEMA_TABLE_FILE,
                           sizeof(NDB_SCHEMA_TABLE_FILE) - 1);
  DBUG_PRINT("info",("ndbcluster_check_ndb_schema_share %s 0x%lx",
                     NDB_SCHEMA_TABLE_FILE, (long) share));
  pthread_mutex_unlock(&ndbcluster_mutex);
  return (NDB_SHARE*) share;
}

/*
  Create the ndb_apply_status table
*/
static int ndbcluster_create_ndb_apply_status_table(THD *thd)
{
  DBUG_ENTER("ndbcluster_create_ndb_apply_status_table");

  /*
    Check if we already have the apply status table.
    If so it should have been discovered at startup
    and thus have a share
  */

  if (ndbcluster_check_ndb_apply_status_share())
    DBUG_RETURN(0);

  if (g_ndb_cluster_connection->get_no_ready() <= 0)
    DBUG_RETURN(0);

  char buf[1024], *end;

  if (ndb_extra_logging)
    sql_print_information("NDB: Creating " NDB_REP_DB "." NDB_APPLY_TABLE);

  /*
    Check if apply status table exists in MySQL "dictionary"
    if so, remove it since there is none in Ndb
  */
  {
    build_table_filename(buf, sizeof(buf),
                         NDB_REP_DB, NDB_APPLY_TABLE, reg_ext, 0);
    if (my_delete(buf, MYF(0)) == 0)
    {
      /*
        The .frm file existed and was deleted from disk.
        It's possible that someone has tried to use it and thus
        it might have been inserted in the table definition cache.
        It must be flushed to avoid that it exist only in the
        table definition cache.
      */
      if (ndb_extra_logging)
        sql_print_information("NDB: Flushing " NDB_REP_DB "." NDB_APPLY_TABLE);

      end= strmov(buf, "FLUSH TABLE " NDB_REP_DB "." NDB_APPLY_TABLE);
      const int no_print_error[1]= {0};
      run_query(thd, buf, end, no_print_error, TRUE, TRUE);
    }
  }

  /*
    Note, updating this table schema must be reflected in ndb_restore
  */
  end= strmov(buf, "CREATE TABLE IF NOT EXISTS "
                   NDB_REP_DB "." NDB_APPLY_TABLE
                   " ( server_id INT UNSIGNED NOT NULL,"
                   " epoch BIGINT UNSIGNED NOT NULL, "
                   " log_name VARCHAR(255) BINARY NOT NULL, "
                   " start_pos BIGINT UNSIGNED NOT NULL, "
                   " end_pos BIGINT UNSIGNED NOT NULL, "
                   " PRIMARY KEY USING HASH (server_id) ) ENGINE=NDB CHARACTER SET latin1");

  const int no_print_error[6]= {ER_TABLE_EXISTS_ERROR,
                                701,
                                702,
                                721, // Table already exist
                                4009,
                                0}; // do not print error 701 etc
  run_query(thd, buf, end, no_print_error, TRUE, TRUE);

  DBUG_RETURN(0);
}


/*
  Create the schema table
*/
static int ndbcluster_create_schema_table(THD *thd)
{
  DBUG_ENTER("ndbcluster_create_schema_table");

  /*
    Check if we already have the schema table.
    If so it should have been discovered at startup
    and thus have a share
  */

  if (ndbcluster_check_ndb_schema_share())
    DBUG_RETURN(0);

  if (g_ndb_cluster_connection->get_no_ready() <= 0)
    DBUG_RETURN(0);

  char buf[1024], *end;

  if (ndb_extra_logging)
    sql_print_information("NDB: Creating " NDB_REP_DB "." NDB_SCHEMA_TABLE);

  /*
    Check if schema table exists in MySQL "dictionary"
    if so, remove it since there is none in Ndb
  */
  {
    build_table_filename(buf, sizeof(buf),
                         NDB_REP_DB, NDB_SCHEMA_TABLE, reg_ext, 0);
    if (my_delete(buf, MYF(0)) == 0)
    {
      /*
        The .frm file existed and was deleted from disk.
        It's possible that someone has tried to use it and thus
        it might have been inserted in the table definition cache.
        It must be flushed to avoid that it exist only in the
        table definition cache.
      */
      if (ndb_extra_logging)
        sql_print_information("NDB: Flushing " NDB_REP_DB "." NDB_SCHEMA_TABLE);

      end= strmov(buf, "FLUSH TABLE " NDB_REP_DB "." NDB_SCHEMA_TABLE);
      const int no_print_error[1]= {0};
      run_query(thd, buf, end, no_print_error, TRUE, TRUE);
    }
  }

  /*
    Update the defines below to reflect the table schema
  */
  end= strmov(buf, "CREATE TABLE IF NOT EXISTS "
                   NDB_REP_DB "." NDB_SCHEMA_TABLE
                   " ( db VARBINARY(63) NOT NULL,"
                   " name VARBINARY(63) NOT NULL,"
                   " slock BINARY(32) NOT NULL,"
                   " query BLOB NOT NULL,"
                   " node_id INT UNSIGNED NOT NULL,"
                   " epoch BIGINT UNSIGNED NOT NULL,"
                   " id INT UNSIGNED NOT NULL,"
                   " version INT UNSIGNED NOT NULL,"
                   " type INT UNSIGNED NOT NULL,"
                   " PRIMARY KEY USING HASH (db,name) ) ENGINE=NDB CHARACTER SET latin1");

  const int no_print_error[6]= {ER_TABLE_EXISTS_ERROR,
                                701,
                                702,
                                721, // Table already exist
                                4009,
                                0}; // do not print error 701 etc
  run_query(thd, buf, end, no_print_error, TRUE, TRUE);

  DBUG_RETURN(0);
}

class Thd_ndb_options_guard
{
public:
  Thd_ndb_options_guard(Thd_ndb *thd_ndb)
    : m_val(thd_ndb->options), m_save_val(thd_ndb->options) {}
  ~Thd_ndb_options_guard() { m_val= m_save_val; }
  void set(uint32 flag) { m_val|= flag; }
private:
  uint32 &m_val;
  uint32 m_save_val;
};

/*
  Ndb has no representation of the database schema objects.
  The mysql.ndb_schema table contains the latest schema operations
  done via a mysqld, and thus reflects databases created/dropped/altered
  while a mysqld was disconnected.  This function tries to recover
  the correct state w.r.t created databases using the information in
  that table.

  Function should only be called while ndbcluster_global_schema_lock
  is held, to ensure that ndb_schema table is not being updated while
  scanning.
*/
static int ndbcluster_find_all_databases(THD *thd)
{
  Ndb *ndb= check_ndb_in_thd(thd);
  Thd_ndb *thd_ndb= get_thd_ndb(thd);
  Thd_ndb_options_guard thd_ndb_options(thd_ndb);
  NDBDICT *dict= ndb->getDictionary();
  NdbTransaction *trans= NULL;
  NdbError ndb_error;
  int retries= 100;
  int retry_sleep= 30; /* 30 milliseconds, transaction */
  DBUG_ENTER("ndbcluster_find_all_databases");
  /* Ensure that we have the right lock */
  if (!ndbcluster_has_global_schema_lock(thd_ndb))
    DBUG_RETURN(ndbcluster_no_global_schema_lock_abort
                (thd, "ndbcluster_find_all_databases"));
  ndb->setDatabaseName(NDB_REP_DB);
  thd_ndb_options.set(TNO_NO_LOG_SCHEMA_OP);
  thd_ndb_options.set(TNO_NO_LOCK_SCHEMA_OP);
  while (1)
  {
    char db_buffer[FN_REFLEN];
    char *db= db_buffer+1;
    char name[FN_REFLEN];
    char query[64000];
    Ndb_table_guard ndbtab_g(dict, NDB_SCHEMA_TABLE);
    const NDBTAB *ndbtab= ndbtab_g.get_table();
    NdbScanOperation *op;
    NdbBlob *query_blob_handle;
    int r= 0;
    if (ndbtab == NULL)
    {
      ndb_error= dict->getNdbError();
      goto error;
    }
    trans= ndb->startTransaction();
    if (trans == NULL)
    {
      ndb_error= ndb->getNdbError();
      goto error;
    }
    op= trans->getNdbScanOperation(ndbtab);
    if (op == NULL)
      abort();
    op->readTuples(NdbScanOperation::LM_Read,
                   NdbScanOperation::SF_TupScan, 1);
    
    r|= op->getValue("db", db_buffer) == NULL;
    r|= op->getValue("name", name) == NULL;
    r|= (query_blob_handle= op->getBlobHandle("query")) == NULL;
    r|= query_blob_handle->getValue(query, sizeof(query));

    if (r)
      abort();

    if (trans->execute(NdbTransaction::NoCommit))
    {
      ndb_error= trans->getNdbError();
      goto error;
    }

    while ((r= op->nextResult()) == 0)
    {
      unsigned db_len= db_buffer[0];
      unsigned name_len= name[0];
      /*
        name_len == 0 means no table name, hence the row
        is for a database
      */
      if (db_len > 0 && name_len == 0)
      {
        /* database found */
        Uint64 query_length= 0;
        if (query_blob_handle->getLength(query_length))
          abort();
        db[db_len]= 0;
        query[query_length]= 0;
        build_table_filename(name, sizeof(name), db, "", "", 0);
        int database_exists= !my_access(name, F_OK);
        if (strncasecmp("CREATE", query, 6) == 0)
        {
          /* Database should exist */
          if (!database_exists)
          {
            /* create missing database */
            sql_print_information("NDB: Discovered missing database '%s'", db);
            const int no_print_error[1]= {0};
            run_query(thd, query, query + query_length,
                      no_print_error,    /* print error */
                      TRUE,   /* don't binlog the query */
                      TRUE);  /* reset error */
          }
        }
        else if (strncasecmp("ALTER", query, 5) == 0)
        {
          /* Database should exist */
          if (!database_exists)
          {
            /* create missing database */
            sql_print_information("NDB: Discovered missing database '%s'", db);
            const int no_print_error[1]= {0};
            name_len= my_snprintf(name, sizeof(name), "CREATE DATABASE %s", db);
            run_query(thd, name, name + name_len,
                      no_print_error,    /* print error */
                      TRUE,   /* don't binlog the query */
                      TRUE);  /* reset error */
            run_query(thd, query, query + query_length,
                      no_print_error,    /* print error */
                      TRUE,   /* don't binlog the query */
                      TRUE);  /* reset error */
          }
        }
        else if (strncasecmp("DROP", query, 4) == 0)
        {
          /* Database should not exist */
          if (database_exists)
          {
            /* drop missing database */
            sql_print_information("NDB: Discovered reamining database '%s'", db);
          }
        }
      }
    }
    if (r == -1)
    {
      ndb_error= op->getNdbError();
      goto error;
    }
    ndb->closeTransaction(trans);
    trans= NULL;
    DBUG_RETURN(0); // success
  error:
    if (trans)
    {
      ndb->closeTransaction(trans);
      trans= NULL;
    }
    if (ndb_error.status == NdbError::TemporaryError && !thd->killed)
    {
      if (retries--)
      {
        do_retry_sleep(retry_sleep);
        continue; // retry
      }
    }
    DBUG_RETURN(1); // not temp error or too many retries
  }
}

int ndbcluster_setup_binlog_table_shares(THD *thd)
{
  Ndbcluster_global_schema_lock_guard global_schema_lock_guard(thd);
  if (global_schema_lock_guard.lock())
    return 1;
  if (!ndb_schema_share &&
      ndbcluster_check_ndb_schema_share() == 0)
  {
    pthread_mutex_lock(&LOCK_open);
    ndb_create_table_from_engine(thd, NDB_REP_DB, NDB_SCHEMA_TABLE);
    pthread_mutex_unlock(&LOCK_open);
    if (!ndb_schema_share)
    {
      ndbcluster_create_schema_table(thd);
      // always make sure we create the 'schema' first
      if (!ndb_schema_share)
        return 1;
    }
  }
  if (!ndb_apply_status_share &&
      ndbcluster_check_ndb_apply_status_share() == 0)
  {
    pthread_mutex_lock(&LOCK_open);
    ndb_create_table_from_engine(thd, NDB_REP_DB, NDB_APPLY_TABLE);
    pthread_mutex_unlock(&LOCK_open);
    if (!ndb_apply_status_share)
    {
      ndbcluster_create_ndb_apply_status_table(thd);
      if (!ndb_apply_status_share)
        return 1;
    }
  }

  if (ndbcluster_find_all_databases(thd))
  {
    return 1;
  }

  if (!ndbcluster_find_all_files(thd))
  {
    pthread_mutex_lock(&LOCK_open);
    ndb_binlog_tables_inited= TRUE;
    if (ndb_binlog_tables_inited &&
        ndb_binlog_running && ndb_binlog_is_ready)
    {
      if (ndb_extra_logging)
        sql_print_information("NDB Binlog: ndb tables writable");
      close_cached_tables(NULL, NULL, TRUE, FALSE, FALSE);
    }
    pthread_mutex_unlock(&LOCK_open);
    /* Signal injector thread that all is setup */
    pthread_cond_signal(&injector_cond);
  }
  return 0;
}

/*
  Defines and struct for schema table.
  Should reflect table definition above.
*/
#define SCHEMA_DB_I 0u
#define SCHEMA_NAME_I 1u
#define SCHEMA_SLOCK_I 2u
#define SCHEMA_QUERY_I 3u
#define SCHEMA_NODE_ID_I 4u
#define SCHEMA_EPOCH_I 5u
#define SCHEMA_ID_I 6u
#define SCHEMA_VERSION_I 7u
#define SCHEMA_TYPE_I 8u
#define SCHEMA_SIZE 9u
#define SCHEMA_SLOCK_SIZE 32u

struct Cluster_schema
{
  uchar db_length;
  char db[64];
  uchar name_length;
  char name[64];
  uchar slock_length;
  uint32 slock[SCHEMA_SLOCK_SIZE/4];
  unsigned short query_length;
  char *query;
  Uint64 epoch;
  uint32 node_id;
  uint32 id;
  uint32 version;
  uint32 type;
  uint32 any_value;
};

/*
  Transfer schema table data into corresponding struct
*/
static void ndbcluster_get_schema(Ndb_event_data *event_data,
                                  Cluster_schema *s)
{
  TABLE *table= event_data->table;
  Field **field;
  /* unpack blob values */
  uchar* blobs_buffer= 0;
  uint blobs_buffer_size= 0;
  my_bitmap_map *old_map= dbug_tmp_use_all_columns(table, table->read_set);
  {
    ptrdiff_t ptrdiff= 0;
    int ret= get_ndb_blobs_value(table, event_data->ndb_value[0],
                                 blobs_buffer, blobs_buffer_size,
                                 ptrdiff);
    if (ret != 0)
    {
      my_free(blobs_buffer, MYF(MY_ALLOW_ZERO_PTR));
      DBUG_PRINT("info", ("blob read error"));
      DBUG_ASSERT(FALSE);
    }
  }
  /* db varchar 1 length uchar */
  field= table->field;
  s->db_length= *(uint8*)(*field)->ptr;
  DBUG_ASSERT(s->db_length <= (*field)->field_length);
  DBUG_ASSERT((*field)->field_length + 1 == sizeof(s->db));
  memcpy(s->db, (*field)->ptr + 1, s->db_length);
  s->db[s->db_length]= 0;
  /* name varchar 1 length uchar */
  field++;
  s->name_length= *(uint8*)(*field)->ptr;
  DBUG_ASSERT(s->name_length <= (*field)->field_length);
  DBUG_ASSERT((*field)->field_length + 1 == sizeof(s->name));
  memcpy(s->name, (*field)->ptr + 1, s->name_length);
  s->name[s->name_length]= 0;
  /* slock fixed length */
  field++;
  s->slock_length= (*field)->field_length;
  DBUG_ASSERT((*field)->field_length == sizeof(s->slock));
  memcpy(s->slock, (*field)->ptr, s->slock_length);
  /* query blob */
  field++;
  {
    Field_blob *field_blob= (Field_blob*)(*field);
    uint blob_len= field_blob->get_length((*field)->ptr);
    uchar *blob_ptr= 0;
    field_blob->get_ptr(&blob_ptr);
    DBUG_ASSERT(blob_len == 0 || blob_ptr != 0);
    s->query_length= blob_len;
    s->query= sql_strmake((char*) blob_ptr, blob_len);
  }
  /* node_id */
  field++;
  s->node_id= (Uint32)((Field_long *)*field)->val_int();
  /* epoch */
  field++;
  s->epoch= ((Field_long *)*field)->val_int();
  /* id */
  field++;
  s->id= (Uint32)((Field_long *)*field)->val_int();
  /* version */
  field++;
  s->version= (Uint32)((Field_long *)*field)->val_int();
  /* type */
  field++;
  s->type= (Uint32)((Field_long *)*field)->val_int();
  /* free blobs buffer */
  my_free(blobs_buffer, MYF(MY_ALLOW_ZERO_PTR));
  dbug_tmp_restore_column_map(table->read_set, old_map);
}

/*
  helper function to pack a ndb varchar
*/
char *ndb_pack_varchar(const NDBCOL *col, char *buf,
                       const char *str, int sz)
{
  switch (col->getArrayType())
  {
    case NDBCOL::ArrayTypeFixed:
      memcpy(buf, str, sz);
      break;
    case NDBCOL::ArrayTypeShortVar:
      *(uchar*)buf= (uchar)sz;
      memcpy(buf + 1, str, sz);
      break;
    case NDBCOL::ArrayTypeMediumVar:
      int2store(buf, sz);
      memcpy(buf + 2, str, sz);
      break;
  }
  return buf;
}

/*
  acknowledge handling of schema operation
*/
static int
ndbcluster_update_slock(THD *thd,
                        const char *db,
                        const char *table_name)
{
  DBUG_ENTER("ndbcluster_update_slock");
  if (!ndb_schema_share)
  {
    DBUG_RETURN(0);
  }

  const NdbError *ndb_error= 0;
  uint32 node_id= g_ndb_cluster_connection->node_id();
  Ndb *ndb= check_ndb_in_thd(thd);
  char save_db[FN_HEADLEN];
  strcpy(save_db, ndb->getDatabaseName());

  char tmp_buf[FN_REFLEN];
  NDBDICT *dict= ndb->getDictionary();
  ndb->setDatabaseName(NDB_REP_DB);
  Ndb_table_guard ndbtab_g(dict, NDB_SCHEMA_TABLE);
  const NDBTAB *ndbtab= ndbtab_g.get_table();
  NdbTransaction *trans= 0;
  int retries= 100;
  int retry_sleep= 30; /* 30 milliseconds, transaction */
  const NDBCOL *col[SCHEMA_SIZE];
  unsigned sz[SCHEMA_SIZE];

  MY_BITMAP slock;
  uint32 bitbuf[SCHEMA_SLOCK_SIZE/4];
  bitmap_init(&slock, bitbuf, sizeof(bitbuf)*8, false);

  if (ndbtab == 0)
  {
    if (dict->getNdbError().code != 4009)
      abort();
    DBUG_RETURN(0);
  }

  {
    uint i;
    for (i= 0; i < SCHEMA_SIZE; i++)
    {
      col[i]= ndbtab->getColumn(i);
      if (i != SCHEMA_QUERY_I)
      {
        sz[i]= col[i]->getLength();
        DBUG_ASSERT(sz[i] <= sizeof(tmp_buf));
      }
    }
  }

  while (1)
  {
    if ((trans= ndb->startTransaction()) == 0)
      goto err;
    {
      NdbOperation *op= 0;
      int r= 0;

      /* read the bitmap exlusive */
      r|= (op= trans->getNdbOperation(ndbtab)) == 0;
      DBUG_ASSERT(r == 0);
      r|= op->readTupleExclusive();
      DBUG_ASSERT(r == 0);
    
      /* db */
      ndb_pack_varchar(col[SCHEMA_DB_I], tmp_buf, db, strlen(db));
      r|= op->equal(SCHEMA_DB_I, tmp_buf);
      DBUG_ASSERT(r == 0);
      /* name */
      ndb_pack_varchar(col[SCHEMA_NAME_I], tmp_buf, table_name,
                       strlen(table_name));
      r|= op->equal(SCHEMA_NAME_I, tmp_buf);
      DBUG_ASSERT(r == 0);
      /* slock */
      r|= op->getValue(SCHEMA_SLOCK_I, (char*)slock.bitmap) == 0;
      DBUG_ASSERT(r == 0);
    }
    if (trans->execute(NdbTransaction::NoCommit))
      goto err;
    bitmap_clear_bit(&slock, node_id);
    {
      NdbOperation *op= 0;
      int r= 0;

      /* now update the tuple */
      r|= (op= trans->getNdbOperation(ndbtab)) == 0;
      DBUG_ASSERT(r == 0);
      r|= op->updateTuple();
      DBUG_ASSERT(r == 0);

      /* db */
      ndb_pack_varchar(col[SCHEMA_DB_I], tmp_buf, db, strlen(db));
      r|= op->equal(SCHEMA_DB_I, tmp_buf);
      DBUG_ASSERT(r == 0);
      /* name */
      ndb_pack_varchar(col[SCHEMA_NAME_I], tmp_buf, table_name,
                       strlen(table_name));
      r|= op->equal(SCHEMA_NAME_I, tmp_buf);
      DBUG_ASSERT(r == 0);
      /* slock */
      r|= op->setValue(SCHEMA_SLOCK_I, (char*)slock.bitmap);
      DBUG_ASSERT(r == 0);
      /* node_id */
      r|= op->setValue(SCHEMA_NODE_ID_I, node_id);
      DBUG_ASSERT(r == 0);
      /* type */
      r|= op->setValue(SCHEMA_TYPE_I, (uint32)SOT_CLEAR_SLOCK);
      DBUG_ASSERT(r == 0);
    }
    if (trans->execute(NdbTransaction::Commit) == 0)
    {
      DBUG_PRINT("info", ("node %d cleared lock on '%s.%s'",
                          node_id, db, table_name));
      break;
    }
  err:
    const NdbError *this_error= trans ?
      &trans->getNdbError() : &ndb->getNdbError();
    if (this_error->status == NdbError::TemporaryError && !thd->killed)
    {
      if (retries--)
      {
        if (trans)
          ndb->closeTransaction(trans);
        do_retry_sleep(retry_sleep);
        continue; // retry
      }
    }
    ndb_error= this_error;
    break;
  }

  if (ndb_error)
    push_warning_printf(thd, MYSQL_ERROR::WARN_LEVEL_ERROR,
                        ER_GET_ERRMSG, ER(ER_GET_ERRMSG),
                        ndb_error->code,
                        ndb_error->message,
                        "Could not release lock on '%s.%s'",
                        db, table_name);
  if (trans)
    ndb->closeTransaction(trans);
  ndb->setDatabaseName(save_db);
  DBUG_RETURN(0);
}


/*
  log query in schema table
*/
static void ndb_report_waiting(const char *key,
                               int the_time,
                               const char *op,
                               const char *obj)
{
  ulonglong ndb_latest_epoch= 0;
  const char *proc_info= "<no info>";
  pthread_mutex_lock(&injector_mutex);
  if (injector_ndb)
    ndb_latest_epoch= injector_ndb->getLatestGCI();
  if (injector_thd)
    proc_info= injector_thd->proc_info;
  pthread_mutex_unlock(&injector_mutex);
  sql_print_information("NDB %s:"
                        " waiting max %u sec for %s %s."
                        "  epochs: (%u/%u,%u/%u,%u/%u)"
                        "  injector proc_info: %s"
                        ,key, the_time, op, obj
                        ,(uint)(ndb_latest_handled_binlog_epoch >> 32)
                        ,(uint)(ndb_latest_handled_binlog_epoch)
                        ,(uint)(ndb_latest_received_binlog_epoch >> 32)
                        ,(uint)(ndb_latest_received_binlog_epoch)
                        ,(uint)(ndb_latest_epoch >> 32)
                        ,(uint)(ndb_latest_epoch)
                        ,proc_info
                        );
}

int ndbcluster_log_schema_op(THD *thd,
                             const char *query, int query_length,
                             const char *db, const char *table_name,
                             uint32 ndb_table_id,
                             uint32 ndb_table_version,
                             enum SCHEMA_OP_TYPE type,
                             const char *new_db, const char *new_table_name,
                             int have_lock_open)
{
  DBUG_ENTER("ndbcluster_log_schema_op");
  Thd_ndb *thd_ndb= get_thd_ndb(thd);
  if (!thd_ndb)
  {
    if (!(thd_ndb= ha_ndbcluster::seize_thd_ndb()))
    {
      sql_print_error("Could not allocate Thd_ndb object");
      DBUG_RETURN(1);
    }
    set_thd_ndb(thd, thd_ndb);
  }

  DBUG_PRINT("enter",
             ("query: %s  db: %s  table_name: %s  thd_ndb->options: %d",
              query, db, table_name, thd_ndb->options));
  if (!ndb_schema_share || thd_ndb->options & TNO_NO_LOG_SCHEMA_OP)
  {
    DBUG_RETURN(0);
  }

  char tmp_buf2[FN_REFLEN];
  const char *type_str;
  int also_internal= 0;
  switch (type)
  {
  case SOT_DROP_TABLE:
    /* drop database command, do not log at drop table */
    if (thd->lex->sql_command ==  SQLCOM_DROP_DB)
      DBUG_RETURN(0);
    /* redo the drop table query as is may contain several tables */
    query= tmp_buf2;
    query_length= (uint) (strxmov(tmp_buf2, "drop table ",
                                  "`", db, "`", ".",
                                  "`", table_name, "`", NullS) - tmp_buf2);
    type_str= "drop table";
    break;
  case SOT_RENAME_TABLE_PREPARE:
    type_str= "rename table prepare";
    also_internal= 1;
    break;
  case SOT_RENAME_TABLE:
    /* redo the rename table query as is may contain several tables */
    query= tmp_buf2;
    query_length= (uint) (strxmov(tmp_buf2, "rename table ",
                                  "`", db, "`", ".",
                                  "`", table_name, "` to ",
                                  "`", new_db, "`", ".",
                                  "`", new_table_name, "`", NullS) - tmp_buf2);
    type_str= "rename table";
    break;
  case SOT_CREATE_TABLE:
    type_str= "create table";
    break;
  case SOT_ALTER_TABLE_COMMIT:
    type_str= "alter table";
    also_internal= 1;
    break;
  case SOT_ONLINE_ALTER_TABLE_PREPARE:
    type_str= "online alter table prepare";
    also_internal= 1;
    break;
  case SOT_ONLINE_ALTER_TABLE_COMMIT:
    type_str= "online alter table commit";
    also_internal= 1;
    break;
  case SOT_DROP_DB:
    type_str= "drop db";
    break;
  case SOT_CREATE_DB:
    type_str= "create db";
    break;
  case SOT_ALTER_DB:
    type_str= "alter db";
    break;
  case SOT_TABLESPACE:
    type_str= "tablespace";
    break;
  case SOT_LOGFILE_GROUP:
    type_str= "logfile group";
    break;
  case SOT_TRUNCATE_TABLE:
    type_str= "truncate table";
    break;
  default:
    abort(); /* should not happen, programming error */
  }

  NDB_SCHEMA_OBJECT *ndb_schema_object;
  {
    char key[FN_REFLEN];
    build_table_filename(key, sizeof(key), db, table_name, "", 0);
    ndb_schema_object= ndb_get_schema_object(key, TRUE, FALSE);
  }

  const NdbError *ndb_error= 0;
  uint32 node_id= g_ndb_cluster_connection->node_id();
  Uint64 epoch= 0;
  MY_BITMAP schema_subscribers;
  uint32 bitbuf[sizeof(ndb_schema_object->slock)/4];
  char bitbuf_e[sizeof(bitbuf)];
  bzero(bitbuf_e, sizeof(bitbuf_e));
  {
    int i, updated= 0;
    int no_storage_nodes= g_ndb_cluster_connection->no_db_nodes();
    bitmap_init(&schema_subscribers, bitbuf, sizeof(bitbuf)*8, FALSE);
    bitmap_set_all(&schema_subscribers);

    /* begin protect ndb_schema_share */
    pthread_mutex_lock(&ndb_schema_share_mutex);
    if (ndb_schema_share == 0)
    {
      pthread_mutex_unlock(&ndb_schema_share_mutex);
      if (ndb_schema_object)
        ndb_free_schema_object(&ndb_schema_object, FALSE);
      DBUG_RETURN(0);    
    }
    (void) pthread_mutex_lock(&ndb_schema_share->mutex);
    for (i= 0; i < no_storage_nodes; i++)
    {
      MY_BITMAP *table_subscribers= &ndb_schema_share->subscriber_bitmap[i];
      if (!bitmap_is_clear_all(table_subscribers))
      {
        bitmap_intersect(&schema_subscribers,
                         table_subscribers);
        updated= 1;
      }
    }
    (void) pthread_mutex_unlock(&ndb_schema_share->mutex);
    pthread_mutex_unlock(&ndb_schema_share_mutex);
    /* end protect ndb_schema_share */

    if (updated)
    {
      bitmap_clear_bit(&schema_subscribers, node_id);
      /*
        if setting own acknowledge bit it is important that
        no other mysqld's are registred, as subsequent code
        will cause the original event to be hidden (by blob
        merge event code)
      */
      if (bitmap_is_clear_all(&schema_subscribers))
          bitmap_set_bit(&schema_subscribers, node_id);
    }
    else
      bitmap_clear_all(&schema_subscribers);

    if (also_internal)
      bitmap_set_bit(&schema_subscribers, node_id);        

    if (ndb_schema_object)
    {
      (void) pthread_mutex_lock(&ndb_schema_object->mutex);
      memcpy(ndb_schema_object->slock, schema_subscribers.bitmap,
             sizeof(ndb_schema_object->slock));
      (void) pthread_mutex_unlock(&ndb_schema_object->mutex);
    }

    DBUG_DUMP("schema_subscribers", (uchar*)schema_subscribers.bitmap,
              no_bytes_in_map(&schema_subscribers));
    DBUG_PRINT("info", ("bitmap_is_clear_all(&schema_subscribers): %d",
                        bitmap_is_clear_all(&schema_subscribers)));
  }

  Ndb *ndb= thd_ndb->ndb;
  char save_db[FN_REFLEN];
  strcpy(save_db, ndb->getDatabaseName());

  char tmp_buf[FN_REFLEN];
  NDBDICT *dict= ndb->getDictionary();
  ndb->setDatabaseName(NDB_REP_DB);
  Ndb_table_guard ndbtab_g(dict, NDB_SCHEMA_TABLE);
  const NDBTAB *ndbtab= ndbtab_g.get_table();
  NdbTransaction *trans= 0;
  int retries= 100;
  int retry_sleep= 30; /* 30 milliseconds, transaction */
  const NDBCOL *col[SCHEMA_SIZE];
  unsigned sz[SCHEMA_SIZE];

  if (ndbtab == 0)
  {
    if (strcmp(NDB_REP_DB, db) != 0 ||
        strcmp(NDB_SCHEMA_TABLE, table_name))
    {
      ndb_error= &dict->getNdbError();
    }
    goto end;
  }

  {
    uint i;
    for (i= 0; i < SCHEMA_SIZE; i++)
    {
      col[i]= ndbtab->getColumn(i);
      if (i != SCHEMA_QUERY_I)
      {
        sz[i]= col[i]->getLength();
        DBUG_ASSERT(sz[i] <= sizeof(tmp_buf));
      }
    }
  }

  while (1)
  {
    const char *log_db= db;
    const char *log_tab= table_name;
    const char *log_subscribers= (char*)schema_subscribers.bitmap;
    uint32 log_type= (uint32)type;
    if ((trans= ndb->startTransaction()) == 0)
      goto err;
    while (1)
    {
      NdbOperation *op= 0;
      int r= 0;
      r|= (op= trans->getNdbOperation(ndbtab)) == 0;
      DBUG_ASSERT(r == 0);
      r|= op->writeTuple();
      DBUG_ASSERT(r == 0);
      
      /* db */
      ndb_pack_varchar(col[SCHEMA_DB_I], tmp_buf, log_db, strlen(log_db));
      r|= op->equal(SCHEMA_DB_I, tmp_buf);
      DBUG_ASSERT(r == 0);
      /* name */
      ndb_pack_varchar(col[SCHEMA_NAME_I], tmp_buf, log_tab,
                       strlen(log_tab));
      r|= op->equal(SCHEMA_NAME_I, tmp_buf);
      DBUG_ASSERT(r == 0);
      /* slock */
      DBUG_ASSERT(sz[SCHEMA_SLOCK_I] == sizeof(bitbuf));
      r|= op->setValue(SCHEMA_SLOCK_I, log_subscribers);
      DBUG_ASSERT(r == 0);
      /* query */
      {
        NdbBlob *ndb_blob= op->getBlobHandle(SCHEMA_QUERY_I);
        DBUG_ASSERT(ndb_blob != 0);
        uint blob_len= query_length;
        const char* blob_ptr= query;
        r|= ndb_blob->setValue(blob_ptr, blob_len);
        DBUG_ASSERT(r == 0);
      }
      /* node_id */
      r|= op->setValue(SCHEMA_NODE_ID_I, node_id);
      DBUG_ASSERT(r == 0);
      /* epoch */
      r|= op->setValue(SCHEMA_EPOCH_I, epoch);
      DBUG_ASSERT(r == 0);
      /* id */
      r|= op->setValue(SCHEMA_ID_I, ndb_table_id);
      DBUG_ASSERT(r == 0);
      /* version */
      r|= op->setValue(SCHEMA_VERSION_I, ndb_table_version);
      DBUG_ASSERT(r == 0);
      /* type */
      r|= op->setValue(SCHEMA_TYPE_I, log_type);
      DBUG_ASSERT(r == 0);
      /* any value */
      if (!(thd->options & OPTION_BIN_LOG))
        r|= op->setAnyValue(NDB_ANYVALUE_FOR_NOLOGGING);
      else
        r|= op->setAnyValue(thd->server_id);
      DBUG_ASSERT(r == 0);
#if 0
      if (log_db != new_db && new_db && new_table_name)
      {
        log_db= new_db;
        log_tab= new_table_name;
        log_subscribers= bitbuf_e; // no ack expected on this
        log_type= (uint32)SOT_RENAME_TABLE_NEW;
        continue;
      }
#endif
      break;
    }
    if (trans->execute(NdbTransaction::Commit) == 0)
    {
      DBUG_PRINT("info", ("logged: %s", query));
      break;
    }
err:
    const NdbError *this_error= trans ?
      &trans->getNdbError() : &ndb->getNdbError();
    if (this_error->status == NdbError::TemporaryError && !thd->killed)
    {
      if (retries--)
      {
        if (trans)
          ndb->closeTransaction(trans);
        do_retry_sleep(retry_sleep);
        continue; // retry
      }
    }
    ndb_error= this_error;
    break;
  }
end:
  if (ndb_error)
    push_warning_printf(thd, MYSQL_ERROR::WARN_LEVEL_ERROR,
                        ER_GET_ERRMSG, ER(ER_GET_ERRMSG),
                        ndb_error->code,
                        ndb_error->message,
                        "Could not log query '%s' on other mysqld's");
          
  if (trans)
    ndb->closeTransaction(trans);
  ndb->setDatabaseName(save_db);

  /*
    Wait for other mysqld's to acknowledge the table operation
  */
  if (ndb_error == 0 &&
      !bitmap_is_clear_all(&schema_subscribers))
  {
    if (!also_internal)
    {
      /*
        if own nodeid is set we are a single mysqld registred
        as an optimization we update the slock directly
      */
      if (bitmap_is_set(&schema_subscribers, node_id))
        ndbcluster_update_slock(thd, db, table_name);
    }
    int max_timeout= opt_ndb_sync_timeout;
    (void) pthread_mutex_lock(&ndb_schema_object->mutex);
    if (have_lock_open)
    {
      safe_mutex_assert_owner(&LOCK_open);
      (void) pthread_mutex_unlock(&LOCK_open);
    }
    while (1)
    {
      struct timespec abstime;
      int i;
      int no_storage_nodes= g_ndb_cluster_connection->no_db_nodes();
      set_timespec(abstime, 1);
      int ret= pthread_cond_timedwait(&injector_cond,
                                      &ndb_schema_object->mutex,
                                      &abstime);
      if (thd->killed)
        break;

      /* begin protect ndb_schema_share */
      pthread_mutex_lock(&ndb_schema_share_mutex);
      if (ndb_schema_share == 0)
      {
        pthread_mutex_unlock(&ndb_schema_share_mutex);
        break;
      }
      (void) pthread_mutex_lock(&ndb_schema_share->mutex);
      for (i= 0; i < no_storage_nodes; i++)
      {
        /* remove any unsubscribed from schema_subscribers */
        MY_BITMAP *tmp= &ndb_schema_share->subscriber_bitmap[i];
        if (!bitmap_is_clear_all(tmp))
          bitmap_intersect(&schema_subscribers, tmp);
      }
      (void) pthread_mutex_unlock(&ndb_schema_share->mutex);
      pthread_mutex_unlock(&ndb_schema_share_mutex);
      /* end protect ndb_schema_share */

      /* remove any unsubscribed from ndb_schema_object->slock */
      bitmap_intersect(&ndb_schema_object->slock_bitmap, &schema_subscribers);

      DBUG_DUMP("ndb_schema_object->slock_bitmap.bitmap",
                (uchar*)ndb_schema_object->slock_bitmap.bitmap,
                no_bytes_in_map(&ndb_schema_object->slock_bitmap));

      if (bitmap_is_clear_all(&ndb_schema_object->slock_bitmap))
        break;

      if (ret)
      {
        max_timeout--;
        if (max_timeout == 0)
        {
          sql_print_error("NDB %s: distributing %s timed out. Ignoring...",
                          type_str, ndb_schema_object->key);
          break;
        }
        if (ndb_extra_logging)
          ndb_report_waiting(type_str, max_timeout,
                             "distributing", ndb_schema_object->key);
      }
    }
    if (have_lock_open)
    {
      (void) pthread_mutex_lock(&LOCK_open);
    }
    (void) pthread_mutex_unlock(&ndb_schema_object->mutex);
  }

  if (ndb_schema_object)
    ndb_free_schema_object(&ndb_schema_object, FALSE);

  DBUG_RETURN(0);
}

/*
  Handle _non_ data events from the storage nodes
*/

int
ndb_handle_schema_change(THD *thd, Ndb *ndb, NdbEventOperation *pOp,
                         Ndb_event_data *event_data)
{
  DBUG_ENTER("ndb_handle_schema_change");
  NDB_SHARE *share= event_data->share;
  TABLE_SHARE *table_share= event_data->table_share;
  const char *tabname= table_share->table_name.str;
  const char *dbname= table_share->db.str;
  bool do_close_cached_tables= FALSE;
  bool is_remote_change= !ndb_has_node_id(pOp->getReqNodeId());

  if (pOp->getEventType() == NDBEVENT::TE_ALTER)
  {
    DBUG_RETURN(0);
  }
  DBUG_ASSERT(pOp->getEventType() == NDBEVENT::TE_DROP ||
              pOp->getEventType() == NDBEVENT::TE_CLUSTER_FAILURE);
  {
    ndb->setDatabaseName(dbname);
    Ndb_table_guard ndbtab_g(ndb->getDictionary(), tabname);
    const NDBTAB *ev_tab= pOp->getTable();
    const NDBTAB *cache_tab= ndbtab_g.get_table();
    if (cache_tab &&
        cache_tab->getObjectId() == ev_tab->getObjectId() &&
        cache_tab->getObjectVersion() <= ev_tab->getObjectVersion())
      ndbtab_g.invalidate();
  }

  (void) pthread_mutex_lock(&share->mutex);
  DBUG_ASSERT(share->state == NSS_DROPPED || 
              share->op == pOp || share->new_op == pOp);
  if (share->new_op)
  {
    share->new_op= 0;
  }
  if (share->op)
  {
    share->op= 0;
  }
  // either just us or drop table handling as well
      
  /* Signal ha_ndbcluster::delete/rename_table that drop is done */
  (void) pthread_mutex_unlock(&share->mutex);
  (void) pthread_cond_signal(&injector_cond);

  pthread_mutex_lock(&ndbcluster_mutex);
  /* ndb_share reference binlog free */
  DBUG_PRINT("NDB_SHARE", ("%s binlog free  use_count: %u",
                           share->key, share->use_count));
  free_share(&share, TRUE);
  if (is_remote_change && share && share->state != NSS_DROPPED)
  {
    DBUG_PRINT("info", ("remote change"));
    share->state= NSS_DROPPED;
    if (share->use_count != 1)
    {
      /* open handler holding reference */
      /* wait with freeing create ndb_share to below */
      do_close_cached_tables= TRUE;
    }
    else
    {
      /* ndb_share reference create free */
      DBUG_PRINT("NDB_SHARE", ("%s create free  use_count: %u",
                               share->key, share->use_count));
      free_share(&share, TRUE);
      share= 0;
    }
  }
  else
    share= 0;
  pthread_mutex_unlock(&ndbcluster_mutex);

  if (event_data)
  {
    delete event_data;
    pOp->setCustomData(NULL);
  }

  pthread_mutex_lock(&injector_mutex);
  ndb->dropEventOperation(pOp);
  pOp= 0;
  pthread_mutex_unlock(&injector_mutex);

  if (do_close_cached_tables)
  {
    TABLE_LIST table_list;
    bzero((char*) &table_list,sizeof(table_list));
    table_list.db= (char *)dbname;
    table_list.alias= table_list.table_name= (char *)tabname;
    close_cached_tables(thd, &table_list, FALSE, FALSE, FALSE);
    /* ndb_share reference create free */
    DBUG_PRINT("NDB_SHARE", ("%s create free  use_count: %u",
                             share->key, share->use_count));
    free_share(&share);
  }
  DBUG_RETURN(0);
}

static void ndb_binlog_query(THD *thd, Cluster_schema *schema)
{
  if (schema->any_value & NDB_ANYVALUE_RESERVED)
  {
    if (schema->any_value != NDB_ANYVALUE_FOR_NOLOGGING)
      sql_print_warning("NDB: unknown value for binlog signalling 0x%X, "
                        "query not logged",
                        schema->any_value);
    return;
  }
  uint32 thd_server_id_save= thd->server_id;
  DBUG_ASSERT(sizeof(thd_server_id_save) == sizeof(thd->server_id));
  char *thd_db_save= thd->db;
  if (schema->any_value == 0)
    thd->server_id= ::server_id;
  else
    thd->server_id= schema->any_value;
  thd->db= schema->db;
  thd->binlog_query(THD::STMT_QUERY_TYPE, schema->query,
                    schema->query_length, FALSE,
                    schema->name[0] == 0 || thd->db[0] == 0);
  thd->server_id= thd_server_id_save;
  thd->db= thd_db_save;
}

static int
ndb_binlog_thread_handle_schema_event(THD *thd, Ndb *ndb,
                                      NdbEventOperation *pOp,
                                      List<Cluster_schema> 
                                      *post_epoch_log_list,
                                      List<Cluster_schema> 
                                      *post_epoch_unlock_list,
                                      MEM_ROOT *mem_root)
{
  DBUG_ENTER("ndb_binlog_thread_handle_schema_event");
  Ndb_event_data *event_data= (Ndb_event_data *) pOp->getCustomData();
  NDB_SHARE *tmp_share= event_data->share;
  if (tmp_share && ndb_schema_share == tmp_share)
  {
    NDBEVENT::TableEvent ev_type= pOp->getEventType();
    DBUG_PRINT("enter", ("%s.%s  ev_type: %d",
                         tmp_share->db, tmp_share->table_name, ev_type));
    if (ev_type == NDBEVENT::TE_UPDATE ||
        ev_type == NDBEVENT::TE_INSERT)
    {
      Thd_ndb *thd_ndb= get_thd_ndb(thd);
      Thd_ndb_options_guard thd_ndb_options(thd_ndb);
      Cluster_schema *schema= (Cluster_schema *)
        sql_alloc(sizeof(Cluster_schema));
      MY_BITMAP slock;
      bitmap_init(&slock, schema->slock, 8*SCHEMA_SLOCK_SIZE, FALSE);
      uint node_id= g_ndb_cluster_connection->node_id();
      {
        ndbcluster_get_schema(event_data, schema);
        schema->any_value= pOp->getAnyValue();
      }
      enum SCHEMA_OP_TYPE schema_type= (enum SCHEMA_OP_TYPE)schema->type;
      DBUG_PRINT("info",
                 ("%s.%s: log query_length: %d  query: '%s'  type: %d",
                  schema->db, schema->name,
                  schema->query_length, schema->query,
                  schema_type));
      if ((schema->db[0] == 0) && (schema->name[0] == 0))
        DBUG_RETURN(0);
      switch (schema_type)
      {
      case SOT_CLEAR_SLOCK:
        /*
          handle slock after epoch is completed to ensure that
          schema events get inserted in the binlog after any data
          events
        */
        post_epoch_log_list->push_back(schema, mem_root);
        DBUG_RETURN(0);
      case SOT_ALTER_TABLE_COMMIT:
        // fall through
      case SOT_RENAME_TABLE_PREPARE:
        // fall through
      case SOT_ONLINE_ALTER_TABLE_PREPARE:
        // fall through
      case SOT_ONLINE_ALTER_TABLE_COMMIT:
        post_epoch_log_list->push_back(schema, mem_root);
        post_epoch_unlock_list->push_back(schema, mem_root);
        DBUG_RETURN(0);
        break;
      default:
        break;
      }

      if (schema->node_id != node_id)
      {
        int log_query= 0, post_epoch_unlock= 0;
        char errmsg[MYSQL_ERRMSG_SIZE];

        switch (schema_type)
        {
        case SOT_RENAME_TABLE:
          // fall through
        case SOT_RENAME_TABLE_NEW:
        {
          uint end= my_snprintf(&errmsg[0], MYSQL_ERRMSG_SIZE,
                                "NDB Binlog: Skipping renaming locally "
                                "defined table '%s.%s' from binlog schema "
                                "event '%s' from node %d. ",
                                schema->db, schema->name, schema->query,
                                schema->node_id);
          errmsg[end]= '\0';
        }
        // fall through
        case SOT_DROP_TABLE:
          if (schema_type == SOT_DROP_TABLE)
          {
            uint end= my_snprintf(&errmsg[0], MYSQL_ERRMSG_SIZE,
                                  "NDB Binlog: Skipping dropping locally "
                                  "defined table '%s.%s' from binlog schema "
                                  "event '%s' from node %d. ",
                                  schema->db, schema->name, schema->query,
                                  schema->node_id);
            errmsg[end]= '\0';
          }
          if (! ndbcluster_check_if_local_table(schema->db, schema->name))
          {
            thd_ndb_options.set(TNO_NO_LOCK_SCHEMA_OP);
            const int no_print_error[2]=
              {ER_BAD_TABLE_ERROR, 0}; /* ignore missing table */
            run_query(thd, schema->query,
                      schema->query + schema->query_length,
                      no_print_error, //   /* don't print error */
                      TRUE,   /* don't binlog the query */
                      TRUE);  /* reset error */
            /* binlog dropping table after any table operations */
            post_epoch_log_list->push_back(schema, mem_root);
            /* acknowledge this query _after_ epoch completion */
            post_epoch_unlock= 1;
          }
          else
          {
            /* Tables exists as a local table, leave it */
            DBUG_PRINT("info", ((const char *) errmsg));
            sql_print_error((const char *) errmsg);
            log_query= 1;
          }
          // Fall through
	case SOT_TRUNCATE_TABLE:
        {
          char key[FN_REFLEN];
          build_table_filename(key, sizeof(key),
                               schema->db, schema->name, "", 0);
          /* ndb_share reference temporary, free below */
          NDB_SHARE *share= get_share(key, 0, FALSE, FALSE);
          if (share)
          {
            DBUG_PRINT("NDB_SHARE", ("%s temporary  use_count: %u",
                                     share->key, share->use_count));
          }
          // invalidation already handled by binlog thread
          if (!share || !share->op)
          {
            {
              injector_ndb->setDatabaseName(schema->db);
              Ndb_table_guard ndbtab_g(injector_ndb->getDictionary(),
                                       schema->name);
              ndbtab_g.invalidate();
            }
            TABLE_LIST table_list;
            bzero((char*) &table_list,sizeof(table_list));
            table_list.db= schema->db;
            table_list.alias= table_list.table_name= schema->name;
            close_cached_tables(thd, &table_list, FALSE, FALSE, FALSE);
          }
          /* ndb_share reference temporary free */
          if (share)
          {
            DBUG_PRINT("NDB_SHARE", ("%s temporary free  use_count: %u",
                                     share->key, share->use_count));
            free_share(&share);
          }
        }
        if (schema_type != SOT_TRUNCATE_TABLE)
          break;
        // fall through
        case SOT_CREATE_TABLE:
          thd_ndb_options.set(TNO_NO_LOCK_SCHEMA_OP);
          pthread_mutex_lock(&LOCK_open);
          if (ndbcluster_check_if_local_table(schema->db, schema->name))
          {
            DBUG_PRINT("info", ("NDB Binlog: Skipping locally defined table '%s.%s'",
                                schema->db, schema->name));
            sql_print_error("NDB Binlog: Skipping locally defined table '%s.%s' from "
                            "binlog schema event '%s' from node %d. ",
                            schema->db, schema->name, schema->query,
                            schema->node_id);
          }
          else if (ndb_create_table_from_engine(thd, schema->db, schema->name))
          {
            sql_print_error("NDB Binlog: Could not discover table '%s.%s' from "
                            "binlog schema event '%s' from node %d. "
                            "my_errno: %d",
                            schema->db, schema->name, schema->query,
                            schema->node_id, my_errno);
            List_iterator_fast<MYSQL_ERROR> it(thd->warn_list);
            MYSQL_ERROR *err;
            while ((err= it++))
              sql_print_warning("NDB Binlog: (%d)%s", err->code, err->msg);
          }
          pthread_mutex_unlock(&LOCK_open);
          log_query= 1;
          break;
        case SOT_DROP_DB:
          /* Drop the database locally if it only contains ndb tables */
          thd_ndb_options.set(TNO_NO_LOCK_SCHEMA_OP);
          if (! ndbcluster_check_if_local_tables_in_db(thd, schema->db))
          {
            const int no_print_error[1]= {0};
            run_query(thd, schema->query,
                      schema->query + schema->query_length,
                      no_print_error,    /* print error */
                      TRUE,   /* don't binlog the query */
                      TRUE);  /* reset error */
            /* binlog dropping database after any table operations */
            post_epoch_log_list->push_back(schema, mem_root);
            /* acknowledge this query _after_ epoch completion */
            post_epoch_unlock= 1;
          }
          else
          {
            /* Database contained local tables, leave it */
            sql_print_error("NDB Binlog: Skipping drop database '%s' since it contained local tables "
                            "binlog schema event '%s' from node %d. ",
                            schema->db, schema->query,
                            schema->node_id);
            log_query= 1;
          }
          break;
        case SOT_CREATE_DB:
          if (ndb_extra_logging > 9)
            sql_print_information("SOT_CREATE_DB %s", schema->db);
          
          /* fall through */
        case SOT_ALTER_DB:
        {
          thd_ndb_options.set(TNO_NO_LOCK_SCHEMA_OP);
          const int no_print_error[1]= {0};
          run_query(thd, schema->query,
                    schema->query + schema->query_length,
                    no_print_error,    /* print error */
                    TRUE,   /* don't binlog the query */
                    TRUE);  /* reset error */
          log_query= 1;
          break;
        }
        case SOT_TABLESPACE:
        case SOT_LOGFILE_GROUP:
          log_query= 1;
          break;
        case SOT_ALTER_TABLE_COMMIT:
        case SOT_RENAME_TABLE_PREPARE:
        case SOT_ONLINE_ALTER_TABLE_PREPARE:
        case SOT_ONLINE_ALTER_TABLE_COMMIT:
        case SOT_CLEAR_SLOCK:
          abort();
        }
        if (log_query && ndb_binlog_running)
          ndb_binlog_query(thd, schema);
        /* signal that schema operation has been handled */
        DBUG_DUMP("slock", (uchar*) schema->slock, schema->slock_length);
        if (bitmap_is_set(&slock, node_id))
        {
          if (post_epoch_unlock)
            post_epoch_unlock_list->push_back(schema, mem_root);
          else
            ndbcluster_update_slock(thd, schema->db, schema->name);
        }
      }
      DBUG_RETURN(0);
    }
    /*
      the normal case of UPDATE/INSERT has already been handled
    */
    switch (ev_type)
    {
    case NDBEVENT::TE_DELETE:
      // skip
      break;
    case NDBEVENT::TE_CLUSTER_FAILURE:
      if (ndb_extra_logging)
        sql_print_information("NDB Binlog: cluster failure for %s at epoch %u/%u.",
                              ndb_schema_share->key,
                              (uint)(pOp->getGCI() >> 32),
                              (uint)(pOp->getGCI()));
      // fall through
    case NDBEVENT::TE_DROP:
      if (ndb_extra_logging &&
          ndb_binlog_tables_inited && ndb_binlog_running)
        sql_print_information("NDB Binlog: ndb tables initially "
                              "read only on reconnect.");

      /* begin protect ndb_schema_share */
      pthread_mutex_lock(&ndb_schema_share_mutex);
      /* ndb_share reference binlog extra free */
      DBUG_PRINT("NDB_SHARE", ("%s binlog extra free  use_count: %u",
                               ndb_schema_share->key,
                               ndb_schema_share->use_count));
      free_share(&ndb_schema_share);
      ndb_schema_share= 0;
      ndb_binlog_tables_inited= FALSE;
      ndb_binlog_is_ready= FALSE;
      pthread_mutex_unlock(&ndb_schema_share_mutex);
      /* end protect ndb_schema_share */

      close_cached_tables(NULL, NULL, FALSE, FALSE, FALSE);
      // fall through
    case NDBEVENT::TE_ALTER:
      ndb_handle_schema_change(thd, ndb, pOp, event_data);
      break;
    case NDBEVENT::TE_NODE_FAILURE:
    {
      uint8 node_id= g_node_id_map[pOp->getNdbdNodeId()];
      DBUG_ASSERT(node_id != 0xFF);
      (void) pthread_mutex_lock(&tmp_share->mutex);
      bitmap_clear_all(&tmp_share->subscriber_bitmap[node_id]);
      DBUG_PRINT("info",("NODE_FAILURE UNSUBSCRIBE[%d]", node_id));
      if (ndb_extra_logging)
      {
        sql_print_information("NDB Binlog: Node: %d, down,"
                              " Subscriber bitmask %x%x",
                              pOp->getNdbdNodeId(),
                              tmp_share->subscriber_bitmap[node_id].bitmap[1],
                              tmp_share->subscriber_bitmap[node_id].bitmap[0]);
      }
      (void) pthread_mutex_unlock(&tmp_share->mutex);
      (void) pthread_cond_signal(&injector_cond);
      break;
    }
    case NDBEVENT::TE_SUBSCRIBE:
    {
      uint8 node_id= g_node_id_map[pOp->getNdbdNodeId()];
      uint8 req_id= pOp->getReqNodeId();
      DBUG_ASSERT(req_id != 0 && node_id != 0xFF);
      (void) pthread_mutex_lock(&tmp_share->mutex);
      bitmap_set_bit(&tmp_share->subscriber_bitmap[node_id], req_id);
      DBUG_PRINT("info",("SUBSCRIBE[%d] %d", node_id, req_id));
      if (ndb_extra_logging)
      {
        sql_print_information("NDB Binlog: Node: %d, subscribe from node %d,"
                              " Subscriber bitmask %x%x",
                              pOp->getNdbdNodeId(),
                              req_id,
                              tmp_share->subscriber_bitmap[node_id].bitmap[1],
                              tmp_share->subscriber_bitmap[node_id].bitmap[0]);
      }
      (void) pthread_mutex_unlock(&tmp_share->mutex);
      (void) pthread_cond_signal(&injector_cond);
      break;
    }
    case NDBEVENT::TE_UNSUBSCRIBE:
    {
      uint8 node_id= g_node_id_map[pOp->getNdbdNodeId()];
      uint8 req_id= pOp->getReqNodeId();
      DBUG_ASSERT(req_id != 0 && node_id != 0xFF);
      (void) pthread_mutex_lock(&tmp_share->mutex);
      bitmap_clear_bit(&tmp_share->subscriber_bitmap[node_id], req_id);
      DBUG_PRINT("info",("UNSUBSCRIBE[%d] %d", node_id, req_id));
      if (ndb_extra_logging)
      {
        sql_print_information("NDB Binlog: Node: %d, unsubscribe from node %d,"
                              " Subscriber bitmask %x%x",
                              pOp->getNdbdNodeId(),
                              req_id,
                              tmp_share->subscriber_bitmap[node_id].bitmap[1],
                              tmp_share->subscriber_bitmap[node_id].bitmap[0]);
      }
      (void) pthread_mutex_unlock(&tmp_share->mutex);
      (void) pthread_cond_signal(&injector_cond);
      break;
    }
    default:
      sql_print_error("NDB Binlog: unknown non data event %d for %s. "
                      "Ignoring...", (unsigned) ev_type, tmp_share->key);
    }
  }
  DBUG_RETURN(0);
}

/*
  process any operations that should be done after
  the epoch is complete
*/
static void
ndb_binlog_thread_handle_schema_event_post_epoch(THD *thd,
                                                 List<Cluster_schema>
                                                 *post_epoch_log_list,
                                                 List<Cluster_schema>
                                                 *post_epoch_unlock_list)
{
  if (post_epoch_log_list->elements == 0)
    return;
  DBUG_ENTER("ndb_binlog_thread_handle_schema_event_post_epoch");
  Cluster_schema *schema;
  Thd_ndb *thd_ndb= get_thd_ndb(thd);
  while ((schema= post_epoch_log_list->pop()))
  {
    Thd_ndb_options_guard thd_ndb_options(thd_ndb);
    DBUG_PRINT("info",
               ("%s.%s: log query_length: %d  query: '%s'  type: %d",
                schema->db, schema->name,
                schema->query_length, schema->query,
                schema->type));
    int log_query= 0;
    {
      enum SCHEMA_OP_TYPE schema_type= (enum SCHEMA_OP_TYPE)schema->type;
      char key[FN_REFLEN];
      build_table_filename(key, sizeof(key), schema->db, schema->name, "", 0);
      if (schema_type == SOT_CLEAR_SLOCK)
      {
        pthread_mutex_lock(&ndbcluster_mutex);
        NDB_SCHEMA_OBJECT *ndb_schema_object=
          (NDB_SCHEMA_OBJECT*) hash_search(&ndb_schema_objects,
                                           (uchar*) key, strlen(key));
        if (ndb_schema_object)
        {
          pthread_mutex_lock(&ndb_schema_object->mutex);
          memcpy(ndb_schema_object->slock, schema->slock,
                 sizeof(ndb_schema_object->slock));
          DBUG_DUMP("ndb_schema_object->slock_bitmap.bitmap",
                    (uchar*)ndb_schema_object->slock_bitmap.bitmap,
                    no_bytes_in_map(&ndb_schema_object->slock_bitmap));
          pthread_mutex_unlock(&ndb_schema_object->mutex);
          pthread_cond_signal(&injector_cond);
        }
        pthread_mutex_unlock(&ndbcluster_mutex);
        continue;
      }
      /* ndb_share reference temporary, free below */
      NDB_SHARE *share= get_share(key, 0, FALSE, FALSE);
      if (share)
      {
        DBUG_PRINT("NDB_SHARE", ("%s temporary  use_count: %u",
                                 share->key, share->use_count));
      }
      switch (schema_type)
      {
      case SOT_DROP_DB:
        log_query= 1;
        break;
      case SOT_DROP_TABLE:
        if (ndb_extra_logging > 9)
          sql_print_information("SOT_DROP_TABLE %s.%s", schema->db, schema->name);
        log_query= 1;
        {
          injector_ndb->setDatabaseName(schema->db);
          Ndb_table_guard ndbtab_g(injector_ndb->getDictionary(),
                                   schema->name);
          ndbtab_g.invalidate();
        }
        {
          TABLE_LIST table_list;
          bzero((char*) &table_list,sizeof(table_list));
          table_list.db= schema->db;
          table_list.alias= table_list.table_name= schema->name;
          close_cached_tables(thd, &table_list, FALSE, FALSE, FALSE);
        }
        break;
      case SOT_RENAME_TABLE:
        if (ndb_extra_logging > 9)
          sql_print_information("SOT_RENAME_TABLE %s.%s", schema->db, schema->name);
        log_query= 1;
        pthread_mutex_lock(&LOCK_open);
        ndbcluster_rename_share(thd, share);
        pthread_mutex_unlock(&LOCK_open);
        break;
      case SOT_RENAME_TABLE_PREPARE:
        if (ndb_extra_logging > 9)
          sql_print_information("SOT_RENAME_TABLE_PREPARE %s.%s -> %s",
                                schema->db, schema->name, schema->query);
        if (schema->node_id != g_ndb_cluster_connection->node_id())
          ndbcluster_prepare_rename_share(share, schema->query);
        break;
      case SOT_ALTER_TABLE_COMMIT:
        if (ndb_extra_logging > 9)
          sql_print_information("SOT_ALTER_TABLE_COMMIT %s.%s", schema->db, schema->name);
        if (schema->node_id == g_ndb_cluster_connection->node_id())
          break;
        log_query= 1;
        {
          injector_ndb->setDatabaseName(schema->db);
          Ndb_table_guard ndbtab_g(injector_ndb->getDictionary(),
                                   schema->name);
          ndbtab_g.invalidate();
        }
        {
          TABLE_LIST table_list;
          bzero((char*) &table_list,sizeof(table_list));
          table_list.db= schema->db;
          table_list.alias= table_list.table_name= schema->name;
          close_cached_tables(thd, &table_list, FALSE, FALSE, FALSE);
        }
        if (share)
        {
          if (share->op)
          {
            Ndb_event_data *event_data= (Ndb_event_data *) share->op->getCustomData();
            if (event_data)
              delete event_data;
            share->op->setCustomData(NULL);
            injector_ndb->dropEventOperation(share->op);
            share->op= 0;
            free_share(&share);
          }
          free_share(&share);
        }
        if (ndb_binlog_running)
        {
          /*
            we need to free any share here as command below
            may need to call handle_trailing_share
          */
          if (share)
          {
            /* ndb_share reference temporary free */
            DBUG_PRINT("NDB_SHARE", ("%s temporary free  use_count: %u",
                                     share->key, share->use_count));
            free_share(&share);
            share= 0;
          }
          thd_ndb_options.set(TNO_NO_LOCK_SCHEMA_OP);
          pthread_mutex_lock(&LOCK_open);
          if (ndbcluster_check_if_local_table(schema->db, schema->name))
          {
            DBUG_PRINT("info", ("NDB Binlog: Skipping locally defined table '%s.%s'",
                                schema->db, schema->name));
            sql_print_error("NDB Binlog: Skipping locally defined table '%s.%s' from "
                            "binlog schema event '%s' from node %d. ",
                            schema->db, schema->name, schema->query,
                            schema->node_id);
          }
          else if (ndb_create_table_from_engine(thd, schema->db, schema->name))
          {
            sql_print_error("NDB Binlog: Could not discover table '%s.%s' from "
                            "binlog schema event '%s' from node %d. my_errno: %d",
                            schema->db, schema->name, schema->query,
                            schema->node_id, my_errno);
            List_iterator_fast<MYSQL_ERROR> it(thd->warn_list);
            MYSQL_ERROR *err;
            while ((err= it++))
              sql_print_warning("NDB Binlog: (%d)%s", err->code, err->msg);
          }
          pthread_mutex_unlock(&LOCK_open);
        }
        break;
      case SOT_ONLINE_ALTER_TABLE_PREPARE:
      {
        if (ndb_extra_logging > 9)
          sql_print_information("SOT_ONLINE_ALTER_TABLE_PREPARE %s.%s", schema->db, schema->name);
        NDBDICT *dict= injector_ndb->getDictionary();
        int error= 0;
        injector_ndb->setDatabaseName(schema->db);
        {
          Ndb_table_guard ndbtab_g(dict, schema->name);
          ndbtab_g.get_table();
          ndbtab_g.invalidate();
        }
        Ndb_table_guard ndbtab_g(dict, schema->name);
        const NDBTAB *ndbtab= ndbtab_g.get_table();
        /*
          Refresh local frm file and dictionary cache if
          remote on-line alter table
        */
        pthread_mutex_lock(&LOCK_open);
        TABLE_LIST table_list;
        bzero((char*) &table_list,sizeof(table_list));
        table_list.db= (char *)schema->db;
        table_list.alias= table_list.table_name= (char *)schema->name;
        close_cached_tables(thd, &table_list, TRUE, FALSE, FALSE);

        if (schema->node_id != g_ndb_cluster_connection->node_id())
        {
          char key[FN_REFLEN];
          uchar *data= 0, *pack_data= 0;
          size_t length, pack_length;
 
          DBUG_PRINT("info", ("Detected frm change of table %s.%s",
                              schema->db, schema->name));
          log_query= 1;
          build_table_filename(key, FN_LEN-1, schema->db, schema->name, NullS, 0);
          /*
            If the there is no local table shadowing the altered table and 
            it has an frm that is different than the one on disk then 
            overwrite it with the new table definition
          */
          if (!ndbcluster_check_if_local_table(schema->db, schema->name) &&
              readfrm(key, &data, &length) == 0 &&
              packfrm(data, length, &pack_data, &pack_length) == 0 &&
              cmp_frm(ndbtab, pack_data, pack_length))
          {
            DBUG_DUMP("frm", (uchar*) ndbtab->getFrmData(), 
                      ndbtab->getFrmLength());
            my_free((char*)data, MYF(MY_ALLOW_ZERO_PTR));
            data= NULL;
            if ((error= unpackfrm(&data, &length,
                                  (const uchar*) ndbtab->getFrmData())) ||
                (error= writefrm(key, data, length)))
            {
              sql_print_error("NDB: Failed write frm for %s.%s, error %d",
                              schema->db, schema->name, error);
            }
          }
          my_free((char*)data, MYF(MY_ALLOW_ZERO_PTR));
          my_free((char*)pack_data, MYF(MY_ALLOW_ZERO_PTR));
        }
        if (!share)
          pthread_mutex_unlock(&LOCK_open);
        else
        {
          if (ndb_extra_logging > 9)
            sql_print_information("NDB Binlog: handeling online alter/rename");

          (void) pthread_mutex_lock(&share->mutex);
          ndbcluster_binlog_close_table(thd, share);

          if ((error= ndbcluster_binlog_open_table(thd, share)))
            sql_print_error("NDB Binlog: Failed to re-open table %s.%s",
                            schema->db, schema->name);
          pthread_mutex_unlock(&LOCK_open);
          if (error)
            (void) pthread_mutex_unlock(&share->mutex);
        }
        if (!error && share)
        {
          if (share->event_data->table->s->primary_key == MAX_KEY)
            share->flags|= NSF_HIDDEN_PK;
          /*
            Refresh share->flags to handle added BLOB columns
          */
          if (share->event_data->table->s->blob_fields != 0)
            share->flags|= NSF_BLOB_FLAG;

          /*
            Start subscribing to data changes to the new table definition
          */
          String event_name(INJECTOR_EVENT_LEN);
          ndb_rep_event_name(&event_name, schema->db, schema->name,
                             get_binlog_full(share));
          NdbEventOperation *tmp_op= share->op;
          share->new_op= 0;
          share->op= 0;

          if (ndbcluster_create_event_ops(thd, share, ndbtab, event_name.c_ptr()))
          {
            sql_print_error("NDB Binlog:"
                            "FAILED CREATE (DISCOVER) EVENT OPERATIONS Event: %s",
                            event_name.c_ptr());
          }
          else
          {
            share->new_op= share->op;
          }
          share->op= tmp_op;
          (void) pthread_mutex_unlock(&share->mutex);

          if (ndb_extra_logging > 9)
            sql_print_information("NDB Binlog: handeling online alter/rename done");
        }
        break;
      }
      case SOT_ONLINE_ALTER_TABLE_COMMIT:
      {
        if (ndb_extra_logging > 9)
          sql_print_information("SOT_ONLINE_ALTER_TABLE_COMMIT %s.%s", schema->db, schema->name);
        if (share)
        {
          (void) pthread_mutex_lock(&share->mutex);
          if (share->op && share->new_op)
          {
            Ndb_event_data *event_data= (Ndb_event_data *) share->op->getCustomData();
            if (event_data)
              delete event_data;
            share->op->setCustomData(NULL);
            injector_ndb->dropEventOperation(share->op);
            share->op= share->new_op;
            share->new_op= 0;
            free_share(&share);
          }
          (void) pthread_mutex_unlock(&share->mutex);
        }
        break;
      }
      case SOT_RENAME_TABLE_NEW:
        if (ndb_extra_logging > 9)
          sql_print_information("SOT_RENAME_TABLE_NEW %s.%s", schema->db, schema->name);
        log_query= 1;
        if (ndb_binlog_running && (!share || !share->op))
        {
          /*
            we need to free any share here as command below
            may need to call handle_trailing_share
          */
          if (share)
          {
            /* ndb_share reference temporary free */
            DBUG_PRINT("NDB_SHARE", ("%s temporary free  use_count: %u",
                                     share->key, share->use_count));
            free_share(&share);
            share= 0;
          }
          thd_ndb_options.set(TNO_NO_LOCK_SCHEMA_OP);
          pthread_mutex_lock(&LOCK_open);
          if (ndbcluster_check_if_local_table(schema->db, schema->name))
          {
            DBUG_PRINT("info", ("NDB Binlog: Skipping locally defined table '%s.%s'",
                                schema->db, schema->name));
            sql_print_error("NDB Binlog: Skipping locally defined table '%s.%s' from "
                            "binlog schema event '%s' from node %d. ",
                            schema->db, schema->name, schema->query,
                            schema->node_id);
          }
          else if (ndb_create_table_from_engine(thd, schema->db, schema->name))
          {
            sql_print_error("NDB Binlog: Could not discover table '%s.%s' from "
                            "binlog schema event '%s' from node %d. my_errno: %d",
                            schema->db, schema->name, schema->query,
                            schema->node_id, my_errno);
            List_iterator_fast<MYSQL_ERROR> it(thd->warn_list);
            MYSQL_ERROR *err;
            while ((err= it++))
              sql_print_warning("NDB Binlog: (%d)%s", err->code, err->msg);
          }
          pthread_mutex_unlock(&LOCK_open);
        }
        break;
      default:
        DBUG_ASSERT(FALSE);
      }
      if (share)
      {
        /* ndb_share reference temporary free */
        DBUG_PRINT("NDB_SHARE", ("%s temporary free  use_count: %u",
                                 share->key, share->use_count));
        free_share(&share);
        share= 0;
      }
    }
    if (ndb_binlog_running && log_query)
      ndb_binlog_query(thd, schema);
  }
  while ((schema= post_epoch_unlock_list->pop()))
  {
    ndbcluster_update_slock(thd, schema->db, schema->name);
  }
  DBUG_VOID_RETURN;
}

/*
  Timer class for doing performance measurements
*/

/*********************************************************************
  Internal helper functions for handeling of the cluster replication tables
  - ndb_binlog_index
  - ndb_apply_status
*********************************************************************/

/*
  struct to hold the data to be inserted into the
  ndb_binlog_index table
*/
struct ndb_binlog_index_row {
  ulonglong epoch;
  const char *master_log_file;
  ulonglong master_log_pos;
  ulong n_inserts;
  ulong n_updates;
  ulong n_deletes;
  ulong n_schemaops;

  ulong orig_server_id;
  ulonglong orig_epoch;

  ulong gci;

  struct ndb_binlog_index_row *next;
};

/*
  Open the ndb_binlog_index table
*/
static int open_and_lock_ndb_binlog_index(THD *thd, TABLE_LIST *tables,
                                          TABLE **ndb_binlog_index)
{
  const char *save_proc_info= thd->proc_info;

  bzero((char*) tables, sizeof(*tables));
  tables->db= repdb;
  tables->alias= tables->table_name= reptable;
  tables->lock_type= TL_WRITE;
  thd->proc_info= "Opening " NDB_REP_DB "." NDB_REP_TABLE;
  tables->required_type= FRMTYPE_TABLE;
  thd->clear_error();
  if (simple_open_n_lock_tables(thd, tables))
  {
    if (thd->killed)
      sql_print_error("NDB Binlog: Opening ndb_binlog_index: killed");
    else
      sql_print_error("NDB Binlog: Opening ndb_binlog_index: %d, '%s'",
                      thd->main_da.sql_errno(),
                      thd->main_da.message());
    thd->proc_info= save_proc_info;
    return -1;
  }
  *ndb_binlog_index= tables->table;
  thd->proc_info= save_proc_info;
  (*ndb_binlog_index)->use_all_columns();
  return 0;
}

/*
  Insert one row in the ndb_binlog_index
*/

static int
ndb_add_ndb_binlog_index(THD *thd, ndb_binlog_index_row *row)
{
  int error= 0;
  ndb_binlog_index_row *first= row;
  TABLE *ndb_binlog_index= 0;
  TABLE_LIST binlog_tables;

  /*
    Turn of binlogging to prevent the table changes to be written to
    the binary log.
  */
  ulonglong saved_options= thd->options;
  thd->options&= ~(OPTION_BIN_LOG);


  if (open_and_lock_ndb_binlog_index(thd, &binlog_tables, &ndb_binlog_index))
  {
    sql_print_error("NDB Binlog: Unable to lock table ndb_binlog_index");
    error= -1;
    goto add_ndb_binlog_index_err;
  }

  /*
    Intialize ndb_binlog_index->record[0]
  */
  do
  {
    empty_record(ndb_binlog_index);

    ndb_binlog_index->field[0]->store(first->master_log_pos, true);
    ndb_binlog_index->field[1]->store(first->master_log_file,
                                      strlen(first->master_log_file),
                                      &my_charset_bin);
    ndb_binlog_index->field[2]->store(first->epoch, true);
    if (ndb_binlog_index->s->fields > 7)
    {
      ndb_binlog_index->field[3]->store(row->n_inserts);
      ndb_binlog_index->field[4]->store(row->n_updates);
      ndb_binlog_index->field[5]->store(row->n_deletes);
      ndb_binlog_index->field[6]->store(row->n_schemaops);
      ndb_binlog_index->field[7]->store(row->orig_server_id);
      ndb_binlog_index->field[8]->store(row->orig_epoch, true);
      ndb_binlog_index->field[9]->store(first->gci);
      row= row->next;
    }
    else
    {
      while ((row= row->next))
      {
        first->n_inserts+= row->n_inserts;
        first->n_updates+= row->n_updates;
        first->n_deletes+= row->n_deletes;
        first->n_schemaops+= row->n_schemaops;
      }
      ndb_binlog_index->field[3]->store((ulonglong)first->n_inserts, true);
      ndb_binlog_index->field[4]->store((ulonglong)first->n_updates, true);
      ndb_binlog_index->field[5]->store((ulonglong)first->n_deletes, true);
      ndb_binlog_index->field[6]->store((ulonglong)first->n_schemaops, true);
    }

    if ((error= ndb_binlog_index->file->ha_write_row(ndb_binlog_index->record[0])))
    {
      sql_print_error("NDB Binlog: Writing row to ndb_binlog_index: %d", error);
      error= -1;
      goto add_ndb_binlog_index_err;
    }
  } while (row);

add_ndb_binlog_index_err:
  close_thread_tables(thd);
  thd->options= saved_options;
  return error;
}

/*********************************************************************
  Functions for start, stop, wait for ndbcluster binlog thread
*********************************************************************/

int ndbcluster_binlog_start()
{
  DBUG_ENTER("ndbcluster_binlog_start");

  if (::server_id == 0)
  {
    sql_print_warning("NDB: server id set to zero will cause any other mysqld "
                      "with bin log to log with wrong server id");
  }
  else if (::server_id & 0x1 << 31)
  {
    sql_print_error("NDB: server id's with high bit set is reserved for internal "
                    "purposes");
    DBUG_RETURN(-1);
  }

  pthread_mutex_init(&injector_mutex, MY_MUTEX_INIT_FAST);
  pthread_cond_init(&injector_cond, NULL);
  pthread_mutex_init(&ndb_schema_share_mutex, MY_MUTEX_INIT_FAST);

  /* Create injector thread */
  if (pthread_create(&ndb_binlog_thread, &connection_attrib,
                     ndb_binlog_thread_func, 0))
  {
    DBUG_PRINT("error", ("Could not create ndb injector thread"));
    pthread_cond_destroy(&injector_cond);
    pthread_mutex_destroy(&injector_mutex);
    DBUG_RETURN(-1);
  }

  ndbcluster_binlog_inited= 1;

  /* Wait for the injector thread to start */
  pthread_mutex_lock(&injector_mutex);
  while (!ndb_binlog_thread_running)
    pthread_cond_wait(&injector_cond, &injector_mutex);
  pthread_mutex_unlock(&injector_mutex);

  if (ndb_binlog_thread_running < 0)
    DBUG_RETURN(-1);

  DBUG_RETURN(0);
}


/**************************************************************
  Internal helper functions for creating/dropping ndb events
  used by the client sql threads
**************************************************************/
void
ndb_rep_event_name(String *event_name,const char *db, const char *tbl,
                   my_bool full)
{
  if (full)
    event_name->set_ascii("REPLF$", 6);
  else
    event_name->set_ascii("REPL$", 5);
  event_name->append(db);
#ifdef NDB_WIN32
  /*
   * Some bright spark decided that we should sometimes have backslashes.
   * This causes us pain as the event is db/table and not db\table so trying
   * to drop db\table when we meant db/table ends in the event lying around
   * after drop table, leading to all sorts of pain.
  */
  String backslash_sep(1);
  backslash_sep.set_ascii("\\",1);

  int bsloc;
  if((bsloc= event_name->strstr(backslash_sep,0))!=-1)
	  event_name->replace(bsloc, 1, "/", 1);
#endif
  if (tbl)
  {
    event_name->append('/');
    event_name->append(tbl);
  }
  DBUG_PRINT("info", ("ndb_rep_event_name: %s", event_name->c_ptr()));
}

#ifdef HAVE_NDB_BINLOG
static void 
set_binlog_flags(NDB_SHARE *share,
                 Ndb_binlog_type ndb_binlog_type)
{
  switch (ndb_binlog_type)
  {
  case NBT_NO_LOGGING:
    set_binlog_nologging(share);
    return;
  case NBT_DEFAULT:
    if (opt_ndb_log_updated_only)
      set_binlog_updated_only(share);
    else
      set_binlog_full(share);
    if (opt_ndb_log_update_as_write)
      set_binlog_use_write(share);
    else
      set_binlog_use_update(share);
    break;
  case NBT_UPDATED_ONLY:
    set_binlog_updated_only(share);
    set_binlog_use_write(share);
    break;
  case NBT_USE_UPDATE:
  case NBT_UPDATED_ONLY_USE_UPDATE:
    set_binlog_updated_only(share);
    set_binlog_use_update(share);
    break;
  case NBT_FULL:
    set_binlog_full(share);
    set_binlog_use_write(share);
    break;
  case NBT_FULL_USE_UPDATE:
    set_binlog_full(share);
    set_binlog_use_update(share);
    break;
  }
  set_binlog_logging(share);
}


inline void slave_reset_conflict_fn(NDB_SHARE *share)
{
  NDB_CONFLICT_FN_SHARE *cfn_share= share->m_cfn_share;
  if (cfn_share)
  {
    bzero((char*)cfn_share, sizeof(*cfn_share));
  }
}

static int
slave_set_resolve_fn(THD *thd, NDB_SHARE *share,
                     const NDBTAB *ndbtab, uint field_index,
                     enum_conflict_fn_type type, TABLE *table)
{
  DBUG_ENTER("slave_set_resolve_fn");

  Thd_ndb *thd_ndb= get_thd_ndb(thd);
  Ndb *ndb= thd_ndb->ndb;
  NDBDICT *dict= ndb->getDictionary();
  const NDBCOL *c= ndbtab->getColumn(field_index);
  uint sz;
  switch (c->getType())
  {
  case  NDBCOL::Unsigned:
    sz= sizeof(Uint32);
    DBUG_PRINT("info", ("resolve column Uint32 %u",
                        field_index));
    break;
  case  NDBCOL::Bigunsigned:
    sz= sizeof(Uint64);
    DBUG_PRINT("info", ("resolve column Uint64 %u",
                        field_index));
    break;
  default:
    DBUG_PRINT("info", ("resolve column %u has wrong type",
                        field_index));
    slave_reset_conflict_fn(share);
    DBUG_RETURN(-1);
    break;
  }

  NDB_CONFLICT_FN_SHARE *cfn_share= share->m_cfn_share;
  if (cfn_share == NULL)
  {
    share->m_cfn_share= cfn_share= (NDB_CONFLICT_FN_SHARE*)
      alloc_root(&share->mem_root, sizeof(NDB_CONFLICT_FN_SHARE));
    slave_reset_conflict_fn(share);
  }
  cfn_share->m_resolve_size= sz;
  cfn_share->m_resolve_column= field_index;
  cfn_share->m_resolve_cft= type;

  {
    /* get exceptions table */
    char ex_tab_name[FN_REFLEN];
    strxnmov(ex_tab_name, sizeof(ex_tab_name), share->table_name,
             lower_case_table_names ? NDB_EXCEPTIONS_TABLE_SUFFIX_LOWER :
             NDB_EXCEPTIONS_TABLE_SUFFIX, NullS);
    ndb->setDatabaseName(share->db);
    Ndb_table_guard ndbtab_g(dict, ex_tab_name);
    const NDBTAB *ex_tab= ndbtab_g.get_table();
    if (ex_tab)
    {
      const int fixed_cols= 4;
      bool ok=
        ex_tab->getNoOfColumns() >= fixed_cols &&
        ex_tab->getNoOfPrimaryKeys() == 4 &&
        /* server id */
        ex_tab->getColumn(0)->getType() == NDBCOL::Unsigned &&
        ex_tab->getColumn(0)->getPrimaryKey() &&
        /* master_server_id */
        ex_tab->getColumn(1)->getType() == NDBCOL::Unsigned &&
        ex_tab->getColumn(1)->getPrimaryKey() &&
        /* master_epoch */
        ex_tab->getColumn(2)->getType() == NDBCOL::Bigunsigned &&
        ex_tab->getColumn(2)->getPrimaryKey() &&
        /* count */
        ex_tab->getColumn(3)->getType() == NDBCOL::Unsigned &&
        ex_tab->getColumn(3)->getPrimaryKey();
      if (ok)
      {
        int ncol= ndbtab->getNoOfColumns();
        int nkey= ndbtab->getNoOfPrimaryKeys();
        int i, k;
        for (i= k= 0; i < ncol && k < nkey; i++)
        {
          const NdbDictionary::Column* col= ndbtab->getColumn(i);
          if (col->getPrimaryKey())
          {
            const NdbDictionary::Column* ex_col=
              ex_tab->getColumn(fixed_cols + k);
            ok=
              ex_col != NULL &&
              col->getType() == ex_col->getType() &&
              col->getLength() == ex_col->getLength() &&
              col->getNullable() == ex_col->getNullable();
            if (!ok)
              break;
            cfn_share->m_offset[k]=
              (uint16)(table->field[i]->ptr - table->record[0]);
            k++;
          }
        }
        if (ok)
        {
          cfn_share->m_ex_tab= ex_tab;
          cfn_share->m_pk_cols= nkey;
          ndbtab_g.release();
          if (ndb_extra_logging)
            sql_print_information("NDB Slave: log exceptions to %s",
                                  ex_tab_name);
        }
        else
          sql_print_warning("NDB Slave: exceptions table %s has wrong "
                            "definition (column %d)",
                            ex_tab_name, fixed_cols + k);
      }
      else
        sql_print_warning("NDB Slave: exceptions table %s has wrong "
                          "definition (initial %d columns)",
                          ex_tab_name, fixed_cols);
    }
  }
  DBUG_RETURN(0);
}

enum enum_conflict_fn_arg_type
{
  CFAT_END
  ,CFAT_COLUMN_NAME
};
struct st_conflict_fn_arg
{
  enum_conflict_fn_arg_type type;
  const char *ptr;
  uint32 len;
  uint32 fieldno; // CFAT_COLUMN_NAME
};
struct st_conflict_fn_def
{
  const char *name;
  enum_conflict_fn_type type;
  enum enum_conflict_fn_arg_type arg_type;
};
static struct st_conflict_fn_def conflict_fns[]=
{
   { "NDB$MAX", CFT_NDB_MAX,   CFAT_COLUMN_NAME }
  ,{ NULL,      CFT_NDB_MAX,   CFAT_END }
  ,{ "NDB$OLD", CFT_NDB_OLD,   CFAT_COLUMN_NAME }
  ,{ NULL,      CFT_NDB_OLD,   CFAT_END }
};
static unsigned n_conflict_fns=
sizeof(conflict_fns) / sizeof(struct st_conflict_fn_def);

static int
set_conflict_fn(THD *thd, NDB_SHARE *share,
                const NDBTAB *ndbtab,
                const NDBCOL *conflict_col,
                char *conflict_fn,
                char *msg, uint msg_len,
                TABLE *table)
{
  DBUG_ENTER("set_conflict_fn");
  uint len= 0;
  switch (conflict_col->getArrayType())
  {
  case NDBCOL::ArrayTypeShortVar:
    len= *(uchar*)conflict_fn;
    conflict_fn++;
    break;
  case NDBCOL::ArrayTypeMediumVar:
    len= uint2korr(conflict_fn);
    conflict_fn+= 2;
    break;
  default:
    break;
  }
  conflict_fn[len]= '\0';
  const char *ptr= conflict_fn;
  const char *error_str= "unknown conflict resolution function";
  /* remove whitespace */
  while (*ptr == ' ' && *ptr != '\0') ptr++;

  const unsigned MAX_ARGS= 8;
  unsigned no_args= 0;
  struct st_conflict_fn_arg args[MAX_ARGS];

  DBUG_PRINT("info", ("parsing %s", conflict_fn));

  for (unsigned i= 0; i < n_conflict_fns; i++)
  {
    struct st_conflict_fn_def &fn= conflict_fns[i];
    if (fn.name == NULL)
      continue;

    uint len= strlen(fn.name);
    if (strncmp(ptr, fn.name, len))
      continue;

    DBUG_PRINT("info", ("found function %s", fn.name));

    /* skip function name */
    ptr+= len;

    /* remove whitespace */
    while (*ptr == ' ' && *ptr != '\0') ptr++;

    /* next '(' */
    if (*ptr != '(')
    {
      error_str= "missing '('";
      DBUG_PRINT("info", ("parse error %s", error_str));
      break;
    }
    ptr++;

    /* find all arguments */
    for (;;)
    {
      /* expected type */
      enum enum_conflict_fn_arg_type type=
        conflict_fns[i+no_args].arg_type;

      /* remove whitespace */
      while (*ptr == ' ' && *ptr != '\0') ptr++;

      if (type == CFAT_END)
      {
        args[no_args].type= type;
        error_str= NULL;
        break;
      }

      /* arg */
      const char *start_arg= ptr;
      while (*ptr != ')' && *ptr != ' ' && *ptr != '\0') ptr++;
      const char *end_arg= ptr;

      /* any arg given? */
      if (start_arg == end_arg)
      {
        error_str= "missing function argument";
        DBUG_PRINT("info", ("parse error %s", error_str));
        break;
      }

      uint len= end_arg - start_arg;
      args[no_args].type=    type;
      args[no_args].ptr=     start_arg;
      args[no_args].len=     len;
      args[no_args].fieldno= (uint32)-1;
 
      DBUG_PRINT("info", ("found argument %s %u", start_arg, len));

      switch (type)
      {
      case CFAT_COLUMN_NAME:
      {
        /* find column in table */
        DBUG_PRINT("info", ("searching for %s %u", start_arg, len));
        TABLE_SHARE *table_s= table->s;
        for (uint j= 0; j < table_s->fields; j++)
        {
          Field *field= table_s->field[j];
          if (strncmp(start_arg, field->field_name, len) == 0 &&
              field->field_name[len] == '\0')
          {
            DBUG_PRINT("info", ("found %s", field->field_name));
            args[no_args].fieldno= j;
            break;
          }
        }
        break;
      }
      case CFAT_END:
        abort();
      }

      no_args++;
    }

    if (error_str)
      break;

    /* remove whitespace */
    while (*ptr == ' ' && *ptr != '\0') ptr++;

    /* next ')' */
    if (*ptr != ')')
    {
      error_str= "missing ')'";
      break;
    }
    ptr++;

    /* remove whitespace */
    while (*ptr == ' ' && *ptr != '\0') ptr++;

    /* garbage in the end? */
    if (*ptr != '\0')
    {
      error_str= "garbage in the end";
      break;
    }

    /* setup the function */
    switch (fn.type)
    {
    case CFT_NDB_MAX:
    case CFT_NDB_OLD:
      if (args[0].fieldno == (uint32)-1)
        break;
      if (slave_set_resolve_fn(thd, share, ndbtab, args[0].fieldno,
                               fn.type, table))
      {
        /* wrong data type */
        my_snprintf(msg, msg_len,
                 "column '%s' has wrong datatype",
                 table->s->field[args[0].fieldno]->field_name);
        DBUG_PRINT("info", (msg));
        DBUG_RETURN(-1);
      }
      if (ndb_extra_logging)
      {
        sql_print_information("NDB Slave: conflict_fn %s on attribute %s",
                              fn.name,
                              table->s->field[args[0].fieldno]->field_name);
      }
      break;
    case CFT_NDB_UNDEF:
      abort();
    }
    DBUG_RETURN(0);
  }
  /* parse error */
  my_snprintf(msg, msg_len, "%s, %s at '%s'",
           conflict_fn, error_str, ptr);
  DBUG_PRINT("info", (msg));
  DBUG_RETURN(-1);
}

static const char *ndb_rep_db= NDB_REP_DB;
static const char *ndb_replication_table= NDB_REPLICATION_TABLE;
static const char *nrt_db= "db";
static const char *nrt_table_name= "table_name";
static const char *nrt_server_id= "server_id";
static const char *nrt_binlog_type= "binlog_type";
static const char *nrt_conflict_fn= "conflict_fn";
int
ndbcluster_read_binlog_replication(THD *thd, Ndb *ndb,
                                   NDB_SHARE *share,
                                   const NDBTAB *ndbtab,
                                   uint server_id,
                                   TABLE *table,
                                   bool do_set_binlog_flags)
{
  DBUG_ENTER("ndbcluster_read_binlog_replication");
  const char *db= share->db;
  const char *table_name= share->table_name;
  NdbError ndberror;
  int error= 0;
  const char *error_str= "<none>";

  ndb->setDatabaseName(ndb_rep_db);
  NDBDICT *dict= ndb->getDictionary();
  Ndb_table_guard ndbtab_g(dict, ndb_replication_table);
  const NDBTAB *reptab= ndbtab_g.get_table();
  if (reptab == NULL &&
      dict->getNdbError().classification == NdbError::SchemaError)
  {
    DBUG_PRINT("info", ("No %s.%s table", ndb_rep_db, ndb_replication_table));
    if (do_set_binlog_flags)
      set_binlog_flags(share, NBT_DEFAULT);
    DBUG_RETURN(0);
  }
  const NDBCOL
    *col_db, *col_table_name, *col_server_id, *col_binlog_type, *col_conflict_fn;
  char tmp_buf[FN_REFLEN];
  uint retries= 100;
  int retry_sleep= 30; /* 30 milliseconds, transaction */
  if (reptab == NULL)
  {
    ndberror= dict->getNdbError();
    goto err;
  }
  if (reptab->getNoOfPrimaryKeys() != 3)
  {
    error= -2;
    error_str= "Wrong number of primary key parts, expected 3";
    goto err;
  }
  error= -1;
  col_db= reptab->getColumn(error_str= nrt_db);
  if (col_db == NULL ||
      !col_db->getPrimaryKey() ||
      col_db->getType() != NDBCOL::Varbinary)
    goto err;
  col_table_name= reptab->getColumn(error_str= nrt_table_name);
  if (col_table_name == NULL ||
      !col_table_name->getPrimaryKey() ||
      col_table_name->getType() != NDBCOL::Varbinary)
    goto err;
  col_server_id= reptab->getColumn(error_str= nrt_server_id);
  if (col_server_id == NULL ||
      !col_server_id->getPrimaryKey() ||
      col_server_id->getType() != NDBCOL::Unsigned)
    goto err;
  col_binlog_type= reptab->getColumn(error_str= nrt_binlog_type);
  if (col_binlog_type == NULL ||
      col_binlog_type->getPrimaryKey() ||
      col_binlog_type->getType() != NDBCOL::Unsigned)
    goto err;
  col_conflict_fn= reptab->getColumn(error_str= nrt_conflict_fn);
  if (col_conflict_fn == NULL)
  {
    col_conflict_fn= NULL;
  }
  else if (col_conflict_fn->getPrimaryKey() ||
           col_conflict_fn->getType() != NDBCOL::Varbinary)
    goto err;

  error= 0;
  for (;;)
  {
    NdbTransaction *trans= ndb->startTransaction();
    if (trans == NULL)
    {
      ndberror= ndb->getNdbError();
      break;
    }
    NdbRecAttr *col_binlog_type_rec_attr[2];
    NdbRecAttr *col_conflict_fn_rec_attr[2]= {NULL, NULL};
    uint32 ndb_binlog_type[2];
    const uint sz= 256;
    char ndb_conflict_fn_buf[2*sz];
    char *ndb_conflict_fn[2]= {ndb_conflict_fn_buf, ndb_conflict_fn_buf+sz};
    NdbOperation *op[2];
    uint32 i, id= 0;
    for (i= 0; i < 2; i++)
    {
      NdbOperation *_op;
      DBUG_PRINT("info", ("reading[%u]: %s,%s,%u", i, db, table_name, id));
      if ((_op= trans->getNdbOperation(reptab)) == NULL) abort();
      if (_op->readTuple(NdbOperation::LM_CommittedRead)) abort();
      ndb_pack_varchar(col_db, tmp_buf, db, strlen(db));
      if (_op->equal(col_db->getColumnNo(), tmp_buf)) abort();
      ndb_pack_varchar(col_table_name, tmp_buf, table_name, strlen(table_name));
      if (_op->equal(col_table_name->getColumnNo(), tmp_buf)) abort();
      if (_op->equal(col_server_id->getColumnNo(), id)) abort();
      if ((col_binlog_type_rec_attr[i]=
           _op->getValue(col_binlog_type, (char *)&(ndb_binlog_type[i]))) == 0) abort();
      /* optional columns */
      if (col_conflict_fn)
      {
        if ((col_conflict_fn_rec_attr[i]=
             _op->getValue(col_conflict_fn, ndb_conflict_fn[i])) == 0) abort();
      }
      id= server_id;
      op[i]= _op;
    }

    if (trans->execute(NdbTransaction::Commit,
                       NdbOperation::AO_IgnoreError))
    {
      if (ndb->getNdbError().status == NdbError::TemporaryError)
      {
        if (retries--)
        {
          if (trans)
            ndb->closeTransaction(trans);
          do_retry_sleep(retry_sleep);
          continue;
        }
      }
      ndberror= trans->getNdbError();
      ndb->closeTransaction(trans);
      break;
    }
    ndb->closeTransaction(trans);
    for (i= 0; i < 2; i++)
    {
      if (op[i]->getNdbError().code)
      {
        if (op[i]->getNdbError().classification == NdbError::NoDataFound)
        {
          col_binlog_type_rec_attr[i]= NULL;
          col_conflict_fn_rec_attr[i]= NULL;
          DBUG_PRINT("info", ("not found row[%u]", i));
          continue;
        }
        ndberror= op[i]->getNdbError();
        break;
      }
      DBUG_PRINT("info", ("found row[%u]", i));
    }
    if (col_binlog_type_rec_attr[1] == NULL ||
        col_binlog_type_rec_attr[1]->isNULL())
    {
      col_binlog_type_rec_attr[1]= col_binlog_type_rec_attr[0];
      ndb_binlog_type[1]= ndb_binlog_type[0];
    }
    if (col_conflict_fn_rec_attr[1] == NULL ||
        col_conflict_fn_rec_attr[1]->isNULL())
    {
      col_conflict_fn_rec_attr[1]= col_conflict_fn_rec_attr[0];
      ndb_conflict_fn[1]= ndb_conflict_fn[0];
    }

    if (do_set_binlog_flags)
    {
      if (col_binlog_type_rec_attr[1] == NULL ||
          col_binlog_type_rec_attr[1]->isNULL())
        set_binlog_flags(share, NBT_DEFAULT);
      else
        set_binlog_flags(share, (enum Ndb_binlog_type) ndb_binlog_type[1]);
    }
    if (table)
    {
      if (col_conflict_fn_rec_attr[1] == NULL ||
          col_conflict_fn_rec_attr[1]->isNULL())
        slave_reset_conflict_fn(share); /* no conflict_fn */
      else if (set_conflict_fn(thd, share, ndbtab,
                               col_conflict_fn, ndb_conflict_fn[1],
                               tmp_buf, sizeof(tmp_buf), table))
      {
        error_str= tmp_buf;
        error= 1;
        goto err;
      }
    }

    DBUG_RETURN(0);
  }

err:
  if (error > 0)
  {
    push_warning_printf(thd, MYSQL_ERROR::WARN_LEVEL_ERROR,
                        ER_CONFLICT_FN_PARSE_ERROR,
                        ER(ER_CONFLICT_FN_PARSE_ERROR),
                        error_str);
  }
  else if (error < 0)
  {
    char msg[FN_REFLEN];
    switch (error)
    {
      case -1:
        my_snprintf(msg, sizeof(msg),
                 "Missing or wrong type for column '%s'", error_str);
        break;
      case -2:
        my_snprintf(msg, sizeof(msg), error_str);
        break;
      default:
        abort();
    }
    push_warning_printf(thd, MYSQL_ERROR::WARN_LEVEL_ERROR,
                        ER_NDB_REPLICATION_SCHEMA_ERROR,
                        ER(ER_NDB_REPLICATION_SCHEMA_ERROR),
                        msg);
  }
  else
  {
    char msg[FN_REFLEN];
    my_snprintf(tmp_buf, sizeof(tmp_buf), "ndberror %u", ndberror.code);
    my_snprintf(msg, sizeof(msg), "Unable to retrieve %s.%s, logging and "
             "conflict resolution may not function as intended (%s)",
             ndb_rep_db, ndb_replication_table, tmp_buf);
    push_warning_printf(thd, MYSQL_ERROR::WARN_LEVEL_ERROR,
                        ER_ILLEGAL_HA_CREATE_OPTION,
                        ER(ER_ILLEGAL_HA_CREATE_OPTION),
                        ndbcluster_hton_name, msg);  
  }
  set_binlog_flags(share, NBT_DEFAULT);
  if (ndberror.code && ndb_extra_logging)
  {
    List_iterator_fast<MYSQL_ERROR> it(thd->warn_list);
    MYSQL_ERROR *err;
    while ((err= it++))
    {
      sql_print_warning("NDB: %s Error_code: %d", err->msg, err->code);
    }
  }
  DBUG_RETURN(ndberror.code);
}
#endif /* HAVE_NDB_BINLOG */

static bool
ndbcluster_check_if_local_table(const char *dbname, const char *tabname)
{
  char key[FN_REFLEN];
  char ndb_file[FN_REFLEN];

  DBUG_ENTER("ndbcluster_check_if_local_table");
  build_table_filename(key, FN_LEN-1, dbname, tabname, reg_ext, 0);
  build_table_filename(ndb_file, FN_LEN-1, dbname, tabname, ha_ndb_ext, 0);
  /* Check that any defined table is an ndb table */
  DBUG_PRINT("info", ("Looking for file %s and %s", key, ndb_file));
  if ((! my_access(key, F_OK)) && my_access(ndb_file, F_OK))
  {
    DBUG_PRINT("info", ("table file %s not on disk, local table", ndb_file));   
  
  
    DBUG_RETURN(true);
  }

  DBUG_RETURN(false);
}

static bool
ndbcluster_check_if_local_tables_in_db(THD *thd, const char *dbname)
{
  DBUG_ENTER("ndbcluster_check_if_local_tables_in_db");
  DBUG_PRINT("info", ("Looking for files in directory %s", dbname));
  LEX_STRING *tabname;
  List<LEX_STRING> files;
  char path[FN_REFLEN];

  build_table_filename(path, sizeof(path), dbname, "", "", 0);
  if (find_files(thd, &files, dbname, path, NullS, 0) != FIND_FILES_OK)
  {
    DBUG_PRINT("info", ("Failed to find files"));
    DBUG_RETURN(true);
  }
  DBUG_PRINT("info",("found: %d files", files.elements));
  while ((tabname= files.pop()))
  {
    DBUG_PRINT("info", ("Found table %s", tabname->str));
    if (ndbcluster_check_if_local_table(dbname, tabname->str))
      DBUG_RETURN(true);
  }
  
  DBUG_RETURN(false);
}

/*
  Common function for setting up everything for logging a table at
  create/discover.
*/
int ndbcluster_create_binlog_setup(THD *thd, Ndb *ndb, const char *key,
                                   uint key_len,
                                   const char *db,
                                   const char *table_name,
                                   my_bool share_may_exist)
{
  int do_event_op= ndb_binlog_running;
  DBUG_ENTER("ndbcluster_create_binlog_setup");
  DBUG_PRINT("enter",("key: %s  key_len: %d  %s.%s  share_may_exist: %d",
                      key, key_len, db, table_name, share_may_exist));
  DBUG_ASSERT(! IS_NDB_BLOB_PREFIX(table_name));
  DBUG_ASSERT(strlen(key) == key_len);

  pthread_mutex_lock(&ndbcluster_mutex);

  /* Handle any trailing share */
  NDB_SHARE *share= (NDB_SHARE*) hash_search(&ndbcluster_open_tables,
                                             (uchar*) key, key_len);

  if (share && share_may_exist)
  {
    if (get_binlog_nologging(share) ||
        share->op != 0 ||
        share->new_op != 0)
    {
      pthread_mutex_unlock(&ndbcluster_mutex);
      DBUG_RETURN(0); // replication already setup, or should not
    }
  }

  if (share)
  {
    if (share->op || share->new_op)
    {
      my_errno= HA_ERR_TABLE_EXIST;
      pthread_mutex_unlock(&ndbcluster_mutex);
      DBUG_RETURN(1);
    }
    if (!share_may_exist || share->connect_count != 
        g_ndb_cluster_connection->get_connect_count())
    {
      handle_trailing_share(thd, share);
      share= NULL;
    }
  }

  /* Create share which is needed to hold replication information */
  if (share)
  {
    /* ndb_share reference create */
    ++share->use_count;
    DBUG_PRINT("NDB_SHARE", ("%s create  use_count: %u",
                             share->key, share->use_count));
  }
  /* ndb_share reference create */
  else if (!(share= get_share(key, 0, TRUE, TRUE)))
  {
    sql_print_error("NDB Binlog: "
                    "allocating table share for %s failed", key);
  }
  else
  {
    DBUG_PRINT("NDB_SHARE", ("%s create  use_count: %u",
                             share->key, share->use_count));
  }

  if (!ndb_schema_share &&
      strcmp(share->db, NDB_REP_DB) == 0 &&
      strcmp(share->table_name, NDB_SCHEMA_TABLE) == 0)
    do_event_op= 1;
  else if (!ndb_apply_status_share &&
           strcmp(share->db, NDB_REP_DB) == 0 &&
           strcmp(share->table_name, NDB_APPLY_TABLE) == 0)
    do_event_op= 1;

  if (!do_event_op)
  {
    set_binlog_nologging(share);
    pthread_mutex_unlock(&ndbcluster_mutex);
    DBUG_RETURN(0);
  }
  pthread_mutex_unlock(&ndbcluster_mutex);

  while (share && !IS_TMP_PREFIX(table_name))
  {
    /*
      ToDo make sanity check of share so that the table is actually the same
      I.e. we need to do open file from frm in this case
      Currently awaiting this to be fixed in the 4.1 tree in the general
      case
    */

    /* Create the event in NDB */
    ndb->setDatabaseName(db);

    NDBDICT *dict= ndb->getDictionary();
    Ndb_table_guard ndbtab_g(dict, table_name);
    const NDBTAB *ndbtab= ndbtab_g.get_table();
    if (ndbtab == 0)
    {
      if (ndb_extra_logging)
        sql_print_information("NDB Binlog: Failed to get table %s from ndb: "
                              "%s, %d", key, dict->getNdbError().message,
                              dict->getNdbError().code);
      break; // error
    }
#ifdef HAVE_NDB_BINLOG
    /*
     */
    ndbcluster_read_binlog_replication(thd, ndb, share, ndbtab,
                                       ::server_id, NULL, TRUE);
#endif
    /*
      check if logging turned off for this table
    */
    if (get_binlog_nologging(share))
    {
      if (ndb_extra_logging)
        sql_print_information("NDB Binlog: NOT logging %s", share->key);
      DBUG_RETURN(0);
    }

    String event_name(INJECTOR_EVENT_LEN);
    ndb_rep_event_name(&event_name, db, table_name, get_binlog_full(share));
    /*
      event should have been created by someone else,
      but let's make sure, and create if it doesn't exist
    */
    const NDBEVENT *ev= dict->getEvent(event_name.c_ptr());
    if (!ev)
    {
      if (ndbcluster_create_event(thd, ndb, ndbtab, event_name.c_ptr(), share))
      {
        sql_print_error("NDB Binlog: "
                        "FAILED CREATE (DISCOVER) TABLE Event: %s",
                        event_name.c_ptr());
        break; // error
      }
      if (ndb_extra_logging)
        sql_print_information("NDB Binlog: "
                              "CREATE (DISCOVER) TABLE Event: %s",
                              event_name.c_ptr());
    }
    else
    {
      delete ev;
      if (ndb_extra_logging)
        sql_print_information("NDB Binlog: DISCOVER TABLE Event: %s",
                              event_name.c_ptr());
    }

    /*
      create the event operations for receiving logging events
    */
    if (ndbcluster_create_event_ops(thd, share,
                                    ndbtab, event_name.c_ptr()))
    {
      sql_print_error("NDB Binlog:"
                      "FAILED CREATE (DISCOVER) EVENT OPERATIONS Event: %s",
                      event_name.c_ptr());
      /* a warning has been issued to the client */
      DBUG_RETURN(0);
    }
    DBUG_RETURN(0);
  }
  DBUG_RETURN(-1);
}

int
ndbcluster_create_event(THD *thd, Ndb *ndb, const NDBTAB *ndbtab,
                        const char *event_name, NDB_SHARE *share,
                        int push_warning)
{
  DBUG_ENTER("ndbcluster_create_event");
  DBUG_PRINT("info", ("table=%s version=%d event=%s share=%s",
                      ndbtab->getName(), ndbtab->getObjectVersion(),
                      event_name, share ? share->key : "(nil)"));
  DBUG_ASSERT(! IS_NDB_BLOB_PREFIX(ndbtab->getName()));
  if (!share)
  {
    DBUG_PRINT("info", ("share == NULL"));
    DBUG_RETURN(0);
  }
  if (get_binlog_nologging(share))
  {
    if (ndb_extra_logging && ndb_binlog_running)
      sql_print_information("NDB Binlog: NOT logging %s", share->key);
    DBUG_PRINT("info", ("share->flags & NSF_NO_BINLOG, flags: %x %d",
                        share->flags, share->flags & NSF_NO_BINLOG));
    DBUG_RETURN(0);
  }

  ndb->setDatabaseName(share->db);
  NDBDICT *dict= ndb->getDictionary();
  NDBEVENT my_event(event_name);
  my_event.setTable(*ndbtab);
  my_event.addTableEvent(NDBEVENT::TE_ALL);
  if (share->flags & NSF_HIDDEN_PK)
  {
    if (share->flags & NSF_BLOB_FLAG)
    {
      sql_print_error("NDB Binlog: logging of table %s "
                      "with BLOB attribute and no PK is not supported",
                      share->key);
      if (push_warning)
        push_warning_printf(thd, MYSQL_ERROR::WARN_LEVEL_ERROR,
                            ER_ILLEGAL_HA_CREATE_OPTION,
                            ER(ER_ILLEGAL_HA_CREATE_OPTION),
                            ndbcluster_hton_name,
                            "Binlog of table with BLOB attribute and no PK");

      share->flags|= NSF_NO_BINLOG;
      DBUG_RETURN(-1);
    }
    /* No primary key, subscribe for all attributes */
    my_event.setReport(NDBEVENT::ER_ALL);
    DBUG_PRINT("info", ("subscription all"));
  }
  else
  {
    if (ndb_schema_share || strcmp(share->db, NDB_REP_DB) ||
        strcmp(share->table_name, NDB_SCHEMA_TABLE))
    {
      if (get_binlog_full(share))
      {
        my_event.setReport(NDBEVENT::ER_ALL);
        DBUG_PRINT("info", ("subscription all"));
      }
      else
      {
        my_event.setReport(NDBEVENT::ER_UPDATED);
        DBUG_PRINT("info", ("subscription only updated"));
      }
    }
    else
    {
      my_event.setReport((NDBEVENT::EventReport)
                         (NDBEVENT::ER_ALL | NDBEVENT::ER_SUBSCRIBE));
      DBUG_PRINT("info", ("subscription all and subscribe"));
    }
  }
  if (share->flags & NSF_BLOB_FLAG)
    my_event.mergeEvents(TRUE);

  /* add all columns to the event */
  int n_cols= ndbtab->getNoOfColumns();
  for(int a= 0; a < n_cols; a++)
    my_event.addEventColumn(a);

  if (dict->createEvent(my_event)) // Add event to database
  {
    if (dict->getNdbError().classification != NdbError::SchemaObjectExists)
    {
      /*
        failed, print a warning
      */
      if (push_warning > 1)
        push_warning_printf(thd, MYSQL_ERROR::WARN_LEVEL_ERROR,
                            ER_GET_ERRMSG, ER(ER_GET_ERRMSG),
                            dict->getNdbError().code,
                            dict->getNdbError().message, "NDB");
      sql_print_error("NDB Binlog: Unable to create event in database. "
                      "Event: %s  Error Code: %d  Message: %s", event_name,
                      dict->getNdbError().code, dict->getNdbError().message);
      DBUG_RETURN(-1);
    }

    /*
      try retrieving the event, if table version/id matches, we will get
      a valid event.  Otherwise we have a trailing event from before
    */
    const NDBEVENT *ev;
    if ((ev= dict->getEvent(event_name)))
    {
      delete ev;
      DBUG_RETURN(0);
    }

    /*
      trailing event from before; an error, but try to correct it
    */
    if (dict->getNdbError().code == NDB_INVALID_SCHEMA_OBJECT &&
        dict->dropEvent(my_event.getName(), 1))
    {
      if (push_warning > 1)
        push_warning_printf(thd, MYSQL_ERROR::WARN_LEVEL_ERROR,
                            ER_GET_ERRMSG, ER(ER_GET_ERRMSG),
                            dict->getNdbError().code,
                            dict->getNdbError().message, "NDB");
      sql_print_error("NDB Binlog: Unable to create event in database. "
                      " Attempt to correct with drop failed. "
                      "Event: %s Error Code: %d Message: %s",
                      event_name,
                      dict->getNdbError().code,
                      dict->getNdbError().message);
      DBUG_RETURN(-1);
    }

    /*
      try to add the event again
    */
    if (dict->createEvent(my_event))
    {
      if (push_warning > 1)
        push_warning_printf(thd, MYSQL_ERROR::WARN_LEVEL_ERROR,
                            ER_GET_ERRMSG, ER(ER_GET_ERRMSG),
                            dict->getNdbError().code,
                            dict->getNdbError().message, "NDB");
      sql_print_error("NDB Binlog: Unable to create event in database. "
                      " Attempt to correct with drop ok, but create failed. "
                      "Event: %s Error Code: %d Message: %s",
                      event_name,
                      dict->getNdbError().code,
                      dict->getNdbError().message);
      DBUG_RETURN(-1);
    }
#ifdef NDB_BINLOG_EXTRA_WARNINGS
    push_warning_printf(thd, MYSQL_ERROR::WARN_LEVEL_ERROR,
                        ER_GET_ERRMSG, ER(ER_GET_ERRMSG),
                        0, "NDB Binlog: Removed trailing event",
                        "NDB");
#endif
  }

  DBUG_RETURN(0);
}

inline int is_ndb_compatible_type(Field *field)
{
  return
    !(field->flags & BLOB_FLAG) &&
    field->type() != MYSQL_TYPE_BIT &&
    field->pack_length() != 0;
}

/*
  - create eventOperations for receiving log events
  - setup ndb recattrs for reception of log event data
  - "start" the event operation

  used at create/discover of tables
*/
int
ndbcluster_create_event_ops(THD *thd, NDB_SHARE *share,
                            const NDBTAB *ndbtab, const char *event_name)
{
  /*
    we are in either create table or rename table so table should be
    locked, hence we can work with the share without locks
  */

  DBUG_ENTER("ndbcluster_create_event_ops");
  DBUG_PRINT("enter", ("table: %s event: %s", ndbtab->getName(), event_name));
  DBUG_ASSERT(! IS_NDB_BLOB_PREFIX(ndbtab->getName()));

  DBUG_ASSERT(share != 0);

  if (get_binlog_nologging(share))
  {
    DBUG_PRINT("info", ("share->flags & NSF_NO_BINLOG, flags: %x",
                        share->flags));
    DBUG_RETURN(0);
  }

  Ndb_event_data *event_data= share->event_data;
  int do_ndb_schema_share= 0, do_ndb_apply_status_share= 0;
#ifdef HAVE_NDB_BINLOG
  uint len= strlen(share->table_name);
#endif
  if (!ndb_schema_share && strcmp(share->db, NDB_REP_DB) == 0 &&
      strcmp(share->table_name, NDB_SCHEMA_TABLE) == 0)
    do_ndb_schema_share= 1;
  else if (!ndb_apply_status_share && strcmp(share->db, NDB_REP_DB) == 0 &&
           strcmp(share->table_name, NDB_APPLY_TABLE) == 0)
    do_ndb_apply_status_share= 1;
  else
#ifdef HAVE_NDB_BINLOG
    if (!binlog_filter->db_ok(share->db) ||
        !ndb_binlog_running ||
        (len >= sizeof(NDB_EXCEPTIONS_TABLE_SUFFIX) &&
         strcmp(share->table_name+len-sizeof(NDB_EXCEPTIONS_TABLE_SUFFIX)+1,
                lower_case_table_names ? NDB_EXCEPTIONS_TABLE_SUFFIX_LOWER :
                NDB_EXCEPTIONS_TABLE_SUFFIX) == 0))
#endif
  {
    share->flags|= NSF_NO_BINLOG;
    DBUG_RETURN(0);
  }

  if (share->op)
  {
    event_data= (Ndb_event_data *) share->op->getCustomData();
    assert(event_data->share == share);
    assert(share->event_data == 0);

    DBUG_ASSERT(share->use_count > 1);
    sql_print_error("NDB Binlog: discover reusing old ev op");
    /* ndb_share reference ToDo free */
    DBUG_PRINT("NDB_SHARE", ("%s ToDo free  use_count: %u",
                             share->key, share->use_count));
    free_share(&share); // old event op already has reference
    DBUG_RETURN(0);
  }

  DBUG_ASSERT(event_data != 0);
  TABLE *table= event_data->table;

  int retries= 100;
  /*
    100 milliseconds, temporary error on schema operation can
    take some time to be resolved
  */
  int retry_sleep= 100;
  while (1)
  {
    pthread_mutex_lock(&injector_mutex);
    Ndb *ndb= injector_ndb;
    if (do_ndb_schema_share)
      ndb= schema_ndb;

    if (ndb == 0)
    {
      pthread_mutex_unlock(&injector_mutex);
      DBUG_RETURN(-1);
    }

    NdbEventOperation* op;
    if (do_ndb_schema_share)
      op= ndb->createEventOperation(event_name);
    else
    {
      // set injector_ndb database/schema from table internal name
      int ret= ndb->setDatabaseAndSchemaName(ndbtab);
      assert(ret == 0);
      op= ndb->createEventOperation(event_name);
      // reset to catch errors
      ndb->setDatabaseName("");
    }
    if (!op)
    {
      sql_print_error("NDB Binlog: Creating NdbEventOperation failed for"
                      " %s",event_name);
      push_warning_printf(thd, MYSQL_ERROR::WARN_LEVEL_ERROR,
                          ER_GET_ERRMSG, ER(ER_GET_ERRMSG),
                          ndb->getNdbError().code,
                          ndb->getNdbError().message,
                          "NDB");
      pthread_mutex_unlock(&injector_mutex);
      DBUG_RETURN(-1);
    }

    if (share->flags & NSF_BLOB_FLAG)
      op->mergeEvents(TRUE); // currently not inherited from event

    uint n_columns= ndbtab->getNoOfColumns();
    uint n_fields= table->s->fields;
    uint val_length= sizeof(NdbValue) * n_columns;

    /*
       Allocate memory globally so it can be reused after online alter table
    */
    if (my_multi_malloc(MYF(MY_WME),
                        &event_data->ndb_value[0],
                        val_length,
                        &event_data->ndb_value[1],
                        val_length,
                        NULL) == 0)
    {
      DBUG_PRINT("info", ("Failed to allocate records for event operation"));
      DBUG_RETURN(-1);
    }

    for (uint j= 0; j < n_columns; j++)
    {
      const char *col_name= ndbtab->getColumn(j)->getName();
      NdbValue attr0, attr1;
      if (j < n_fields)
      {
        Field *f= table->field[j];
        if (is_ndb_compatible_type(f))
        {
          DBUG_PRINT("info", ("%s compatible", col_name));
          attr0.rec= op->getValue(col_name, (char*) f->ptr);
          attr1.rec= op->getPreValue(col_name,
                                     (f->ptr - table->record[0]) +
                                     (char*) table->record[1]);
        }
        else if (! (f->flags & BLOB_FLAG))
        {
          DBUG_PRINT("info", ("%s non compatible", col_name));
          attr0.rec= op->getValue(col_name);
          attr1.rec= op->getPreValue(col_name);
        }
        else
        {
          DBUG_PRINT("info", ("%s blob", col_name));
          DBUG_ASSERT(share->flags & NSF_BLOB_FLAG);
          attr0.blob= op->getBlobHandle(col_name);
          attr1.blob= op->getPreBlobHandle(col_name);
          if (attr0.blob == NULL || attr1.blob == NULL)
          {
            sql_print_error("NDB Binlog: Creating NdbEventOperation"
                            " blob field %u handles failed (code=%d) for %s",
                            j, op->getNdbError().code, event_name);
            push_warning_printf(thd, MYSQL_ERROR::WARN_LEVEL_ERROR,
                                ER_GET_ERRMSG, ER(ER_GET_ERRMSG),
                                op->getNdbError().code,
                                op->getNdbError().message,
                                "NDB");
            ndb->dropEventOperation(op);
            pthread_mutex_unlock(&injector_mutex);
            DBUG_RETURN(-1);
          }
        }
      }
      else
      {
        DBUG_PRINT("info", ("%s hidden key", col_name));
        attr0.rec= op->getValue(col_name);
        attr1.rec= op->getPreValue(col_name);
      }
      event_data->ndb_value[0][j].ptr= attr0.ptr;
      event_data->ndb_value[1][j].ptr= attr1.ptr;
      DBUG_PRINT("info", ("&event_data->ndb_value[0][%d]: 0x%lx  "
                          "event_data->ndb_value[0][%d]: 0x%lx",
                          j, (long) &event_data->ndb_value[0][j],
                          j, (long) attr0.ptr));
      DBUG_PRINT("info", ("&event_data->ndb_value[1][%d]: 0x%lx  "
                          "event_data->ndb_value[1][%d]: 0x%lx",
                          j, (long) &event_data->ndb_value[0][j],
                          j, (long) attr1.ptr));
    }
    op->setCustomData((void *) event_data); // set before execute
    share->event_data= 0;                   // take over event data
    share->op= op; // assign op in NDB_SHARE

    if (op->execute())
    {
      share->op= NULL;
      retries--;
      if (op->getNdbError().status != NdbError::TemporaryError &&
          op->getNdbError().code != 1407)
        retries= 0;
      if (retries == 0)
      {
        push_warning_printf(thd, MYSQL_ERROR::WARN_LEVEL_ERROR,
                            ER_GET_ERRMSG, ER(ER_GET_ERRMSG), 
                            op->getNdbError().code, op->getNdbError().message,
                            "NDB");
        sql_print_error("NDB Binlog: ndbevent->execute failed for %s; %d %s",
                        event_name,
                        op->getNdbError().code, op->getNdbError().message);
      }
      share->event_data= event_data;
      op->setCustomData(NULL);
      ndb->dropEventOperation(op);
      pthread_mutex_unlock(&injector_mutex);
      if (retries && !thd->killed)
      {
        do_retry_sleep(retry_sleep);
        continue;
      }
      DBUG_RETURN(-1);
    }
    pthread_mutex_unlock(&injector_mutex);
    break;
  }

  /* ndb_share reference binlog */
  get_share(share);
  DBUG_PRINT("NDB_SHARE", ("%s binlog  use_count: %u",
                           share->key, share->use_count));
  if (do_ndb_apply_status_share)
  {
    /* ndb_share reference binlog extra */
    ndb_apply_status_share= get_share(share);
    DBUG_PRINT("NDB_SHARE", ("%s binlog extra  use_count: %u",
                             share->key, share->use_count));
    (void) pthread_cond_signal(&injector_cond);
  }
  else if (do_ndb_schema_share)
  {
    /* ndb_share reference binlog extra */
    ndb_schema_share= get_share(share);
    DBUG_PRINT("NDB_SHARE", ("%s binlog extra  use_count: %u",
                             share->key, share->use_count));
    (void) pthread_cond_signal(&injector_cond);
  }

  DBUG_PRINT("info",("%s share->op: 0x%lx  share->use_count: %u",
                     share->key, (long) share->op, share->use_count));

  if (ndb_extra_logging)
    sql_print_information("NDB Binlog: logging %s (%s,%s)", share->key,
                          get_binlog_full(share) ? "FULL" : "UPDATED",
                          get_binlog_use_update(share) ? "USE_UPDATE" : "USE_WRITE");
  DBUG_RETURN(0);
}

int
ndbcluster_drop_event(THD *thd, Ndb *ndb, NDB_SHARE *share,
                      const char *type_str,
                      const char *event_name_prefix)
{
  DBUG_ENTER("ndbcluster_drop_event");
  /*
    There might be 2 types of events setup for the table, we cannot know
    which ones are supposed to be there as they may have been created
    differently for different mysqld's.  So we drop both
  */
  for (uint i= 0; event_name_prefix && i < 2; i++)
  {
    NDBDICT *dict= ndb->getDictionary();
    String event_name(INJECTOR_EVENT_LEN);
    ndb_rep_event_name(&event_name, event_name_prefix, 0, i);

    if (!dict->dropEvent(event_name.c_ptr()))
      continue;

    if (dict->getNdbError().code != 4710)
    {
      /* drop event failed for some reason, issue a warning */
      push_warning_printf(thd, MYSQL_ERROR::WARN_LEVEL_ERROR,
                          ER_GET_ERRMSG, ER(ER_GET_ERRMSG),
                          dict->getNdbError().code,
                          dict->getNdbError().message, "NDB");
      /* error is not that the event did not exist */
      sql_print_error("NDB Binlog: Unable to drop event in database. "
                      "Event: %s Error Code: %d Message: %s",
                      event_name.c_ptr(),
                      dict->getNdbError().code,
                      dict->getNdbError().message);
      /* ToDo; handle error? */
      if (share && share->op &&
          share->op->getState() == NdbEventOperation::EO_EXECUTING &&
          dict->getNdbError().mysql_code != HA_ERR_NO_CONNECTION)
      {
        DBUG_ASSERT(FALSE);
        DBUG_RETURN(-1);
      }
    }
  }
  DBUG_RETURN(0);
}

int
ndbcluster_handle_alter_table(THD *thd, NDB_SHARE *share, const char *type_str)
{
  DBUG_ENTER("ndbcluster_handle_alter_table");
  const char *save_proc_info= thd->proc_info;
  thd->proc_info= "Syncing ndb table schema operation and binlog";
  (void) pthread_mutex_lock(&share->mutex);
  int max_timeout= opt_ndb_sync_timeout;
  while (share->state == NSS_ALTERED)
  {
    struct timespec abstime;
    set_timespec(abstime, 1);
    int ret= pthread_cond_timedwait(&injector_cond,
                                    &share->mutex,
                                    &abstime);
    if (thd->killed ||
        (share->state != NSS_ALTERED))
      break;
    if (ret)
    {
      max_timeout--;
      if (max_timeout == 0)
      {
        sql_print_error("NDB %s: %s timed out. Ignoring...",
                        type_str, share->key);
        break;
      }
      if (ndb_extra_logging)
        ndb_report_waiting(type_str, max_timeout,
                           type_str, share->key);
    }
  }
  (void) pthread_mutex_unlock(&share->mutex);
  thd->proc_info= save_proc_info;
  DBUG_RETURN(0);
}

/*
  when entering the calling thread should have a share lock id share != 0
  then the injector thread will have  one as well, i.e. share->use_count == 0
  (unless it has already dropped... then share->op == 0)
*/

int
ndbcluster_handle_drop_table(THD *thd, Ndb *ndb, NDB_SHARE *share,
                             const char *type_str,
                             const char *event_name_prefix)
{
  DBUG_ENTER("ndbcluster_handle_drop_table");

  if (ndbcluster_drop_event(thd, ndb, share, type_str, event_name_prefix))
    DBUG_RETURN(-1);

  if (share == 0 || share->op == 0)
  {
    DBUG_RETURN(0);
  }

/*
  Syncronized drop between client thread and injector thread is
  neccessary in order to maintain ordering in the binlog,
  such that the drop occurs _after_ any inserts/updates/deletes.

  The penalty for this is that the drop table becomes slow.

  This wait is however not strictly neccessary to produce a binlog
  that is usable.  However the slave does not currently handle
  these out of order, thus we are keeping the SYNC_DROP_ defined
  for now.
*/
  const char *save_proc_info= thd->proc_info;
#define SYNC_DROP_
#ifdef SYNC_DROP_
  thd->proc_info= "Syncing ndb table schema operation and binlog";
  (void) pthread_mutex_lock(&share->mutex);
  safe_mutex_assert_owner(&LOCK_open);
  (void) pthread_mutex_unlock(&LOCK_open);
  int max_timeout= opt_ndb_sync_timeout;
  while (share->op)
  {
    struct timespec abstime;
    set_timespec(abstime, 1);
    int ret= pthread_cond_timedwait(&injector_cond,
                                    &share->mutex,
                                    &abstime);
    if (thd->killed ||
        share->op == 0)
      break;
    if (ret)
    {
      max_timeout--;
      if (max_timeout == 0)
      {
        sql_print_error("NDB %s: %s timed out. Ignoring...",
                        type_str, share->key);
        break;
      }
      if (ndb_extra_logging)
        ndb_report_waiting(type_str, max_timeout,
                           type_str, share->key);
    }
  }
  (void) pthread_mutex_lock(&LOCK_open);
  (void) pthread_mutex_unlock(&share->mutex);
#else
  (void) pthread_mutex_lock(&share->mutex);
  share->op= 0;
  (void) pthread_mutex_unlock(&share->mutex);
#endif
  thd->proc_info= save_proc_info;

  DBUG_RETURN(0);
}


/********************************************************************
  Internal helper functions for differentd events from the stoarage nodes
  used by the ndb injector thread
********************************************************************/

/*
  Unpack a record read from NDB 

  SYNOPSIS
    ndb_unpack_record()
    buf                 Buffer to store read row

  NOTE
    The data for each row is read directly into the
    destination buffer. This function is primarily 
    called in order to check if any fields should be 
    set to null.
*/

static void ndb_unpack_record(TABLE *table, NdbValue *value,
                              MY_BITMAP *defined, uchar *buf)
{
  Field **p_field= table->field, *field= *p_field;
  my_ptrdiff_t row_offset= (my_ptrdiff_t) (buf - table->record[0]);
  my_bitmap_map *old_map= dbug_tmp_use_all_columns(table, table->write_set);
  DBUG_ENTER("ndb_unpack_record");

  /*
    Set the filler bits of the null byte, since they are
    not touched in the code below.
    
    The filler bits are the MSBs in the last null byte
  */ 
  if (table->s->null_bytes > 0)
       buf[table->s->null_bytes - 1]|= 256U - (1U <<
					       table->s->last_null_bit_pos);
  /*
    Set null flag(s)
  */
  for ( ; field;
       p_field++, value++, field= *p_field)
  {
    field->set_notnull(row_offset);       
    if ((*value).ptr)
    {
      if (!(field->flags & BLOB_FLAG))
      {
        int is_null= (*value).rec->isNULL();
        if (is_null)
        {
          if (is_null > 0)
          {
            DBUG_PRINT("info",("[%u] NULL", field->field_index));
            field->set_null(row_offset);
          }
          else
          {
            DBUG_PRINT("info",("[%u] UNDEFINED", field->field_index));
            bitmap_clear_bit(defined, field->field_index);
          }
        }
        else if (field->type() == MYSQL_TYPE_BIT)
        {
          Field_bit *field_bit= static_cast<Field_bit*>(field);

          /*
            Move internal field pointer to point to 'buf'.  Calling
            the correct member function directly since we know the
            type of the object.
           */
          field_bit->Field_bit::move_field_offset(row_offset);
          if (field->pack_length() < 5)
          {
            DBUG_PRINT("info", ("bit field H'%.8X", 
                                (*value).rec->u_32_value()));
            field_bit->Field_bit::store((longlong) (*value).rec->u_32_value(),
                                        FALSE);
          }
          else
          {
            DBUG_PRINT("info", ("bit field H'%.8X%.8X",
                                *(Uint32 *)(*value).rec->aRef(),
                                *((Uint32 *)(*value).rec->aRef()+1)));
#ifdef WORDS_BIGENDIAN
            /* lsw is stored first */
            Uint32 *buf= (Uint32 *)(*value).rec->aRef();
            field_bit->Field_bit::store((((longlong)*buf)
                                         & 0x000000000FFFFFFFFLL)
                                        |
                                        ((((longlong)*(buf+1)) << 32)
                                         & 0xFFFFFFFF00000000LL),
                                        TRUE);
#else
            field_bit->Field_bit::store((longlong)
                                        (*value).rec->u_64_value(), TRUE);
#endif
          }
          /*
            Move back internal field pointer to point to original
            value (usually record[0]).
           */
          field_bit->Field_bit::move_field_offset(-row_offset);
          DBUG_PRINT("info",("[%u] SET",
                             (*value).rec->getColumn()->getColumnNo()));
          DBUG_DUMP("info", (const uchar*) field->ptr, field->pack_length());
        }
        else
        {
          DBUG_PRINT("info",("[%u] SET",
                             (*value).rec->getColumn()->getColumnNo()));
          DBUG_DUMP("info", (const uchar*) field->ptr, field->pack_length());
        }
      }
      else
      {
        NdbBlob *ndb_blob= (*value).blob;
        uint col_no= field->field_index;
        int isNull;
        ndb_blob->getDefined(isNull);
        if (isNull == 1)
        {
          DBUG_PRINT("info",("[%u] NULL", col_no));
          field->set_null(row_offset);
        }
        else if (isNull == -1)
        {
          DBUG_PRINT("info",("[%u] UNDEFINED", col_no));
          bitmap_clear_bit(defined, col_no);
        }
        else
        {
#ifndef DBUG_OFF
          // pointer vas set in get_ndb_blobs_value
          Field_blob *field_blob= (Field_blob*)field;
          uchar* ptr;
          field_blob->get_ptr(&ptr, row_offset);
          uint32 len= field_blob->get_length(row_offset);
          DBUG_PRINT("info",("[%u] SET ptr: 0x%lx  len: %u",
                             col_no, (long) ptr, len));
#endif
        }
      }
    }
  }
  dbug_tmp_restore_column_map(table->write_set, old_map);
  DBUG_VOID_RETURN;
}

/*
  Handle error states on events from the storage nodes
*/
static int ndb_binlog_thread_handle_error(Ndb *ndb, NdbEventOperation *pOp,
                                          ndb_binlog_index_row &row)
{
  Ndb_event_data *event_data= (Ndb_event_data *) pOp->getCustomData();
  NDB_SHARE *share= event_data->share;
  DBUG_ENTER("ndb_binlog_thread_handle_error");

  int overrun= pOp->isOverrun();
  if (overrun)
  {
    /*
      ToDo: this error should rather clear the ndb_binlog_index...
      and continue
    */
    sql_print_error("NDB Binlog: Overrun in event buffer, "
                    "this means we have dropped events. Cannot "
                    "continue binlog for %s", share->key);
    pOp->clearError();
    DBUG_RETURN(-1);
  }

  if (!pOp->isConsistent())
  {
    /*
      ToDo: this error should rather clear the ndb_binlog_index...
      and continue
    */
    sql_print_error("NDB Binlog: Not Consistent. Cannot "
                    "continue binlog for %s. Error code: %d"
                    " Message: %s", share->key,
                    pOp->getNdbError().code,
                    pOp->getNdbError().message);
    pOp->clearError();
    DBUG_RETURN(-1);
  }
  sql_print_error("NDB Binlog: unhandled error %d for table %s",
                  pOp->hasError(), share->key);
  pOp->clearError();
  DBUG_RETURN(0);
}

static int
ndb_binlog_thread_handle_non_data_event(THD *thd, Ndb *ndb,
                                        NdbEventOperation *pOp,
                                        ndb_binlog_index_row &row)
{
  Ndb_event_data *event_data= (Ndb_event_data *) pOp->getCustomData();
  NDB_SHARE *share= event_data->share;
  NDBEVENT::TableEvent type= pOp->getEventType();

  switch (type)
  {
  case NDBEVENT::TE_CLUSTER_FAILURE:
    if (ndb_extra_logging)
      sql_print_information("NDB Binlog: cluster failure for %s at epoch %u/%u.",
                            share->key,
                            (uint)(pOp->getGCI() >> 32),
                            (uint)(pOp->getGCI()));
    if (ndb_apply_status_share == share)
    {
      if (ndb_extra_logging &&
          ndb_binlog_tables_inited && ndb_binlog_running)
        sql_print_information("NDB Binlog: ndb tables initially "
                              "read only on reconnect.");
      /* ndb_share reference binlog extra free */
      DBUG_PRINT("NDB_SHARE", ("%s binlog extra free  use_count: %u",
                               share->key, share->use_count));
      free_share(&ndb_apply_status_share);
      ndb_apply_status_share= 0;
      ndb_binlog_tables_inited= FALSE;
    }
    DBUG_PRINT("error", ("CLUSTER FAILURE EVENT: "
                        "%s  received share: 0x%lx  op: 0x%lx  share op: 0x%lx  "
                        "new_op: 0x%lx",
                         share->key, (long) share, (long) pOp,
                         (long) share->op, (long) share->new_op));
    break;
  case NDBEVENT::TE_DROP:
    if (ndb_apply_status_share == share)
    {
      if (ndb_extra_logging &&
          ndb_binlog_tables_inited && ndb_binlog_running)
        sql_print_information("NDB Binlog: ndb tables initially "
                              "read only on reconnect.");
      /* ndb_share reference binlog extra free */
      DBUG_PRINT("NDB_SHARE", ("%s binlog extra free  use_count: %u",
                               share->key, share->use_count));
      free_share(&ndb_apply_status_share);
      ndb_apply_status_share= 0;
      ndb_binlog_tables_inited= FALSE;
    }
    /* ToDo: remove printout */
    if (ndb_extra_logging)
      sql_print_information("NDB Binlog: drop table %s.", share->key);
    // fall through
  case NDBEVENT::TE_ALTER:
    row.n_schemaops++;
    DBUG_PRINT("info", ("TABLE %s  EVENT: %s  received share: 0x%lx  op: 0x%lx  "
                        "share op: 0x%lx  new_op: 0x%lx",
                        type == NDBEVENT::TE_DROP ? "DROP" : "ALTER",
                        share->key, (long) share, (long) pOp,
                        (long) share->op, (long) share->new_op));
    break;
  case NDBEVENT::TE_NODE_FAILURE:
    /* fall through */
  case NDBEVENT::TE_SUBSCRIBE:
    /* fall through */
  case NDBEVENT::TE_UNSUBSCRIBE:
    /* ignore */
    return 0;
  default:
    sql_print_error("NDB Binlog: unknown non data event %d for %s. "
                    "Ignoring...", (unsigned) type, share->key);
    return 0;
  }

  ndb_handle_schema_change(thd, ndb, pOp, event_data);
  return 0;
}

/*
  Handle data events from the storage nodes
*/
inline ndb_binlog_index_row *
ndb_find_binlog_index_row(ndb_binlog_index_row **rows,
                          uint orig_server_id, int flag)
{
  ndb_binlog_index_row *row= *rows;
  if (opt_ndb_log_orig)
  {
    ndb_binlog_index_row *first= row, *found_id= 0;
    for (;;)
    {
      if (row->orig_server_id == orig_server_id)
      {
        /* */
        if (!flag || !row->orig_epoch)
          return row;
        if (!found_id)
          found_id= row;
      }
      if (row->orig_server_id == 0)
        break;
      row= row->next;
      if (row == NULL)
      {
        row= (ndb_binlog_index_row*)sql_alloc(sizeof(ndb_binlog_index_row));
        bzero((char*)row, sizeof(ndb_binlog_index_row));
        row->next= first;
        *rows= row;
        if (found_id)
        {
          /*
            If we found index_row with same server id already
            that row will contain the current stats.
            Copy stats over to new and reset old.
          */
          row->n_inserts= found_id->n_inserts;
          row->n_updates= found_id->n_updates;
          row->n_deletes= found_id->n_deletes;
          found_id->n_inserts= 0;
          found_id->n_updates= 0;
          found_id->n_deletes= 0;
        }
        /* keep track of schema ops only on "first" index_row */
        row->n_schemaops= first->n_schemaops;
        first->n_schemaops= 0;
        break;
      }
    }
    row->orig_server_id= orig_server_id;
  }
  return row;
}

static int
ndb_binlog_thread_handle_data_event(Ndb *ndb, NdbEventOperation *pOp,
                                    ndb_binlog_index_row **rows,
                                    injector::transaction &trans,
                                    unsigned &trans_row_count)
{
  Ndb_event_data *event_data= (Ndb_event_data *) pOp->getCustomData();
  TABLE *table= event_data->table;
  NDB_SHARE *share= event_data->share;
  if (pOp != share->op)
  {
    return 0;
  }
  if (share == ndb_apply_status_share)
  {
    if (opt_ndb_log_orig)
    {
      switch(pOp->getEventType())
      {
      case NDBEVENT::TE_INSERT:
        // fall through
      case NDBEVENT::TE_UPDATE:
      {
        /* unpack data to fetch orig_server_id and orig_epoch */
        uint n_fields= table->s->fields;
        MY_BITMAP b;
        uint32 bitbuf[128 / (sizeof(uint32) * 8)];
        bitmap_init(&b, bitbuf, n_fields, FALSE);
        bitmap_set_all(&b);
        ndb_unpack_record(table, event_data->ndb_value[0], &b, table->record[0]);
        /* store */
        ndb_binlog_index_row *row= ndb_find_binlog_index_row
          (rows, (uint)((Field_long *)table->field[0])->val_int(), 1);
        row->orig_epoch= ((Field_longlong *)table->field[1])->val_int();
        break;
      }
      case NDBEVENT::TE_DELETE:
        break;
      default:
        /* We should REALLY never get here */
        abort();
      }
    }
    return 0;
  }

  uint32 originating_server_id= pOp->getAnyValue();
  if (originating_server_id == 0)
    originating_server_id= ::server_id;
  else if (originating_server_id & NDB_ANYVALUE_RESERVED)
  {
    if (originating_server_id != NDB_ANYVALUE_FOR_NOLOGGING)
      sql_print_warning("NDB: unknown value for binlog signalling 0x%X, "
                        "event not logged",
                        originating_server_id);
    return 0;
  }
  else if (!g_ndb_log_slave_updates)
  {
    /*
      This event comes from a slave applier since it has an originating
      server id set. Since option to log slave updates is not set, skip it.
    */
    return 0;
  }

  DBUG_ASSERT(trans.good());
  DBUG_ASSERT(table != 0);

  dbug_print_table("table", table);

  uint n_fields= table->s->fields;
  DBUG_PRINT("info", ("Assuming %u columns for table %s",
                      n_fields, table->s->table_name.str));
  MY_BITMAP b;
  /* Potential buffer for the bitmap */
  uint32 bitbuf[128 / (sizeof(uint32) * 8)];
  bitmap_init(&b, n_fields <= sizeof(bitbuf) * 8 ? bitbuf : NULL, 
              n_fields, FALSE);
  bitmap_set_all(&b);

  /*
   row data is already in table->record[0]
   As we told the NdbEventOperation to do this
   (saves moving data about many times)
  */

  /*
    for now malloc/free blobs buffer each time
    TODO if possible share single permanent buffer with handlers
   */
  uchar* blobs_buffer[2] = { 0, 0 };
  uint blobs_buffer_size[2] = { 0, 0 };

  ndb_binlog_index_row *row=
    ndb_find_binlog_index_row(rows, originating_server_id, 0);

  switch(pOp->getEventType())
  {
  case NDBEVENT::TE_INSERT:
    row->n_inserts++;
    trans_row_count++;
    DBUG_PRINT("info", ("INSERT INTO %s.%s",
                        table->s->db.str, table->s->table_name.str));
    {
      if (share->flags & NSF_BLOB_FLAG)
      {
        my_ptrdiff_t ptrdiff= 0;
        IF_DBUG(int ret =) get_ndb_blobs_value(table, event_data->ndb_value[0],
                                               blobs_buffer[0],
                                               blobs_buffer_size[0],
                                               ptrdiff);
        DBUG_ASSERT(ret == 0);
      }
      ndb_unpack_record(table, event_data->ndb_value[0], &b, table->record[0]);
      IF_DBUG(int ret=) trans.write_row(originating_server_id,
                                        injector::transaction::table(table,
                                                                     TRUE),
                                        &b, n_fields, table->record[0]);
      DBUG_ASSERT(ret == 0);
    }
    break;
  case NDBEVENT::TE_DELETE:
    row->n_deletes++;
    trans_row_count++;
    DBUG_PRINT("info",("DELETE FROM %s.%s",
                       table->s->db.str, table->s->table_name.str));
    {
      /*
        table->record[0] contains only the primary key in this case
        since we do not have an after image
      */
      int n;
      if (table->s->primary_key != MAX_KEY)
        n= 0; /*
                use the primary key only as it save time and space and
                it is the only thing needed to log the delete
              */
      else
        n= 1; /*
                we use the before values since we don't have a primary key
                since the mysql server does not handle the hidden primary
                key
              */

      if (share->flags & NSF_BLOB_FLAG)
      {
        my_ptrdiff_t ptrdiff= table->record[n] - table->record[0];
        IF_DBUG(int ret =) get_ndb_blobs_value(table, event_data->ndb_value[n],
                                               blobs_buffer[n],
                                               blobs_buffer_size[n],
                                               ptrdiff);
        DBUG_ASSERT(ret == 0);
      }
      ndb_unpack_record(table, event_data->ndb_value[n], &b, table->record[n]);
      DBUG_EXECUTE("info", print_records(table, table->record[n]););
      IF_DBUG(int ret =) trans.delete_row(originating_server_id,
                                          injector::transaction::table(table,
                                                                       TRUE),
                                          &b, n_fields, table->record[n]);
      DBUG_ASSERT(ret == 0);
    }
    break;
  case NDBEVENT::TE_UPDATE:
    row->n_updates++;
    trans_row_count++;
    DBUG_PRINT("info", ("UPDATE %s.%s",
                        table->s->db.str, table->s->table_name.str));
    {
      if (share->flags & NSF_BLOB_FLAG)
      {
        my_ptrdiff_t ptrdiff= 0;
        IF_DBUG(int ret =) get_ndb_blobs_value(table, event_data->ndb_value[0],
                                               blobs_buffer[0],
                                               blobs_buffer_size[0],
                                               ptrdiff);
        DBUG_ASSERT(ret == 0);
      }
      ndb_unpack_record(table, event_data->ndb_value[0],
                        &b, table->record[0]);
      DBUG_EXECUTE("info", print_records(table, table->record[0]););
      if (table->s->primary_key != MAX_KEY &&
          !get_binlog_use_update(share)) 
      {
        /*
          since table has a primary key, we can do a write
          using only after values
        */
        IF_DBUG(int ret =) trans.write_row(originating_server_id,
                                           injector::transaction::table(table, TRUE),
                                           &b, n_fields, table->record[0]);// after values
        DBUG_ASSERT(ret == 0);
      }
      else
      {
        /*
          mysql server cannot handle the ndb hidden key and
          therefore needs the before image as well
        */
        if (share->flags & NSF_BLOB_FLAG)
        {
          my_ptrdiff_t ptrdiff= table->record[1] - table->record[0];
          IF_DBUG(int ret =) get_ndb_blobs_value(table, event_data->ndb_value[1],
                                                 blobs_buffer[1],
                                                 blobs_buffer_size[1],
                                                 ptrdiff);
          DBUG_ASSERT(ret == 0);
        }
        ndb_unpack_record(table, event_data->ndb_value[1], &b, table->record[1]);
        DBUG_EXECUTE("info", print_records(table, table->record[1]););
        IF_DBUG(int ret =) trans.update_row(originating_server_id,
                                            injector::transaction::table(table,
                                                                         TRUE),
                                            &b, n_fields,
                                            table->record[1], // before values
                                            table->record[0]);// after values
        DBUG_ASSERT(ret == 0);
      }
    }
    break;
  default:
    /* We should REALLY never get here. */
    DBUG_PRINT("info", ("default - uh oh, a brain exploded."));
    break;
  }

  if (share->flags & NSF_BLOB_FLAG)
  {
    my_free(blobs_buffer[0], MYF(MY_ALLOW_ZERO_PTR));
    my_free(blobs_buffer[1], MYF(MY_ALLOW_ZERO_PTR));
  }

  return 0;
}

//#define RUN_NDB_BINLOG_TIMER
#ifdef RUN_NDB_BINLOG_TIMER
class Timer
{
public:
  Timer() { start(); }
  void start() { gettimeofday(&m_start, 0); }
  void stop() { gettimeofday(&m_stop, 0); }
  ulong elapsed_ms()
  {
    return (ulong)
      (((longlong) m_stop.tv_sec - (longlong) m_start.tv_sec) * 1000 +
       ((longlong) m_stop.tv_usec -
        (longlong) m_start.tv_usec + 999) / 1000);
  }
private:
  struct timeval m_start,m_stop;
};
#endif

/****************************************************************
  Injector thread main loop
****************************************************************/

static uchar *
ndb_schema_objects_get_key(NDB_SCHEMA_OBJECT *schema_object,
                           size_t *length,
                           my_bool not_used __attribute__((unused)))
{
  *length= schema_object->key_length;
  return (uchar*) schema_object->key;
}

static NDB_SCHEMA_OBJECT *ndb_get_schema_object(const char *key,
                                                my_bool create_if_not_exists,
                                                my_bool have_lock)
{
  NDB_SCHEMA_OBJECT *ndb_schema_object;
  uint length= (uint) strlen(key);
  DBUG_ENTER("ndb_get_schema_object");
  DBUG_PRINT("enter", ("key: '%s'", key));

  if (!have_lock)
    pthread_mutex_lock(&ndbcluster_mutex);
  while (!(ndb_schema_object=
           (NDB_SCHEMA_OBJECT*) hash_search(&ndb_schema_objects,
                                            (uchar*) key,
                                            length)))
  {
    if (!create_if_not_exists)
    {
      DBUG_PRINT("info", ("does not exist"));
      break;
    }
    if (!(ndb_schema_object=
          (NDB_SCHEMA_OBJECT*) my_malloc(sizeof(*ndb_schema_object) + length + 1,
                                         MYF(MY_WME | MY_ZEROFILL))))
    {
      DBUG_PRINT("info", ("malloc error"));
      break;
    }
    ndb_schema_object->key= (char *)(ndb_schema_object+1);
    memcpy(ndb_schema_object->key, key, length + 1);
    ndb_schema_object->key_length= length;
    if (my_hash_insert(&ndb_schema_objects, (uchar*) ndb_schema_object))
    {
      my_free((uchar*) ndb_schema_object, 0);
      break;
    }
    pthread_mutex_init(&ndb_schema_object->mutex, MY_MUTEX_INIT_FAST);
    bitmap_init(&ndb_schema_object->slock_bitmap, ndb_schema_object->slock,
                sizeof(ndb_schema_object->slock)*8, FALSE);
    bitmap_clear_all(&ndb_schema_object->slock_bitmap);
    break;
  }
  if (ndb_schema_object)
  {
    ndb_schema_object->use_count++;
    DBUG_PRINT("info", ("use_count: %d", ndb_schema_object->use_count));
  }
  if (!have_lock)
    pthread_mutex_unlock(&ndbcluster_mutex);
  DBUG_RETURN(ndb_schema_object);
}


static void ndb_free_schema_object(NDB_SCHEMA_OBJECT **ndb_schema_object,
                                   bool have_lock)
{
  DBUG_ENTER("ndb_free_schema_object");
  DBUG_PRINT("enter", ("key: '%s'", (*ndb_schema_object)->key));
  if (!have_lock)
    pthread_mutex_lock(&ndbcluster_mutex);
  if (!--(*ndb_schema_object)->use_count)
  {
    DBUG_PRINT("info", ("use_count: %d", (*ndb_schema_object)->use_count));
    hash_delete(&ndb_schema_objects, (uchar*) *ndb_schema_object);
    pthread_mutex_destroy(&(*ndb_schema_object)->mutex);
    my_free((uchar*) *ndb_schema_object, MYF(0));
    *ndb_schema_object= 0;
  }
  else
  {
    DBUG_PRINT("info", ("use_count: %d", (*ndb_schema_object)->use_count));
  }
  if (!have_lock)
    pthread_mutex_unlock(&ndbcluster_mutex);
  DBUG_VOID_RETURN;
}


static void
remove_event_operations(Ndb* ndb)
{
  DBUG_ENTER("remove_event_operations");
  NdbEventOperation *op;
  while ((op= ndb->getEventOperation()))
  {
    DBUG_ASSERT(!IS_NDB_BLOB_PREFIX(op->getEvent()->getTable()->getName()));
    DBUG_PRINT("info", ("removing event operation on %s",
                        op->getEvent()->getName()));

    Ndb_event_data *event_data= (Ndb_event_data *) op->getCustomData();
    DBUG_ASSERT(event_data);

    NDB_SHARE *share= event_data->share;
    DBUG_ASSERT(share != NULL);
    DBUG_ASSERT(share->op == op || share->new_op == op);

    delete event_data;
    op->setCustomData(NULL);

    (void) pthread_mutex_lock(&share->mutex);
    share->op= 0;
    share->new_op= 0;
    (void) pthread_mutex_unlock(&share->mutex);

    DBUG_PRINT("NDB_SHARE", ("%s binlog free  use_count: %u",
                             share->key, share->use_count));
    free_share(&share);

    ndb->dropEventOperation(op);
  }
  DBUG_VOID_RETURN;
}

enum Binlog_thread_state
{
  BCCC_running= 0,
  BCCC_exit= 1,
  BCCC_restart= 2
};

pthread_handler_t ndb_binlog_thread_func(void *arg)
{
  THD *thd; /* needs to be first for thread_stack */
  Ndb *i_ndb= 0;
  Ndb *s_ndb= 0;
  Thd_ndb *thd_ndb=0;
  int ndb_update_ndb_binlog_index= 1;
  injector *inj= injector::instance();
  uint incident_id= 0;
  Binlog_thread_state do_ndbcluster_binlog_close_connection;

#ifdef RUN_NDB_BINLOG_TIMER
  Timer main_timer;
#endif

  pthread_mutex_lock(&injector_mutex);
  /*
    Set up the Thread
  */
  my_thread_init();
  DBUG_ENTER("ndb_binlog_thread");

  thd= new THD; /* note that contructor of THD uses DBUG_ */
  THD_CHECK_SENTRY(thd);

  /* We need to set thd->thread_id before thd->store_globals, or it will
     set an invalid value for thd->variables.pseudo_thread_id.
  */
  pthread_mutex_lock(&LOCK_thread_count);
  thd->thread_id= thread_id++;
  pthread_mutex_unlock(&LOCK_thread_count);

  thd->thread_stack= (char*) &thd; /* remember where our stack is */
  if (thd->store_globals())
  {
    thd->cleanup();
    delete thd;
    ndb_binlog_thread_running= -1;
    pthread_mutex_unlock(&injector_mutex);
    pthread_cond_signal(&injector_cond);
    my_thread_end();
    pthread_exit(0);
    DBUG_RETURN(NULL);
  }
  lex_start(thd);

  thd->init_for_queries();
  thd->command= COM_DAEMON;
  thd->system_thread= SYSTEM_THREAD_NDBCLUSTER_BINLOG;
  thd->version= refresh_version;
  thd->main_security_ctx.host_or_ip= "";
  thd->client_capabilities= 0;
  my_net_init(&thd->net, 0);
  thd->main_security_ctx.master_access= ~0;
  thd->main_security_ctx.priv_user= 0;

  /*
    Set up ndb binlog
  */
  sql_print_information("Starting Cluster Binlog Thread");

  pthread_detach_this_thread();
  thd->real_id= pthread_self();
  pthread_mutex_lock(&LOCK_thread_count);
  threads.append(thd);
  pthread_mutex_unlock(&LOCK_thread_count);
  thd->lex->start_transaction_opt= 0;


restart_cluster_failure:
  do_ndbcluster_binlog_close_connection= BCCC_exit;
  if (!(s_ndb= new Ndb(g_ndb_cluster_connection, "")) ||
      s_ndb->init())
  {
    sql_print_error("NDB Binlog: Getting Schema Ndb object failed");
    ndb_binlog_thread_running= -1;
    pthread_mutex_unlock(&injector_mutex);
    pthread_cond_signal(&injector_cond);
    goto err;
  }

  // empty database
  if (!(i_ndb= new Ndb(g_ndb_cluster_connection, "")) ||
      i_ndb->init())
  {
    sql_print_error("NDB Binlog: Getting Ndb object failed");
    ndb_binlog_thread_running= -1;
    pthread_mutex_unlock(&injector_mutex);
    pthread_cond_signal(&injector_cond);
    goto err;
  }

  /* init hash for schema object distribution */
  (void) hash_init(&ndb_schema_objects, system_charset_info, 32, 0, 0,
                   (hash_get_key)ndb_schema_objects_get_key, 0, 0);

  /*
    Expose global reference to our ndb object.

    Used by both sql client thread and binlog thread to interact
    with the storage
    pthread_mutex_lock(&injector_mutex);
  */
  injector_thd= thd;
  injector_ndb= i_ndb;
  schema_ndb= s_ndb;

  if (opt_bin_log)
  {
    ndb_binlog_running= TRUE;
  }

  /* Thread start up completed  */
  ndb_binlog_thread_running= 1;
  pthread_mutex_unlock(&injector_mutex);
  pthread_cond_signal(&injector_cond);

  /*
    wait for mysql server to start (so that the binlog is started
    and thus can receive the first GAP event)
  */
  pthread_mutex_lock(&LOCK_server_started);
  while (!mysqld_server_started)
  {
    struct timespec abstime;
    set_timespec(abstime, 1);
    pthread_cond_timedwait(&COND_server_started, &LOCK_server_started,
                           &abstime);
    if (ndbcluster_terminating)
    {
      pthread_mutex_unlock(&LOCK_server_started);
      goto err;
    }
  }
  pthread_mutex_unlock(&LOCK_server_started);
 restart:
  /*
    Main NDB Injector loop
  */
  while (ndb_binlog_running)
  {
    /*
      check if it is the first log, if so we do not insert a GAP event
      as there is really no log to have a GAP in
    */
    if (incident_id == 0)
    {
      LOG_INFO log_info;
      mysql_bin_log.get_current_log(&log_info);
      int len=  strlen(log_info.log_file_name);
      uint no= 0;
      if ((sscanf(log_info.log_file_name + len - 6, "%u", &no) == 1) &&
          no == 1)
      {
        /* this is the fist log, so skip GAP event */
        break;
      }
    }

    /*
      Always insert a GAP event as we cannot know what has happened
      in the cluster while not being connected.
    */
    LEX_STRING const msg[2]=
      {
        { C_STRING_WITH_LEN("mysqld startup")    },
        { C_STRING_WITH_LEN("cluster disconnect")}
      };
    IF_DBUG(int error=)
      inj->record_incident(thd, INCIDENT_LOST_EVENTS, msg[incident_id]);
    DBUG_ASSERT(!error);
    break;
  }
  incident_id= 1;
  {
    thd->proc_info= "Waiting for ndbcluster to start";

    pthread_mutex_lock(&injector_mutex);
    while (!ndb_schema_share ||
           (ndb_binlog_running && !ndb_apply_status_share) ||
           !ndb_binlog_tables_inited)
    {
      /* ndb not connected yet */
      struct timespec abstime;
      set_timespec(abstime, 1);
      pthread_cond_timedwait(&injector_cond, &injector_mutex, &abstime);
      if (ndbcluster_binlog_terminating)
      {
        pthread_mutex_unlock(&injector_mutex);
        goto err;
      }
    }
    pthread_mutex_unlock(&injector_mutex);

    if (thd_ndb == NULL)
    {
      DBUG_ASSERT(ndbcluster_hton->slot != ~(uint)0);
      if (!(thd_ndb= ha_ndbcluster::seize_thd_ndb()))
      {
        sql_print_error("Could not allocate Thd_ndb object");
        goto err;
      }
      set_thd_ndb(thd, thd_ndb);
      thd_ndb->options|= TNO_NO_LOG_SCHEMA_OP;
      thd->query_id= 0; // to keep valgrind quiet
    }
  }

  {
    // wait for the first event
    thd->proc_info= "Waiting for first event from ndbcluster";
    int schema_res, res;
    Uint64 schema_gci;
    do
    {
      DBUG_PRINT("info", ("Waiting for the first event"));

      if (ndbcluster_binlog_terminating)
        goto err;

      schema_res= s_ndb->pollEvents(100, &schema_gci);
    } while (schema_gci == 0 || ndb_latest_received_binlog_epoch == schema_gci);
    if (ndb_binlog_running)
    {
      Uint64 gci= i_ndb->getLatestGCI();
      while (gci < schema_gci || gci == ndb_latest_received_binlog_epoch)
      {
        if (ndbcluster_binlog_terminating)
          goto err;
        res= i_ndb->pollEvents(10, &gci);
      }
      if (gci > schema_gci)
      {
        schema_gci= gci;
      }
    }
    // now check that we have epochs consistant with what we had before the restart
    DBUG_PRINT("info", ("schema_res: %d  schema_gci: %u/%u", schema_res,
                        (uint)(schema_gci >> 32),
                        (uint)(schema_gci)));
    {
      i_ndb->flushIncompleteEvents(schema_gci);
      s_ndb->flushIncompleteEvents(schema_gci);
      if (schema_gci < ndb_latest_handled_binlog_epoch)
      {
        sql_print_error("NDB Binlog: cluster has been restarted --initial or with older filesystem. "
                        "ndb_latest_handled_binlog_epoch: %u/%u, while current epoch: %u/%u. "
                        "RESET MASTER should be issued. Resetting ndb_latest_handled_binlog_epoch.",
                        (uint)(ndb_latest_handled_binlog_epoch >> 32),
                        (uint)(ndb_latest_handled_binlog_epoch),
                        (uint)(schema_gci >> 32),
                        (uint)(schema_gci));
        ndb_set_latest_trans_gci(0);
        ndb_latest_handled_binlog_epoch= 0;
        ndb_latest_applied_binlog_epoch= 0;
        ndb_latest_received_binlog_epoch= 0;
      }
      else if (ndb_latest_applied_binlog_epoch > 0)
      {
        sql_print_warning("NDB Binlog: cluster has reconnected. "
                          "Changes to the database that occured while "
                          "disconnected will not be in the binlog");
      }
      if (ndb_extra_logging)
      {
        sql_print_information("NDB Binlog: starting log at epoch %u/%u",
                              (uint)(schema_gci >> 32),
                              (uint)(schema_gci));
      }
    }
  }
  /*
    binlog thread is ready to receive events
    - client threads may now start updating data, i.e. tables are
    no longer read only
  */
  ndb_binlog_is_ready= TRUE;

  if (ndb_extra_logging)
    sql_print_information("NDB Binlog: ndb tables writable");
  close_cached_tables((THD*) 0, (TABLE_LIST*) 0, FALSE, FALSE, FALSE);

  {
    static char db[]= "";
    thd->db= db;
  }
  do_ndbcluster_binlog_close_connection= BCCC_running;
  for ( ; !((ndbcluster_binlog_terminating ||
             do_ndbcluster_binlog_close_connection) &&
            ndb_latest_handled_binlog_epoch >= ndb_get_latest_trans_gci()) &&
          do_ndbcluster_binlog_close_connection != BCCC_restart; )
  {
#ifndef DBUG_OFF
    if (do_ndbcluster_binlog_close_connection)
    {
      DBUG_PRINT("info", ("do_ndbcluster_binlog_close_connection: %d, "
                          "ndb_latest_handled_binlog_epoch: %u/%u, "
                          "*get_latest_trans_gci(): %u/%u",
                          do_ndbcluster_binlog_close_connection,
                          (uint)(ndb_latest_handled_binlog_epoch >> 32),
                          (uint)(ndb_latest_handled_binlog_epoch),
                          (uint)(ndb_get_latest_trans_gci() >> 32),
                          (uint)(ndb_get_latest_trans_gci())));
    }
#endif
#ifdef RUN_NDB_BINLOG_TIMER
    main_timer.stop();
    sql_print_information("main_timer %ld ms",  main_timer.elapsed_ms());
    main_timer.start();
#endif

    /*
      now we don't want any events before next gci is complete
    */
    thd->proc_info= "Waiting for event from ndbcluster";
    thd->set_time();
    
    /* wait for event or 1000 ms */
    Uint64 gci= 0, schema_gci;
    int res= 0, tot_poll_wait= 1000;
    if (ndb_binlog_running)
    {
      res= i_ndb->pollEvents(tot_poll_wait, &gci);
      tot_poll_wait= 0;
    }
    int schema_res= s_ndb->pollEvents(tot_poll_wait, &schema_gci);
    ndb_latest_received_binlog_epoch= gci;

    while (gci > schema_gci && schema_res >= 0)
    {
      static char buf[64];
      thd->proc_info= "Waiting for schema epoch";
      my_snprintf(buf, sizeof(buf), "%s %u/%u(%u/%u)", thd->proc_info,
                  (uint)(schema_gci >> 32),
                  (uint)(schema_gci),
                  (uint)(gci >> 32),
                  (uint)(gci));
      thd->proc_info= buf;
      schema_res= s_ndb->pollEvents(10, &schema_gci);
    }

    if ((ndbcluster_binlog_terminating ||
         do_ndbcluster_binlog_close_connection) &&
        (ndb_latest_handled_binlog_epoch >= ndb_get_latest_trans_gci() ||
         !ndb_binlog_running))
      break; /* Shutting down server */

    MEM_ROOT **root_ptr=
      my_pthread_getspecific_ptr(MEM_ROOT**, THR_MALLOC);
    MEM_ROOT *old_root= *root_ptr;
    MEM_ROOT mem_root;
    init_sql_alloc(&mem_root, 4096, 0);
    List<Cluster_schema> post_epoch_log_list;
    List<Cluster_schema> post_epoch_unlock_list;
    *root_ptr= &mem_root;

    if (unlikely(schema_res > 0))
    {
      thd->proc_info= "Processing events from schema table";
      s_ndb->
        setReportThreshEventGCISlip(ndb_report_thresh_binlog_epoch_slip);
      s_ndb->
        setReportThreshEventFreeMem(ndb_report_thresh_binlog_mem_usage);
      NdbEventOperation *pOp= s_ndb->nextEvent();
      while (pOp != NULL)
      {
        if (!pOp->hasError())
        {
          ndb_binlog_thread_handle_schema_event(thd, s_ndb, pOp,
                                                &post_epoch_log_list,
                                                &post_epoch_unlock_list,
                                                &mem_root);
          DBUG_PRINT("info", ("s_ndb first: %s", s_ndb->getEventOperation() ?
                              s_ndb->getEventOperation()->getEvent()->getTable()->getName() :
                              "<empty>"));
          DBUG_PRINT("info", ("i_ndb first: %s", i_ndb->getEventOperation() ?
                              i_ndb->getEventOperation()->getEvent()->getTable()->getName() :
                              "<empty>"));
          if (i_ndb->getEventOperation() == NULL &&
              s_ndb->getEventOperation() == NULL &&
              do_ndbcluster_binlog_close_connection == BCCC_running)
          {
            DBUG_PRINT("info", ("do_ndbcluster_binlog_close_connection= BCCC_restart"));
            do_ndbcluster_binlog_close_connection= BCCC_restart;
            if (ndb_latest_received_binlog_epoch < ndb_get_latest_trans_gci() && ndb_binlog_running)
            {
              sql_print_error("NDB Binlog: latest transaction in epoch %u/%u not in binlog "
                              "as latest received epoch is %u/%u",
                              (uint)(ndb_get_latest_trans_gci() >> 32),
                              (uint)(ndb_get_latest_trans_gci()),
                              (uint)(ndb_latest_received_binlog_epoch >> 32),
                              (uint)(ndb_latest_received_binlog_epoch));
            }
          }
        }
        else
          sql_print_error("NDB: error %lu (%s) on handling "
                          "binlog schema event",
                          (ulong) pOp->getNdbError().code,
                          pOp->getNdbError().message);
        pOp= s_ndb->nextEvent();
      }
    }

    if (!ndb_binlog_running)
    {
      /*
        Just consume any events, not used if no binlogging
        e.g. node failure events
      */
      Uint64 tmp_gci;
      if (i_ndb->pollEvents(0, &tmp_gci))
      {
        NdbEventOperation *pOp;
        while ((pOp= i_ndb->nextEvent()))
        {
          if ((unsigned) pOp->getEventType() >=
              (unsigned) NDBEVENT::TE_FIRST_NON_DATA_EVENT)
          {
            ndb_binlog_index_row row;
            ndb_binlog_thread_handle_non_data_event(thd, i_ndb, pOp, row);
          }
        }
        if (i_ndb->getEventOperation() == NULL &&
            s_ndb->getEventOperation() == NULL &&
            do_ndbcluster_binlog_close_connection == BCCC_running)
        {
          DBUG_PRINT("info", ("do_ndbcluster_binlog_close_connection= BCCC_restart"));
          do_ndbcluster_binlog_close_connection= BCCC_restart;
        }
      }
    }
    else if (res > 0)
    {
      DBUG_PRINT("info", ("pollEvents res: %d", res));
      thd->proc_info= "Processing events";
      uchar apply_status_buf[512];
      TABLE *apply_status_table= NULL;
      if (ndb_apply_status_share)
      {
        /*
          We construct the buffer to write the apply status binlog
          event here, as the table->record[0] buffer is referenced
          by the apply status event operation, and will be filled
          with data at the nextEvent call if the first event should
          happen to be from the apply status table
        */
        Ndb_event_data *event_data= ndb_apply_status_share->event_data;
        if (!event_data)
        {
          DBUG_ASSERT(ndb_apply_status_share->op);
          event_data= 
            (Ndb_event_data *) ndb_apply_status_share->op->getCustomData();
          DBUG_ASSERT(event_data);
        }
        apply_status_table= event_data->table;

        /* 
           Intialize apply_status_table->record[0] 
        */
        empty_record(apply_status_table);

        apply_status_table->field[0]->store((longlong)::server_id);
        /*
          gci is added later, just before writing to binlog as gci
          is unknown here
        */
        apply_status_table->field[2]->store("", 0, &my_charset_bin);
        apply_status_table->field[3]->store((longlong)0);
        apply_status_table->field[4]->store((longlong)0);
        DBUG_ASSERT(sizeof(apply_status_buf) >= apply_status_table->s->reclength);
        memcpy(apply_status_buf, apply_status_table->record[0],
               apply_status_table->s->reclength);
      }
      NdbEventOperation *pOp= i_ndb->nextEvent();
      ndb_binlog_index_row _row;
      while (pOp != NULL)
      {
        ndb_binlog_index_row *rows= &_row;
#ifdef RUN_NDB_BINLOG_TIMER
        Timer gci_timer, write_timer;
        int event_count= 0;
        gci_timer.start();
#endif
        gci= pOp->getGCI();
        DBUG_PRINT("info", ("Handling gci: %u/%u",
                            (uint)(gci >> 32),
                            (uint)(gci)));
        // sometimes get TE_ALTER with invalid table
        DBUG_ASSERT(pOp->getEventType() == NdbDictionary::Event::TE_ALTER ||
                    ! IS_NDB_BLOB_PREFIX(pOp->getEvent()->getTable()->getName()));
        DBUG_ASSERT(gci <= ndb_latest_received_binlog_epoch);

        /* initialize some variables for this epoch */
        g_ndb_log_slave_updates= opt_log_slave_updates;
        i_ndb->
          setReportThreshEventGCISlip(ndb_report_thresh_binlog_epoch_slip);
        i_ndb->setReportThreshEventFreeMem(ndb_report_thresh_binlog_mem_usage);

        bzero((char*)&_row, sizeof(_row));
        thd->variables.character_set_client= &my_charset_latin1;
        injector::transaction trans;
        unsigned trans_row_count= 0;
        // pass table map before epoch
        {
          Uint32 iter= 0;
          const NdbEventOperation *gci_op;
          Uint32 event_types;

          if (!i_ndb->isConsistentGCI(gci))
          {
            char errmsg[64];
            uint end= sprintf(&errmsg[0],
                              "Detected missing data in GCI %llu, "
                              "inserting GAP event", gci);
            errmsg[end]= '\0';
            DBUG_PRINT("info",
                       ("Detected missing data in GCI %llu, "
                        "inserting GAP event", gci));
            LEX_STRING const msg= { C_STRING_WITH_LEN(errmsg) };
            inj->record_incident(thd, INCIDENT_LOST_EVENTS, msg);
          }
          while ((gci_op= i_ndb->getGCIEventOperations(&iter, &event_types))
                 != NULL)
          {
            Ndb_event_data *event_data=
              (Ndb_event_data *) gci_op->getCustomData();
            NDB_SHARE *share= (event_data)?event_data->share:NULL;
            DBUG_PRINT("info", ("per gci_op: 0x%lx  share: 0x%lx  event_types: 0x%x",
                                (long) gci_op, (long) share, event_types));
            // workaround for interface returning TE_STOP events
            // which are normally filtered out below in the nextEvent loop
            if ((event_types & ~NdbDictionary::Event::TE_STOP) == 0)
            {
              DBUG_PRINT("info", ("Skipped TE_STOP on table %s",
                                  gci_op->getEvent()->getTable()->getName()));
              continue;
            }
            // this should not happen
            if (share == NULL || event_data->table == NULL)
            {
              DBUG_PRINT("info", ("no share or table %s!",
                                  gci_op->getEvent()->getTable()->getName()));
              continue;
            }
            if (share == ndb_apply_status_share)
            {
              // skip this table, it is handled specially
              continue;
            }
            TABLE *table= event_data->table;
#ifndef DBUG_OFF
            const LEX_STRING &name= table->s->table_name;
#endif
            if ((event_types & (NdbDictionary::Event::TE_INSERT |
                                NdbDictionary::Event::TE_UPDATE |
                                NdbDictionary::Event::TE_DELETE)) == 0)
            {
              DBUG_PRINT("info", ("skipping non data event table: %.*s",
                                  (int) name.length, name.str));
              continue;
            }
            if (!trans.good())
            {
              DBUG_PRINT("info",
                         ("Found new data event, initializing transaction"));
              inj->new_trans(thd, &trans);
            }
            DBUG_PRINT("info", ("use_table: %.*s, cols %u",
                                (int) name.length, name.str,
                                table->s->fields));
            injector::transaction::table tbl(table, TRUE);
            IF_DBUG(int ret=) trans.use_table(::server_id, tbl);
            DBUG_ASSERT(ret == 0);
          }
        }
        if (trans.good())
        {
          if (apply_status_table)
          {
#ifndef DBUG_OFF
            const LEX_STRING& name= apply_status_table->s->table_name;
            DBUG_PRINT("info", ("use_table: %.*s",
                                (int) name.length, name.str));
#endif
            injector::transaction::table tbl(apply_status_table, TRUE);
            IF_DBUG(int ret=) trans.use_table(::server_id, tbl);
            DBUG_ASSERT(ret == 0);

            /* add the gci to the record */
            Field *field= apply_status_table->field[1];
            my_ptrdiff_t row_offset=
              (my_ptrdiff_t) (apply_status_buf - apply_status_table->record[0]);
            field->move_field_offset(row_offset);
            field->store((longlong)gci);
            field->move_field_offset(-row_offset);

<<<<<<< HEAD
            table->field[0]->store((longlong)::server_id, true);
            table->field[1]->store((longlong)gci, true);
            table->field[2]->store("", 0, &my_charset_bin);
            table->field[3]->store((longlong)0);
            table->field[4]->store((longlong)0);
=======
>>>>>>> 57929e9d
            trans.write_row(::server_id,
                            injector::transaction::table(apply_status_table, TRUE),
                            &apply_status_table->s->all_set,
                            apply_status_table->s->fields,
                            apply_status_buf);
          }
          else
          {
            sql_print_error("NDB: Could not get apply status share");
          }
        }
#ifdef RUN_NDB_BINLOG_TIMER
        write_timer.start();
#endif
        do
        {
#ifdef RUN_NDB_BINLOG_TIMER
          event_count++;
#endif
          if (pOp->hasError() &&
              ndb_binlog_thread_handle_error(i_ndb, pOp, *rows) < 0)
            goto err;

#ifndef DBUG_OFF
          {
            Ndb_event_data *event_data=
              (Ndb_event_data *) pOp->getCustomData();
            NDB_SHARE *share= (event_data)?event_data->share:NULL;
            DBUG_PRINT("info",
                       ("EVENT TYPE: %d  GCI: %u/%u last applied: %u/%u  "
                        "share: 0x%lx (%s.%s)", pOp->getEventType(),
                        (uint)(gci >> 32),
                        (uint)(gci),
                        (uint)(ndb_latest_applied_binlog_epoch >> 32),
                        (uint)(ndb_latest_applied_binlog_epoch),
                        (long) share,
                        share ? share->db :  "'NULL'",
                        share ? share->table_name : "'NULL'"));
            DBUG_ASSERT(share != 0);
          }
          // assert that there is consistancy between gci op list
          // and event list
          {
            Uint32 iter= 0;
            const NdbEventOperation *gci_op;
            Uint32 event_types;
            while ((gci_op= i_ndb->getGCIEventOperations(&iter, &event_types))
                   != NULL)
            {
              if (gci_op == pOp)
                break;
            }
            DBUG_ASSERT(gci_op == pOp);
            DBUG_ASSERT((event_types & pOp->getEventType()) != 0);
          }
#endif
          if ((unsigned) pOp->getEventType() <
              (unsigned) NDBEVENT::TE_FIRST_NON_DATA_EVENT)
            ndb_binlog_thread_handle_data_event(i_ndb, pOp, &rows, trans, trans_row_count);
          else
          {
            // set injector_ndb database/schema from table internal name
            IF_DBUG(int ret=)
              i_ndb->setDatabaseAndSchemaName(pOp->getEvent()->getTable());
            DBUG_ASSERT(ret == 0);
            ndb_binlog_thread_handle_non_data_event(thd, i_ndb, pOp, *rows);
            // reset to catch errors
            i_ndb->setDatabaseName("");
            DBUG_PRINT("info", ("s_ndb first: %s", s_ndb->getEventOperation() ?
                                s_ndb->getEventOperation()->getEvent()->getTable()->getName() :
                                "<empty>"));
            DBUG_PRINT("info", ("i_ndb first: %s", i_ndb->getEventOperation() ?
                                i_ndb->getEventOperation()->getEvent()->getTable()->getName() :
                                "<empty>"));
            if (i_ndb->getEventOperation() == NULL &&
                s_ndb->getEventOperation() == NULL &&
                do_ndbcluster_binlog_close_connection == BCCC_running)
            {
              DBUG_PRINT("info", ("do_ndbcluster_binlog_close_connection= BCCC_restart"));
              do_ndbcluster_binlog_close_connection= BCCC_restart;
              if (ndb_latest_received_binlog_epoch < ndb_get_latest_trans_gci() && ndb_binlog_running)
              {
                sql_print_error("NDB Binlog: latest transaction in epoch %lu not in binlog "
                                "as latest received epoch is %lu",
                                (ulong) ndb_get_latest_trans_gci(),
                                (ulong) ndb_latest_received_binlog_epoch);
              }
            }
          }

          pOp= i_ndb->nextEvent();
        } while (pOp && pOp->getGCI() == gci);

        /*
          note! pOp is not referring to an event in the next epoch
          or is == 0
        */
#ifdef RUN_NDB_BINLOG_TIMER
        write_timer.stop();
#endif

        while (trans.good())
        {
          if (trans_row_count == 0)
          {
            /* nothing to commit, rollback instead */
            if (int r= trans.rollback())
            {
              sql_print_error("NDB Binlog: "
                              "Error during ROLLBACK of GCI %u/%u. Error: %d",
                              uint(gci >> 32), uint(gci), r);
              /* TODO: Further handling? */
            }
            break;
          }
          thd->proc_info= "Committing events to binlog";
          injector::transaction::binlog_pos start= trans.start_pos();
          if (int r= trans.commit())
          {
            sql_print_error("NDB Binlog: "
                            "Error during COMMIT of GCI. Error: %d",
                            r);
            /* TODO: Further handling? */
          }
          rows->gci= (Uint32)(gci >> 32); // Expose gci hi/lo
          rows->epoch= gci;
          rows->master_log_file= start.file_name();
          rows->master_log_pos= start.file_pos();

          DBUG_PRINT("info", ("COMMIT gci: %lu", (ulong) gci));
          if (ndb_update_ndb_binlog_index)
          {
            ndb_add_ndb_binlog_index(thd, rows);
          }
          ndb_latest_applied_binlog_epoch= gci;
          break;
        }
        ndb_latest_handled_binlog_epoch= gci;

#ifdef RUN_NDB_BINLOG_TIMER
        gci_timer.stop();
        sql_print_information("gci %ld event_count %d write time "
                              "%ld(%d e/s), total time %ld(%d e/s)",
                              (ulong)gci, event_count,
                              write_timer.elapsed_ms(),
                              (1000*event_count) / write_timer.elapsed_ms(),
                              gci_timer.elapsed_ms(),
                              (1000*event_count) / gci_timer.elapsed_ms());
#endif
      }
      if(!i_ndb->isConsistent(gci))
      {
        char errmsg[64];
        uint end= sprintf(&errmsg[0],
                          "Detected missing data in GCI %llu, "
                          "inserting GAP event", gci);
        errmsg[end]= '\0';
        DBUG_PRINT("info",
                   ("Detected missing data in GCI %llu, "
                    "inserting GAP event", gci));
        LEX_STRING const msg= { C_STRING_WITH_LEN(errmsg) };
        inj->record_incident(thd, INCIDENT_LOST_EVENTS, msg);
      }
    }

    ndb_binlog_thread_handle_schema_event_post_epoch(thd,
                                                     &post_epoch_log_list,
                                                     &post_epoch_unlock_list);
    free_root(&mem_root, MYF(0));
    *root_ptr= old_root;
    ndb_latest_handled_binlog_epoch= ndb_latest_received_binlog_epoch;
  }
  if (do_ndbcluster_binlog_close_connection == BCCC_restart)
  {
    ndb_binlog_tables_inited= FALSE;
    goto restart;
  }
 err:
  if (do_ndbcluster_binlog_close_connection != BCCC_restart)
  {
    sql_print_information("Stopping Cluster Binlog");
    DBUG_PRINT("info",("Shutting down cluster binlog thread"));
    thd->proc_info= "Shutting down";
  }
  else
  { 
    sql_print_information("Restarting Cluster Binlog");
    DBUG_PRINT("info",("Restarting cluster binlog thread"));
    thd->proc_info= "Restarting";
  }
  pthread_mutex_lock(&injector_mutex);
  /* don't mess with the injector_ndb anymore from other threads */
  injector_thd= 0;
  injector_ndb= 0;
  schema_ndb= 0;
  pthread_mutex_unlock(&injector_mutex);
  thd->db= 0; // as not to try to free memory

  if (ndb_apply_status_share)
  {
    /* ndb_share reference binlog extra free */
    DBUG_PRINT("NDB_SHARE", ("%s binlog extra free  use_count: %u",
                             ndb_apply_status_share->key,
                             ndb_apply_status_share->use_count));
    free_share(&ndb_apply_status_share);
    ndb_apply_status_share= 0;
    ndb_binlog_tables_inited= FALSE;
  }
  if (ndb_schema_share)
  {
    /* begin protect ndb_schema_share */
    pthread_mutex_lock(&ndb_schema_share_mutex);
    /* ndb_share reference binlog extra free */
    DBUG_PRINT("NDB_SHARE", ("%s binlog extra free  use_count: %u",
                             ndb_schema_share->key,
                             ndb_schema_share->use_count));
    free_share(&ndb_schema_share);
    ndb_schema_share= 0;
    ndb_binlog_tables_inited= FALSE;
    pthread_mutex_unlock(&ndb_schema_share_mutex);
    /* end protect ndb_schema_share */
  }

  /* remove all event operations */
  if (s_ndb)
  {
    remove_event_operations(s_ndb);
    delete s_ndb;
    s_ndb= 0;
  }
  if (i_ndb)
  {
    remove_event_operations(i_ndb);
    delete i_ndb;
    i_ndb= 0;
  }

  hash_free(&ndb_schema_objects);

  if (thd_ndb)
  {
    ha_ndbcluster::release_thd_ndb(thd_ndb);
    set_thd_ndb(thd, NULL);
    thd_ndb= NULL;
  }

  if (do_ndbcluster_binlog_close_connection == BCCC_restart)
  {
    ndb_binlog_tables_inited= FALSE;
    pthread_mutex_lock(&injector_mutex);
    goto restart_cluster_failure;
  }

  net_end(&thd->net);
  thd->cleanup();
  delete thd;

  ndb_binlog_thread_running= -1;
  ndb_binlog_running= FALSE;
  (void) pthread_cond_signal(&injector_cond);

  DBUG_PRINT("exit", ("ndb_binlog_thread"));
  my_thread_end();

  pthread_exit(0);
  DBUG_RETURN(NULL);
}

bool
ndbcluster_show_status_binlog(THD* thd, stat_print_fn *stat_print,
                              enum ha_stat_type stat_type)
{
  char buf[IO_SIZE];
  uint buflen;
  ulonglong ndb_latest_epoch= 0;
  DBUG_ENTER("ndbcluster_show_status_binlog");
  
  pthread_mutex_lock(&injector_mutex);
  if (injector_ndb)
  {
    char buff1[22],buff2[22],buff3[22],buff4[22],buff5[22];
    ndb_latest_epoch= injector_ndb->getLatestGCI();
    pthread_mutex_unlock(&injector_mutex);

    buflen=
      my_snprintf(buf, sizeof(buf),
                  "latest_epoch=%s, "
                  "latest_trans_epoch=%s, "
                  "latest_received_binlog_epoch=%s, "
                  "latest_handled_binlog_epoch=%s, "
                  "latest_applied_binlog_epoch=%s",
                  llstr(ndb_latest_epoch, buff1),
                  llstr(ndb_get_latest_trans_gci(), buff2),
                  llstr(ndb_latest_received_binlog_epoch, buff3),
                  llstr(ndb_latest_handled_binlog_epoch, buff4),
                  llstr(ndb_latest_applied_binlog_epoch, buff5));
    if (stat_print(thd, ndbcluster_hton_name, ndbcluster_hton_name_length,
                   "binlog", strlen("binlog"),
                   buf, buflen))
      DBUG_RETURN(TRUE);
  }
  else
    pthread_mutex_unlock(&injector_mutex);
  DBUG_RETURN(FALSE);
}

#endif<|MERGE_RESOLUTION|>--- conflicted
+++ resolved
@@ -5835,7 +5835,7 @@
         */
         empty_record(apply_status_table);
 
-        apply_status_table->field[0]->store((longlong)::server_id);
+        apply_status_table->field[0]->store((longlong)::server_id, true);
         /*
           gci is added later, just before writing to binlog as gci
           is unknown here
@@ -5967,17 +5967,9 @@
             my_ptrdiff_t row_offset=
               (my_ptrdiff_t) (apply_status_buf - apply_status_table->record[0]);
             field->move_field_offset(row_offset);
-            field->store((longlong)gci);
+            field->store((longlong)gci, true);
             field->move_field_offset(-row_offset);
 
-<<<<<<< HEAD
-            table->field[0]->store((longlong)::server_id, true);
-            table->field[1]->store((longlong)gci, true);
-            table->field[2]->store("", 0, &my_charset_bin);
-            table->field[3]->store((longlong)0);
-            table->field[4]->store((longlong)0);
-=======
->>>>>>> 57929e9d
             trans.write_row(::server_id,
                             injector::transaction::table(apply_status_table, TRUE),
                             &apply_status_table->s->all_set,
