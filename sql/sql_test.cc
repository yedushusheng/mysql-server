--- conflicted
+++ resolved
@@ -510,38 +510,9 @@
 	 alarm_info.next_alarm_time);
 #endif
   display_table_locks();
-<<<<<<< HEAD
-#ifdef HAVE_MALLINFO
-  struct mallinfo info= mallinfo();
-  printf("\nMemory status:\n\
-Non-mmapped space allocated from system: %d\n\
-Number of free chunks:			 %d\n\
-Number of fastbin blocks:		 %d\n\
-Number of mmapped regions:		 %d\n\
-Space in mmapped regions:		 %d\n\
-Maximum total allocated space:		 %d\n\
-Space available in freed fastbin blocks: %d\n\
-Total allocated space:			 %d\n\
-Total free space:			 %d\n\
-Top-most, releasable space:		 %d\n\
-Estimated memory (with thread stack):    %ld\n",
-	 (int) info.arena	,
-	 (int) info.ordblks,
-	 (int) info.smblks,
-	 (int) info.hblks,
-	 (int) info.hblkhd,
-	 (int) info.usmblks,
-	 (int) info.fsmblks,
-	 (int) info.uordblks,
-	 (int) info.fordblks,
-	 (int) info.keepcost,
-	 (long) (get_thread_count() * my_thread_stack_size +
-                 info.hblkhd + info.arena));
-=======
 #ifdef HAVE_MALLOC_INFO
   printf("\nMemory status:\n");
   malloc_info(0, stdout);
->>>>>>> 85f401c8
 #endif
 
 #ifdef HAVE_EVENT_SCHEDULER
