<<<<<<< HEAD
/* Copyright (c) 2010, 2013, Oracle and/or its affiliates. All rights reserved.
=======
/* Copyright (c) 2010, 2014, Oracle and/or its affiliates. All rights reserved.
>>>>>>> 7dea09e9

   This program is free software; you can redistribute it and/or modify
   it under the terms of the GNU General Public License as published by
   the Free Software Foundation; version 2 of the License.

   This program is distributed in the hope that it will be useful,
   but WITHOUT ANY WARRANTY; without even the implied warranty of
   MERCHANTABILITY or FITNESS FOR A PARTICULAR PURPOSE.  See the
   GNU General Public License for more details.

   You should have received a copy of the GNU General Public License
   along with this program; if not, write to the Free Software
   Foundation, Inc., 51 Franklin St, Fifth Floor, Boston, MA  02110-1301  USA */

#ifndef MYSQLD_INCLUDED
#define MYSQLD_INCLUDED

#include "my_global.h" /* MYSQL_PLUGIN_IMPORT, FN_REFLEN, FN_EXTLEN */
#include "sql_bitmap.h"                         /* Bitmap */
#include "my_decimal.h"                         /* my_decimal */
#include "mysql_com.h"                     /* SERVER_VERSION_LENGTH */
#include "my_atomic.h"                     /* my_atomic_rwlock_t */
#include "mysql/psi/mysql_file.h"          /* MYSQL_FILE */
#include "sql_list.h"                      /* I_List */
#include "sql_cmd.h"                       /* SQLCOM_END */

class THD;
struct handlerton;
class Time_zone;

struct scheduler_functions;

typedef struct st_mysql_const_lex_string LEX_CSTRING;
typedef struct st_mysql_show_var SHOW_VAR;

/*
  This forward declaration is used from C files where the real
  definition is included before.  Since C does not allow repeated
  typedef declarations, even when identical, the definition may not be
  repeated.
*/
#ifndef CHARSET_INFO_DEFINED
typedef struct charset_info_st CHARSET_INFO;
#endif  /* CHARSET_INFO_DEFINED */

#if MAX_INDEXES <= 64
typedef Bitmap<64>  key_map;          /* Used for finding keys */
#else
typedef Bitmap<((MAX_INDEXES+7)/8*8)> key_map; /* Used for finding keys */
#endif

	/* Bits from testflag */
#define TEST_PRINT_CACHED_TABLES 1
#define TEST_NO_KEY_GROUP	 2
#define TEST_MIT_THREAD		4
#define TEST_BLOCKING		8
#define TEST_KEEP_TMP_TABLES	16
#define TEST_READCHECK		64	/**< Force use of readcheck */
#define TEST_NO_EXTRA		128
#define TEST_CORE_ON_SIGNAL	256	/**< Give core if signal */
#define TEST_NO_STACKTRACE	512
#define TEST_SIGINT		1024	/**< Allow sigint on threads */
#define TEST_SYNCHRONIZATION    2048    /**< get server to do sleep in
                                           some places */
/* Function prototypes */
void kill_mysql(void);
void close_connection(THD *thd, uint sql_errno= 0);
void handle_connection_in_main_thread(THD *thd);
void create_thread_to_handle_connection(THD *thd);
void destroy_thd(THD *thd);
bool one_thread_per_connection_end(THD *thd, bool block_pthread);
void kill_blocked_pthreads();
void refresh_status(THD *thd);
bool is_secure_file_path(char *path);
void dec_connection_count();

// These are needed for unit testing.
void set_remaining_args(int argc, char **argv);
int init_common_variables();
void my_init_signals();
bool gtid_server_init();
void gtid_server_cleanup();

extern "C" MYSQL_PLUGIN_IMPORT CHARSET_INFO *system_charset_info;
extern MYSQL_PLUGIN_IMPORT CHARSET_INFO *files_charset_info ;
extern MYSQL_PLUGIN_IMPORT CHARSET_INFO *national_charset_info;
extern MYSQL_PLUGIN_IMPORT CHARSET_INFO *table_alias_charset;

/**
  Character set of the buildin error messages loaded from errmsg.sys.
*/
extern CHARSET_INFO *error_message_charset_info;

extern CHARSET_INFO *character_set_filesystem;

extern MY_BITMAP temp_pool;
extern bool opt_large_files, server_id_supplied;
extern bool opt_update_log, opt_bin_log, opt_error_log;
extern my_bool opt_log, opt_slow_log, opt_log_raw;
extern my_bool opt_backup_history_log;
extern my_bool opt_backup_progress_log;
extern ulonglong log_output_options;
extern ulong log_backup_output_options;
extern my_bool opt_log_queries_not_using_indexes;
extern ulong opt_log_throttle_queries_not_using_indexes;
extern bool opt_disable_networking, opt_skip_show_db;
extern bool opt_skip_name_resolve;
extern bool opt_ignore_builtin_innodb;
extern my_bool opt_character_set_client_handshake;
extern bool volatile abort_loop;
extern bool in_bootstrap;
extern my_bool opt_bootstrap;
extern uint connection_count;
extern my_bool opt_safe_user_create;
extern my_bool opt_safe_show_db, opt_local_infile, opt_myisam_use_mmap;
extern my_bool opt_slave_compressed_protocol, use_temp_pool;
extern ulong slave_exec_mode_options;
extern ulonglong slave_type_conversions_options;
extern my_bool read_only, opt_readonly;
extern my_bool lower_case_file_system;
extern ulonglong slave_rows_search_algorithms_options;
#ifndef DBUG_OFF
extern uint slave_rows_last_search_algorithm_used;
#endif
#ifndef EMBEDDED_LIBRARY
extern "C" int check_enough_stack_size(int);
#endif
extern my_bool opt_enable_named_pipe, opt_sync_frm, opt_allow_suspicious_udfs;
extern my_bool opt_secure_auth;
extern char* opt_secure_file_priv;
extern char* opt_secure_backup_file_priv;
extern size_t opt_secure_backup_file_priv_len;
extern my_bool opt_log_slow_admin_statements, opt_log_slow_slave_statements;
extern my_bool sp_automatic_privileges, opt_noacl;
extern my_bool opt_old_style_user_limits, trust_function_creators;
extern uint opt_crash_binlog_innodb;
extern char *shared_memory_base_name, *mysqld_unix_port;
extern my_bool opt_enable_shared_memory;
extern char *default_tz_name;
extern Time_zone *default_tz;
extern char *default_storage_engine;
extern char *default_tmp_storage_engine;
extern bool opt_endinfo, using_udf_functions;
extern my_bool locked_in_memory;
extern bool opt_using_transactions;
extern ulong max_long_data_size;
extern ulong current_pid;
extern ulong expire_logs_days;
extern my_bool relay_log_recovery;
extern uint sync_binlog_period, sync_relaylog_period, 
            sync_relayloginfo_period, sync_masterinfo_period,
            opt_mts_checkpoint_period, opt_mts_checkpoint_group;
extern ulong opt_tc_log_size, tc_log_max_pages_used, tc_log_page_size;
extern ulong tc_log_page_waits;
extern my_bool relay_log_purge, opt_innodb_safe_binlog, opt_innodb;
extern my_bool relay_log_recovery;
extern uint test_flags,select_errors,ha_open_options;
extern uint protocol_version, mysqld_port, dropping_tables;
extern ulong delay_key_write_options;
extern char *opt_logname, *opt_slow_logname, *opt_bin_logname, 
            *opt_relay_logname;
extern char *opt_backup_history_logname, *opt_backup_progress_logname,
            *opt_backup_settings_name;
extern const char *log_output_str;
extern const char *log_backup_output_str;
extern char *mysql_home_ptr, *pidfile_name_ptr;
extern char *my_bind_addr_str;
extern char glob_hostname[FN_REFLEN], mysql_home[FN_REFLEN];
extern char pidfile_name[FN_REFLEN], system_time_zone[30], *opt_init_file;
extern char default_logfile_name[FN_REFLEN];
extern char log_error_file[FN_REFLEN], *opt_tc_log_file;
/*Move UUID_LENGTH from item_strfunc.h*/
#define UUID_LENGTH (8+1+4+1+4+1+4+1+12)
extern char server_uuid[UUID_LENGTH+1];
extern const char *server_uuid_ptr;
extern const double log_10[309];
extern ulonglong keybuff_size;
extern ulonglong thd_startup_options;
extern ulong thread_id;
extern ulong binlog_cache_use, binlog_cache_disk_use;
extern ulong binlog_stmt_cache_use, binlog_stmt_cache_disk_use;
extern ulong aborted_threads,aborted_connects;
extern ulong delayed_insert_timeout;
extern ulong delayed_insert_limit, delayed_queue_size;
extern ulong delayed_insert_threads, delayed_insert_writes;
extern ulong delayed_rows_in_use,delayed_insert_errors;
extern int32 slave_open_temp_tables;
extern ulong query_cache_size, query_cache_min_res_unit;
extern ulong slow_launch_threads, slow_launch_time;
extern ulong table_cache_size, table_def_size;
extern ulong table_cache_size_per_instance, table_cache_instances;
extern MYSQL_PLUGIN_IMPORT ulong max_connections;
extern ulong max_connect_errors, connect_timeout;
extern my_bool opt_slave_allow_batching;
extern my_bool allow_slave_start;
extern LEX_CSTRING reason_slave_blocked;
extern ulong slave_trans_retries;
extern uint  slave_net_timeout;
extern ulong opt_mts_slave_parallel_workers;
extern ulonglong opt_mts_pending_jobs_size_max;
extern uint max_user_connections;
extern ulong rpl_stop_slave_timeout;
extern my_bool log_bin_use_v1_row_events;
extern ulong what_to_log,flush_time;
extern ulong max_prepared_stmt_count, prepared_stmt_count;
extern ulong open_files_limit;
extern ulong binlog_cache_size, binlog_stmt_cache_size;
extern ulonglong max_binlog_cache_size, max_binlog_stmt_cache_size;
extern int32 opt_binlog_max_flush_queue_time;
extern ulong max_binlog_size, max_relay_log_size;
extern ulong slave_max_allowed_packet;
extern ulong opt_binlog_rows_event_max_size;
extern ulong binlog_checksum_options;
extern const char *binlog_checksum_type_names[];
extern my_bool opt_master_verify_checksum;
extern my_bool opt_slave_sql_verify_checksum;
extern my_bool enforce_gtid_consistency;
<<<<<<< HEAD
=======
extern ulong binlogging_impossible_mode;
enum enum_binlogging_impossible_mode
{
  /// Ignore the error and let server continue without binlogging
  IGNORE_ERROR= 0,
  /// Abort the server
  ABORT_SERVER= 1
};
extern const char *binlogging_impossible_err[];
>>>>>>> 7dea09e9
enum enum_gtid_mode
{
  /// Support only anonymous groups, not GTIDs.
  GTID_MODE_OFF= 0,
  /// Support both GTIDs and anonymous groups; generate anonymous groups.
  GTID_MODE_UPGRADE_STEP_1= 1,
  /// Support both GTIDs and anonymous groups; generate GTIDs.
  GTID_MODE_UPGRADE_STEP_2= 2,
  /// Support only GTIDs, not anonymous groups.
  GTID_MODE_ON= 3
};
extern ulong gtid_mode;
extern const char *gtid_mode_names[];
extern TYPELIB gtid_mode_typelib;

extern ulong max_blocked_pthreads;
extern ulong stored_program_cache_size;
extern ulong back_log;
extern char language[FN_REFLEN];
extern "C" MYSQL_PLUGIN_IMPORT ulong server_id;
extern ulong concurrency;
extern time_t server_start_time, flush_status_time;
extern char *opt_mysql_tmpdir, mysql_charsets_dir[];
extern int mysql_unpacked_real_data_home_len;
extern MYSQL_PLUGIN_IMPORT MY_TMPDIR mysql_tmpdir_list;
extern const char *first_keyword, *delayed_user, *binary_keyword;
extern MYSQL_PLUGIN_IMPORT const char  *my_localhost;
extern MYSQL_PLUGIN_IMPORT const char **errmesg;			/* Error messages */
extern const char *myisam_recover_options_str;
extern const char *in_left_expr_name, *in_additional_cond, *in_having_cond;
extern SHOW_VAR status_vars[];
extern struct system_variables max_system_variables;
extern struct system_status_var global_status_var;
extern struct rand_struct sql_rand;
extern const char *opt_date_time_formats[];
extern handlerton *partition_hton;
extern handlerton *myisam_hton;
extern handlerton *heap_hton;
extern uint opt_server_id_bits;
extern ulong opt_server_id_mask;
#ifdef WITH_NDBCLUSTER_STORAGE_ENGINE
/* engine specific hook, to be made generic */
extern int(*ndb_wait_setup_func)(ulong);
extern ulong opt_ndb_wait_setup;
#endif
extern const char *load_default_groups[];
extern struct my_option my_long_options[];
extern struct my_option my_long_early_options[];
int handle_early_options();
void adjust_related_options(ulong *requested_open_files);
extern int mysqld_server_started;
extern "C" MYSQL_PLUGIN_IMPORT int orig_argc;
extern "C" MYSQL_PLUGIN_IMPORT char **orig_argv;
extern pthread_attr_t connection_attrib;
extern MYSQL_FILE *bootstrap_file;
extern my_bool old_mode;
extern LEX_STRING opt_init_connect, opt_init_slave;
extern int bootstrap_error;
extern char err_shared_dir[];
extern TYPELIB thread_handling_typelib;
extern my_decimal decimal_zero;
extern ulong connection_errors_select;
extern ulong connection_errors_accept;
extern ulong connection_errors_tcpwrap;
extern ulong connection_errors_internal;
extern ulong connection_errors_max_connection;
extern ulong connection_errors_peer_addr;
extern ulong log_warnings;
/** The size of the host_cache. */
extern uint host_cache_size;
void init_sql_statement_names();

/*
  THR_MALLOC is a key which will be used to set/get MEM_ROOT** for a thread,
  using my_pthread_setspecific_ptr()/my_thread_getspecific_ptr().
*/
extern pthread_key(MEM_ROOT**,THR_MALLOC);

#ifdef HAVE_PSI_INTERFACE
#ifdef HAVE_MMAP
extern PSI_mutex_key key_PAGE_lock, key_LOCK_sync, key_LOCK_active,
       key_LOCK_pool;
#endif /* HAVE_MMAP */

#ifdef HAVE_OPENSSL
extern PSI_mutex_key key_LOCK_des_key_file;
#endif

extern PSI_mutex_key key_BINLOG_LOCK_commit;
extern PSI_mutex_key key_BINLOG_LOCK_commit_queue;
extern PSI_mutex_key key_BINLOG_LOCK_done;
extern PSI_mutex_key key_BINLOG_LOCK_flush_queue;
extern PSI_mutex_key key_BINLOG_LOCK_index;
extern PSI_mutex_key key_BINLOG_LOCK_log;
extern PSI_mutex_key key_BINLOG_LOCK_sync;
extern PSI_mutex_key key_BINLOG_LOCK_sync_queue;
extern PSI_mutex_key key_BINLOG_LOCK_xids;
extern PSI_mutex_key
  key_delayed_insert_mutex, key_hash_filo_lock, key_LOCK_active_mi,
  key_LOCK_connection_count, key_LOCK_crypt, key_LOCK_delayed_create,
  key_LOCK_delayed_insert, key_LOCK_delayed_status, key_LOCK_error_log,
  key_LOCK_gdl, key_LOCK_global_system_variables,
  key_LOCK_lock_db, key_LOCK_logger, key_LOCK_manager,
  key_LOCK_prepared_stmt_count,
  key_LOCK_sql_slave_skip_counter,
  key_LOCK_slave_net_timeout,
  key_LOCK_server_started, key_LOCK_status,
  key_LOCK_table_share, key_LOCK_thd_data,
  key_LOCK_user_conn, key_LOCK_uuid_generator, key_LOG_LOCK_log,
  key_master_info_data_lock, key_master_info_run_lock,
  key_master_info_sleep_lock,
  key_mutex_slave_reporting_capability_err_lock, key_relay_log_info_data_lock,
  key_relay_log_info_sleep_lock,
  key_relay_log_info_log_space_lock, key_relay_log_info_run_lock,
  key_mutex_slave_parallel_pend_jobs, key_mutex_mts_temp_tables_lock,
  key_mutex_slave_parallel_worker,
  key_structure_guard_mutex, key_TABLE_SHARE_LOCK_ha_data,
<<<<<<< HEAD
  key_LOCK_error_messages, key_LOCK_thread_count,
=======
  key_LOCK_error_messages, key_LOCK_thread_count, key_LOCK_thd_remove,
>>>>>>> 7dea09e9
  key_LOCK_log_throttle_qni;
extern PSI_mutex_key key_RELAYLOG_LOCK_commit;
extern PSI_mutex_key key_RELAYLOG_LOCK_commit_queue;
extern PSI_mutex_key key_RELAYLOG_LOCK_done;
extern PSI_mutex_key key_RELAYLOG_LOCK_flush_queue;
extern PSI_mutex_key key_RELAYLOG_LOCK_index;
extern PSI_mutex_key key_RELAYLOG_LOCK_log;
extern PSI_mutex_key key_RELAYLOG_LOCK_sync;
extern PSI_mutex_key key_RELAYLOG_LOCK_sync_queue;
extern PSI_mutex_key key_RELAYLOG_LOCK_xids;
extern PSI_mutex_key key_LOCK_sql_rand;
extern PSI_mutex_key key_gtid_ensure_index_mutex;
extern PSI_mutex_key key_LOCK_thread_created;

extern PSI_rwlock_key key_rwlock_LOCK_grant, key_rwlock_LOCK_logger,
  key_rwlock_LOCK_sys_init_connect, key_rwlock_LOCK_sys_init_slave,
  key_rwlock_LOCK_system_variables_hash, key_rwlock_query_cache_query_lock,
  key_rwlock_global_sid_lock;

#ifdef HAVE_MMAP
extern PSI_cond_key key_PAGE_cond, key_COND_active, key_COND_pool;
#endif /* HAVE_MMAP */

extern PSI_cond_key key_BINLOG_update_cond,
  key_COND_cache_status_changed, key_COND_manager,
  key_COND_server_started,
  key_delayed_insert_cond, key_delayed_insert_cond_client,
  key_item_func_sleep_cond, key_master_info_data_cond,
  key_master_info_start_cond, key_master_info_stop_cond,
  key_master_info_sleep_cond,
  key_relay_log_info_data_cond, key_relay_log_info_log_space_cond,
  key_relay_log_info_start_cond, key_relay_log_info_stop_cond,
  key_relay_log_info_sleep_cond, key_cond_slave_parallel_pend_jobs,
  key_cond_slave_parallel_worker,
  key_TABLE_SHARE_cond, key_user_level_lock_cond,
  key_COND_thread_count, key_COND_thread_cache, key_COND_flush_thread_cache;
extern PSI_cond_key key_BINLOG_COND_done;
extern PSI_cond_key key_RELAYLOG_COND_done;
extern PSI_cond_key key_RELAYLOG_update_cond;
extern PSI_cond_key key_BINLOG_prep_xids_cond;
extern PSI_cond_key key_RELAYLOG_prep_xids_cond;
extern PSI_cond_key key_gtid_ensure_index_cond;

extern PSI_thread_key key_thread_bootstrap, key_thread_delayed_insert,
  key_thread_handle_manager, key_thread_kill_server, key_thread_main,
  key_thread_one_connection, key_thread_signal_hand;

#ifdef HAVE_MMAP
extern PSI_file_key key_file_map;
#endif /* HAVE_MMAP */

extern PSI_file_key key_file_binlog, key_file_binlog_index, key_file_casetest,
  key_file_dbopt, key_file_des_key_file, key_file_ERRMSG, key_select_to_file,
  key_file_fileparser, key_file_frm, key_file_global_ddl_log, key_file_load,
  key_file_loadfile, key_file_log_event_data, key_file_log_event_info,
  key_file_master_info, key_file_misc, key_file_partition,
  key_file_pid, key_file_relay_log_info, key_file_send_file, key_file_tclog,
  key_file_trg, key_file_trn, key_file_init;
extern PSI_file_key key_file_query_log, key_file_slow_log;
extern PSI_file_key key_file_relaylog, key_file_relaylog_index;
extern PSI_socket_key key_socket_tcpip, key_socket_unix, key_socket_client_connection;

void init_server_psi_keys();
#endif /* HAVE_PSI_INTERFACE */

/*
  MAINTAINER: Please keep this list in order, to limit merge collisions.
  Hint: grep PSI_stage_info | sort -u
*/
extern PSI_stage_info stage_after_create;
extern PSI_stage_info stage_allocating_local_table;
extern PSI_stage_info stage_alter_inplace_prepare;
extern PSI_stage_info stage_alter_inplace;
extern PSI_stage_info stage_alter_inplace_commit;
extern PSI_stage_info stage_changing_master;
extern PSI_stage_info stage_checking_master_version;
extern PSI_stage_info stage_checking_permissions;
extern PSI_stage_info stage_checking_privileges_on_cached_query;
extern PSI_stage_info stage_checking_query_cache_for_query;
extern PSI_stage_info stage_cleaning_up;
extern PSI_stage_info stage_closing_tables;
extern PSI_stage_info stage_connecting_to_master;
extern PSI_stage_info stage_converting_heap_to_myisam;
extern PSI_stage_info stage_copying_to_group_table;
extern PSI_stage_info stage_copying_to_tmp_table;
extern PSI_stage_info stage_copy_to_tmp_table;
extern PSI_stage_info stage_creating_delayed_handler;
extern PSI_stage_info stage_creating_sort_index;
extern PSI_stage_info stage_creating_table;
extern PSI_stage_info stage_creating_tmp_table;
extern PSI_stage_info stage_deleting_from_main_table;
extern PSI_stage_info stage_deleting_from_reference_tables;
extern PSI_stage_info stage_discard_or_import_tablespace;
extern PSI_stage_info stage_end;
extern PSI_stage_info stage_executing;
extern PSI_stage_info stage_execution_of_init_command;
extern PSI_stage_info stage_explaining;
extern PSI_stage_info stage_finished_reading_one_binlog_switching_to_next_binlog;
extern PSI_stage_info stage_flushing_relay_log_and_master_info_repository;
extern PSI_stage_info stage_flushing_relay_log_info_file;
extern PSI_stage_info stage_freeing_items;
extern PSI_stage_info stage_fulltext_initialization;
extern PSI_stage_info stage_got_handler_lock;
extern PSI_stage_info stage_got_old_table;
extern PSI_stage_info stage_init;
extern PSI_stage_info stage_insert;
extern PSI_stage_info stage_invalidating_query_cache_entries_table;
extern PSI_stage_info stage_invalidating_query_cache_entries_table_list;
extern PSI_stage_info stage_killing_slave;
extern PSI_stage_info stage_logging_slow_query;
extern PSI_stage_info stage_making_temp_file_append_before_load_data;
extern PSI_stage_info stage_making_temp_file_create_before_load_data;
extern PSI_stage_info stage_manage_keys;
extern PSI_stage_info stage_master_has_sent_all_binlog_to_slave;
extern PSI_stage_info stage_opening_tables;
extern PSI_stage_info stage_optimizing;
extern PSI_stage_info stage_preparing;
extern PSI_stage_info stage_purging_old_relay_logs;
extern PSI_stage_info stage_query_end;
extern PSI_stage_info stage_queueing_master_event_to_the_relay_log;
extern PSI_stage_info stage_reading_event_from_the_relay_log;
extern PSI_stage_info stage_registering_slave_on_master;
extern PSI_stage_info stage_removing_duplicates;
extern PSI_stage_info stage_removing_tmp_table;
extern PSI_stage_info stage_rename;
extern PSI_stage_info stage_rename_result_table;
extern PSI_stage_info stage_requesting_binlog_dump;
extern PSI_stage_info stage_reschedule;
extern PSI_stage_info stage_searching_rows_for_update;
extern PSI_stage_info stage_sending_binlog_event_to_slave;
extern PSI_stage_info stage_sending_cached_result_to_client;
extern PSI_stage_info stage_sending_data;
extern PSI_stage_info stage_setup;
extern PSI_stage_info stage_slave_has_read_all_relay_log;
extern PSI_stage_info stage_sorting_for_group;
extern PSI_stage_info stage_sorting_for_order;
extern PSI_stage_info stage_sorting_result;
extern PSI_stage_info stage_sql_thd_waiting_until_delay;
extern PSI_stage_info stage_statistics;
extern PSI_stage_info stage_storing_result_in_query_cache;
extern PSI_stage_info stage_storing_row_into_queue;
extern PSI_stage_info stage_system_lock;
extern PSI_stage_info stage_update;
extern PSI_stage_info stage_updating;
extern PSI_stage_info stage_updating_main_table;
extern PSI_stage_info stage_updating_reference_tables;
extern PSI_stage_info stage_upgrading_lock;
extern PSI_stage_info stage_user_lock;
extern PSI_stage_info stage_user_sleep;
extern PSI_stage_info stage_verifying_table;
extern PSI_stage_info stage_waiting_for_delay_list;
extern PSI_stage_info stage_waiting_for_gtid_to_be_written_to_binary_log;
extern PSI_stage_info stage_waiting_for_handler_insert;
extern PSI_stage_info stage_waiting_for_handler_lock;
extern PSI_stage_info stage_waiting_for_handler_open;
extern PSI_stage_info stage_waiting_for_insert;
extern PSI_stage_info stage_waiting_for_master_to_send_event;
extern PSI_stage_info stage_waiting_for_master_update;
extern PSI_stage_info stage_waiting_for_relay_log_space;
extern PSI_stage_info stage_waiting_for_slave_mutex_on_exit;
extern PSI_stage_info stage_waiting_for_slave_thread_to_start;
extern PSI_stage_info stage_waiting_for_query_cache_lock;
extern PSI_stage_info stage_waiting_for_table_flush;
extern PSI_stage_info stage_waiting_for_the_next_event_in_relay_log;
extern PSI_stage_info stage_waiting_for_the_slave_thread_to_advance_position;
extern PSI_stage_info stage_waiting_to_finalize_termination;
extern PSI_stage_info stage_waiting_to_get_readlock;
extern PSI_stage_info stage_slave_waiting_worker_to_release_partition;
extern PSI_stage_info stage_slave_waiting_worker_to_free_events;
extern PSI_stage_info stage_slave_waiting_worker_queue;
extern PSI_stage_info stage_slave_waiting_event_from_coordinator;
extern PSI_stage_info stage_slave_waiting_workers_to_exit;
#ifdef HAVE_PSI_STATEMENT_INTERFACE
/**
  Statement instrumentation keys (sql).
  The last entry, at [SQLCOM_END], is for parsing errors.
*/
extern PSI_statement_info sql_statement_info[(uint) SQLCOM_END + 1];

/**
  Statement instrumentation keys (com).
  The last entry, at [COM_END], is for packet errors.
*/
extern PSI_statement_info com_statement_info[(uint) COM_END + 1];

/**
  Statement instrumentation key for replication.
*/
extern PSI_statement_info stmt_info_rpl;

void init_sql_statement_info();
void init_com_statement_info();
#endif /* HAVE_PSI_STATEMENT_INTERFACE */

#ifndef __WIN__
extern pthread_t signal_thread;
#endif

#ifdef HAVE_OPENSSL
extern struct st_VioSSLFd * ssl_acceptor_fd;
#endif /* HAVE_OPENSSL */

/*
  The following variables were under INNODB_COMPABILITY_HOOKS
 */
extern my_bool opt_large_pages;
extern uint opt_large_page_size;
extern char lc_messages_dir[FN_REFLEN];
extern char *lc_messages_dir_ptr, *log_error_file_ptr;
extern MYSQL_PLUGIN_IMPORT char reg_ext[FN_EXTLEN];
extern MYSQL_PLUGIN_IMPORT uint reg_ext_length;
extern MYSQL_PLUGIN_IMPORT uint lower_case_table_names;
extern MYSQL_PLUGIN_IMPORT bool mysqld_embedded;
extern ulong specialflag;
extern uint mysql_data_home_len;
extern uint mysql_real_data_home_len;
extern const char *mysql_real_data_home_ptr;
extern ulong thread_handling;
extern MYSQL_PLUGIN_IMPORT char  *mysql_data_home;
extern "C" MYSQL_PLUGIN_IMPORT char server_version[SERVER_VERSION_LENGTH];
extern MYSQL_PLUGIN_IMPORT char mysql_real_data_home[];
extern char mysql_unpacked_real_data_home[];
extern MYSQL_PLUGIN_IMPORT struct system_variables global_system_variables;
extern char default_logfile_name[FN_REFLEN];

#define mysql_tmpdir (my_tmpdir(&mysql_tmpdir_list))

extern MYSQL_PLUGIN_IMPORT const key_map key_map_empty;
extern MYSQL_PLUGIN_IMPORT key_map key_map_full;          /* Should be threaded as const */

/*
  Server mutex locks and condition variables.
 */
extern mysql_mutex_t
       LOCK_user_locks, LOCK_status,
       LOCK_error_log, LOCK_delayed_insert, LOCK_uuid_generator,
       LOCK_delayed_status, LOCK_delayed_create, LOCK_crypt, LOCK_timezone,
       LOCK_slave_list, LOCK_active_mi, LOCK_manager,
       LOCK_global_system_variables, LOCK_user_conn, LOCK_log_throttle_qni,
       LOCK_prepared_stmt_count, LOCK_error_messages, LOCK_connection_count,
       LOCK_sql_slave_skip_counter, LOCK_slave_net_timeout;
#ifdef HAVE_OPENSSL
extern mysql_mutex_t LOCK_des_key_file;
#endif
extern mysql_mutex_t LOCK_server_started;
extern mysql_cond_t COND_server_started;
extern mysql_rwlock_t LOCK_grant, LOCK_sys_init_connect, LOCK_sys_init_slave;
extern mysql_rwlock_t LOCK_system_variables_hash;
extern mysql_cond_t COND_manager;
extern int32 thread_running;
extern my_atomic_rwlock_t thread_running_lock;
extern my_atomic_rwlock_t slave_open_temp_tables_lock;
extern my_atomic_rwlock_t opt_binlog_max_flush_queue_time_lock;

extern char *opt_ssl_ca, *opt_ssl_capath, *opt_ssl_cert, *opt_ssl_cipher,
            *opt_ssl_key, *opt_ssl_crl, *opt_ssl_crlpath;

extern MYSQL_PLUGIN_IMPORT pthread_key(THD*, THR_THD);

/**
  only options that need special treatment in get_one_option() deserve
  to be listed below
*/
enum options_mysqld
{
  OPT_to_set_the_start_number=256,
  OPT_BIND_ADDRESS,
  OPT_BINLOG_CHECKSUM,
  OPT_BINLOG_DO_DB,
  OPT_BINLOG_FORMAT,
  OPT_BINLOG_IGNORE_DB,
  OPT_BIN_LOG,
  OPT_BOOTSTRAP,
  OPT_CONSOLE,
  OPT_DEBUG_SYNC_TIMEOUT,
  OPT_DELAY_KEY_WRITE_ALL,
  OPT_ISAM_LOG,
  OPT_IGNORE_DB_DIRECTORY,
  OPT_KEY_BUFFER_SIZE,
  OPT_KEY_CACHE_AGE_THRESHOLD,
  OPT_KEY_CACHE_BLOCK_SIZE,
  OPT_KEY_CACHE_DIVISION_LIMIT,
  OPT_LC_MESSAGES_DIRECTORY,
  OPT_LOWER_CASE_TABLE_NAMES,
  OPT_MASTER_RETRY_COUNT,
  OPT_MASTER_VERIFY_CHECKSUM,
  OPT_POOL_OF_THREADS,
  OPT_REPLICATE_DO_DB,
  OPT_REPLICATE_DO_TABLE,
  OPT_REPLICATE_IGNORE_DB,
  OPT_REPLICATE_IGNORE_TABLE,
  OPT_REPLICATE_REWRITE_DB,
  OPT_REPLICATE_WILD_DO_TABLE,
  OPT_REPLICATE_WILD_IGNORE_TABLE,
  OPT_SERVER_ID,
  OPT_SKIP_HOST_CACHE,
  OPT_SKIP_LOCK,
  OPT_SKIP_NEW,
  OPT_SKIP_RESOLVE,
  OPT_SKIP_STACK_TRACE,
  OPT_SKIP_SYMLINKS,
  OPT_SLAVE_SQL_VERIFY_CHECKSUM,
  OPT_SSL_CA,
  OPT_SSL_CAPATH,
  OPT_SSL_CERT,
  OPT_SSL_CIPHER,
  OPT_SSL_KEY,
  OPT_UPDATE_LOG,
  OPT_WANT_CORE,
  OPT_ENGINE_CONDITION_PUSHDOWN,
  OPT_LOG_ERROR,
  OPT_MAX_LONG_DATA_SIZE,
  OPT_PLUGIN_LOAD,
  OPT_PLUGIN_LOAD_ADD,
  OPT_SSL_CRL,
  OPT_SSL_CRLPATH,
  OPT_PFS_INSTRUMENT,
  OPT_DEFAULT_AUTH,
  OPT_SECURE_AUTH,
  OPT_THREAD_CACHE_SIZE,
  OPT_HOST_CACHE_SIZE,
  OPT_TABLE_DEFINITION_CACHE
};


/**
   Query type constants (usable as bitmap flags).
*/
enum enum_query_type
{
  /// Nothing specific, ordinary SQL query.
  QT_ORDINARY= 0,
  /// In utf8.
  QT_TO_SYSTEM_CHARSET= (1 << 0),
  /// Without character set introducers.
  QT_WITHOUT_INTRODUCERS= (1 << 1),
  /// When printing a SELECT, add its number (select_lex->number)
  QT_SHOW_SELECT_NUMBER= (1 << 2),
  /// Don't print a database if it's equal to the connection's database
  QT_NO_DEFAULT_DB= (1 << 3),
  /// When printing a derived table, don't print its expression, only alias
  QT_DERIVED_TABLE_ONLY_ALIAS= (1 << 4)
};

/* query_id */
typedef int64 query_id_t;
extern query_id_t global_query_id;
extern my_atomic_rwlock_t global_query_id_lock;

void unireg_end(void) __attribute__((noreturn));

/* increment query_id and return it.  */
inline __attribute__((warn_unused_result)) query_id_t next_query_id()
{
  query_id_t id;
  my_atomic_rwlock_wrlock(&global_query_id_lock);
  id= my_atomic_add64(&global_query_id, 1);
  my_atomic_rwlock_wrunlock(&global_query_id_lock);
  return (id+1);
}

/*
  TODO: Replace this with an inline function.
 */
#ifndef EMBEDDED_LIBRARY
extern "C" void unireg_abort(int exit_code) __attribute__((noreturn));
#else
extern "C" void unireg_clear(int exit_code);
#define unireg_abort(exit_code) do { unireg_clear(exit_code); DBUG_RETURN(exit_code); } while(0)
#endif

inline void table_case_convert(char * name, uint length)
{
  if (lower_case_table_names)
    files_charset_info->cset->casedn(files_charset_info,
                                     name, length, name, length);
}

ulong sql_rnd_with_mutex();

extern int32 num_thread_running;
inline int32
inc_thread_running()
{
  int32 num_threads;
  my_atomic_rwlock_wrlock(&thread_running_lock);
  num_threads= my_atomic_add32(&num_thread_running, 1);
  my_atomic_rwlock_wrunlock(&thread_running_lock);
  return (num_threads+1);
}

inline int32
dec_thread_running()
{
  int32 num_threads;
  my_atomic_rwlock_wrlock(&thread_running_lock);
  num_threads= my_atomic_add32(&num_thread_running, -1);
  my_atomic_rwlock_wrunlock(&thread_running_lock);
  return (num_threads-1);
}

#if defined(MYSQL_DYNAMIC_PLUGIN) && defined(_WIN32)
extern "C" THD *_current_thd_noinline();
#define _current_thd() _current_thd_noinline()
#else
/*
  THR_THD is a key which will be used to set/get THD* for a thread,
  using my_pthread_setspecific_ptr()/my_thread_getspecific_ptr().
*/
extern pthread_key(THD*, THR_THD);
inline THD *_current_thd(void)
{
  return my_pthread_getspecific_ptr(THD*,THR_THD);
}
#endif
#define current_thd _current_thd()

extern const char *MY_BIND_ALL_ADDRESSES;

#endif /* MYSQLD_INCLUDED */<|MERGE_RESOLUTION|>--- conflicted
+++ resolved
@@ -1,8 +1,4 @@
-<<<<<<< HEAD
-/* Copyright (c) 2010, 2013, Oracle and/or its affiliates. All rights reserved.
-=======
 /* Copyright (c) 2010, 2014, Oracle and/or its affiliates. All rights reserved.
->>>>>>> 7dea09e9
 
    This program is free software; you can redistribute it and/or modify
    it under the terms of the GNU General Public License as published by
@@ -220,8 +216,6 @@
 extern my_bool opt_master_verify_checksum;
 extern my_bool opt_slave_sql_verify_checksum;
 extern my_bool enforce_gtid_consistency;
-<<<<<<< HEAD
-=======
 extern ulong binlogging_impossible_mode;
 enum enum_binlogging_impossible_mode
 {
@@ -231,7 +225,6 @@
   ABORT_SERVER= 1
 };
 extern const char *binlogging_impossible_err[];
->>>>>>> 7dea09e9
 enum enum_gtid_mode
 {
   /// Support only anonymous groups, not GTIDs.
@@ -349,11 +342,7 @@
   key_mutex_slave_parallel_pend_jobs, key_mutex_mts_temp_tables_lock,
   key_mutex_slave_parallel_worker,
   key_structure_guard_mutex, key_TABLE_SHARE_LOCK_ha_data,
-<<<<<<< HEAD
-  key_LOCK_error_messages, key_LOCK_thread_count,
-=======
   key_LOCK_error_messages, key_LOCK_thread_count, key_LOCK_thd_remove,
->>>>>>> 7dea09e9
   key_LOCK_log_throttle_qni;
 extern PSI_mutex_key key_RELAYLOG_LOCK_commit;
 extern PSI_mutex_key key_RELAYLOG_LOCK_commit_queue;
