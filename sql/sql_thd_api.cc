/*
   Copyright (c) 2015, 2017, Oracle and/or its affiliates. All rights reserved.

   This program is free software; you can redistribute it and/or modify
   it under the terms of the GNU General Public License as published by
   the Free Software Foundation; version 2 of the License.

   This program is distributed in the hope that it will be useful,
   but WITHOUT ANY WARRANTY; without even the implied warranty of
   MERCHANTABILITY or FITNESS FOR A PARTICULAR PURPOSE.  See the
   GNU General Public License for more details.

   You should have received a copy of the GNU General Public License
   along with this program; if not, write to the Free Software
   Foundation, Inc., 51 Franklin St, Fifth Floor, Boston, MA 02110-1301  USA
*/

<<<<<<< HEAD
#include <stdio.h>
#include <string.h>
#include <sys/types.h>
=======
>>>>>>> 86b8a113
#include <algorithm>
#include <atomic>
#include <string.h>
#include <sys/types.h>

#include "lex_string.h"
#include "m_ctype.h"
#include "my_compiler.h"
#include "my_dbug.h"
#include "my_io.h"
#include "my_macros.h"
#include "my_sqlcommand.h"
#include "my_thread.h"
#include "my_thread_local.h"
#include "mysql/components/services/psi_stage_bits.h"
#include "mysql/components/services/psi_thread_bits.h"
#include "mysql/plugin.h"
#include "mysql/psi/mysql_mutex.h"
#include "mysql_com.h"
#include "sql/auth/sql_security_ctx.h"
#include "sql/conn_handler/connection_handler_manager.h"
#include "sql/current_thd.h"            // current_thd
#include "sql/handler.h"
#include "sql/mysqld.h"                 // key_thread_one_connection
#include "sql/protocol_classic.h"
#include "sql/query_options.h"
#include "sql/rpl_rli.h"                // is_mts_worker
#include "sql/rpl_slave_commit_order_manager.h"
#include "sql/sql_alter.h"
                                        // commit_order_manager_check_deadlock
#include "sql/sql_callback.h"           // MYSQL_CALLBACK
#include "sql/sql_class.h"              // THD
#include "sql/sql_error.h"
#include "sql/sql_lex.h"
#include "sql/sql_plugin.h"             // plugin_unlock
#include "sql/sql_plugin_ref.h"
#include "sql/sql_thd_internal_api.h"
#include "sql/system_variables.h"
#include "sql/transaction_info.h"
#include "sql/xa.h"
#include "sql_string.h"
#include "violite.h"

struct MYSQL_LEX_STRING;

using std::min;


//////////////////////////////////////////////////////////
//
//  Defintions of functions declared in thread_pool_priv.h
//
//////////////////////////////////////////////////////////

/**
  Get reference to scheduler data object

  @param thd            THD object

  @retval               Scheduler data object on THD
*/

void *thd_get_scheduler_data(THD *thd)
{
  return thd->scheduler.data;
}


/**
  Set reference to Scheduler data object for THD object

  @param thd            THD object
  @param data           Scheduler data object to set on THD
*/

void thd_set_scheduler_data(THD *thd, void *data)
{
  thd->scheduler.data= data;
}


/**
  Get reference to Performance Schema object for THD object

  @param thd            THD object

  @retval               Performance schema object for thread on THD
*/

PSI_thread *thd_get_psi(THD *thd)
{
  return thd->get_psi();
}


/**
  Get net_wait_timeout for THD object

  @param thd            THD object

  @retval               net_wait_timeout value for thread on THD
*/

ulong thd_get_net_wait_timeout(THD* thd)
{
  return thd->variables.net_wait_timeout;
}


/**
  Set reference to Performance Schema object for THD object

  @param thd            THD object
  @param psi            Performance schema object for thread
*/

void thd_set_psi(THD *thd, PSI_thread *psi)
{
  thd->set_psi(psi);
}


/**
  Set the state on connection to killed

  @param thd               THD object
*/

void thd_set_killed(THD *thd)
{
  /*
    TODO: This method just sets the state of the THD::killed member. Now used
          for the idle threads. To awake and set killed status for active
          threads, THD::awake() should be used as part of this method or in a
          new API.
          Setting KILL state for a thread in a kill immune mode is handled
          as part of THD::awake(). Direct KILL state set for active thread
          breaks it.
  */
  thd->killed= THD::KILL_CONNECTION;
}


/**
  Clear errors from the previous THD

  @param thd              THD object
*/

void thd_clear_errors(THD *thd MY_ATTRIBUTE((unused)))
{
  set_my_errno(0);
}


/**
  Close the socket used by this connection

  @param thd                THD object
*/

void thd_close_connection(THD *thd)
{
  thd->get_protocol_classic()->shutdown();
}


/**
  Get current THD object from thread local data

  @retval     The THD object for the thread, NULL if not connection thread
*/

THD *thd_get_current_thd()
{
  return current_thd;
}


/**
  Reset thread globals associated.

  @param thd     THD object
*/

void reset_thread_globals(THD* thd)
{
  thd->restore_globals();
  thd->set_is_killable(false);
}


/**
  Lock data that needs protection in THD object

  @param thd                   THD object
*/

void thd_lock_data(THD *thd)
{
  mysql_mutex_lock(&thd->LOCK_thd_data);
}


/**
  Unlock data that needs protection in THD object

  @param thd                   THD object
*/

void thd_unlock_data(THD *thd)
{
  mysql_mutex_unlock(&thd->LOCK_thd_data);
}


/**
  Support method to check if connection has already started transaction

  @param thd Current thread

  @retval               true if connection already started transaction
*/

bool thd_is_transaction_active(THD *thd)
{
  return thd->get_transaction()->is_active(Transaction_ctx::SESSION);
}


/**
  Check if there is buffered data on the socket representing the connection

  @param thd                  THD object
*/

int thd_connection_has_data(THD *thd)
{
  Vio *vio= thd->get_protocol_classic()->get_vio();
  return vio->has_data(vio);
}


/**
  Get reading/writing on socket from THD object
  @param thd                       THD object

  @retval               net.reading_or_writing value for thread on THD.
*/

uint thd_get_net_read_write(THD *thd)
{
  return thd->get_protocol_classic()->get_rw_status();
}


/**
  Set reading/writing on socket, used by SHOW PROCESSLIST

  @param thd                       THD object
  @param val                       Value to set it to (0 or 1)
*/

void thd_set_net_read_write(THD *thd, uint val)
{
  thd->get_protocol_classic()->get_net()->reading_or_writing= val;
}


/**
  Mark the THD as not killable as it is not currently used by a thread.

  @param thd             THD object
*/

void thd_set_not_killable(THD *thd)
{
  thd->set_is_killable(false);
}


/**
  Get socket file descriptor for this connection

  @param thd            THD object

  @retval               Socket of the connection
*/

my_socket thd_get_fd(THD *thd)
{
  return thd->get_protocol_classic()->get_socket();
}


/**
  Set thread specific environment required for thd cleanup in thread pool.

  @param thd            THD object

  @retval               1 if thread-specific enviroment could be set else 0
*/

int thd_store_globals(THD *thd)
{
  return thd->store_globals();
}


/**
  Get thread attributes for connection threads

  @retval      Reference to thread attribute for connection threads
*/

my_thread_attr_t *get_connection_attrib()
{
  return &connection_attrib;
}


/**
  Get max number of connections

  @retval         Max number of connections for MySQL Server
*/

ulong get_max_connections()
{
  return max_connections;
}


//////////////////////////////////////////////////////////
//
//  Definitions of functions declared in plugin.h
//
//////////////////////////////////////////////////////////


void thd_binlog_pos(const MYSQL_THD thd,
                    const char **file_var,
                    unsigned long long *pos_var)
{
  thd->get_trans_pos(file_var, pos_var);
}


int mysql_tmpfile(const char *prefix)
{
  return mysql_tmpfile_path(mysql_tmpdir, prefix);
}


int thd_in_lock_tables(const MYSQL_THD thd)
{
  return thd->in_lock_tables;
}


int thd_tablespace_op(const MYSQL_THD thd)
{
  /*
    The Alter_info is reset only at the beginning of an ALTER
    statement, so this function must check both the SQL command
    code and the Alter_info::flags.
  */
  if (thd->lex->sql_command != SQLCOM_ALTER_TABLE)
    return 0;
  DBUG_ASSERT(thd->lex->alter_info != NULL);

  return MY_TEST((thd->lex->alter_info->flags &
                  (Alter_info::ALTER_DISCARD_TABLESPACE |
                   Alter_info::ALTER_IMPORT_TABLESPACE)));
}


static void set_thd_stage_info(MYSQL_THD thd,
                               const PSI_stage_info *new_stage,
                               PSI_stage_info *old_stage,
                               const char *calling_func,
                               const char *calling_file,
                               const unsigned int calling_line)
{
  if (thd == NULL)
    thd= current_thd;

  thd->enter_stage(new_stage, old_stage, calling_func, calling_file, calling_line);
}


extern "C"
const char *set_thd_proc_info(MYSQL_THD thd_arg, const char *info,
                              const char *calling_function,
                              const char *calling_file,
                              const unsigned int calling_line)
{
  PSI_stage_info old_stage;
  PSI_stage_info new_stage;

  old_stage.m_key= 0;
  old_stage.m_name= info;

  set_thd_stage_info(thd_arg, & old_stage, & new_stage,
                     calling_function, calling_file, calling_line);

  return new_stage.m_name;
}


void **thd_ha_data(const MYSQL_THD thd, const struct handlerton *hton)
{
  return &(const_cast<THD*>(thd))->get_ha_data(hton->slot)->ha_ptr;
}


void thd_storage_lock_wait(MYSQL_THD thd, long long value)
{
  thd->utime_after_lock+= value;
}


/**
  Provide a handler data getter to simplify coding
*/
void *thd_get_ha_data(const MYSQL_THD thd, const struct handlerton *hton)
{
  return *thd_ha_data(thd, hton);
}


/**
  Provide a handler data setter to simplify coding
  @see thd_set_ha_data() definition in plugin.h
*/
void thd_set_ha_data(MYSQL_THD thd, const struct handlerton *hton,
                     const void *ha_data)
{
  plugin_ref *lock= &thd->get_ha_data(hton->slot)->lock;
  if (ha_data && !*lock)
    *lock= ha_lock_engine(NULL, (handlerton*) hton);
  else if (!ha_data && *lock)
  {
    plugin_unlock(NULL, *lock);
    *lock= NULL;
  }
  *thd_ha_data(thd, hton)= (void*) ha_data;
}


long long thd_test_options(const MYSQL_THD thd, long long test_options)
{
  return thd->variables.option_bits & test_options;
}


int thd_sql_command(const MYSQL_THD thd)
{
  return (int) thd->lex->sql_command;
}


int thd_tx_isolation(const MYSQL_THD thd)
{
  return (int) thd->tx_isolation;
}


int thd_tx_is_read_only(const MYSQL_THD thd)
{
  return (int) thd->tx_read_only;
}


int thd_tx_priority(const MYSQL_THD thd)
{
  return (thd->thd_tx_priority != 0
          ? thd->thd_tx_priority
          : thd->tx_priority);
}


MYSQL_THD thd_tx_arbitrate(MYSQL_THD requestor, MYSQL_THD holder)
{
 /* Should be different sessions. */
 DBUG_ASSERT(holder != requestor);

 return(thd_tx_priority(requestor) == thd_tx_priority(holder)
	? requestor
	: ((thd_tx_priority(requestor)
	    > thd_tx_priority(holder)) ? holder : requestor));
}


int thd_tx_is_dd_trx(const MYSQL_THD thd)
{
  return (int) thd->is_attachable_ro_transaction_active();
}


void thd_inc_row_count(MYSQL_THD thd)
{
  thd->get_stmt_da()->inc_current_row_for_condition();
}


/**
  Dumps a text description of a thread, its security context
  (user, host) and the current query.

  @param thd thread context
  @param buffer pointer to preferred result buffer
  @param length length of buffer
  @param max_query_len how many chars of query to copy (0 for all)

  @return Pointer to string
*/

char *thd_security_context(MYSQL_THD thd, char *buffer, size_t length,
                           size_t max_query_len)
{
  String str(buffer, length, &my_charset_latin1);
  Security_context *sctx= &thd->m_main_security_ctx;
  char header[256];
  size_t len;
  /*
    The pointers thd->query and thd->proc_info might change since they are
    being modified concurrently. This is acceptable for proc_info since its
    values doesn't have to very accurate and the memory it points to is static,
    but we need to attempt a snapshot on the pointer values to avoid using NULL
    values. The pointer to thd->query however, doesn't point to static memory
    and has to be protected by LOCK_thd_query or risk pointing to
    uninitialized memory.
  */
  const char *proc_info= thd->proc_info;

  len= snprintf(header, sizeof(header),
                   "MySQL thread id %u, OS thread handle %lu, query id %lu",
                   thd->thread_id(), (ulong)thd->real_id, (ulong)thd->query_id);
  str.length(0);
  str.append(header, len);

  if (sctx->host().length)
  {
    str.append(' ');
    str.append(sctx->host().str);
  }

  if (sctx->ip().length)
  {
    str.append(' ');
    str.append(sctx->ip().str);
  }

  if (sctx->user().str)
  {
    str.append(' ');
    str.append(sctx->user().str);
  }

  if (proc_info)
  {
    str.append(' ');
    str.append(proc_info);
  }

  mysql_mutex_lock(&thd->LOCK_thd_query);

  if (thd->query().str)
  {
    if (max_query_len < 1)
      len= thd->query().length;
    else
      len= min(thd->query().length, max_query_len);
    str.append('\n');
    str.append(thd->query().str, len);
  }

  mysql_mutex_unlock(&thd->LOCK_thd_query);

  if (str.c_ptr_safe() == buffer)
    return buffer;

  /*
    We have to copy the new string to the destination buffer because the string
    was reallocated to a larger buffer to be able to fit.
  */
  DBUG_ASSERT(buffer != NULL);
  length= min(str.length(), length-1);
  memcpy(buffer, str.c_ptr_quick(), length);
  /* Make sure that the new string is null terminated */
  buffer[length]= '\0';
  return buffer;
}


void thd_get_xid(const MYSQL_THD thd, MYSQL_XID *xid)
{
  *xid = *(MYSQL_XID *) thd->get_transaction()->xid_state()->get_xid();
}


/**
  Check the killed state of a user thread
  @param thd  user thread
  @retval 0 the user thread is active
  @retval 1 the user thread has been killed
*/

int thd_killed(const MYSQL_THD thd)
{
  if (thd == NULL)
    return current_thd != NULL ? current_thd->killed : 0;
  return thd->killed;
}


/**
  Set the killed status of the current statement.

  @param thd  user thread connection handle
*/

void thd_set_kill_status(const MYSQL_THD thd)
{
  thd->send_kill_message();
}


/**
  Return the thread id of a user thread
  @param thd user thread
  @return thread id
*/

unsigned long thd_get_thread_id(const MYSQL_THD thd)
{
  return((unsigned long)thd->thread_id());
}


/**
  Check if batching is allowed for the thread
  @param thd  user thread
  @retval 1 batching allowed
  @retval 0 batching not allowed
*/

int thd_allow_batch(MYSQL_THD thd)
{
  if ((thd->variables.option_bits & OPTION_ALLOW_BATCH) ||
      (thd->slave_thread && opt_slave_allow_batching))
    return 1;
  return 0;
}


void thd_mark_transaction_to_rollback(MYSQL_THD thd, int all)
{
  DBUG_ENTER("thd_mark_transaction_to_rollback");
  DBUG_ASSERT(thd);
  /*
    The parameter "all" has type int since the function is defined
    in plugin.h. The corresponding parameter in the call below has
    type bool. The comment in plugin.h states that "all != 0"
    means to rollback the main transaction. Thus, check this
    specifically.
  */
  thd->mark_transaction_to_rollback((all != 0));
  DBUG_VOID_RETURN;
}


//////////////////////////////////////////////////////////
//
//  Definitions of functions declared in service_thd_alloc.h
//
//////////////////////////////////////////////////////////


void *thd_alloc(MYSQL_THD thd, size_t size)
{
  return thd->alloc(size);
}


void *thd_calloc(MYSQL_THD thd, size_t size)
{
  return thd->mem_calloc(size);
}


char *thd_strdup(MYSQL_THD thd, const char *str)
{
  return thd->mem_strdup(str);
}


char *thd_strmake(MYSQL_THD thd, const char *str, size_t size)
{
  return thd->strmake(str, size);
}


MYSQL_LEX_STRING *thd_make_lex_string(MYSQL_THD thd,
                                      MYSQL_LEX_STRING *lex_str,
                                      const char *str, size_t size,
                                      int allocate_lex_string)
{
  return thd->make_lex_string(lex_str, str, size,
                              (bool) allocate_lex_string);
}


void *thd_memdup(MYSQL_THD thd, const void* str, size_t size)
{
  return thd->memdup(str, size);
}


//////////////////////////////////////////////////////////
//
//  Definitions of functions declared in service_thd_wait.h
//
//////////////////////////////////////////////////////////

/*
  Interface for MySQL Server, plugins and storage engines to report
  when they are going to sleep/stall.

  SYNOPSIS
  thd_wait_begin()
  thd                     Thread object
  wait_type               Type of wait
                          1 -- short wait (e.g. for mutex)
                          2 -- medium wait (e.g. for disk io)
                          3 -- large wait (e.g. for locked row/table)
  NOTES
    This is used by the threadpool to have better knowledge of which
    threads that currently are actively running on CPUs. When a thread
    reports that it's going to sleep/stall, the threadpool scheduler is
    free to start another thread in the pool most likely. The expected wait
    time is simply an indication of how long the wait is expected to
    become, the real wait time could be very different.

  thd_wait_end MUST be called immediately after waking up again.
*/
void thd_wait_begin(MYSQL_THD thd, int wait_type)
{
  MYSQL_CALLBACK(Connection_handler_manager::event_functions,
                 thd_wait_begin, (thd, wait_type));
}

/**
  Interface for MySQL Server, plugins and storage engines to report
  when they waking up from a sleep/stall.

  @param  thd   Thread handle
*/
void thd_wait_end(MYSQL_THD thd)
{
  MYSQL_CALLBACK(Connection_handler_manager::event_functions,
                 thd_wait_end, (thd));
}


//////////////////////////////////////////////////////////
//
//  Definitions of functions declared in service_thd_engine_lock.h
//
//////////////////////////////////////////////////////////

/**
   Interface for Engine to report row lock conflict.
   The caller should guarantee thd_wait_for does not be freed, when it is
   called.
*/
void thd_report_row_lock_wait(THD* self, THD *wait_for)
{
  DBUG_ENTER("thd_report_row_lock_wait");

  if (self != NULL && wait_for != NULL &&
      is_mts_worker(self) && is_mts_worker(wait_for))
    commit_order_manager_check_deadlock(self, wait_for);

  DBUG_VOID_RETURN;
}


/**
  Interface for cleaning the openssl per thread error queue.
*/

void remove_ssl_err_thread_state()
{
#ifndef HAVE_YASSL
  ERR_remove_thread_state(nullptr);
#endif
}<|MERGE_RESOLUTION|>--- conflicted
+++ resolved
@@ -15,12 +15,6 @@
    Foundation, Inc., 51 Franklin St, Fifth Floor, Boston, MA 02110-1301  USA
 */
 
-<<<<<<< HEAD
-#include <stdio.h>
-#include <string.h>
-#include <sys/types.h>
-=======
->>>>>>> 86b8a113
 #include <algorithm>
 #include <atomic>
 #include <string.h>
