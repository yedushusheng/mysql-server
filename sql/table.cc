/*
   Copyright (c) 2000, 2017, Oracle and/or its affiliates. All rights reserved.

   This program is free software; you can redistribute it and/or modify
   it under the terms of the GNU General Public License as published by
   the Free Software Foundation; version 2 of the License.

   This program is distributed in the hope that it will be useful,
   but WITHOUT ANY WARRANTY; without even the implied warranty of
   MERCHANTABILITY or FITNESS FOR A PARTICULAR PURPOSE.  See the
   GNU General Public License for more details.

   You should have received a copy of the GNU General Public License
   along with this program; if not, write to the Free Software
   Foundation, Inc., 51 Franklin St, Fifth Floor, Boston, MA 02110-1301  USA */

#include "sql/table.h"

#include "my_config.h"

#include <errno.h>
#include <fcntl.h>
#include <stdio.h>
#include <algorithm>
#include <string>

#include "ft_global.h"
#include "m_string.h"
#include "map_helpers.h"
#include "my_alloc.h"
#include "my_byteorder.h"
#include "my_dbug.h"
#include "my_io.h"
#include "my_loglevel.h"
#include "my_macros.h"
#include "my_pointer_arithmetic.h"
#include "my_psi_config.h"
#include "my_sqlcommand.h"
#include "my_thread_local.h"
#include "myisam.h"                      // MI_MAX_KEY_LENGTH
#include "mysql/components/services/log_shared.h"
#include "mysql/mysql_lex_string.h"
#include "mysql/plugin.h"
#include "mysql/psi/mysql_file.h"
#include "mysql/psi/mysql_mutex.h"
#include "mysql/psi/mysql_table.h"
#include "mysql/psi/psi_base.h"
#include "mysql/psi/psi_table.h"
#include "mysql/service_my_snprintf.h"
#include "mysql/service_mysql_alloc.h"
#include "mysql_com.h"
#include "mysql_version.h"               // MYSQL_VERSION_ID
#include "mysqld_error.h"
#include "sql/auth/auth_acls.h"
#include "sql/auth/auth_common.h"        // acl_getroot
#include "sql/auth/sql_security_ctx.h"
#include "sql/binlog.h"                  // mysql_bin_log
#include "sql/dd/cache/dictionary_client.h" // dd::cache_Dictionary_client
#include "sql/dd/dd.h"                   // dd::get_dictionary
#include "sql/dd/dictionary.h"           // dd::Dictionary
#include "sql/dd/types/abstract_table.h"
#include "sql/dd/types/table.h"          // dd::Table
#include "sql/dd/types/view.h"           // dd::View
#include "sql/debug_sync.h"              // DEBUG_SYNC
#include "sql/derror.h"                  // ER_THD
#include "sql/error_handler.h"           // Strict_error_handler
#include "sql/field.h"
#include "sql/histograms/histogram.h"
#include "sql/item.h"
#include "sql/item_cmpfunc.h"            // and_conds
#include "sql/item_create.h"
#include "sql/json_diff.h"               // Json_diff_vector
#include "sql/json_dom.h"                // Json_wrapper
#include "sql/key.h"                     // find_ref_key
#include "sql/log.h"
#include "sql/my_decimal.h"
#include "sql/mysqld.h"                  // reg_ext key_file_frm ...
#include "sql/opt_trace.h"               // opt_trace_disable_if_no_security_...
#include "sql/opt_trace_context.h"
#include "sql/parse_file.h"              // sql_parse_prepare
#include "sql/partition_info.h"          // partition_info
#include "sql/psi_memory_key.h"
#include "sql/query_result.h"            // Query_result
#include "sql/rpl_record.h"              // PARTIAL_JSON_UPDATES
#include "sql/sql_base.h"
#include "sql/sql_class.h"               // THD
#include "sql/sql_error.h"
#include "sql/sql_lex.h"
#include "sql/sql_parse.h"               // check_stack_overrun
#include "sql/sql_partition.h"           // mysql_unpack_partition
#include "sql/sql_plugin.h"              // plugin_unlock
#include "sql/sql_select.h"              // actual_key_parts
#include "sql/sql_table.h"               // build_table_filename
#include "sql/sql_tablespace.h"          // validate_tablespace_name())
#include "sql/strfunc.h"                 // find_type
#include "sql/system_variables.h"
#include "sql/table_cache.h"             // table_cache_manager
#include "sql/table_trigger_dispatcher.h" // Table_trigger_dispatcher
#include "sql/thr_malloc.h"
#include "sql/trigger_def.h"
#include "sql_string.h"
#include "template_utils.h"              // down_cast
#include "thr_mutex.h"
#include "table_function.h"              // Table_function

/* INFORMATION_SCHEMA name */
LEX_STRING INFORMATION_SCHEMA_NAME= {C_STRING_WITH_LEN("information_schema")};

/* PERFORMANCE_SCHEMA name */
LEX_STRING PERFORMANCE_SCHEMA_DB_NAME= {C_STRING_WITH_LEN("performance_schema")};

/* MYSQL_SCHEMA name */
LEX_STRING MYSQL_SCHEMA_NAME= {C_STRING_WITH_LEN("mysql")};

/* MYSQL_TABLESPACE name */
LEX_STRING MYSQL_TABLESPACE_NAME= {C_STRING_WITH_LEN("mysql")};

/* GENERAL_LOG name */
LEX_STRING GENERAL_LOG_NAME= {C_STRING_WITH_LEN("general_log")};

/* SLOW_LOG name */
LEX_STRING SLOW_LOG_NAME= {C_STRING_WITH_LEN("slow_log")};

/* RLI_INFO name */
LEX_STRING RLI_INFO_NAME= {C_STRING_WITH_LEN("slave_relay_log_info")};

/* MI_INFO name */
LEX_STRING MI_INFO_NAME= {C_STRING_WITH_LEN("slave_master_info")};

/* WORKER_INFO name */
LEX_STRING WORKER_INFO_NAME= {C_STRING_WITH_LEN("slave_worker_info")};

/* GTID_EXECUTED name */
LEX_STRING GTID_EXECUTED_NAME= {C_STRING_WITH_LEN("gtid_executed")};

/* Keyword for parsing generated column functions */
LEX_STRING PARSE_GCOL_KEYWORD= {C_STRING_WITH_LEN("parse_gcol_expr")};


	/* Functions defined in this file */

static Item *create_view_field(THD *thd, TABLE_LIST *view, Item **field_ref,
                               const char *name,
                               Name_resolution_context *context);
static void open_table_error(THD *thd, TABLE_SHARE *share,
                             int error, int db_errno);

inline bool is_system_table_name(const char *name, size_t length);

/**************************************************************************
  Object_creation_ctx implementation.
**************************************************************************/

Object_creation_ctx *Object_creation_ctx::set_n_backup(THD *thd)
{
  Object_creation_ctx *backup_ctx;
  DBUG_ENTER("Object_creation_ctx::set_n_backup");

  backup_ctx= create_backup_ctx(thd);
  change_env(thd);

  DBUG_RETURN(backup_ctx);
}

void Object_creation_ctx::restore_env(THD *thd, Object_creation_ctx *backup_ctx)
{
  if (!backup_ctx)
    return;

  backup_ctx->change_env(thd);

  delete backup_ctx;
}

/**************************************************************************
  Default_object_creation_ctx implementation.
**************************************************************************/

Default_object_creation_ctx::Default_object_creation_ctx(THD *thd)
  : m_client_cs(thd->variables.character_set_client),
    m_connection_cl(thd->variables.collation_connection)
{ }

Default_object_creation_ctx::Default_object_creation_ctx(
  const CHARSET_INFO *client_cs, const CHARSET_INFO *connection_cl)
  : m_client_cs(client_cs),
    m_connection_cl(connection_cl)
{ }

Object_creation_ctx *
Default_object_creation_ctx::create_backup_ctx(THD *thd) const
{
  return new Default_object_creation_ctx(thd);
}

void Default_object_creation_ctx::change_env(THD *thd) const
{
  thd->variables.character_set_client= m_client_cs;
  thd->variables.collation_connection= m_connection_cl;

  thd->update_charset();
}

/**************************************************************************
  View_creation_ctx implementation.
**************************************************************************/

View_creation_ctx *View_creation_ctx::create(THD *thd)
{
  View_creation_ctx *ctx= new (thd->mem_root) View_creation_ctx(thd);

  return ctx;
}

/*************************************************************************/

View_creation_ctx * View_creation_ctx::create(THD *thd,
                                              TABLE_LIST *view)
{
  View_creation_ctx *ctx= new (thd->mem_root) View_creation_ctx(thd);

  /* Throw a warning if there is NULL cs name. */

  if (!view->view_client_cs_name.str ||
      !view->view_connection_cl_name.str)
  {
    push_warning_printf(thd, Sql_condition::SL_NOTE,
                        ER_VIEW_NO_CREATION_CTX,
                        ER_THD(thd, ER_VIEW_NO_CREATION_CTX),
                        view->db,
                        view->table_name);

    ctx->m_client_cs= system_charset_info;
    ctx->m_connection_cl= system_charset_info;

    return ctx;
  }

  /* Resolve cs names. Throw a warning if there is unknown cs name. */

  bool invalid_creation_ctx;

  invalid_creation_ctx= resolve_charset(view->view_client_cs_name.str,
                                        system_charset_info,
                                        &ctx->m_client_cs);

  invalid_creation_ctx= resolve_collation(view->view_connection_cl_name.str,
                                          system_charset_info,
                                          &ctx->m_connection_cl) ||
                        invalid_creation_ctx;

  if (invalid_creation_ctx)
  {
    LogErr(WARNING_LEVEL, ER_VIEW_UNKNOWN_CHARSET_OR_COLLATION,
           view->db,
           view->table_name,
           view->view_client_cs_name.str,
           view->view_connection_cl_name.str);

    push_warning_printf(thd, Sql_condition::SL_NOTE,
                        ER_VIEW_INVALID_CREATION_CTX,
                        ER_THD(thd, ER_VIEW_INVALID_CREATION_CTX),
                        view->db,
                        view->table_name);
  }

  return ctx;
}

/*************************************************************************/

GRANT_INFO::GRANT_INFO()
{
  grant_table= 0;
  version= 0;
  privilege= NO_ACCESS;
}


/**
  Returns pointer to '.frm' extension of the file name.

  @param name       file name

    Checks file name part starting with the rightmost '.' character,
    and returns it if it is equal to '.frm'. 

  @todo
    It is a good idea to get rid of this function modifying the code
    to garantee that the functions presently calling fn_rext() always
    get arguments in the same format: either with '.frm' or without '.frm'.

  @return
    Pointer to the '.frm' extension. If there is no extension,
    or extension is not '.frm', pointer at the end of file name.
*/

char *fn_rext(char *name)
{
  char *res= strrchr(name, '.');
  if (res && !strcmp(res, reg_ext))
    return res;
  return name + strlen(name);
}


TABLE_CATEGORY get_table_category(const LEX_STRING &db,
                                  const LEX_STRING &name)
{
  DBUG_ASSERT(db.str != NULL);
  DBUG_ASSERT(name.str != NULL);

  if (is_infoschema_db(db.str, db.length))
    return TABLE_CATEGORY_INFORMATION;

  if (is_perfschema_db(db.str, db.length))
    return TABLE_CATEGORY_PERFORMANCE;

  if ((db.length == MYSQL_SCHEMA_NAME.length) &&
      (my_strcasecmp(system_charset_info,
                     MYSQL_SCHEMA_NAME.str,
                     db.str) == 0))
  {
    if (is_system_table_name(name.str, name.length))
      return TABLE_CATEGORY_SYSTEM;

    if ((name.length == GENERAL_LOG_NAME.length) &&
        (my_strcasecmp(system_charset_info,
                       GENERAL_LOG_NAME.str,
                       name.str) == 0))
      return TABLE_CATEGORY_LOG;

    if ((name.length == SLOW_LOG_NAME.length) &&
        (my_strcasecmp(system_charset_info,
                       SLOW_LOG_NAME.str,
                       name.str) == 0))
      return TABLE_CATEGORY_LOG;

    if ((name.length == RLI_INFO_NAME.length) &&
        (my_strcasecmp(system_charset_info,
                      RLI_INFO_NAME.str,
                      name.str) == 0))
      return TABLE_CATEGORY_RPL_INFO;

    if ((name.length == MI_INFO_NAME.length) &&
        (my_strcasecmp(system_charset_info,
                      MI_INFO_NAME.str,
                      name.str) == 0))
      return TABLE_CATEGORY_RPL_INFO;

    if ((name.length == WORKER_INFO_NAME.length) &&
        (my_strcasecmp(system_charset_info,
                      WORKER_INFO_NAME.str,
                      name.str) == 0))
      return TABLE_CATEGORY_RPL_INFO;

    if ((name.length == GTID_EXECUTED_NAME.length) &&
        (my_strcasecmp(system_charset_info,
                       GTID_EXECUTED_NAME.str,
                       name.str) == 0))
      return TABLE_CATEGORY_GTID;

    if (dd::get_dictionary()->is_dd_table_name(MYSQL_SCHEMA_NAME.str,
                                               name.str))
      return TABLE_CATEGORY_DICTIONARY;
  }

  return TABLE_CATEGORY_USER;
}


/**
  Allocate and setup a TABLE_SHARE structure

  @param db          schema name.
  @param table_name  table name.
  @param key         table cache key (db \0 table_name \0...)
  @param key_length  length of the key

  @return            pointer to allocated table share
    @retval NULL     error (out of memory, too long path name)
*/

TABLE_SHARE *alloc_table_share(const char *db,
                               const char *table_name,
                               const char *key,
                               size_t key_length)
{
  MEM_ROOT mem_root;
  TABLE_SHARE *share= NULL;
  char *key_buff, *path_buff;
  char path[FN_REFLEN + 1];
  size_t path_length;
  Table_cache_element **cache_element_array;
  bool was_truncated= false;
  DBUG_ENTER("alloc_table_share");
  DBUG_PRINT("enter", ("table: '%s'.'%s'",
                       db, table_name));

  /*
    There are FN_REFLEN - reg_ext_length bytes available for the 
    file path and the trailing '\0', which may be padded to the right 
    of the length indicated by the length parameter. The returned 
    path length does not include the trailing '\0'.
  */
  path_length= build_table_filename(path, sizeof(path) - 1 - reg_ext_length,
                                    db, table_name, "", 0,
                                    &was_truncated);

  /*
    The path now misses extension, but includes '\0'. Unless it was
    truncated, everything should be ok. 
  */
  if (was_truncated)
  {
    my_error(ER_IDENT_CAUSES_TOO_LONG_PATH, MYF(0), sizeof(path) - 1, path);
    DBUG_RETURN(NULL);
  }

  init_sql_alloc(key_memory_table_share, &mem_root, TABLE_ALLOC_BLOCK_SIZE, 0);
  if (multi_alloc_root(&mem_root,
                       &share, sizeof(*share),
                       &key_buff, key_length,
                       &path_buff, path_length + 1,
                       &cache_element_array,
                       table_cache_instances * sizeof(*cache_element_array),
                       NULL))
  {
    memset(share, 0, sizeof(*share));

    share->set_table_cache_key(key_buff, key, key_length);

    share->path.str= path_buff;
    share->path.length= path_length;
    my_stpcpy(share->path.str, path);
    share->normalized_path.str=    share->path.str;
    share->normalized_path.length= path_length;

    share->version=       refresh_version;

    /*
      Since alloc_table_share() can be called without any locking (for
      example, ha_create_table... functions), we do not assign a table
      map id here.  Instead we assign a value that is not used
      elsewhere, and then assign a table map id inside open_table()
      under the protection of the LOCK_open mutex.
    */
    share->table_map_id= ~0ULL;
    share->cached_row_logging_check= -1;

    share->m_flush_tickets.empty();

    memset(cache_element_array, 0,
           table_cache_instances * sizeof(*cache_element_array));
    share->cache_element= cache_element_array;

    share->mem_root= std::move(mem_root);
    mysql_mutex_init(key_TABLE_SHARE_LOCK_ha_data,
                     &share->LOCK_ha_data, MY_MUTEX_INIT_FAST);
  }
  DBUG_RETURN(share);
}


/**
  Initialize share for temporary tables

  @param thd         thread handle
  @param share	Share to fill
  @param key		Table_cache_key, as generated from create_table_def_key.
                must start with db name.
  @param key_length	Length of key
  @param table_name	Table name
  @param path	Path to file (possible in lower case) without .frm
  @param mem_root       MEM_ROOT to transfer (move) to the TABLE_SHARE; if
  NULL a new one is initialized.

  @note
    This is different from alloc_table_share() because temporary tables
    don't have to be shared between threads or put into the table def
    cache, so we can do some things notable simpler and faster

    If table is not put in thd->temporary_tables (happens only when
    one uses OPEN TEMPORARY) then one can specify 'db' as key and
    use key_length= 0 as neither table_cache_key or key_length will be used).
*/

void init_tmp_table_share(THD *thd, TABLE_SHARE *share, const char *key,
                          size_t key_length, const char *table_name,
                          const char *path, MEM_ROOT *mem_root)
{
  DBUG_ENTER("init_tmp_table_share");
  DBUG_PRINT("enter", ("table: '%s'.'%s'", key, table_name));

  memset(share, 0, sizeof(*share));

  if (mem_root)
    share->mem_root= std::move(*mem_root);
  else
    init_sql_alloc(key_memory_table_share,
                   &share->mem_root, TABLE_ALLOC_BLOCK_SIZE, 0);

  share->table_category=         TABLE_CATEGORY_TEMPORARY;
  share->tmp_table=              INTERNAL_TMP_TABLE;
  share->db.str=                 (char*) key;
  share->db.length=		 strlen(key);
  share->table_cache_key.str=    (char*) key;
  share->table_cache_key.length= key_length;
  share->table_name.str=         (char*) table_name;
  share->table_name.length=      strlen(table_name);
  share->path.str=               (char*) path;
  share->normalized_path.str=    (char*) path;
  share->path.length= share->normalized_path.length= strlen(path);

  share->cached_row_logging_check= -1;

  /*
    table_map_id is also used for MERGE tables to suppress repeated
    compatibility checks.
  */
  share->table_map_id= (ulonglong) thd->query_id;

  share->m_flush_tickets.empty();

  DBUG_VOID_RETURN;
}


Key_map TABLE_SHARE::usable_indexes(const THD *thd) const
{
  Key_map usable_indexes(keys_in_use);
  if (!thd->optimizer_switch_flag(OPTIMIZER_SWITCH_USE_INVISIBLE_INDEXES))
    usable_indexes.intersect(visible_indexes);
  return usable_indexes;
}


/**
  Release resources (plugins) used by the share and free its memory.
  TABLE_SHARE is self-contained -- it's stored in its own MEM_ROOT.
  Free this MEM_ROOT.
*/

void TABLE_SHARE::destroy()
{
  uint idx;
  KEY *info_it;

  DBUG_ENTER("TABLE_SHARE::destroy");
  DBUG_PRINT("info", ("db: %s table: %s", db.str, table_name.str));
  if (ha_share)
  {
    delete ha_share;
    ha_share= NULL;
  }
  if (m_part_info)
  {
    ::destroy(m_part_info);
    m_part_info= NULL;
  }
  /* The mutex is initialized only for shares that are part of the TDC */
  if (tmp_table == NO_TMP_TABLE)
    mysql_mutex_destroy(&LOCK_ha_data);
  delete name_hash;
  name_hash= nullptr;

  delete m_histograms;
  m_histograms= nullptr;

  plugin_unlock(NULL, db_plugin);
  db_plugin= NULL;

  /* Release fulltext parsers */
  info_it= key_info;
  for (idx= keys; idx; idx--, info_it++)
  {
    if (info_it->flags & HA_USES_PARSER)
    {
      plugin_unlock(NULL, info_it->parser);
      info_it->flags= 0;
    }
  }

  /* Destroy dd::Table object associated with temporary table's share. */
  delete tmp_table_def;
  tmp_table_def= NULL;

  /* Delete the view object. */
  delete view_object;
  view_object= NULL;

#ifdef HAVE_PSI_TABLE_INTERFACE
  PSI_TABLE_CALL(release_table_share)(m_psi);
#endif

  /*
    Make a copy since the share is allocated in its own root,
    and free_root() updates its argument after freeing the memory.
  */
  MEM_ROOT own_root= std::move(mem_root);
  free_root(&own_root, MYF(0));
  DBUG_VOID_RETURN;
}

/**
  Free table share and memory used by it

  @param share		Table share
*/

void free_table_share(TABLE_SHARE *share)
{
  DBUG_ENTER("free_table_share");
  DBUG_PRINT("enter", ("table: %s.%s", share->db.str, share->table_name.str));
  DBUG_ASSERT(share->ref_count == 0);

  if (share->m_flush_tickets.is_empty())
  {
    /*
      No threads are waiting for this share to be flushed (the
      share is not old, is for a temporary table, or just nobody
      happens to be waiting for it). Destroy it.
    */
    share->destroy();
  }
  else
  {
    Wait_for_flush_list::Iterator it(share->m_flush_tickets);
    Wait_for_flush *ticket;
    /*
      We're about to iterate over a list that is used
      concurrently. Make sure this never happens without a lock.
    */
    mysql_mutex_assert_owner(&LOCK_open);

    while ((ticket= it++))
      (void) ticket->get_ctx()->m_wait.set_status(MDL_wait::GRANTED);
    /*
      If there are threads waiting for this share to be flushed,
      the last one to receive the notification will destroy the
      share. At this point the share is removed from the table
      definition cache, so is OK to proceed here without waiting
      for this thread to do the work.
    */
  }
  DBUG_VOID_RETURN;
}


/**
  Return TRUE if a table name matches one of the system table names.
  Currently these are:

  help_category, help_keyword, help_relation, help_topic,
  proc, event
  time_zone, time_zone_leap_second, time_zone_name, time_zone_transition,
  time_zone_transition_type

  This function trades accuracy for speed, so may return false
  positives. Presumably mysql.* database is for internal purposes only
  and should not contain user tables.
*/

inline bool is_system_table_name(const char *name, size_t length)
{
  CHARSET_INFO *ci= system_charset_info;

  return (
           /* mysql.proc table */
           (length == 4 &&
             my_tolower(ci, name[0]) == 'p' && 
             my_tolower(ci, name[1]) == 'r' &&
             my_tolower(ci, name[2]) == 'o' &&
             my_tolower(ci, name[3]) == 'c') ||

           (length > 4 &&
             (
               /* one of mysql.help* tables */
               (my_tolower(ci, name[0]) == 'h' &&
                 my_tolower(ci, name[1]) == 'e' &&
                 my_tolower(ci, name[2]) == 'l' &&
                 my_tolower(ci, name[3]) == 'p') ||

               /* one of mysql.time_zone* tables */
               (my_tolower(ci, name[0]) == 't' &&
                 my_tolower(ci, name[1]) == 'i' &&
                 my_tolower(ci, name[2]) == 'm' &&
                 my_tolower(ci, name[3]) == 'e') ||

               /* mysql.event table */
               (my_tolower(ci, name[0]) == 'e' &&
                 my_tolower(ci, name[1]) == 'v' &&
                 my_tolower(ci, name[2]) == 'e' &&
                 my_tolower(ci, name[3]) == 'n' &&
                 my_tolower(ci, name[4]) == 't')
             )
           )
         );
}


/**
  Initialize key_part_flag from source field.
*/

void KEY_PART_INFO::init_flags()
{
  DBUG_ASSERT(field);
  if (field->type() == MYSQL_TYPE_BLOB ||
      field->type() == MYSQL_TYPE_GEOMETRY)
    key_part_flag|= HA_BLOB_PART;
  else if (field->real_type() == MYSQL_TYPE_VARCHAR)
    key_part_flag|= HA_VAR_LENGTH_PART;
  else if (field->type() == MYSQL_TYPE_BIT)
    key_part_flag|= HA_BIT_PART;
}


/**
  Initialize KEY_PART_INFO from the given field.

  @param fld The field to initialize keypart from
*/

void KEY_PART_INFO::init_from_field(Field *fld)
{
  field= fld;
  fieldnr= field->field_index + 1;
  null_bit= field->null_bit;
  null_offset= field->null_offset();
  offset= field->offset(field->table->record[0]);
  length= (uint16) field->key_length();
  store_length= length;
  key_part_flag= 0;

  if (field->real_maybe_null())
    store_length+= HA_KEY_NULL_LENGTH;
  if (field->type() == MYSQL_TYPE_BLOB ||
      field->real_type() == MYSQL_TYPE_VARCHAR ||
      field->type() == MYSQL_TYPE_GEOMETRY)
  {
    store_length+= HA_KEY_BLOB_LENGTH;
  }
  init_flags();

  ha_base_keytype key_type= field->key_type();
  type=  (uint8) key_type;
  bin_cmp= key_type != HA_KEYTYPE_TEXT &&
           key_type != HA_KEYTYPE_VARTEXT1 &&
           key_type != HA_KEYTYPE_VARTEXT2;
}


/**
  Setup key-related fields of Field object for given key and key part.

  @param[in]     share                    Pointer to TABLE_SHARE
  @param[in]     handler_file             Pointer to handler
  @param[in]     primary_key_n            Primary key number
  @param[in]     keyinfo                  Pointer to processed key
  @param[in]     key_n                    Processed key number
  @param[in]     key_part_n               Processed key part number
  @param[in,out] usable_parts             Pointer to usable_parts variable
  @param[in]     part_of_key_not_extended Set when column is part of the Key
                                          and not appended by the storage
                                          engine from primary key columns.
*/

void setup_key_part_field(TABLE_SHARE *share, handler *handler_file,
                          uint primary_key_n, KEY *keyinfo, uint key_n,
                          uint key_part_n, uint *usable_parts,
                          bool part_of_key_not_extended)
{
  KEY_PART_INFO *key_part= &keyinfo->key_part[key_part_n];
  Field *field= key_part->field;

  /* Flag field as unique if it is the only keypart in a unique index */
  if (key_part_n == 0 && key_n != primary_key_n)
    field->flags |= (((keyinfo->flags & HA_NOSAME) &&
                      (keyinfo->user_defined_key_parts == 1)) ?
                     UNIQUE_KEY_FLAG : MULTIPLE_KEY_FLAG);
  if (key_part_n == 0)
    field->key_start.set_bit(key_n);
  field->m_indexed= true;
  if (field->key_length() == key_part->length &&
      !(field->flags & BLOB_FLAG))
  {
    if (handler_file->index_flags(key_n, key_part_n, 0) & HA_KEYREAD_ONLY)
    {
      share->keys_for_keyread.set_bit(key_n);
      field->part_of_key.set_bit(key_n);
      if (part_of_key_not_extended)
        field->part_of_key_not_extended.set_bit(key_n);
    }
    if (handler_file->index_flags(key_n, key_part_n, 1) & HA_READ_ORDER)
      field->part_of_sortkey.set_bit(key_n);
  }

  if (!(key_part->key_part_flag & HA_REVERSE_SORT) &&
      *usable_parts == key_part_n)
    (*usable_parts)++;			// For FILESORT
}


/**
  Generate extended secondary keys by adding primary key parts to the
  existing secondary key. A primary key part is added if such part doesn't
  present in the secondary key or the part in the secondary key is a
  prefix of the key field. Key parts are added till:
  .) all parts were added
  .) number of key parts became bigger that MAX_REF_PARTS
  .) total key length became longer than MAX_REF_LENGTH
  depending on what occurs first first.
  Unlike existing secondary key parts which are initialized at
  open_binary_frm(), newly added ones are initialized here by copying
  KEY_PART_INFO structure from primary key part and calling
  setup_key_part_field().

  Function updates sk->actual/unused_key_parts and sk->actual_flags.

  @param[in]     sk            Secondary key
  @param[in]     sk_n          Secondary key number
  @param[in]     pk            Primary key
  @param[in]     pk_n          Primary key number
  @param[in]     share         Pointer to TABLE_SHARE
  @param[in]     handler_file  Pointer to handler
  @param[in,out] usable_parts  Pointer to usable_parts variable

  @retval                      Number of added key parts
*/

uint add_pk_parts_to_sk(KEY *sk, uint sk_n, KEY *pk, uint pk_n,
                        TABLE_SHARE *share, handler *handler_file,
                        uint *usable_parts)
{
  uint max_key_length= sk->key_length;
  bool is_unique_key= false;
  KEY_PART_INFO *current_key_part= &sk->key_part[sk->user_defined_key_parts];

  /* 
     For each keypart in the primary key: check if the keypart is
     already part of the secondary key and add it if not.
  */
  for (uint pk_part= 0; pk_part < pk->user_defined_key_parts; pk_part++)
  {
    KEY_PART_INFO *pk_key_part= &pk->key_part[pk_part];
    /* MySQL does not supports more key parts than MAX_REF_LENGTH */
    if (sk->actual_key_parts >= MAX_REF_PARTS)
      goto end;

    bool pk_field_is_in_sk= false;
    for (uint j= 0; j < sk->user_defined_key_parts; j++)
    {
      if (sk->key_part[j].fieldnr == pk_key_part->fieldnr &&
          share->field[pk_key_part->fieldnr - 1]->key_length() ==
          sk->key_part[j].length)
      {
        pk_field_is_in_sk= true;
        break;
      }
    }

    /* Add PK field to secondary key if it's not already  part of the key. */
    if (!pk_field_is_in_sk)
    {
      /* MySQL does not supports keys longer than MAX_KEY_LENGTH */
      if (max_key_length + pk_key_part->length > MAX_KEY_LENGTH)
        goto end;

      *current_key_part= *pk_key_part;
      setup_key_part_field(share, handler_file, pk_n, sk, sk_n,
                           sk->actual_key_parts, usable_parts,
                           false);
      sk->actual_key_parts++;
      sk->unused_key_parts--;
      sk->rec_per_key[sk->actual_key_parts - 1]= 0;
      sk->set_records_per_key(sk->actual_key_parts - 1, REC_PER_KEY_UNKNOWN);
      current_key_part++;
      max_key_length+= pk_key_part->length;
      /*
        Secondary key will be unique if the key  does not exceed
        key length limitation and key parts limitation.
      */
      is_unique_key= true;
    }
  }
  if (is_unique_key)
    sk->actual_flags|= HA_NOSAME;

end:
  return (sk->actual_key_parts - sk->user_defined_key_parts);
}


//////////////////////////////////////////////////////////////////////////

/*
  The following section adds code for the interface with the .frm file.
  These defines and functions comes from the file sql/field.h in 5.7

  Note:
  These functions should not be used any where else in the code.
  They are only used in upgrade scenario for migrating old data directory
  to be compatible with current server. They will be removed in future release.

  Any new code should not be added in this section.
*/

#define FIELDFLAG_DECIMAL               1
#define FIELDFLAG_BINARY                1       // Shares same flag
#define FIELDFLAG_NUMBER                2
#define FIELDFLAG_ZEROFILL              4
#define FIELDFLAG_PACK                  120     // Bits used for packing
#define FIELDFLAG_INTERVAL              256     // mangled with decimals!
#define FIELDFLAG_BITFIELD              512     // mangled with decimals!
#define FIELDFLAG_BLOB                  1024    // mangled with decimals!
#define FIELDFLAG_GEOM                  2048    // mangled with decimals!
#define FIELDFLAG_JSON                  4096    /* mangled with decimals and
                                                   with bitfields! */

#define FIELDFLAG_TREAT_BIT_AS_CHAR     4096    /* use Field_bit_as_char */

#define FIELDFLAG_LEFT_FULLSCREEN       8192
#define FIELDFLAG_RIGHT_FULLSCREEN      16384
#define FIELDFLAG_FORMAT_NUMBER         16384   // predit: ###,,## in output
#define FIELDFLAG_NO_DEFAULT            16384   /* sql */
#define FIELDFLAG_SUM                   ((uint) 32768)// predit: +#fieldflag
#define FIELDFLAG_MAYBE_NULL            ((uint) 32768)// sql
#define FIELDFLAG_PACK_SHIFT            3
#define FIELDFLAG_DEC_SHIFT             8
#define FIELDFLAG_MAX_DEC               31
#define FIELDFLAG_NUM_SCREEN_TYPE       0x7F01
#define FIELDFLAG_ALFA_SCREEN_TYPE      0x7800

#define MTYP_TYPENR(type) (type & 127)  /* Remove bits from type */

#define FIELD_NR_MASK   16383           /* To get fieldnumber */

inline int f_is_dec(int x)
{
  return (x & FIELDFLAG_DECIMAL);
}
inline int f_is_num(int x)
{
  return (x & FIELDFLAG_NUMBER);
}
inline int f_is_zerofill(int x)
{
  return (x & FIELDFLAG_ZEROFILL);
}
inline int f_is_packed(int x)
{
  return (x & FIELDFLAG_PACK);
}
inline int f_packtype(int x)
{
  return ((x >> FIELDFLAG_PACK_SHIFT) & 15);
}
inline uint8 f_decimals(int x)
{
  return ((uint8) ((x >> FIELDFLAG_DEC_SHIFT) & FIELDFLAG_MAX_DEC));
}
inline int f_is_alpha(int x)
{
  return (!f_is_num(x));
}
inline int f_is_binary(int x)
{
  return (x & FIELDFLAG_BINARY); // 4.0- compatibility
}
inline int f_is_enum(int x)
{
  return ((x & (FIELDFLAG_INTERVAL | FIELDFLAG_NUMBER)) == FIELDFLAG_INTERVAL);
}
inline int f_is_bitfield(int x)
{
  return ((x & (FIELDFLAG_BITFIELD | FIELDFLAG_NUMBER)) == FIELDFLAG_BITFIELD);
}

inline int f_is_blob(int x)
{
  return ((x & (FIELDFLAG_BLOB | FIELDFLAG_NUMBER)) == FIELDFLAG_BLOB);
}
inline int f_is_geom(int x)
{
  return ((x & (FIELDFLAG_GEOM | FIELDFLAG_NUMBER)) == FIELDFLAG_GEOM);
}
inline int f_is_json(int x)
{
  return ((x & (FIELDFLAG_JSON | FIELDFLAG_NUMBER | FIELDFLAG_BITFIELD)) ==
          FIELDFLAG_JSON);
}
inline int f_is_equ(int x)
{
  return (x & (1+2+FIELDFLAG_PACK+31*256));
}
inline int f_settype(int x)
{
  return (x << FIELDFLAG_PACK_SHIFT);
}
inline int f_maybe_null(int x)
{
  return (x & FIELDFLAG_MAYBE_NULL);
}
inline int f_no_default(int x)
{
  return (x & FIELDFLAG_NO_DEFAULT);
}
inline int f_bit_as_char(int x)
{
  return (x & FIELDFLAG_TREAT_BIT_AS_CHAR);
}


/**
  Read string from a file with malloc

  @note We add an \0 at end of the read string to make reading of C strings
  easier. This function is added to read .frm file in upgrade scenario. It
  should not be used any where else in the code. This function will be removed
  later.

  @param[in]  file        file handler
  @param[out] to          pointer to read string
  @param[in]  length      length of string

  @retval 0  Error
  @retval 1  Success
*/

static int read_string(File file, uchar**to, size_t length)
{
  DBUG_ENTER("read_string");

  my_free(*to);
  if (!(*to= (uchar*) my_malloc(PSI_NOT_INSTRUMENTED,
                                length+1,MYF(MY_WME))) ||
      mysql_file_read(file, *to, length, MYF(MY_NABP)))
  {
     my_free(*to);                            /* purecov: inspected */
    *to= 0;                                   /* purecov: inspected */
    DBUG_RETURN(1);                           /* purecov: inspected */
  }
  *((char*) *to+length)= '\0';
  DBUG_RETURN (0);
} /* read_string */


/**
  Un-hex all elements in a typelib.

  @param[in] interval  TYPELIB (struct of pointer to values + lengths + count)

  @note This function is added to read .frm file in upgrade scenario. It should not
  be used any where else in the code. This function will be removed later.
*/

static void unhex_type2(TYPELIB *interval)
{
  for (uint pos= 0; pos < interval->count; pos++)
  {
    char *from, *to;
    for (from= to= (char*) interval->type_names[pos]; *from; )
    {
      /*
        Note, hexchar_to_int(*from++) doesn't work
        one some compilers, e.g. IRIX. Looks like a compiler
        bug in inline functions in combination with arguments
        that have a side effect. So, let's use from[0] and from[1]
        and increment 'from' by two later.
      */

      *to++= (char) (hexchar_to_int(from[0]) << 4) +
                     hexchar_to_int(from[1]);
      from+= 2;
    }
    interval->type_lengths[pos] /= 2;
  }
}


/**
 Search after a field with given start & length
 If an exact field isn't found, return longest field with starts
 at right position.

 @note This is needed because in some .frm fields 'fieldnr' was saved wrong.
 This function is added to read .frm file in upgrade scenario. It should not
 be used any where else in the code. This function will be removed later.

 @retval 0               error
 @retval field number +1 success
*/

static uint find_field(Field **fields, uchar *record, uint start, uint length)
{
  Field **field;
  uint i, pos;

  pos= 0;
  for (field= fields, i=1 ; *field ; i++,field++)
  {
    if ((*field)->offset(record) == start)
    {
      if ((*field)->key_length() == length)
        return (i);
      if (!pos || fields[pos-1]->pack_length() <
          (*field)->pack_length())
        pos= i;
    }
  }
  return (pos);
}


/**
  fix a str_type to a array type
  typeparts separated with some char. differents types are separated
  with a '\0'

  @note This function is added to read .frm file in upgrade scenario. It
  should not be used any where else in the code. This function will be
  removed later.

  @param[out]  array          Pointer to interval array
  @param[in]   point_to_type  Pointer to intervals
  @param[in]   types          number of intervals
  @param[out]  names          name of intervals

*/

static void
fix_type_pointers(const char ***array,
                  TYPELIB *point_to_type,
                  uint types,
                  char **names)
{
  char *type_name, *ptr;
  char chr;

  ptr= *names;
  while (types--)
  {
    point_to_type->name=0;
    point_to_type->type_names= *array;

    if ((chr= *ptr))            /* Test if empty type */
    {
      while ((type_name=strchr(ptr+1,chr)) != NullS)
      {
        *((*array)++) = ptr+1;
        *type_name= '\0';       /* End string */
        ptr=type_name;
      }
      ptr+=2;               /* Skip end mark and last 0 */
    }
    else
      ptr++;
    point_to_type->count= (uint) (*array - point_to_type->type_names);
    point_to_type++;
    *((*array)++)= NullS;       /* End of type */
  }
  *names=ptr;               /* Update end */
  return;
} /* fix_type_pointers */


/**
  Find where a form starts.

  @note This function is added to read .frm file in upgrade scenario. It should not
  be used any where else in the code. This function will be removed later.

  @param[in] file   File handler
  @param[in] head   The start of the form file.

  @remark If formname is NULL then only formnames is read.

  @retval The form position.
*/

static ulong get_form_pos(File file, uchar *head)
{
  uchar *pos, *buf;
  uint names, length;
  ulong ret_value=0;
  DBUG_ENTER("get_form_pos");

  names= uint2korr(head+8);

  if (!(names= uint2korr(head+8)))
    DBUG_RETURN(0);

  length= uint2korr(head+4);

  mysql_file_seek(file, 64L, MY_SEEK_SET, MYF(0));

  if (!(buf= (uchar*) my_malloc(PSI_NOT_INSTRUMENTED,
                                length+names*4, MYF(MY_WME))))
    DBUG_RETURN(0);

  if (mysql_file_read(file, buf, length+names*4, MYF(MY_NABP)))
  {
    my_free(buf);
    DBUG_RETURN(0);
  }

  pos= buf+length;
  ret_value= uint4korr(pos);

  my_free(buf);

  DBUG_RETURN(ret_value);
}

#define STORAGE_TYPE_MASK 7
#define COLUMN_FORMAT_MASK 7
#define COLUMN_FORMAT_SHIFT 3


/**
  Auxiliary function which creates Field object from in-memory
  representation of .FRM file.

  NOTES:
  This function is added to read .frm file in upgrade scenario. It should not
  be used any where else in the code. This function will be removed later.

  @param         thd                   Connection context.
  @param         share                 TABLE_SHARE for which Field object
                                       needs to be constructed.
  @param         frm_context           FRM_context for the structures removed
                                       from TABLE_SHARE.
  @param         new_frm_ver           .FRM file version.
  @param         use_hash              Indicates whether we use hash or linear
                                       search to lookup fields by name.
  @param         field_idx             Field index in TABLE_SHARE::field array.
  @param         strpos                Pointer to part of .FRM's screens
                                       section describing the field to be
                                       created.
  @param         format_section_fields Array where each byte contains packed
                                       values of COLUMN_FORMAT/STORAGE options
                                       for corresponding column.
  @param[in,out] comment_pos           Pointer to part of column comments
                                       section of .FRM which corresponds
                                       to current field. Advanced to the
                                       position corresponding to comment
                                       for the next column.
  @param[in,out] gcol_screen_pos       Pointer to part of generated columns
                                       section of .FRM which corresponds
                                       to current generated field. If field
                                       to be created is generated advanced
                                       to the position for the next column
  @param[in,out] null_pos              Current byte in the record preamble
                                       to be used for field's null/leftover
                                       bits if necessary.
  @param[in,out] null_bit_pos          Current bit in the current preamble
                                       byte to be used for field's null/
                                       leftover bits if necessary.
  @param[out]    errarg                Additional argument for the error to
                                       be reported.

  @retval 0      Success.
  @retval non-0  Error number (@sa open_table_def() for details).
*/

static int make_field_from_frm(THD *thd,
                               TABLE_SHARE *share,
                               FRM_context *frm_context,
                               uint new_frm_ver,
                               bool use_hash,
                               uint field_idx,
                               uchar *strpos,
                               uchar *format_section_fields,
                               char **comment_pos,
                               char **gcol_screen_pos,
                               uchar **null_pos,
                               uint *null_bit_pos,
                               int *errarg)
{
  uint pack_flag, interval_nr, unireg_type, recpos, field_length;
  uint gcol_info_length=0;
  enum_field_types field_type;
  const CHARSET_INFO *charset=NULL;
  Field::geometry_type geom_type= Field::GEOM_GEOMETRY;
  LEX_STRING comment;
  Generated_column *gcol_info= 0;
  bool fld_stored_in_db= true;
  Field *reg_field;

  if (new_frm_ver >= 3)
  {
    /* new frm file in 4.1 */
    field_length= uint2korr(strpos+3);
    recpos=       uint3korr(strpos+5);
    pack_flag=    uint2korr(strpos+8);
    unireg_type=  (uint) strpos[10];
    interval_nr=  (uint) strpos[12];
    uint comment_length=uint2korr(strpos+15);
    field_type=(enum_field_types) (uint) strpos[13];

    /* charset and geometry_type share the same byte in frm */
    if (field_type == MYSQL_TYPE_GEOMETRY)
    {
      geom_type= (Field::geometry_type) strpos[14];
      charset= &my_charset_bin;
    }
    else
    {
      uint csid= strpos[14] + (((uint) strpos[11]) << 8);
      if (!csid)
        charset= &my_charset_bin;
      else if (!(charset= get_charset(csid, MYF(0))))
      {
        // Unknown or unavailable charset
        *errarg= (int) csid;
        return 5;
      }
    }

    if (!comment_length)
    {
      comment.str= (char*) "";
      comment.length=0;
    }
    else
    {
      comment.str= *comment_pos;
      comment.length= comment_length;
      (*comment_pos)+= comment_length;
    }

    if (unireg_type & FRM_context::GENERATED_FIELD)
    {
      /*
        Get generated column data stored in the .frm file as follows:
        byte 1      = 1 (always 1 to allow for future extensions)
        byte 2,3    = expression length
        byte 4      = flags, as of now:
                        0 - no flags
                        1 - field is physically stored
        byte 5-...  = generated column expression (text data)
      */
      gcol_info= new (*THR_MALLOC) Generated_column();
      if ((uint)(*gcol_screen_pos)[0] != 1)
        return 4;

      gcol_info_length= uint2korr(*gcol_screen_pos + 1);
      DBUG_ASSERT(gcol_info_length); // Expect non-null expression

      fld_stored_in_db= (bool) (uint) (*gcol_screen_pos)[3];
      gcol_info->set_field_stored(fld_stored_in_db);
      gcol_info->dup_expr_str(&share->mem_root,
                              *gcol_screen_pos + (uint)FRM_GCOL_HEADER_SIZE,
                              gcol_info_length);
      (*gcol_screen_pos)+= gcol_info_length + FRM_GCOL_HEADER_SIZE;
      share->vfields++;
    }
  }
  else
  {
    field_length= (uint) strpos[3];
    recpos=       uint2korr(strpos+4),
    pack_flag=    uint2korr(strpos+6);
    pack_flag&=   ~FIELDFLAG_NO_DEFAULT;     // Safety for old files
    unireg_type=  (uint) strpos[8];
    interval_nr=  (uint) strpos[10];

    /* old frm file */
    field_type= (enum_field_types) f_packtype(pack_flag);
    if (f_is_binary(pack_flag))
    {
      /*
        Try to choose the best 4.1 type:
        - for 4.0 "CHAR(N) BINARY" or "VARCHAR(N) BINARY"
          try to find a binary collation for character set.
        - for other types (e.g. BLOB) just use my_charset_bin.
      */
      if (!f_is_blob(pack_flag))
      {
        // 3.23 or 4.0 string
        if (!(charset= get_charset_by_csname(share->table_charset->csname,
                                             MY_CS_BINSORT, MYF(0))))
          charset= &my_charset_bin;
      }
      else
        charset= &my_charset_bin;
    }
    else
      charset= share->table_charset;
    memset(&comment, 0, sizeof(comment));
  }

  if (interval_nr && charset->mbminlen > 1)
  {
    /* Unescape UCS2 intervals from HEX notation */
    TYPELIB *interval= share->intervals + interval_nr - 1;
    unhex_type2(interval);
  }

  if (field_type == MYSQL_TYPE_NEWDECIMAL && !share->mysql_version)
  {
    /*
      Fix pack length of old decimal values from 5.0.3 -> 5.0.4
      The difference is that in the old version we stored precision
      in the .frm table while we now store the display_length
    */
    uint decimals= f_decimals(pack_flag);
    field_length= my_decimal_precision_to_length(field_length,
                                                 decimals,
                                                 f_is_dec(pack_flag) == 0);
    LogErr(ERROR_LEVEL, ER_TABLE_INCOMPATIBLE_DECIMAL_FIELD,
           frm_context->fieldnames.type_names[field_idx],
           share->table_name.str,
           share->table_name.str);
    push_warning_printf(thd, Sql_condition::SL_WARNING,
                        ER_CRASHED_ON_USAGE,
                        ER_THD(thd, ER_TABLE_INCOMPATIBLE_DECIMAL_FIELD),
                        frm_context->fieldnames.type_names[field_idx],
                        share->table_name.str,
                        share->table_name.str);
    share->crashed= 1;                        // Marker for CHECK TABLE
  }

  if (field_type == MYSQL_TYPE_YEAR && field_length != 4)
  {
    LogErr(ERROR_LEVEL, ER_TABLE_INCOMPATIBLE_YEAR_FIELD,
           frm_context->fieldnames.type_names[field_idx],
           share->table_name.str,
           share->table_name.str);
    push_warning_printf(thd, Sql_condition::SL_WARNING,
                        ER_CRASHED_ON_USAGE,
                        ER_THD(thd, ER_TABLE_INCOMPATIBLE_YEAR_FIELD),
                        frm_context->fieldnames.type_names[field_idx],
                        share->table_name.str,
                        share->table_name.str);
    share->crashed= 1;
  }


  FRM_context::utype unireg= (FRM_context::utype) MTYP_TYPENR(unireg_type);
  //Construct auto_flag
  uchar auto_flags= Field::NONE;

  if (unireg == FRM_context::TIMESTAMP_DN_FIELD ||
      unireg == FRM_context::TIMESTAMP_DNUN_FIELD)
    auto_flags|= Field::DEFAULT_NOW;
  if (unireg == FRM_context::TIMESTAMP_UN_FIELD ||
      unireg == FRM_context:: TIMESTAMP_DNUN_FIELD)
    auto_flags|= Field::ON_UPDATE_NOW;

  if (unireg == FRM_context::NEXT_NUMBER)
    auto_flags|= Field::NEXT_NUMBER;

  share->field[field_idx]= reg_field=
  make_field(share,
             share->default_values - 1 + recpos, // recpos starts from 1.
             (uint32) field_length,
             *null_pos, *null_bit_pos,
             field_type,
             charset,
             geom_type,
             auto_flags,
             (interval_nr ?
             share->intervals+interval_nr-1 :
             (TYPELIB*) 0),
             frm_context->fieldnames.type_names[field_idx],
             f_maybe_null(pack_flag),
             f_is_zerofill(pack_flag) != 0,
             f_is_dec(pack_flag) == 0,
             f_decimals(pack_flag),
             f_bit_as_char(pack_flag),
             0, {});
  if (!reg_field)
  {
    // Not supported field type
    return 4;
  }

  reg_field->field_index= field_idx;
  reg_field->comment=comment;
  reg_field->gcol_info= gcol_info;
  reg_field->stored_in_db= fld_stored_in_db;
  if (field_type == MYSQL_TYPE_BIT && !f_bit_as_char(pack_flag))
  {
    if (((*null_bit_pos)+= field_length & 7) > 7)
    {
      (*null_pos)++;
      (*null_bit_pos)-= 8;
    }
  }
  if (!(reg_field->flags & NOT_NULL_FLAG))
  {
    if (!(*null_bit_pos= (*null_bit_pos + 1) & 7))
      (*null_pos)++;
  }
  if (f_no_default(pack_flag))
    reg_field->flags|= NO_DEFAULT_VALUE_FLAG;

  if (unireg == FRM_context::NEXT_NUMBER)
    share->found_next_number_field= share->field + field_idx;

  if (use_hash)
  {
    Field **field= share->field + field_idx;
    share->name_hash->emplace((*field)->field_name, field);
  }

  if (format_section_fields)
  {
    const uchar field_flags= format_section_fields[field_idx];
    const uchar field_storage= (field_flags & STORAGE_TYPE_MASK);
    const uchar field_column_format=
      ((field_flags >> COLUMN_FORMAT_SHIFT)& COLUMN_FORMAT_MASK);
    DBUG_PRINT("debug", ("field flags: %u, storage: %u, column_format: %u",
                         field_flags, field_storage, field_column_format));
    reg_field->set_storage_type((ha_storage_media)field_storage);
    reg_field->set_column_format((column_format_type)field_column_format);
  }

  if (!reg_field->stored_in_db)
  {
    frm_context->stored_fields--;
    if (share->stored_rec_length>=recpos)
      share->stored_rec_length= recpos-1;
  }

  return 0;
}


static const longlong FRM_VER= 6;
static const longlong FRM_VER_TRUE_VARCHAR= (FRM_VER + 4); /* 10 */

/**
  Read data from a binary .frm file from MySQL 3.23 - 5.0 into TABLE_SHARE

  @note Much of the logic here is duplicated in create_tmp_table()
  (see sql_select.cc). Hence, changes to this function may have to be
  repeated there.

  This function is added to read .frm file in upgrade scenario. It should not
  be used any where else in the code. This function will be removed later.

  @param  thd         thread handle
  @param  share       TABLE_SHARE to be populated.
  @param  frm_context structures removed from TABLE_SHARE
  @param  head        frm file header
  @param  file        File handle
*/

static int open_binary_frm(THD *thd, TABLE_SHARE *share,
                           FRM_context *frm_context,
                           uchar *head, File file)
{
  int error, errarg= 0;
  uint new_frm_ver, field_pack_length, new_field_pack_flag;
  uint interval_count, interval_parts, read_length, int_length;
  uint db_create_options, keys, key_parts, n_length;
  uint key_info_length, com_length, null_bit_pos, gcol_screen_length;
  uint extra_rec_buf_length;
  uint i,j;
  bool use_extended_sk;   // Supported extending of secondary keys with PK parts
  bool use_hash;
  char *keynames, *names, *comment_pos, *gcol_screen_pos;
  char *orig_comment_pos, *orig_gcol_screen_pos;
  uchar forminfo[288];
  uchar *record;
  uchar *disk_buff, *strpos, *null_flags, *null_pos;
  ulong pos, record_offset, *rec_per_key, rec_buff_length;
  rec_per_key_t *rec_per_key_float;
  handler *handler_file= 0;
  KEY   *keyinfo;
  KEY_PART_INFO *key_part;
  Field  **field_ptr;
  const char **interval_array;
  enum legacy_db_type legacy_db_type;
  my_bitmap_map *bitmaps;
  uchar *extra_segment_buff= 0;
  const uint format_section_header_size= 8;
  uchar *format_section_fields= 0;
  bool has_vgc= false;
  DBUG_ENTER("open_binary_frm");

  new_field_pack_flag= head[27];
  new_frm_ver= (head[2] - FRM_VER);
  field_pack_length= new_frm_ver < 2 ? 11 : 17;
  disk_buff= 0;

  error= 3;
  /* Position of the form in the form file. */
  if (!(pos= get_form_pos(file, head)))
    goto err;                                   /* purecov: inspected */

  mysql_file_seek(file,pos,MY_SEEK_SET,MYF(0));
  if (mysql_file_read(file, forminfo,288,MYF(MY_NABP)))
    goto err;
  frm_context->frm_version= head[2];
  /*
    Check if .frm file created by MySQL 5.0. In this case we want to
    display CHAR fields as CHAR and not as VARCHAR.
    We do it this way as we want to keep the old frm version to enable
    MySQL 4.1 to read these files.
  */
  if (frm_context->frm_version == FRM_VER_TRUE_VARCHAR -1 && head[33] == 5)
    frm_context->frm_version= FRM_VER_TRUE_VARCHAR;

  if (*(head+61) &&
      !(frm_context->default_part_db_type=
        ha_checktype(thd, (enum legacy_db_type) (uint) *(head+61), 1, 0)))
    goto err;
  DBUG_PRINT("info", ("default_part_db_type = %u", head[61]));
  legacy_db_type= (enum legacy_db_type) (uint) *(head+3);
  DBUG_ASSERT(share->db_plugin == NULL);
  /*
    if the storage engine is dynamic, no point in resolving it by its
    dynamically allocated legacy_db_type. We will resolve it later by name.
  */
  if (legacy_db_type > DB_TYPE_UNKNOWN &&
      legacy_db_type < DB_TYPE_FIRST_DYNAMIC)
    share->db_plugin= ha_lock_engine(NULL,
                                     ha_checktype(thd, legacy_db_type, 0, 0));
  share->db_create_options= db_create_options= uint2korr(head+30);
  share->db_options_in_use= share->db_create_options;
  share->mysql_version= uint4korr(head+51);
  frm_context->null_field_first= 0;
  if (!head[32])                // New frm file in 3.23
  {
    share->avg_row_length= uint4korr(head+34);
    share->row_type= (row_type) head[40];
    share->table_charset= get_charset((((uint) head[41]) << 8) +
                                        (uint) head[38],MYF(0));
    frm_context->null_field_first= 1;
    share->stats_sample_pages= uint2korr(head+42);
    share->stats_auto_recalc= static_cast<enum_stats_auto_recalc>(head[44]);
  }
  if (!share->table_charset)
  {
    /* unknown charset in head[38] or pre-3.23 frm */
    if (use_mb(default_charset_info))
    {
      /* Warn that we may be changing the size of character columns */
      LogErr(WARNING_LEVEL, ER_INVALID_CHARSET_AND_DEFAULT_IS_MB,
             share->path.str);
    }
    share->table_charset= default_charset_info;
  }
  share->db_record_offset= 1;
  /* Set temporarily a good value for db_low_byte_first */
  share->db_low_byte_first= (legacy_db_type != DB_TYPE_ISAM);
  error=4;
  share->max_rows= uint4korr(head+18);
  share->min_rows= uint4korr(head+22);

  /* Read keyinformation */
  key_info_length= (uint) uint2korr(head+28);
  mysql_file_seek(file, (ulong) uint2korr(head+6), MY_SEEK_SET, MYF(0));
  if (read_string(file, &disk_buff,key_info_length))
    goto err;                                   /* purecov: inspected */
  if (disk_buff[0] & 0x80)
  {
    share->keys=      keys=      (disk_buff[1] << 7) | (disk_buff[0] & 0x7f);
    share->key_parts= key_parts= uint2korr(disk_buff+2);
  }
  else
  {
    share->keys=      keys=      disk_buff[0];
    share->key_parts= key_parts= disk_buff[1];
  }
  share->keys_for_keyread.init(0);
  share->keys_in_use.init(keys);

  strpos=disk_buff+6;

  use_extended_sk=
    ha_check_storage_engine_flag(share->db_type(),
                                 HTON_SUPPORTS_EXTENDED_KEYS);

  uint total_key_parts;
  if (use_extended_sk)
  {
    uint primary_key_parts= keys ?
      (new_frm_ver >= 3) ? (uint) strpos[4] : (uint) strpos[3] : 0;
    total_key_parts= key_parts + primary_key_parts * (keys - 1);
  }
  else
    total_key_parts= key_parts;
  n_length= keys * sizeof(KEY) + total_key_parts * sizeof(KEY_PART_INFO);

  /*
    Allocate memory for the KEY object, the key part array, and the
    two rec_per_key arrays.
  */
  if (!multi_alloc_root(&share->mem_root,
                        &keyinfo, n_length + uint2korr(disk_buff + 4),
                        &rec_per_key, sizeof(ulong) * total_key_parts,
                        &rec_per_key_float,
                        sizeof(rec_per_key_t) * total_key_parts,
                        NULL))
    goto err;                                   /* purecov: inspected */

  memset(keyinfo, 0, n_length);
  share->key_info= keyinfo;
  key_part= reinterpret_cast<KEY_PART_INFO*>(keyinfo+keys);

  for (i=0 ; i < keys ; i++, keyinfo++)
  {
    keyinfo->table= 0;                           // Updated in open_frm
    if (new_frm_ver >= 3)
    {
      keyinfo->flags=      (uint) uint2korr(strpos) ^ HA_NOSAME;
      keyinfo->key_length= (uint) uint2korr(strpos+2);
      keyinfo->user_defined_key_parts= (uint) strpos[4];
      keyinfo->algorithm=  (enum ha_key_alg) strpos[5];
      keyinfo->block_size= uint2korr(strpos+6);
      strpos+=8;
    }
    else
    {
      keyinfo->flags=    ((uint) strpos[0]) ^ HA_NOSAME;
      keyinfo->key_length= (uint) uint2korr(strpos+1);
      keyinfo->user_defined_key_parts= (uint) strpos[3];
      // The algorithm was HA_KEY_ALG_UNDEF in 5.7
      keyinfo->algorithm= HA_KEY_ALG_SE_SPECIFIC;
      strpos+=4;
    }

    keyinfo->key_part= key_part;
    keyinfo->set_rec_per_key_array(rec_per_key, rec_per_key_float);
    keyinfo->set_in_memory_estimate(IN_MEMORY_ESTIMATE_UNKNOWN);

    for (j=keyinfo->user_defined_key_parts ; j-- ; key_part++)
    {
      *rec_per_key++ = 0;
      *rec_per_key_float++ = REC_PER_KEY_UNKNOWN;

      key_part->fieldnr=    (uint16) (uint2korr(strpos) & FIELD_NR_MASK);
      key_part->offset= (uint) uint2korr(strpos+2)-1;
      // key_part->field=   (Field*) 0; // Will be fixed later
      if (new_frm_ver >= 1)
      {
        key_part->key_part_flag= *(strpos+4);
        key_part->length=   (uint) uint2korr(strpos+7);
        strpos+=9;
      }
      else
      {
        key_part->length=   *(strpos+4);
        key_part->key_part_flag=0;
        if (key_part->length > 128)
        {
          key_part->length&=127;        /* purecov: inspected */
          key_part->key_part_flag=HA_REVERSE_SORT; /* purecov: inspected */
        }
        strpos+=7;
      }
      key_part->store_length=key_part->length;
    }
    /*
      Add primary key parts if engine supports primary key extension for
      secondary keys. Here we add unique first key parts to the end of
      secondary key parts array and increase actual number of key parts.
      Note that primary key is always first if exists. Later if there is no
      primary key in the table then number of actual keys parts is set to
      user defined key parts.
    */
    keyinfo->actual_key_parts= keyinfo->user_defined_key_parts;
    keyinfo->actual_flags= keyinfo->flags;
    if (use_extended_sk && i && !(keyinfo->flags & HA_NOSAME))
    {
      const uint primary_key_parts= share->key_info->user_defined_key_parts;
      keyinfo->unused_key_parts= primary_key_parts;
      key_part+= primary_key_parts;
      rec_per_key+= primary_key_parts;
      rec_per_key_float+= primary_key_parts;
      share->key_parts+= primary_key_parts;
    }
  }
  keynames=(char*) key_part;
  strpos+= (my_stpcpy(keynames, (char *) strpos) - keynames)+1;

  //reading index comments
  for (keyinfo= share->key_info, i=0; i < keys; i++, keyinfo++)
  {
    if (keyinfo->flags & HA_USES_COMMENT)
    {
      keyinfo->comment.length= uint2korr(strpos);
      keyinfo->comment.str= strmake_root(&share->mem_root, (char*) strpos+2,
                                         keyinfo->comment.length);
      strpos+= 2 + keyinfo->comment.length;
    }
    DBUG_ASSERT(MY_TEST(keyinfo->flags & HA_USES_COMMENT) ==
               (keyinfo->comment.length > 0));
  }

  share->reclength = uint2korr((head+16));
  share->stored_rec_length= share->reclength;
  if (*(head+26) == 1)
    share->system= 1;               /* one-record-database */

  record_offset= (ulong) (uint2korr(head+6)+
                          ((uint2korr(head+14) == 0xffff ?
                            uint4korr(head+47) : uint2korr(head+14))));

  if ((n_length= uint4korr(head+55)))
  {
    /* Read extra data segment */
    uchar *next_chunk, *buff_end;
    DBUG_PRINT("info", ("extra segment size is %u bytes", n_length));
    if (!(extra_segment_buff= (uchar*) my_malloc(PSI_NOT_INSTRUMENTED,
                                                 n_length, MYF(MY_WME))))
      goto err;
    next_chunk= extra_segment_buff;
    if (mysql_file_pread(file, extra_segment_buff,
                         n_length, record_offset + share->reclength,
                         MYF(MY_NABP)))
    {
      goto err;
    }
    share->connect_string.length= uint2korr(next_chunk);
    if (!(share->connect_string.str= strmake_root(&share->mem_root,
                                                  (char*) next_chunk + 2,
                                                  share->connect_string.
                                                  length)))
    {
      goto err;
    }
    next_chunk+= share->connect_string.length + 2;
    buff_end= extra_segment_buff + n_length;
    if (next_chunk + 2 < buff_end)
    {
      uint str_db_type_length= uint2korr(next_chunk);
      LEX_STRING name;
      name.str= (char*) next_chunk + 2;
      name.length= str_db_type_length;

      plugin_ref tmp_plugin= ha_resolve_by_name(thd, &name, FALSE);
      if (tmp_plugin != NULL && !plugin_equals(tmp_plugin, share->db_plugin))
      {
        if (legacy_db_type > DB_TYPE_UNKNOWN &&
            legacy_db_type < DB_TYPE_FIRST_DYNAMIC &&
            legacy_db_type !=
            ha_legacy_type(plugin_data<handlerton*>(tmp_plugin)))
        {
          /* bad file, legacy_db_type did not match the name */
          goto err;
        }
        /*
          tmp_plugin is locked with a local lock.
          we unlock the old value of share->db_plugin before
          replacing it with a globally locked version of tmp_plugin
        */
        plugin_unlock(NULL, share->db_plugin);
        share->db_plugin= my_plugin_lock(NULL, &tmp_plugin);
        DBUG_PRINT("info", ("setting dbtype to '%.*s' (%d)",
                            str_db_type_length, next_chunk + 2,
                            ha_legacy_type(share->db_type())));
      }
      else if (!tmp_plugin && str_db_type_length == 9 &&
               !strncmp((char *) next_chunk + 2, "partition", 9))
      {
          error= 8;
          my_error(ER_FEATURE_NOT_AVAILABLE, MYF(0), "partitioning",
                   "--skip-partition", "-DWITH_PARTITION_STORAGE_ENGINE=1");
          goto err;
      }
      else if (!tmp_plugin && name.length == 18 &&
               !strncmp(name.str, "PERFORMANCE_SCHEMA", name.length))
      {
        /*
          A FRM file is present on disk,
          for a PERFORMANCE_SCHEMA table,
          but this server binary is not compiled with the performance_schema,
          as ha_resolve_by_name() did not find the storage engine.
          This can happen:
          - in production, when random binaries (without P_S) are thrown
            on top of random installed database instances on disk (with P_S).
          For the sake of robustness, pretend the table simply does not exist,
          so that in particular it does not pollute the information_schema
          with errors when scanning the disk for FRM files.
          Note that ER_NO_SUCH_TABLE has a special treatment
          in fill_schema_table_by_open()
        */
        error= 1;
        my_error(ER_NO_SUCH_TABLE, MYF(0), share->db.str, share->table_name.str);
        goto err;
      }
      else if (!tmp_plugin)
      {
        /* purecov: begin inspected */
        error= 8;
        name.str[name.length]=0;
        my_error(ER_UNKNOWN_STORAGE_ENGINE, MYF(0), name.str);
        goto err;
        /* purecov: end */
      }
      next_chunk+= str_db_type_length + 2;
    }
    if (next_chunk + 5 < buff_end)
    {
      uint32 partition_info_str_len = uint4korr(next_chunk);
      if ((share->partition_info_str_len= partition_info_str_len))
      {
        if (!(share->partition_info_str= (char*)
              memdup_root(&share->mem_root, next_chunk + 4,
                          partition_info_str_len + 1)))
        {
          goto err;
        }
      }
      next_chunk+= 5 + partition_info_str_len;
    }
    if (share->mysql_version >= 50110 && next_chunk < buff_end)
    {
      /* New auto_partitioned indicator introduced in 5.1.11 */
      share->auto_partitioned= *next_chunk;
      next_chunk++;
    }
    keyinfo= share->key_info;
    for (i= 0; i < keys; i++, keyinfo++)
    {
      if (keyinfo->flags & HA_USES_PARSER)
      {
        if (next_chunk >= buff_end)
        {
          DBUG_PRINT("error",
                     ("fulltext key uses parser that is not defined in .frm"));
          goto err;
        }
        LEX_CSTRING parser_name= {reinterpret_cast<char*>(next_chunk),
                                  strlen(reinterpret_cast<char*>(next_chunk))};
        next_chunk+= parser_name.length + 1;
        keyinfo->parser= my_plugin_lock_by_name(NULL, parser_name,
                                                MYSQL_FTPARSER_PLUGIN);
        if (! keyinfo->parser)
        {
          my_error(ER_PLUGIN_IS_NOT_LOADED, MYF(0), parser_name.str);
          goto err;
        }
      }
    }
    if (forminfo[46] == (uchar)255)
    {
      //reading long table comment
      if (next_chunk + 2 > buff_end)
      {
          DBUG_PRINT("error",
                     ("long table comment is not defined in .frm"));
          goto err;
      }
      share->comment.length = uint2korr(next_chunk);
      if (! (share->comment.str= strmake_root(&share->mem_root,
             (char*)next_chunk + 2, share->comment.length)))
      {
          goto err;
      }
      next_chunk+= 2 + share->comment.length;
    }

    if (next_chunk + format_section_header_size < buff_end)
    {
      /*
        New extra data segment called "format section" with additional
        table and column properties introduced by MySQL Cluster
        based on 5.1.20

        Table properties:
        TABLESPACE <ts> and STORAGE [DISK|MEMORY]

        Column properties:
        COLUMN_FORMAT [DYNAMIC|FIXED] and STORAGE [DISK|MEMORY]
      */
      DBUG_PRINT("info", ("Found format section"));

      /* header */
      const uint format_section_length= uint2korr(next_chunk);
      const uint format_section_flags= uint4korr(next_chunk+2);
      /* 2 bytes unused */

      if (next_chunk + format_section_length > buff_end)
      {
        DBUG_PRINT("error", ("format section length too long: %u",
                             format_section_length));
        goto err;
      }
      DBUG_PRINT("info", ("format_section_length: %u, format_section_flags: %u",
                          format_section_length, format_section_flags));

      share->default_storage_media=
        (enum ha_storage_media) (format_section_flags & 0x7);

      /* tablespace */
      const char *tablespace=
        (const char*)next_chunk + format_section_header_size;
      const size_t tablespace_length= strlen(tablespace);
      share->tablespace= NULL;
      if (tablespace_length)
      {
        Tablespace_name_error_handler error_handler;
        thd->push_internal_handler(&error_handler);
        bool name_check_error=
          validate_tablespace_name_length(tablespace);
        thd->pop_internal_handler();
        if (!name_check_error &&
            !(share->tablespace= strmake_root(&share->mem_root,
                                              tablespace, tablespace_length+1)))
        {
          goto err;
        }
      }
      DBUG_PRINT("info", ("tablespace: '%s'",
                          share->tablespace ? share->tablespace : "<null>"));

      /* pointer to format section for fields */
      format_section_fields=
        next_chunk + format_section_header_size + tablespace_length + 1;

      next_chunk+= format_section_length;
    }

    if (next_chunk + 2 <= buff_end)
    {
      share->compress.length = uint2korr(next_chunk);
      if (! (share->compress.str= strmake_root(&share->mem_root,
             (char*)next_chunk + 2, share->compress.length)))
      {
          goto err;
      }
      next_chunk+= 2 + share->compress.length;
    }

    if (next_chunk + 2 <= buff_end)
    {
      share->encrypt_type.length = uint2korr(next_chunk);
      if (! (share->encrypt_type.str= strmake_root(&share->mem_root,
             (char*)next_chunk + 2, share->encrypt_type.length)))
      {
          goto err;
      }
      next_chunk+= 2 + share->encrypt_type.length;
    }
  }
  share->key_block_size= uint2korr(head+62);

  error=4;
  extra_rec_buf_length= uint2korr(head+59);
  rec_buff_length= ALIGN_SIZE(share->reclength + 1 + extra_rec_buf_length);
  share->rec_buff_length= rec_buff_length;
  if (!(record= (uchar *) alloc_root(&share->mem_root,
                                     rec_buff_length)))
    goto err;                                   /* purecov: inspected */
  share->default_values= record;
  if (mysql_file_pread(file, record, (size_t) share->reclength,
                       record_offset, MYF(MY_NABP)))
    goto err;                                   /* purecov: inspected */

  mysql_file_seek(file, pos+288, MY_SEEK_SET, MYF(0));

  share->fields= uint2korr(forminfo+258);
  pos= uint2korr(forminfo+260);   /* Length of all screens */
  n_length= uint2korr(forminfo+268);
  interval_count= uint2korr(forminfo+270);
  interval_parts= uint2korr(forminfo+272);
  int_length= uint2korr(forminfo+274);
  share->null_fields= uint2korr(forminfo+282);
  com_length= uint2korr(forminfo+284);
  gcol_screen_length= uint2korr(forminfo+286);
  share->vfields= 0;
  frm_context->stored_fields= share->fields;
  if (forminfo[46] != (uchar)255)
  {
    share->comment.length=  (int) (forminfo[46]);
    share->comment.str= strmake_root(&share->mem_root, (char*) forminfo+47,
                                     share->comment.length);
  }

  DBUG_PRINT("info",("i_count: %d  i_parts: %d  index: %d  n_length: %d  int_length: %d  com_length: %d  gcol_screen_length: %d", interval_count,interval_parts, share->keys,n_length,int_length, com_length, gcol_screen_length));
  if (!(field_ptr = (Field **)
    alloc_root(&share->mem_root,
           (uint) ((share->fields+1)*sizeof(Field*)+
               interval_count*sizeof(TYPELIB)+
               (share->fields+interval_parts+
                keys+3)*sizeof(char *)+
               (n_length+int_length+com_length+
                   gcol_screen_length)))))
    goto err;                                   /* purecov: inspected */

  share->field= field_ptr;
  read_length=(uint) (share->fields * field_pack_length +
              pos+ (uint) (n_length+int_length+com_length+
                           gcol_screen_length));
  if (read_string(file, &disk_buff,read_length))
    goto err;                                   /* purecov: inspected */

  strpos= disk_buff+pos;

  share->intervals= (TYPELIB*) (field_ptr+share->fields+1);
  interval_array= (const char **) (share->intervals+interval_count);
  names= (char*) (interval_array+share->fields+interval_parts+keys+3);
  if (!interval_count)
    share->intervals= 0;            // For better debugging
  memcpy(names, strpos+(share->fields*field_pack_length),
     (uint) (n_length+int_length));
  orig_comment_pos= comment_pos= names+(n_length+int_length);
  memcpy(comment_pos, disk_buff+read_length-com_length-gcol_screen_length,
         com_length);
  orig_gcol_screen_pos= gcol_screen_pos= names+(n_length+int_length+com_length);
  memcpy(gcol_screen_pos, disk_buff+read_length-gcol_screen_length,
         gcol_screen_length);

  fix_type_pointers(&interval_array, &frm_context->fieldnames, 1, &names);
  if (frm_context->fieldnames.count != share->fields)
    goto err;
  fix_type_pointers(&interval_array, share->intervals, interval_count,
            &names);

  {
    /* Set ENUM and SET lengths */
    TYPELIB *interval;
    for (interval= share->intervals;
         interval < share->intervals + interval_count;
         interval++)
    {
      uint count= (uint) (interval->count + 1) * sizeof(uint);
      if (!(interval->type_lengths= (uint *) alloc_root(&share->mem_root,
                                                        count)))
        goto err;
      for (count= 0; count < interval->count; count++)
      {
        char *val= (char*) interval->type_names[count];
        interval->type_lengths[count]= strlen(val);
      }
      interval->type_lengths[count]= 0;
    }
  }

  if (keynames)
    fix_type_pointers(&interval_array, &share->keynames, 1, &keynames);

 /* Allocate handler */
  if (!(handler_file= get_new_handler(share,
                                      share->partition_info_str_len != 0,
                                      thd->mem_root, share->db_type())))
    goto err;

  if (handler_file->set_ha_share_ref(&share->ha_share))
    goto err;

  if (frm_context->null_field_first)
  {
    null_flags= null_pos= share->default_values;
    null_bit_pos= (db_create_options & HA_OPTION_PACK_RECORD) ? 0 : 1;
    /*
      null_bytes below is only correct under the condition that
      there are no bit fields.  Correct values is set below after the
      table struct is initialized
    */
    share->null_bytes= (share->null_fields + null_bit_pos + 7) / 8;
  }
  else
  {
    share->null_bytes= (share->null_fields+7)/8;
    null_flags= null_pos= share->default_values + share->reclength -
                          share->null_bytes;
    null_bit_pos= 0;
  }

  use_hash= share->fields >= MAX_FIELDS_BEFORE_HASH;
  if (use_hash)
    share->name_hash= new collation_unordered_map<std::string, Field**>(
      system_charset_info, PSI_INSTRUMENT_ME);

  for (i=0 ; i < share->fields; i++, strpos+=field_pack_length)
  {
    if (new_frm_ver >= 3 &&
        (strpos[10] & FRM_context::GENERATED_FIELD) && // former Field::unireg_check
        ! (bool) (uint) (gcol_screen_pos[3]))    // Field::stored_in_db
    {
      /*
        Skip virtual generated columns as we will do separate pass for them.

        We still need to advance pointers to current comment and generated
        column info in for such fields.
      */
      comment_pos+= uint2korr(strpos+15);
      gcol_screen_pos+= uint2korr(gcol_screen_pos + 1) + FRM_GCOL_HEADER_SIZE;
      has_vgc= true;
    }
    else
    {
      if ((error= make_field_from_frm(thd, share, frm_context,
                                      new_frm_ver, use_hash,
                                      i, strpos,
                                      format_section_fields,
                                      &comment_pos,
                                      &gcol_screen_pos,
                                      &null_pos,
                                      &null_bit_pos,
                                      &errarg)))
        goto err;
    }
  }

  if (has_vgc)
  {
    /*
      We need to do separate pass through field descriptions for virtual
      generated columns to ensure that they get allocated null/leftover
      bits at the tail of record preamble.
    */
    strpos= disk_buff+pos;
    comment_pos= orig_comment_pos;
    gcol_screen_pos= orig_gcol_screen_pos;
    // Generated columns can be present only in new .FRMs.
    DBUG_ASSERT(new_frm_ver >= 3);
    for (i=0 ; i < share->fields; i++, strpos+=field_pack_length)
    {
      if ((strpos[10] & FRM_context::GENERATED_FIELD) && // former Field::unireg_check
          !(bool) (uint) (gcol_screen_pos[3]))     // Field::stored_in_db
      {
        if ((error= make_field_from_frm(thd, share, frm_context,
                                        new_frm_ver, use_hash,
                                        i, strpos,
                                        format_section_fields,
                                        &comment_pos,
                                        &gcol_screen_pos,
                                        &null_pos,
                                        &null_bit_pos,
                                        &errarg)))
          goto err;
      }
      else
      {
        /*
          Advance pointers to current comment and generated columns
          info for stored fields.
        */
        comment_pos+= uint2korr(strpos+15);
        if (strpos[10] & FRM_context::GENERATED_FIELD) // former Field::unireg_check
        {
          gcol_screen_pos+= uint2korr(gcol_screen_pos + 1) +
                            FRM_GCOL_HEADER_SIZE;
        }
      }
    }
  }
  error= 4;
  share->field[share->fields]= 0; // End marker
  /* Sanity checks: */
  DBUG_ASSERT(share->fields >= frm_context->stored_fields);
  DBUG_ASSERT(share->reclength >= share->stored_rec_length);

  /* Fix key->name and key_part->field */
  if (key_parts)
  {
    const int pk_off= find_type(primary_key_name, &share->keynames,
                                  FIND_TYPE_NO_PREFIX);
    uint primary_key= (pk_off > 0 ? pk_off-1 : MAX_KEY);

    longlong ha_option= handler_file->ha_table_flags();
    keyinfo= share->key_info;
    key_part= keyinfo->key_part;

    for (uint key=0 ; key < share->keys ; key++,keyinfo++)
    {
      uint usable_parts= 0;
      keyinfo->name=(char*) share->keynames.type_names[key];
      /* Fix fulltext keys for old .frm files */
      if (share->key_info[key].flags & HA_FULLTEXT)
    share->key_info[key].algorithm= HA_KEY_ALG_FULLTEXT;

      if (primary_key >= MAX_KEY && (keyinfo->flags & HA_NOSAME))
      {
        /*
          If the UNIQUE key doesn't have NULL columns and is not a part key
          declare this as a primary key.
        */
        primary_key=key;
        for (i=0 ; i < keyinfo->user_defined_key_parts ;i++)
        {
          DBUG_ASSERT(key_part[i].fieldnr > 0);
          // Table field corresponding to the i'th key part.
          Field *table_field= share->field[key_part[i].fieldnr - 1];

          // Index on virtual generated columns is not allowed to be PK
          // even when the conditions below are true, so this case must be
          // rejected here.
          if (table_field->is_virtual_gcol())
          {
            primary_key= MAX_KEY;               // Can't be used
            break;
          }

          /*
            If the key column is of NOT NULL BLOB type, then it
            will definitly have key prefix. And if key part prefix size
            is equal to the BLOB column max size, then we can promote
            it to primary key.
          */
          if (!table_field->real_maybe_null() &&
              table_field->type() == MYSQL_TYPE_BLOB &&
              table_field->field_length == key_part[i].length)
            continue;
          /*
            If the key column is of NOT NULL GEOMETRY type, specifically POINT
            type whose length is known internally (which is 25). And key part
            prefix size is equal to the POINT column max size, then we can
            promote it to primary key.
          */
          if (!table_field->real_maybe_null() &&
              table_field->type() == MYSQL_TYPE_GEOMETRY &&
              table_field->get_geometry_type() == Field::GEOM_POINT &&
              key_part[i].length == MAX_LEN_GEOM_POINT_FIELD)
            continue;

          if (table_field->real_maybe_null() ||
              table_field->key_length() != key_part[i].length)

          {
            primary_key= MAX_KEY;       // Can't be used
            break;
          }
        }
      }

      for (i=0 ; i < keyinfo->user_defined_key_parts ; key_part++,i++)
      {
        Field *field;
        if (new_field_pack_flag <= 1)
        key_part->fieldnr= (uint16) find_field(share->field,
                                               share->default_values,
                                               (uint) key_part->offset,
                                               (uint) key_part->length);
        if (!key_part->fieldnr)
        {
          error= 4;                             // Wrong file
          goto err;
        }
        field= key_part->field= share->field[key_part->fieldnr-1];
        key_part->type= field->key_type();
        if (field->real_maybe_null())
        {
          key_part->null_offset=field->null_offset(share->default_values);
          key_part->null_bit= field->null_bit;
          key_part->store_length+=HA_KEY_NULL_LENGTH;
          keyinfo->flags|=HA_NULL_PART_KEY;
          keyinfo->key_length+= HA_KEY_NULL_LENGTH;
        }
        if (field->type() == MYSQL_TYPE_BLOB ||
            field->real_type() == MYSQL_TYPE_VARCHAR ||
            field->type() == MYSQL_TYPE_GEOMETRY)
        {
          key_part->store_length+=HA_KEY_BLOB_LENGTH;
          if (i + 1 <= keyinfo->user_defined_key_parts)
            keyinfo->key_length+= HA_KEY_BLOB_LENGTH;
        }
        key_part->init_flags();

        if (field->is_virtual_gcol())
          keyinfo->flags|= HA_VIRTUAL_GEN_KEY;

        setup_key_part_field(share, handler_file, primary_key,
                             keyinfo, key, i, &usable_parts, true);

        field->flags|= PART_KEY_FLAG;
        if (key == primary_key)
        {
          field->flags|= PRI_KEY_FLAG;
          /*
            If this field is part of the primary key and all keys contains
            the primary key, then we can use any key to find this column
          */
          if (ha_option & HA_PRIMARY_KEY_IN_READ_INDEX)
          {
            if (field->key_length() == key_part->length &&
                !(field->flags & BLOB_FLAG))
              field->part_of_key= share->keys_in_use;
            if (field->part_of_sortkey.is_set(key))
              field->part_of_sortkey= share->keys_in_use;
          }
        }
        if (field->key_length() != key_part->length)
        {
          if (field->type() == MYSQL_TYPE_NEWDECIMAL)
          {
            /*
              Fix a fatal error in decimal key handling that causes crashes
              on Innodb. We fix it by reducing the key length so that
              InnoDB never gets a too big key when searching.
              This allows the end user to do an ALTER TABLE to fix the
              error.
            */
            keyinfo->key_length-= (key_part->length - field->key_length());
            key_part->store_length-= (uint16)(key_part->length -
                                              field->key_length());
            key_part->length= (uint16)field->key_length();
            LogErr(ERROR_LEVEL, ER_TABLE_WRONG_KEY_DEFINITION,
                   share->table_name.str, share->table_name.str);
            push_warning_printf(thd, Sql_condition::SL_WARNING,
                                ER_CRASHED_ON_USAGE,
                                "Found wrong key definition in %s; "
                                "Please do \"ALTER TABLE `%s` FORCE\" to fix "
                                "it!",
                                share->table_name.str,
                                share->table_name.str);
            share->crashed= 1;                // Marker for CHECK TABLE
            continue;
          }
          key_part->key_part_flag|= HA_PART_KEY_SEG;
        }
      }


      if (use_extended_sk && primary_key < MAX_KEY &&
          key && !(keyinfo->flags & HA_NOSAME))
        key_part+= add_pk_parts_to_sk(keyinfo, key, share->key_info, primary_key,
                                      share,  handler_file, &usable_parts);

      /* Skip unused key parts if they exist */
      key_part+= keyinfo->unused_key_parts;

      keyinfo->usable_key_parts= usable_parts; // Filesort

      set_if_bigger(share->max_key_length,keyinfo->key_length+
                    keyinfo->user_defined_key_parts);
      share->total_key_length+= keyinfo->key_length;
      /*
        MERGE tables do not have unique indexes. But every key could be
        an unique index on the underlying MyISAM table. (Bug #10400)
      */
      if ((keyinfo->flags & HA_NOSAME) ||
          (ha_option & HA_ANY_INDEX_MAY_BE_UNIQUE))
        set_if_bigger(share->max_unique_length,keyinfo->key_length);
    }
    if (primary_key < MAX_KEY && (share->keys_in_use.is_set(primary_key)))
    {
      share->primary_key= primary_key;
      /*
        If we are using an integer as the primary key then allow the user to
        refer to it as '_rowid'
      */
      if (share->key_info[primary_key].user_defined_key_parts == 1)
      {
        Field *field= share->key_info[primary_key].key_part[0].field;
        if (field && field->result_type() == INT_RESULT)
        {
          /* note that fieldnr here (and rowid_field_offset) starts from 1 */
          share->rowid_field_offset= (share->key_info[primary_key].key_part[0].
                                      fieldnr);
        }
      }
    }
    else
      share->primary_key = MAX_KEY; // we do not have a primary key
  }
  else
    share->primary_key= MAX_KEY;
  my_free(disk_buff);
  disk_buff=0;
  if (new_field_pack_flag <= 1)
  {
    /* Old file format with default as not null */
    uint null_length= (share->null_fields+7)/8;
    memset(share->default_values + (null_flags - record), 255,
           null_length);
  }

  if (share->found_next_number_field)
  {
    Field *reg_field= *share->found_next_number_field;
    if ((int) (share->next_number_index= (uint)
           find_ref_key(share->key_info, share->keys,
                            share->default_values, reg_field,
                &share->next_number_key_offset,
                            &share->next_number_keypart)) < 0)
    {
      /* Wrong field definition */
      error= 4;
      goto err;
    }
    else
      reg_field->flags |= AUTO_INCREMENT_FLAG;
  }

  if (share->blob_fields)
  {
    Field **ptr;
    uint k, *save;

    /* Store offsets to blob fields to find them fast */
    if (!(share->blob_field= save=
      (uint*) alloc_root(&share->mem_root,
                             (uint) (share->blob_fields* sizeof(uint)))))
      goto err;
    for (k=0, ptr= share->field ; *ptr ; ptr++, k++)
    {
      if ((*ptr)->flags & BLOB_FLAG)
        (*save++)= k;
    }
  }

  /*
    the correct null_bytes can now be set, since bitfields have been taken
    into account
  */
  share->null_bytes= (null_pos - null_flags +
                      (null_bit_pos + 7) / 8);
  share->last_null_bit_pos= null_bit_pos;

  share->db_low_byte_first= handler_file->low_byte_first();
  share->column_bitmap_size= bitmap_buffer_size(share->fields);

  if (!(bitmaps= (my_bitmap_map*) alloc_root(&share->mem_root,
                                             share->column_bitmap_size)))
    goto err;
  bitmap_init(&share->all_set, bitmaps, share->fields, FALSE);
  bitmap_set_all(&share->all_set);

  destroy(handler_file);
  my_free(extra_segment_buff);
  DBUG_RETURN (0);

 err:
  my_free(disk_buff);
  my_free(extra_segment_buff);
  destroy(handler_file);
  delete share->name_hash;
  share->name_hash= nullptr;

  open_table_error(thd, share, error, my_errno());
  DBUG_RETURN(error);
} /*open_binary_frm*/

//////////////////////////////////////////////////////////////////////////


/**
  @brief validate_generated_expr
    Validate the generated expression to see whether there are invalid
    Item objects.
  @note
    Needs to be done after fix_fields to allow checking references
    to other generated columns.

  @param field  Pointer of generated column

  @retval TRUE  The generated expression has some invalid objects
  @retval FALSE No illegal objects in the generated expression
 */
static bool validate_generated_expr(Field *field)
{
  DBUG_ENTER("validate_generate_expr");
  Item* expr= field->gcol_info->expr_item;
  const char *field_name= field->field_name;
  DBUG_ASSERT(expr);

  /**
    These are not allowed:
    1) SP/UDF
    2) System variables and parameters
    3) ROW values
    4) Subquery (already checked by parser, assert the condition)
   */
  if (expr->has_stored_program() ||             // 1)
      (expr->used_tables() &
       (RAND_TABLE_BIT | INNER_TABLE_BIT)) ||   // 2)
      (expr->cols() != 1))                      // 3)
  {
    my_error(ER_GENERATED_COLUMN_FUNCTION_IS_NOT_ALLOWED, MYF(0), field_name);
    DBUG_RETURN(TRUE);
  }
  DBUG_ASSERT(!expr->has_subquery());           // 4)
  /*
    Walk through the Item tree, checking the validity of items
    belonging to the generated column.
  */
  int args[2];
  args[0]= field->field_index;
  args[1]= ER_GENERATED_COLUMN_FUNCTION_IS_NOT_ALLOWED; // default error code.
  if (expr->walk(&Item::check_gcol_func_processor, Item::WALK_POSTFIX,
                 pointer_cast<uchar*>(&args)))
  {
    my_error(args[1], MYF(0), field_name);
    DBUG_RETURN(TRUE);
  }

  DBUG_RETURN(FALSE);
}

/**
  @brief  fix_fields_gcol_func
    Process generated expression of the field.

  @param thd                The thread object
  @param field              The processed field

  @retval TRUE An error occurred, something was wrong with the function.
  @retval FALSE Ok, generated expression is fixed sucessfully 
 */
static bool fix_fields_gcol_func(THD *thd, Field *field)
{
  uint dir_length, home_dir_length;
  bool result= TRUE;
  Item* func_expr= field->gcol_info->expr_item;
  TABLE *table= field->table;
  TABLE_LIST tables;
  TABLE_LIST *save_table_list, *save_first_table, *save_last_table;
  int error;
  Name_resolution_context *context;
  const char *save_where;
  char* db_name;
  char db_name_string[FN_REFLEN];
  bool save_use_only_table_context;
  enum_mark_columns save_mark_used_columns= thd->mark_used_columns;
  DBUG_ASSERT(func_expr);
  DBUG_ENTER("fix_fields_gcol_func");

  /*
    Set-up the TABLE_LIST object to be a list with a single table
    Set the object to zero to create NULL pointers and set alias
    and real name to table name and get database name from file name.
  */

  memset((void*)&tables, 0, sizeof(TABLE_LIST));
  tables.alias= tables.table_name= table->s->table_name.str;
  tables.table= table;
  tables.next_local= 0;
  tables.next_name_resolution_table= 0;
  my_stpmov(db_name_string, table->s->normalized_path.str);
  dir_length= dirname_length(db_name_string);
  db_name_string[dir_length ? dir_length - 1 : 0]= 0;
  home_dir_length= dirname_length(db_name_string);
  db_name= &db_name_string[home_dir_length];
  tables.db= db_name;

  thd->mark_used_columns= MARK_COLUMNS_NONE;

  context= thd->lex->current_context();
  table->get_fields_in_item_tree= TRUE;
  save_table_list= context->table_list;
  save_first_table= context->first_name_resolution_table;
  save_last_table= context->last_name_resolution_table;
  context->table_list= &tables;
  context->first_name_resolution_table= &tables;
  context->last_name_resolution_table= NULL;
  func_expr->walk(&Item::change_context_processor, Item::WALK_POSTFIX,
                  (uchar*) context);
  save_where= thd->where;
  thd->where= "generated column function";

  /* Save the context before fixing the fields*/
  save_use_only_table_context= thd->lex->use_only_table_context;
  thd->lex->use_only_table_context= TRUE;

  bool charset_switched= false;
  const CHARSET_INFO *saved_collation_connection= func_expr->default_charset();
  if (saved_collation_connection != table->s->table_charset)
  {
   thd->variables.collation_connection= table->s->table_charset;
   charset_switched= true;
  }

  Item *new_func= func_expr;
  error= func_expr->fix_fields(thd, &new_func);

  /* Restore the current connection character set and collation. */
  if (charset_switched)
    thd->variables.collation_connection=  saved_collation_connection;

  /* Restore the original context*/
  thd->lex->use_only_table_context= save_use_only_table_context;
  context->table_list= save_table_list;
  context->first_name_resolution_table= save_first_table;
  context->last_name_resolution_table= save_last_table;

  if (unlikely(error))
  {
    DBUG_PRINT("info", ("Field in generated column function not part of table"));
    goto end;
  }
  thd->where= save_where;
  /*
    Checking if all items are valid to be part of the generated column.
  */
  if (validate_generated_expr(field))
    goto end;

  // Virtual columns expressions that substitute themselves are invalid
  DBUG_ASSERT(new_func == func_expr);
  result= FALSE;

end:
  table->get_fields_in_item_tree= FALSE;
  thd->mark_used_columns= save_mark_used_columns;
  DBUG_RETURN(result);
}

/**
  Calculate the base_columns_map and num_non_virtual_base_cols members of
  this generated column

  @param table    Table with the checked field

  @retval true if error
 */

bool Generated_column::register_base_columns(TABLE *table)
{
  DBUG_ENTER("register_base_columns");
  my_bitmap_map *bitbuf=
    static_cast<my_bitmap_map *>(alloc_root(&table->mem_root,
                                bitmap_buffer_size(table->s->fields)));
  DBUG_ASSERT(num_non_virtual_base_cols == 0);
  bitmap_init(&base_columns_map, bitbuf, table->s->fields, 0);

  MY_BITMAP *save_old_read_set= table->read_set;
  table->read_set= &base_columns_map;
  Mark_field mark_fld(MARK_COLUMNS_TEMP);
  expr_item->walk(&Item::mark_field_in_map,
                  Item::WALK_PREFIX, (uchar *) &mark_fld);
  table->read_set= save_old_read_set;

  /* Calculate the number of non-virtual base columns */
  for (uint i= 0; i < table->s->fields; i++)
  {
    Field *field= table->field[i];
    if (bitmap_is_set(&base_columns_map, field->field_index) &&
        field->stored_in_db)
      num_non_virtual_base_cols++;
  }
  DBUG_RETURN(false);
}


void Generated_column::dup_expr_str(MEM_ROOT *root, const char *src,
                                    size_t len)
{
  expr_str.str= pointer_cast<char*>(memdup_root(root, src, len));
  expr_str.length= len;
}


void Generated_column::print_expr(THD *thd, String *out)
{
  out->length(0);
  Sql_mode_parse_guard parse_guard(thd);
  // Printing db and table name is useless
  auto flags= enum_query_type(QT_NO_DB | QT_NO_TABLE | QT_FORCE_INTRODUCERS);
  expr_item->print(out, flags);
}


/*
   Unpack the definition of a virtual column. Parses the text obtained from
   TABLE_SHARE and produces an Item.
*/
bool unpack_gcol_info(THD *thd,
                      TABLE *table,
                      Field *field,
                      bool is_create_table,
                      bool *error_reported)
{
  DBUG_ENTER("unpack_gcol_info");
  DBUG_ASSERT(field->table == table);
  LEX_STRING *gcol_expr= &field->gcol_info->expr_str;
  DBUG_ASSERT(gcol_expr);
  DBUG_ASSERT(!field->gcol_info->expr_item); // No Item in TABLE_SHARE
  /*
    Step 1: Construct a statement for the parser.
    The parsed string needs to take the following format:
    "PARSE_GCOL_EXPR (<expr_string_from_frm>)"
  */
  char *gcol_expr_str;
  int str_len= 0;
  const CHARSET_INFO *old_character_set_client;
  bool disable_strict_mode= false;
  bool status;

  Strict_error_handler strict_handler;

  LEX * const old_lex= thd->lex;
  LEX new_lex;
  thd->lex= &new_lex;
  if (lex_start(thd))
  {
    thd->lex= old_lex;
    DBUG_RETURN(true); // OOM
  }

  if (!(gcol_expr_str= (char*) alloc_root(&table->mem_root,
                                          gcol_expr->length +
                                            PARSE_GCOL_KEYWORD.length + 3)))
  {
    DBUG_RETURN(TRUE);
  }
  memcpy(gcol_expr_str,
         PARSE_GCOL_KEYWORD.str,
         PARSE_GCOL_KEYWORD.length);
  str_len= PARSE_GCOL_KEYWORD.length;
  memcpy(gcol_expr_str + str_len, "(", 1);
  str_len++;
  memcpy(gcol_expr_str + str_len,
         gcol_expr->str,
         gcol_expr->length);
  str_len+= gcol_expr->length;
  memcpy(gcol_expr_str + str_len, ")", 1);
  str_len++;
  memcpy(gcol_expr_str + str_len, "\0", 1);
  str_len++;
  Gcol_expr_parser_state parser_state;
  parser_state.init(thd, gcol_expr_str, str_len);

  /*
    Step 2: Setup thd for parsing.
  */
  Query_arena *backup_stmt_arena_ptr= thd->stmt_arena;
  Query_arena backup_arena;
  Query_arena gcol_arena(&table->mem_root,
                         Query_arena::STMT_CONVENTIONAL_EXECUTION);
  thd->set_n_backup_active_arena(&gcol_arena, &backup_arena);
  thd->stmt_arena= &gcol_arena;
  ulong save_old_privilege= thd->want_privilege;
  thd->want_privilege= 0;

  old_character_set_client= thd->variables.character_set_client;
  // Subquery is not allowed in generated expression
  const bool save_allow_subselects= thd->lex->expr_allows_subselect;
  thd->lex->expr_allows_subselect= false;
  // allow_sum_func is also 0, banning group aggregates and window functions.

  /*
    Step 3: Use the parser to build an Item object from.
  */
  if (parse_sql(thd, &parser_state, NULL))
  {
    goto parse_err;
  }
  thd->lex->expr_allows_subselect= save_allow_subselects;

  /*
    From now on use gcol_info generated by the parser. It has an expr_item,
    and no expr_str.
  */
  field->gcol_info= parser_state.result;
  /* Keep attribute of generated column */
  field->gcol_info->set_field_stored(field->stored_in_db);

  DBUG_ASSERT(field->gcol_info->expr_item && !field->gcol_info->expr_str.str);

  /* Use strict mode regardless of strict mode setting when validating */
  if (!thd->is_strict_mode())
  {
    thd->variables.sql_mode|= MODE_STRICT_ALL_TABLES;
    thd->push_internal_handler(&strict_handler);
    disable_strict_mode= true;
  }

  /* Validate the Item tree. */
  status= fix_fields_gcol_func(thd, field);

  // Permanent changes to the item_tree are completed.
  if (!thd->lex->is_ps_or_view_context_analysis())
    field->gcol_info->permanent_changes_completed= true;

  if (disable_strict_mode)
  {
    thd->pop_internal_handler();
    thd->variables.sql_mode&= ~MODE_STRICT_ALL_TABLES;
  }
  if (status)
  {
    if (is_create_table)
    {
      /*
        During CREATE/ALTER TABLE it is ok to receive errors here.
        It is not ok if it happens during the opening of an frm
        file as part of a normal query.
      */
      *error_reported= TRUE;
    }
    // Any memory allocated in this function is freed in parse_err
    field->gcol_info= 0;
    goto parse_err;
  }
  if (field->gcol_info->register_base_columns(table))
    goto parse_err;
  lex_end(thd->lex);
  thd->lex= old_lex;
  thd->stmt_arena= backup_stmt_arena_ptr;
  thd->restore_active_arena(&gcol_arena, &backup_arena);
  field->gcol_info->item_free_list= gcol_arena.free_list;
  thd->want_privilege= save_old_privilege;
  thd->lex->expr_allows_subselect= save_allow_subselects;

  DBUG_RETURN(FALSE);

parse_err:
  // Any created window is eliminated as not allowed:
  thd->lex->current_select()->m_windows.empty();
  thd->free_items();
  lex_end(thd->lex);
  thd->lex= old_lex;
  thd->stmt_arena= backup_stmt_arena_ptr;
  thd->restore_active_arena(&gcol_arena, &backup_arena);
  thd->variables.character_set_client= old_character_set_client;
  thd->want_privilege= save_old_privilege;
  thd->lex->expr_allows_subselect= save_allow_subselects;
  DBUG_RETURN(TRUE);
}


// Unpack partition
bool unpack_partition_info(THD *thd,
                           TABLE *outparam,
                           TABLE_SHARE *share,
                           handlerton *engine_type,
                           bool is_create_table)
{
  /*
    Currently we still need to run the parser for extracting
    Item trees (for partition expression and COLUMNS values).
    To avoid too big refactoring in this patch, we still generate
    the syntax when reading the DD (read_from_dd_partitions) and
    parse it for each TABLE instance.
    TODO:
    To avoid multiple copies of information, we should try to
    point to the TABLE_SHARE where possible:
    - partition names etc. I.e. reuse the partition_elements!
    This is not possible with columns partitions, since they use
    Item for storing the values!?
    Also make sure that part_state is never altered without proper locks
    (like MDL exclusive locks on the table! since they would be shared by all
    instances of a table!)
    TODO: Use field images instead?
    TODO: Look on how DEFAULT values will be stored in the new DD
    and reuse that if possible!
    TODO: wl#7840 to get a more light weight parsing of expressions
    Create a new partition_info object on the table's mem_root,
    by parsing a minimalistic string generated from the share.
    And then fill in the missing parts from the part_info on the share.
  */

  /*
    In this execution we must avoid calling thd->change_item_tree since
    we might release memory before statement is completed. We do this
    by changing to a new statement arena. As part of this arena we also
    set the memory root to be the memory root of the table since we
    call the parser and fix_fields which both can allocate memory for
    item objects. We keep the arena to ensure that we can release the
    free_list when closing the table object.
    SEE Bug #21658
  */

  // Can use TABLE's mem_root, as it's surely not an internal tmp table
  DBUG_ASSERT(share->table_category != TABLE_CATEGORY_TEMPORARY);

  Query_arena *backup_stmt_arena_ptr= thd->stmt_arena;
  Query_arena backup_arena;
  Query_arena part_func_arena(&outparam->mem_root,
                              Query_arena::STMT_INITIALIZED);
  thd->set_n_backup_active_arena(&part_func_arena, &backup_arena);
  thd->stmt_arena= &part_func_arena;
  bool tmp;
  bool work_part_info_used;

  tmp= mysql_unpack_partition(thd, share->partition_info_str,
                              share->partition_info_str_len,
                              outparam, is_create_table,
                              engine_type,
                              &work_part_info_used);
  if (tmp)
  {
    thd->stmt_arena= backup_stmt_arena_ptr;
    thd->restore_active_arena(&part_func_arena, &backup_arena);
    return true;
  }
  outparam->part_info->is_auto_partitioned= share->auto_partitioned;
  DBUG_PRINT("info", ("autopartitioned: %u", share->auto_partitioned));
  /*
    We should perform the fix_partition_func in either local or
    caller's arena depending on work_part_info_used value.
  */
  if (!work_part_info_used)
    tmp= fix_partition_func(thd, outparam, is_create_table);
  thd->stmt_arena= backup_stmt_arena_ptr;
  thd->restore_active_arena(&part_func_arena, &backup_arena);
  if (!tmp)
  {
    if (work_part_info_used)
      tmp= fix_partition_func(thd, outparam, is_create_table);
  }
  outparam->part_info->item_free_list= part_func_arena.free_list;
  // TODO: Compare with share->part_info for validation of code!
  DBUG_ASSERT(!share->m_part_info ||
              share->m_part_info->column_list ==
                outparam->part_info->column_list);
  DBUG_ASSERT(!share->m_part_info ||
              outparam->part_info->list_of_part_fields ==
                share->m_part_info->list_of_part_fields);
  return tmp;
}


/**
  Open a table based on a TABLE_SHARE

  @param thd              Thread handler
  @param share            Table definition
  @param alias            Alias for table
  @param db_stat          Open flags (for example HA_OPEN_KEYFILE|
                          HA_OPEN_RNDFILE..) can be 0 (example in
                          ha_example_table)
  @param prgflag          READ_ALL etc..
  @param ha_open_flags    HA_OPEN_ABORT_IF_LOCKED etc..
  @param outparam         Result table.
  @param is_create_table  Indicates that table is opened as part
                          of CREATE or ALTER and does not yet exist in SE.
  @param table_def_param  dd::Table object describing the table to be
                          opened in SE. Can be nullptr, which case this
                          function will try to retrieve such object from
                          the data-dictionary before opening table in SE.

  @retval 0	ok
  @retval 1	Error (see open_table_error)
  @retval 2 Error (see open_table_error)
  @retval 4    Error (see open_table_error)
  @retval 7    Table definition has changed in engine
  @retval 8    Table row format has changed in engine
*/

int open_table_from_share(THD *thd, TABLE_SHARE *share, const char *alias,
                          uint db_stat, uint prgflag, uint ha_open_flags,
                          TABLE *outparam, bool is_create_table,
                          const dd::Table *table_def_param)
{
  int error;
  uint records, i, bitmap_size;
  bool error_reported= FALSE;
  const bool internal_tmp=
    share->table_category == TABLE_CATEGORY_TEMPORARY;
  DBUG_ASSERT(!internal_tmp || share->ref_count != 0);
  uchar *record, *bitmaps;
  Field **field_ptr, **vfield_ptr= NULL;
  Field *fts_doc_id_field = NULL;
  my_ptrdiff_t move_offset;
  DBUG_ENTER("open_table_from_share");
  DBUG_PRINT("enter",("name: '%s.%s'  form: %p", share->db.str,
                      share->table_name.str, outparam));

  error= 1;
  memset(outparam, 0, sizeof(*outparam));
  outparam->in_use= thd;
  outparam->s= share;
  outparam->db_stat= db_stat;
  outparam->write_row_record= NULL;

  MEM_ROOT *root;
  if (!internal_tmp)
  {
    root= &outparam->mem_root;
    init_sql_alloc(key_memory_TABLE, root, TABLE_ALLOC_BLOCK_SIZE, 0);
  }
  else
    root= &share->mem_root;

  /*
    For internal temporary tables we allocate the 'alias' in the
    TABLE_SHARE's mem_root rather than on the heap as it gives simpler
    freeing.
  */
  outparam->alias= internal_tmp ? strdup_root(root, alias) :
    my_strdup(key_memory_TABLE, alias, MYF(MY_WME));
  if (!outparam->alias)
    goto err;

  outparam->quick_keys.init();
  outparam->possible_quick_keys.init();
  outparam->covering_keys.init();
  outparam->merge_keys.init();
  outparam->keys_in_use_for_query.init();

  /* Allocate handler */
  outparam->file= 0;
  if (!(prgflag & OPEN_FRM_FILE_ONLY))
  {
    if (!(outparam->file= get_new_handler(share,
                                          share->m_part_info != NULL,
                                          root,
                                          share->db_type())))
      goto err;
    if (outparam->file->set_ha_share_ref(&share->ha_share))
      goto err;
  }
  else
  {
    DBUG_ASSERT(!db_stat);
  }

  error= 4;
  outparam->reginfo.lock_type= TL_UNLOCK;
  outparam->current_lock= F_UNLCK;
  records=0;
  if ((db_stat & HA_OPEN_KEYFILE) || (prgflag & DELAYED_OPEN))
    records=1;
  if (prgflag & (READ_ALL+EXTRA_RECORD))
    records++;

  record= pointer_cast<uchar *>
    (alloc_root(root, share->rec_buff_length * records + share->null_bytes));
  if (record == NULL)
    goto err;                                   /* purecov: inspected */

  if (records == 0)
  {
    /* We are probably in hard repair, and the buffers should not be used */
    outparam->record[0]= outparam->record[1]= share->default_values;
  }
  else
  {
    outparam->record[0]= record;
    if (records > 1)
      outparam->record[1]= record+ share->rec_buff_length;
    else
      outparam->record[1]= outparam->record[0];   // Safety
  }
  outparam->null_flags_saved= record + (records * share->rec_buff_length);

  if (!(field_ptr = (Field **) alloc_root(root,
                                          (uint) ((share->fields+1)*
                                                  sizeof(Field*)))))
    goto err;                                   /* purecov: inspected */

  outparam->field= field_ptr;

  record= (uchar*) outparam->record[0]-1;	/* Fieldstart = 1 */
  outparam->null_flags= (uchar*) record+1;

  /*
    We will create fields by cloning TABLE_SHARE's fields; then we will need
    to make all new fields' pointers point into the new TABLE's record[0], by
    applying an offset to them.
    Calculate the "source" offset depending on table type:
    - For non-internal temporary tables, source is share->default_values
    - For internal tables, source is first TABLE's record[0], which
    happens to be created in same memory block as share->default_values, with
    offset 2 * share->rec_buff_length (see create_tmp_table()).
  */
  move_offset= outparam->record[0] - share->default_values +
    (internal_tmp ? 2 * share->rec_buff_length : 0);

  /* Setup copy of fields from share, but use the right alias and record */
  for (i=0 ; i < share->fields; i++, field_ptr++)
  {
    Field *new_field= share->field[i]->clone(root);
    *field_ptr= new_field;
    if (new_field == NULL)
      goto err;
    new_field->init(outparam);
    new_field->move_field_offset(move_offset);
    /* Check if FTS_DOC_ID column is present in the table */
    if (outparam->file &&
        (outparam->file->ha_table_flags() & HA_CAN_FULLTEXT_EXT) &&
        !strcmp(outparam->field[i]->field_name, FTS_DOC_ID_COL_NAME))
      fts_doc_id_field= new_field;
  }
  (*field_ptr)= 0;                              // End marker

  if (share->found_next_number_field)
    outparam->found_next_number_field=
      outparam->field[(uint) (share->found_next_number_field - share->field)];

  /* Fix key->name and key_part->field */
  if (share->key_parts)
  {
    KEY	*key_info, *key_info_end;
    KEY_PART_INFO *key_part;
    uint n_length;
    n_length= share->keys * sizeof(KEY) +
      share->key_parts * sizeof(KEY_PART_INFO);

    if (!(key_info= (KEY*) alloc_root(root, n_length)))
      goto err;
    outparam->key_info= key_info;
    key_part= (reinterpret_cast<KEY_PART_INFO*>(key_info+share->keys));

    memcpy(key_info, share->key_info, sizeof(*key_info)*share->keys);
    memcpy(key_part, share->key_info[0].key_part, (sizeof(*key_part) *
                                                   share->key_parts));

    for (key_info_end= key_info + share->keys ;
         key_info < key_info_end ;
         key_info++)
    {
      KEY_PART_INFO *key_part_end;

      key_info->table= outparam;
      key_info->key_part= key_part;

      for (key_part_end= key_part + key_info->actual_key_parts ;
           key_part < key_part_end ;
           key_part++)
      {
        Field *field= key_part->field= outparam->field[key_part->fieldnr-1];

        if (field->key_length() != key_part->length &&
            !(field->flags & BLOB_FLAG))
        {
          /*
            We are using only a prefix of the column as a key:
            Create a new field for the key part that matches the index
          */
          field= key_part->field= field->new_field(root, outparam, 0);
          field->field_length= key_part->length;
        }
      }
      /* Skip unused key parts if they exist */
      key_part+= key_info->unused_key_parts;
      
      /* Set TABLE::fts_doc_id_field for tables with FT KEY */
      if ((key_info->flags & HA_FULLTEXT))
        outparam->fts_doc_id_field= fts_doc_id_field;
    }
  }

  // Parse partition expression and create Items
  if (share->partition_info_str_len && outparam->file &&
      unpack_partition_info(thd, outparam, share,
                            share->m_part_info->default_engine_type,
                            is_create_table))
  {
    if (is_create_table)
    {
      /*
        During CREATE/ALTER TABLE it is ok to receive errors here.
        It is not ok if it happens during the opening of an frm
        file as part of a normal query.
      */
      error_reported= TRUE;
    }
    goto err;
  }

  /* Check generated columns against table's storage engine. */
  if (share->vfields && outparam->file &&
      !(outparam->file->ha_table_flags() & HA_GENERATED_COLUMNS))
  {
    my_error(ER_UNSUPPORTED_ACTION_ON_GENERATED_COLUMN,
             MYF(0),
             "Specified storage engine");
    error_reported= TRUE;
    goto err;
  }

  /*
    Allocate bitmaps
    This needs to be done prior to generated columns as they'll call
    fix_fields and functions might want to access bitmaps.
  */

  bitmap_size= share->column_bitmap_size;
  if (!(bitmaps= (uchar*) alloc_root(root, bitmap_size * 5)))
    goto err;
  bitmap_init(&outparam->def_read_set,
              (my_bitmap_map*) bitmaps, share->fields, FALSE);
  bitmap_init(&outparam->def_write_set,
              (my_bitmap_map*) (bitmaps+bitmap_size), share->fields, FALSE);
  bitmap_init(&outparam->tmp_set,
              (my_bitmap_map*) (bitmaps+bitmap_size*2), share->fields, FALSE);
  bitmap_init(&outparam->cond_set,
              (my_bitmap_map*) (bitmaps+bitmap_size*3), share->fields, FALSE);
  bitmap_init(&outparam->def_fields_set_during_insert,
              (my_bitmap_map*) (bitmaps + bitmap_size * 4), share->fields,
              FALSE);
  outparam->default_column_bitmaps();

  /*
    Process generated columns, if any.
  */
  outparam->vfield= vfield_ptr;
  if (share->vfields)
  {
    if (!(vfield_ptr = (Field **) alloc_root(root,
                                             (uint) ((share->vfields+1)*
                                                     sizeof(Field*)))))
      goto err;

    outparam->vfield= vfield_ptr;

    for (field_ptr= outparam->field; *field_ptr; field_ptr++)
    {
      if ((*field_ptr)->gcol_info)
      {
        if (unpack_gcol_info(thd, outparam, *field_ptr,
                             is_create_table, &error_reported))
        {
          *vfield_ptr= NULL;
          error= 4; // in case no error is reported
          goto err;
        }
        *(vfield_ptr++)= *field_ptr;
      }
    }
    *vfield_ptr= 0;                              // End marker
  }
  /* The table struct is now initialized;  Open the table */
  error= 2;
  if (db_stat)
  {
    const dd::Table *table_def= table_def_param;
    dd::cache::Dictionary_client::Auto_releaser releaser(thd->dd_client());

    if (!table_def && !(prgflag & OPEN_NO_DD_TABLE))
    {

      if (thd->dd_client()->acquire(share->db.str,
                                    share->table_name.str,
                                    &table_def))
      {
        error_reported= true;
        goto err;
      }

      if (!table_def)
      {
        error= 1;
        set_my_errno(ENOENT);
        goto err;
      }
    }

    int ha_err;
    if ((ha_err= (outparam->file->
                  ha_open(outparam, share->normalized_path.str,
                          (db_stat & HA_READ_ONLY ? O_RDONLY : O_RDWR),
                          ((db_stat & HA_OPEN_TEMPORARY ? HA_OPEN_TMP_TABLE :
                            (db_stat & HA_WAIT_IF_LOCKED) ?
                            HA_OPEN_WAIT_IF_LOCKED :
                            (db_stat & (HA_ABORT_IF_LOCKED | HA_GET_INFO)) ?
                             HA_OPEN_ABORT_IF_LOCKED :
                             HA_OPEN_IGNORE_IF_LOCKED) | ha_open_flags),
                          table_def))))
    {
      /* Set a flag if the table is crashed and it can be auto. repaired */
      share->crashed= ((ha_err == HA_ERR_CRASHED_ON_USAGE) &&
                       outparam->file->auto_repair() &&
                       !(ha_open_flags & HA_OPEN_FOR_REPAIR));

      switch (ha_err)
      {
	case HA_ERR_TABLESPACE_MISSING:
          /*
            In case of Innodb table space header may be corrupted or
	    ibd file might be missing
          */
          error= 1;
          DBUG_ASSERT(my_errno() == HA_ERR_TABLESPACE_MISSING);
          break;
        case HA_ERR_NO_SUCH_TABLE:
	  /*
            The table did not exists in storage engine, use same error message
            as if the .frm file didn't exist
          */
	  error= 1;
	  set_my_errno(ENOENT);
          break;
        case EMFILE:
	  /*
            Too many files opened, use same error message as if the .frm
            file can't open
           */
          DBUG_PRINT("error", ("open file: %s failed, too many files opened (errno: %d)", 
		  share->normalized_path.str, ha_err));
	  error= 1;
	  set_my_errno(EMFILE);
          break;
        default:
          outparam->file->print_error(ha_err, MYF(0));
          error_reported= TRUE;
          if (ha_err == HA_ERR_TABLE_DEF_CHANGED)
            error= 7;
          else if (ha_err == HA_ERR_ROW_FORMAT_CHANGED)
            error= 8;
          break;
      }
      goto err;                                 /* purecov: inspected */
    }
  }
  else if (outparam->file) // if db_stat!=0, ha_open() set those pointers:
    outparam->file->change_table_ptr(outparam, share);

  if ((share->table_category == TABLE_CATEGORY_LOG) ||
      (share->table_category == TABLE_CATEGORY_RPL_INFO) ||
      (share->table_category == TABLE_CATEGORY_GTID))
  {
    outparam->no_replicate= TRUE;
  }
  else if (outparam->file)
  {
    handler::Table_flags flags= outparam->file->ha_table_flags();
    outparam->no_replicate=
      !(flags & (HA_BINLOG_STMT_CAPABLE | HA_BINLOG_ROW_CAPABLE))
      || (flags & HA_HAS_OWN_BINLOGGING);
  }
  else
  {
    outparam->no_replicate= FALSE;
  }

  /* Increment the opened_tables counter, only when open flags set. */
  if (db_stat)
    thd->status_var.opened_tables++;

  DBUG_RETURN (0);

 err:
  if (! error_reported)
    open_table_error(thd, share, error, my_errno());
  destroy(outparam->file);
  if (outparam->part_info)
    free_items(outparam->part_info->item_free_list);
  if (outparam->vfield)
  {
    for (Field **vfield= outparam->vfield; *vfield; vfield++)
      free_items((*vfield)->gcol_info->item_free_list);
  }
  outparam->file= 0;				// For easier error checking
  outparam->db_stat=0;
  if (!internal_tmp)
    free_root(root, MYF(0));
  my_free((void *) outparam->alias);
  DBUG_RETURN (error);
}


/**
  Free information allocated by openfrm

  @param table		TABLE object to free
  @param free_share		Is 1 if we also want to free table_share
*/

int closefrm(TABLE *table, bool free_share)
{
  int error=0;
  DBUG_ENTER("closefrm");
  DBUG_PRINT("enter", ("table: %p", table));

  if (table->db_stat)
    error=table->file->ha_close();
  my_free((void *) table->alias);
  table->alias= 0;
  if (table->field)
  {
    for (Field **ptr=table->field ; *ptr ; ptr++)
    {
      if ((*ptr)->gcol_info)
        free_items((*ptr)->gcol_info->item_free_list);
      destroy(*ptr);
    }
    table->field= 0;
  }
  destroy(table->file);
  table->file= 0;				/* For easier errorchecking */
  if (table->part_info)
  {
    /* Allocated through table->mem_root, freed below */
    free_items(table->part_info->item_free_list);
    table->part_info->item_free_list= 0;
    table->part_info= 0;
  }
  if (free_share)
  {
    if (table->s->tmp_table == NO_TMP_TABLE)
      release_table_share(table->s);
    else
      free_table_share(table->s);
  }
  free_root(&table->mem_root, MYF(0));
  DBUG_RETURN(error);
}


/* Deallocate temporary blob storage */

void free_blobs(TABLE *table)
{
  uint *ptr, *end;
  for (ptr= table->s->blob_field, end=ptr + table->s->blob_fields ;
       ptr != end ;
       ptr++)
  {
    /*
      Reduced TABLE objects which are used by row-based replication for
      type conversion might have some fields missing. Skip freeing BLOB
      buffers for such missing fields.
    */
    if (table->field[*ptr])
      ((Field_blob*) table->field[*ptr])->mem_free();
  }
}


/**
  Reclaims temporary blob storage which is bigger than a threshold.
  Resets blob pointer. Unsets m_keep_old_value.

  @param table A handle to the TABLE object containing blob fields
  @param size The threshold value.
*/

void free_blob_buffers_and_reset(TABLE *table, uint32 size)
{
  uint *ptr, *end;
  for (ptr= table->s->blob_field, end= ptr + table->s->blob_fields ;
       ptr != end ;
       ptr++)
  {
    Field_blob *blob= down_cast<Field_blob*>(table->field[*ptr]);
    if (blob->get_field_buffer_size() > size)
      blob->mem_free();
    blob->reset();

    if (blob->is_virtual_gcol())
      blob->set_keep_old_value(false);
  }
}


	/* error message when opening a table defintion */

static void open_table_error(THD *thd, TABLE_SHARE *share,
                             int error, int db_errno)
{
  int err_no;
  char buff[FN_REFLEN];
  char errbuf[MYSYS_STRERROR_SIZE];
  myf errortype= ME_ERRORLOG;
  DBUG_ENTER("open_table_error");

  switch (error) {
  case 8:
  case 7:
  case 1:
    switch (db_errno) {
    case ENOENT:
      my_error(ER_NO_SUCH_TABLE, MYF(0), share->db.str, share->table_name.str);
      break;
    case HA_ERR_TABLESPACE_MISSING:
      my_snprintf(errbuf, MYSYS_STRERROR_SIZE, "`%s`.`%s`", share->db.str,
                  share->table_name.str);
      my_error(ER_TABLESPACE_MISSING, MYF(0), errbuf);
      break;
    default:
      strxmov(buff, share->normalized_path.str, reg_ext, NullS);
      my_error((db_errno == EMFILE) ? ER_CANT_OPEN_FILE : ER_FILE_NOT_FOUND,
               errortype, buff,
               db_errno, my_strerror(errbuf, sizeof(errbuf), db_errno));
    }
    break;
  case 2:
  {
    handler *file= 0;
    const char *datext= "";

    if (share->db_type() != NULL)
    {
      if ((file= get_new_handler(share,
                                 share->m_part_info != NULL,
                                 thd->mem_root,
                                 share->db_type())))
      {
        if (! file->ht->file_extensions ||
            ! (datext= file->ht->file_extensions[0]))
          datext= "";
      }
    }
    err_no= (db_errno == ENOENT) ? ER_FILE_NOT_FOUND : (db_errno == EAGAIN) ?
      ER_FILE_USED : ER_CANT_OPEN_FILE;
    strxmov(buff, share->normalized_path.str, datext, NullS);
    my_error(err_no,errortype, buff,
             db_errno, my_strerror(errbuf, sizeof(errbuf), db_errno));
    destroy(file);
    break;
  }
  default:				/* Better wrong error than none */
  case 4:
    strxmov(buff, share->normalized_path.str, reg_ext, NullS);
    my_error(ER_NOT_FORM_FILE, errortype, buff);
    break;
  }
  DBUG_VOID_RETURN;
} /* open_table_error */


	/* Check that the integer is in the internal */

int set_zone(int nr, int min_zone, int max_zone)
{
  if (nr<=min_zone)
    return (min_zone);
  if (nr>=max_zone)
    return (max_zone);
  return (nr);
} /* set_zone */


/**
  Store an SQL quoted string.

  @param res		result String
  @param pos		string to be quoted
  @param length	it's length

  NOTE
    This function works correctly with utf8 or single-byte charset strings.
    May fail with some multibyte charsets though.
*/

void append_unescaped(String *res, const char *pos, size_t length)
{
  const char *end= pos+length;

  if (res->reserve(length + 2))
    return;

  res->append('\'');

  for (; pos != end ; pos++)
  {
    switch (*pos) {
    case 0:				/* Must be escaped for 'mysql' */
      res->append('\\');
      res->append('0');
      break;
    case '\n':				/* Must be escaped for logs */
      res->append('\\');
      res->append('n');
      break;
    case '\r':
      res->append('\\');		/* This gives better readability */
      res->append('r');
      break;
    case '\\':
      res->append('\\');		/* Because of the sql syntax */
      res->append('\\');
      break;
    case '\'':
      res->append('\'');		/* Because of the sql syntax */
      res->append('\'');
      break;
    default:
      res->append(*pos);
      break;
    }
  }
  res->append('\'');
}


void update_create_info_from_table(HA_CREATE_INFO *create_info, TABLE *table)
{
  TABLE_SHARE *share= table->s;
  DBUG_ENTER("update_create_info_from_table");

  create_info->max_rows= share->max_rows;
  create_info->min_rows= share->min_rows;
  create_info->table_options= share->db_create_options;
  create_info->avg_row_length= share->avg_row_length;
  create_info->row_type= share->row_type;
  create_info->default_table_charset= share->table_charset;
  create_info->table_charset= 0;
  create_info->comment= share->comment;
  create_info->storage_media= share->default_storage_media;
  create_info->tablespace= share->tablespace;
  create_info->compress= share->compress;
  create_info->encrypt_type= share->encrypt_type;

  DBUG_VOID_RETURN;
}

int
rename_file_ext(const char * from,const char * to,const char * ext)
{
  char from_b[FN_REFLEN],to_b[FN_REFLEN];
  (void) strxmov(from_b,from,ext,NullS);
  (void) strxmov(to_b,to,ext,NullS);
  return (mysql_file_rename(key_file_frm, from_b, to_b, MYF(MY_WME)));
}


/**
  Allocate string field in MEM_ROOT and return it as String

  @param mem   	MEM_ROOT for allocating
  @param field 	Field for retrieving of string
  @param res    result String

  @retval  1   string is empty
  @retval  0	all ok
*/

bool get_field(MEM_ROOT *mem, Field *field, String *res)
{
  char buff[MAX_FIELD_WIDTH], *to;
  String str(buff,sizeof(buff),&my_charset_bin);
  size_t length;

  field->val_str(&str);
  if (!(length= str.length()))
  {
    res->length(0);
    return 1;
  }
  if (!(to= strmake_root(mem, str.ptr(), length)))
    length= 0;                                  // Safety fix
  res->set(to, length, field->charset());
  return 0;
}


/**
  Allocate string field in MEM_ROOT and return it as NULL-terminated string

  @param mem   	MEM_ROOT for allocating
  @param field 	Field for retrieving of string

  @retval  NullS  string is empty
  @retval  other  pointer to NULL-terminated string value of field
*/

char *get_field(MEM_ROOT *mem, Field *field)
{
  char buff[MAX_FIELD_WIDTH], *to;
  String str(buff,sizeof(buff),&my_charset_bin);
  size_t length;

  field->val_str(&str);
  length= str.length();
  if (!length || !(to= (char*) alloc_root(mem,length+1)))
    return NullS;
  memcpy(to,str.ptr(), length);
  to[length]=0;
  return to;
}


/**
  Check if database name is valid

  @param name             Name of database
  @param length           Length of name

  @retval  Ident_name_check::OK        Identifier name is Ok (Success)
  @retval  Ident_name_check::WRONG     Identifier name is Wrong
                                       (ER_WRONG_TABLE_NAME)
  @retval  Ident_name_check::TOO_LONG  Identifier name is too long if it is
                                       greater than 64 characters
                                       (ER_TOO_LONG_IDENT)

  @note In case of Ident_name_check::WRONG and Ident_name_check::TOO_LONG, this
        function reports an error (my_error)
*/

Ident_name_check check_db_name(const char *name, size_t length)
{
  Ident_name_check ident_check_status;

  if (!length || length > NAME_LEN)
  {
    my_error(ER_WRONG_DB_NAME, MYF(0), name);
    return Ident_name_check::WRONG;
  }

  ident_check_status= check_table_name(name, length);
  if (ident_check_status == Ident_name_check::WRONG)
    my_error(ER_WRONG_DB_NAME, MYF(0), name);
  else if (ident_check_status == Ident_name_check::TOO_LONG)
    my_error(ER_TOO_LONG_IDENT, MYF(0), name);
  return ident_check_status;
}


/**
  Check if database name is valid, and convert to lower case if necessary

  @param org_name             Name of database and length
  @param preserve_lettercase  Preserve lettercase if true

  @note If lower_case_table_names is true and preserve_lettercase
  is false then database is converted to lower case

  @retval  Ident_name_check::OK        Identifier name is Ok (Success)
  @retval  Ident_name_check::WRONG     Identifier name is Wrong
                                       (ER_WRONG_TABLE_NAME)
  @retval  Ident_name_check::TOO_LONG  Identifier name is too long if it is
                                       greater than 64 characters
                                       (ER_TOO_LONG_IDENT)

  @note In case of Ident_name_check::WRONG and Ident_name_check::TOO_LONG, this
        function reports an error (my_error)
*/

Ident_name_check check_and_convert_db_name(LEX_STRING *org_name,
                                           bool preserve_lettercase)
{
  char *name= org_name->str;
  size_t name_length= org_name->length;
  Ident_name_check ident_check_status;

  if (!name_length || name_length > NAME_LEN)
  {
    my_error(ER_WRONG_DB_NAME, MYF(0), org_name->str);
    return Ident_name_check::WRONG;
  }

  if (!preserve_lettercase && lower_case_table_names && name != any_db)
    my_casedn_str(files_charset_info, name);

  ident_check_status= check_table_name(name, name_length);
  if (ident_check_status == Ident_name_check::WRONG)
    my_error(ER_WRONG_DB_NAME, MYF(0), org_name->str);
  else if (ident_check_status == Ident_name_check::TOO_LONG)
    my_error(ER_TOO_LONG_IDENT, MYF(0), org_name->str);
  return ident_check_status;
}


/**
  Function to check if table name is valid or not. If it is invalid,
  return appropriate error in each case to the caller.

  @param name                  Table name
  @param length                Length of table name

  @retval  Ident_name_check::OK        Identifier name is Ok (Success)
  @retval  Ident_name_check::WRONG     Identifier name is Wrong
                                       (ER_WRONG_TABLE_NAME)
  @retval  Ident_name_check::TOO_LONG  Identifier name is too long if it is
                                       greater than 64 characters
                                       (ER_TOO_LONG_IDENT)

  @note Reporting error to the user is the responsiblity of the caller.
*/

Ident_name_check check_table_name(const char *name, size_t length)
{
  // name length in symbols
  size_t name_length= 0;
  const char *end= name+length;
  if (!length || length > NAME_LEN)
    return Ident_name_check::WRONG;
  bool last_char_is_space= FALSE;

  while (name != end)
  {
    last_char_is_space= my_isspace(system_charset_info, *name);
    if (use_mb(system_charset_info))
    {
      int len=my_ismbchar(system_charset_info, name, end);
      if (len)
      {
        name += len;
        name_length++;
        continue;
      }
    }
    name++;
    name_length++;
  }
  if (last_char_is_space)
   return Ident_name_check::WRONG;
  else if (name_length > NAME_CHAR_LEN)
   return Ident_name_check::TOO_LONG;
  return Ident_name_check::OK;
}


bool check_column_name(const char *name)
{
  // name length in symbols
  size_t name_length= 0;
  bool last_char_is_space= TRUE;

  while (*name)
  {
    last_char_is_space= my_isspace(system_charset_info, *name);
    if (use_mb(system_charset_info))
    {
      int len=my_ismbchar(system_charset_info, name, 
                          name+system_charset_info->mbmaxlen);
      if (len)
      {
        name += len;
        name_length++;
        continue;
      }
    }
    if (*name == NAMES_SEP_CHAR)
      return 1;
    name++;
    name_length++;
  }
  /* Error if empty or too long column name */
  return last_char_is_space || (name_length > NAME_CHAR_LEN);
}


/**
  Checks whether a table is intact. Should be done *just* after the table has
  been opened.

  @param[in] table             The table to check
  @param[in] table_def         Expected structure of the table (column name
                               and type)

  @retval  FALSE  OK
  @retval  TRUE   There was an error.
*/

bool
Table_check_intact::check(THD *thd, TABLE *table,
                          const TABLE_FIELD_DEF *table_def)
{
  uint i;
  bool error= FALSE;
  const TABLE_FIELD_TYPE *field_def= table_def->field;
  DBUG_ENTER("table_check_intact");
  DBUG_PRINT("info",("table: %s  expected_count: %d",
                     table->alias, table_def->count));

  /* Whether the table definition has already been validated. */
  if (table->s->table_field_def_cache == table_def)
    DBUG_RETURN(FALSE);

  if (table->s->fields != table_def->count)
  {
    DBUG_PRINT("info", ("Column count has changed, checking the definition"));

    /* previous MySQL version */
    if (MYSQL_VERSION_ID > table->s->mysql_version)
    {
      report_error(ER_COL_COUNT_DOESNT_MATCH_PLEASE_UPDATE_V2,
                   ER_THD(thd, ER_COL_COUNT_DOESNT_MATCH_PLEASE_UPDATE_V2),
                   table->s->db.str, table->alias,
                   table_def->count, table->s->fields,
                   static_cast<int>(table->s->mysql_version),
                   MYSQL_VERSION_ID);
      DBUG_RETURN(TRUE);
    }
    else if (MYSQL_VERSION_ID == table->s->mysql_version)
    {
      report_error(ER_COL_COUNT_DOESNT_MATCH_CORRUPTED_V2,
                   ER_THD(thd, ER_COL_COUNT_DOESNT_MATCH_CORRUPTED_V2),
                   table->s->db.str, table->s->table_name.str,
                   table_def->count, table->s->fields);
      DBUG_RETURN(TRUE);
    }
    /*
      Something has definitely changed, but we're running an older
      version of MySQL with new system tables.
      Let's check column definitions. If a column was added at
      the end of the table, then we don't care much since such change
      is backward compatible.
    */
  }
  char buffer[STRING_BUFFER_USUAL_SIZE];
  for (i=0 ; i < table_def->count; i++, field_def++)
  {
    String sql_type(buffer, sizeof(buffer), system_charset_info);
    sql_type.length(0);
    if (i < table->s->fields)
    {
      Field *field= table->field[i];

      if (strncmp(field->field_name, field_def->name.str,
                  field_def->name.length))
      {
        /*
          Name changes are not fatal, we use ordinal numbers to access columns.
          Still this can be a sign of a tampered table, output an error
          to the error log.
        */
        report_error(0, "Incorrect definition of table %s.%s: "
                     "expected column '%s' at position %d, found '%s'.",
                     table->s->db.str, table->alias, field_def->name.str, i,
                     field->field_name);
      }
      field->sql_type(sql_type);
      /*
        Generally, if column types don't match, then something is
        wrong.

        However, we only compare column definitions up to the
        length of the original definition, since we consider the
        following definitions compatible:

        1. DATETIME and DATETIM
        2. INT(11) and INT(11
        3. SET('one', 'two') and SET('one', 'two', 'more')

        For SETs or ENUMs, if the same prefix is there it's OK to
        add more elements - they will get higher ordinal numbers and
        the new table definition is backward compatible with the
        original one.
       */
      if (strncmp(sql_type.c_ptr_safe(), field_def->type.str,
                  field_def->type.length - 1))
      {
        report_error(ER_CANNOT_LOAD_FROM_TABLE_V2, "Incorrect definition of "
                     "table %s.%s: expected column '%s' at position %d to "
                     "have type %s, found type %s.", table->s->db.str,
                     table->alias, field_def->name.str, i, field_def->type.str,
                     sql_type.c_ptr_safe());
        error= TRUE;
      }
      else if (field_def->cset.str && !field->has_charset())
      {
        report_error(ER_CANNOT_LOAD_FROM_TABLE_V2, "Incorrect definition of "
                     "table %s.%s: expected the type of column '%s' at "
                     "position %d to have character set '%s' but the type "
                     "has no character set.", table->s->db.str, table->alias,
                     field_def->name.str, i, field_def->cset.str);
        error= TRUE;
      }
      else if (field_def->cset.str &&
               strcmp(field->charset()->csname, field_def->cset.str))
      {
        report_error(ER_CANNOT_LOAD_FROM_TABLE_V2, "Incorrect definition of "
                     "table %s.%s: expected the type of column '%s' at "
                     "position %d to have character set '%s' but found "
                     "character set '%s'.", table->s->db.str, table->alias,
                     field_def->name.str, i, field_def->cset.str,
                     field->charset()->csname);
        error= TRUE;
      }
    }
    else
    {
      report_error(ER_CANNOT_LOAD_FROM_TABLE_V2, "Incorrect definition of "
                   "table %s.%s: expected column '%s' at position %d to "
                   "have type %s but the column is not found.",
                   table->s->db.str, table->alias,
                   field_def->name.str, i, field_def->type.str);
      error= TRUE;
    }
  }

  if (! error)
    table->s->table_field_def_cache= table_def;

  DBUG_RETURN(error);
}


/**
  Traverse portion of wait-for graph which is reachable through edge
  represented by this flush ticket in search for deadlocks.

  @retval TRUE  A deadlock is found. A victim is remembered
                by the visitor.
  @retval FALSE Success, no deadlocks.
*/

bool Wait_for_flush::accept_visitor(MDL_wait_for_graph_visitor *gvisitor)
{
  return m_share->visit_subgraph(this, gvisitor);
}


uint Wait_for_flush::get_deadlock_weight() const
{
  return m_deadlock_weight;
}


/**
  Traverse portion of wait-for graph which is reachable through this
  table share in search for deadlocks.

  @param wait_for_flush Undocumented.
  @param gvisitor        Deadlock detection visitor.

  @retval TRUE  A deadlock is found. A victim is remembered
                by the visitor.
  @retval FALSE No deadlocks, it's OK to begin wait.
*/

bool TABLE_SHARE::visit_subgraph(Wait_for_flush *wait_for_flush,
                                 MDL_wait_for_graph_visitor *gvisitor)
{
  TABLE *table;
  MDL_context *src_ctx= wait_for_flush->get_ctx();
  bool result= TRUE;
  bool locked= FALSE;

  /*
    To protect used_tables list from being concurrently modified
    while we are iterating through it we acquire LOCK_open.
    This does not introduce deadlocks in the deadlock detector
    because we won't try to acquire LOCK_open while
    holding a write-lock on MDL_lock::m_rwlock.
  */
  if (gvisitor->m_lock_open_count++ == 0)
  {
    locked= TRUE;
    table_cache_manager.lock_all_and_tdc();
  }

  Table_cache_iterator tables_it(this);

  /*
    In case of multiple searches running in parallel, avoid going
    over the same loop twice and shortcut the search.
    Do it after taking the lock to weed out unnecessary races.
  */
  if (src_ctx->m_wait.get_status() != MDL_wait::EMPTY)
  {
    result= FALSE;
    goto end;
  }

  if (gvisitor->enter_node(src_ctx))
    goto end;

  while ((table= tables_it++))
  {
    if (gvisitor->inspect_edge(&table->in_use->mdl_context))
    {
      goto end_leave_node;
    }
  }

  tables_it.rewind();
  while ((table= tables_it++))
  {
    if (table->in_use->mdl_context.visit_subgraph(gvisitor))
    {
      goto end_leave_node;
    }
  }

  result= FALSE;

end_leave_node:
  gvisitor->leave_node(src_ctx);

end:
  gvisitor->m_lock_open_count--;
  if (locked)
  {
    DBUG_ASSERT(gvisitor->m_lock_open_count == 0);
    table_cache_manager.unlock_all_and_tdc();
  }

  return result;
}

const histograms::Histogram* TABLE_SHARE::find_histogram(uint field_index)
{
  if (m_histograms == nullptr)
    return nullptr;

  const auto found= m_histograms->find(field_index);
  if (found == m_histograms->end())
    return nullptr;

  return found->second;
}


/**
  Wait until the subject share is removed from the table
  definition cache and make sure it's destroyed.

  @note This method may access the share concurrently with another
  thread if the share is in the process of being opened, i.e., that
  m_open_in_progress is true. In this case, close_cached_tables() may
  iterate over elements in the table definition cache, and call this
  method regardless of the share being opened or not. This works anyway
  since a new flush ticket is added below, and LOCK_open ensures
  that the share may not be destroyed by another thread in the time
  between finding this share (having an old version) and adding the flush
  ticket. Thus, after this thread has added the flush ticket, the thread
  opening the table will eventually call free_table_share (as a result of
  releasing the share after using it, or as a result of a failing
  open_table_def()), which will notify the owners of the flush tickets,
  and the last one being notified will actually destroy the share.

  @param thd Session.
  @param abstime         Timeout for waiting as absolute time value.
  @param deadlock_weight Weight of this wait for deadlock detector.

  @pre LOCK_open is write locked, the share is used (has
       non-zero reference count), is marked for flush and
       this connection does not reference the share.
       LOCK_open will be unlocked temporarily during execution.

  @retval FALSE - Success.
  @retval TRUE  - Error (OOM, deadlock, timeout, etc...).
*/

bool TABLE_SHARE::wait_for_old_version(THD *thd, struct timespec *abstime,
                                       uint deadlock_weight)
{
  MDL_context *mdl_context= &thd->mdl_context;
  Wait_for_flush ticket(mdl_context, this, deadlock_weight);
  MDL_wait::enum_wait_status wait_status;

  mysql_mutex_assert_owner(&LOCK_open);
  /*
    We should enter this method only when share's version is not
    up to date and the share is referenced. Otherwise our
    thread will never be woken up from wait.
  */
  DBUG_ASSERT(version != refresh_version && ref_count != 0);

  m_flush_tickets.push_front(&ticket);

  mdl_context->m_wait.reset_status();

  mysql_mutex_unlock(&LOCK_open);

  mdl_context->will_wait_for(&ticket);

  mdl_context->find_deadlock();

  DEBUG_SYNC(thd, "flush_complete");

  wait_status= mdl_context->m_wait.timed_wait(thd, abstime, TRUE,
                                              &stage_waiting_for_table_flush);

  mdl_context->done_waiting_for();

  mysql_mutex_lock(&LOCK_open);

  m_flush_tickets.remove(&ticket);

  if (m_flush_tickets.is_empty() && ref_count == 0)
  {
    /*
      If our thread was the last one using the share,
      we must destroy it here.
    */
    destroy();
  }

  DEBUG_SYNC(thd, "share_destroyed");

  /*
    In cases when our wait was aborted by KILL statement,
    a deadlock or a timeout, the share might still be referenced,
    so we don't delete it. Note, that we can't determine this
    condition by checking wait_status alone, since, for example,
    a timeout can happen after all references to the table share
    were released, but before the share is removed from the
    cache and we receive the notification. This is why
    we first destroy the share, and then look at
    wait_status.
  */
  switch (wait_status)
  {
  case MDL_wait::GRANTED:
    return FALSE;
  case MDL_wait::VICTIM:
    my_error(ER_LOCK_DEADLOCK, MYF(0));
    return TRUE;
  case MDL_wait::TIMEOUT:
    my_error(ER_LOCK_WAIT_TIMEOUT, MYF(0));
    return TRUE;
  case MDL_wait::KILLED:
    return TRUE;
  default:
    DBUG_ASSERT(0);
    return TRUE;
  }
}


ulonglong TABLE_SHARE::get_table_ref_version() const
{
  if (table_category == TABLE_CATEGORY_DICTIONARY ||
      tmp_table == SYSTEM_TMP_TABLE ||
      (is_view && view_object &&
       view_object->type() == dd::enum_table_type::SYSTEM_VIEW))
    return 0;

  return table_map_id.id();
}


Blob_mem_storage::Blob_mem_storage()
  : truncated_value(false)
{
  init_alloc_root(key_memory_blob_mem_storage,
                  &storage, MAX_FIELD_VARCHARLENGTH, 0);
}

Blob_mem_storage::~Blob_mem_storage()
{
  free_root(&storage, MYF(0));
}


/**
  Initialize TABLE instance (newly created, or coming either from table
  cache or THD::temporary_tables list) and prepare it for further use
  during statement execution. Set the 'alias' attribute from the specified
  TABLE_LIST element. Remember the TABLE_LIST element in the
  TABLE::pos_in_table_list member.

  @param thd  Thread context.
  @param tl   TABLE_LIST element.
*/

void TABLE::init(THD *thd, TABLE_LIST *tl)
{
  DBUG_ASSERT(s->ref_count > 0 || s->tmp_table != NO_TMP_TABLE);

  if (thd->lex->need_correct_ident())
    alias_name_used= my_strcasecmp(table_alias_charset,
                                   s->table_name.str,
                                   tl->alias);
  /* Fix alias if table name changes. */
  if (strcmp(alias, tl->alias))
  {
    size_t length= strlen(tl->alias)+1;
    alias= (char*) my_realloc(key_memory_TABLE,
                              (char*) alias, length, MYF(MY_WME));
    memcpy((char*) alias, tl->alias, length);
  }

  const_table= FALSE;
  nullable= FALSE;
  force_index= 0;
  force_index_order= 0;
  force_index_group= 0;
  set_not_started();
  insert_values= 0;
  fulltext_searched= 0;
  file->ft_handler= 0;
  reginfo.impossible_range= 0;

  /* Catch wrong handling of the auto_increment_field_not_null. */
  DBUG_ASSERT(!auto_increment_field_not_null);
  auto_increment_field_not_null= FALSE;

  pos_in_table_list= tl;

  clear_column_bitmaps();

  DBUG_ASSERT(key_read == 0);
  no_keyread= false;

  /* Tables may be reused in a sub statement. */
<<<<<<< HEAD
  DBUG_ASSERT(!db_stat || !file->extra(HA_EXTRA_IS_ATTACHED_CHILDREN));

  bool error MY_ATTRIBUTE((unused))= refix_gc_items(thd);
  DBUG_ASSERT(!error);
=======
  DBUG_ASSERT(!file->extra(HA_EXTRA_IS_ATTACHED_CHILDREN));
  
  /*
    Do not call refix_gc_items() for tables which are not directly used by the
    statement (i.e. used by the substatements of routines or triggers to be
    invoked by the statement).

    Firstly, there will be call to refix_gc_items() at the start of execution
    of substatement which directly uses this table anyway.Secondly, cleanup of
    generated column (call to cleanup_gc_items()) for the table will be done
    only at the end of execution of substatement which uses it. Because of this
    call to refix_gc_items() for prelocking placeholder will miss corresponding
    call to cleanup_gc_items() if substatement which uses the table is not
    executed for some reason.
  */
  if (!pos_in_table_list->prelocking_placeholder)
  {
    bool error MY_ATTRIBUTE((unused))= refix_gc_items(thd);
    DBUG_ASSERT(!error);
  }
>>>>>>> 538fe273
}


/**
  Initialize table as internal tmp table

  @param thd        thread handle
  @param share      table share
  @param m_root     table's mem root
  @param charset    table's charset
  @param alias_arg  table's alias
  @param fld        table's fields array
  @param blob_fld   buffer for blob field index
  @param is_virtual TRUE <=> it's a virtual tmp table

  @returns
    true  OOM
    false otherwise
*/

bool TABLE::init_tmp_table(THD *thd, TABLE_SHARE *share, MEM_ROOT *m_root,
                           CHARSET_INFO *charset, const char* alias_arg,
                           Field **fld, uint *blob_fld, bool is_virtual)
{
  if (!is_virtual)
  {
    char *name, path[FN_REFLEN];
    DBUG_ASSERT(sizeof(my_thread_id) == 4);
    sprintf(path,"%s%lx_%x_%x", tmp_file_prefix, current_pid, thd->thread_id(),
            thd->tmp_table++);
    fn_format(path, path, mysql_tmpdir, "", MY_REPLACE_EXT|MY_UNPACK_FILENAME);
    if (!(name= (char*)alloc_root(m_root, strlen(path) + 1)))
      return true;
    my_stpcpy(name, path);

    init_tmp_table_share(thd, share, "", 0, name, name, m_root);
  }
  s= share;
  in_use= thd;

  share->blob_field= blob_fld;
  share->db_low_byte_first=1;                // True for HEAP and MyISAM
  share->ref_count++;
  share->primary_key= MAX_KEY;
  share->keys_for_keyread.init();
  share->keys_in_use.init();
  share->keys= 0;
  share->field= field= fld;
  share->table_charset= charset;
  set_not_started();
  alias= alias_arg;
  reginfo.lock_type=TL_WRITE;	/* Will be updated */
  db_stat= HA_OPEN_KEYFILE + HA_OPEN_RNDFILE;
  copy_blobs= 1;
  quick_keys.init();
  possible_quick_keys.init();
  covering_keys.init();
  merge_keys.init();
  keys_in_use_for_query.init();
  keys_in_use_for_group_by.init();
  keys_in_use_for_order_by.init();
  set_not_started();
#ifndef DBUG_OFF
  set_tmp_table_seq_id(thd->get_tmp_table_seq_id());
#endif
  return false;
}

bool TABLE::refix_gc_items(THD *thd)
{
  if (vfield)
  {
    for (Field **vfield_ptr= vfield; *vfield_ptr; vfield_ptr++)
    {
      Field *vfield= *vfield_ptr;
      DBUG_ASSERT(vfield->gcol_info && vfield->gcol_info->expr_item);
      if (!vfield->gcol_info->expr_item->fixed)
      {
        bool res= false;
        /*
          The call to fix_fields_gcol_func() may create new item objects in the
          item tree for the generated column expression. If these are permanent
          changes to the item tree, the new items must have the same life-span
          as the ones created during parsing of the generated expression
          string. We achieve this by temporarily switching to use the TABLE's
          mem_root if the permanent changes to the item tree haven't been
          completed (by checking the status of
          gcol_info->permanent_changes_completed) and this call is not part of
          context analysis (like prepare or show create table).
        */
        Query_arena *backup_stmt_arena_ptr= thd->stmt_arena;
        Query_arena backup_arena;
        Query_arena gcol_arena(&vfield->table->mem_root,
                               Query_arena::STMT_CONVENTIONAL_EXECUTION);
        if (!vfield->gcol_info->permanent_changes_completed &&
            !thd->lex->is_ps_or_view_context_analysis())
        {
          thd->set_n_backup_active_arena(&gcol_arena, &backup_arena);
          thd->stmt_arena= &gcol_arena;
        }

        /* 
          Temporarily disable privileges check; already done when first fixed,
          and then based on definer's (owner's) rights: this thread has
          invoker's rights
        */
        ulong sav_want_priv= thd->want_privilege;
        thd->want_privilege= 0;

        if (fix_fields_gcol_func(thd, vfield))
          res= true;

        if (!vfield->gcol_info->permanent_changes_completed &&
            !thd->lex->is_ps_or_view_context_analysis())
        {
          // Switch back to the original stmt_arena.
          thd->stmt_arena= backup_stmt_arena_ptr;
          thd->restore_active_arena(&gcol_arena, &backup_arena);

          // Append the new items to the original item_free_list.
          Item *item= vfield->gcol_info->item_free_list;
          while (item->next)
            item= item->next;
          item->next= gcol_arena.free_list;

          // Permanent changes to the item_tree are completed.
          vfield->gcol_info->permanent_changes_completed= true;
        }

        // Restore any privileges check
        thd->want_privilege= sav_want_priv;
        get_fields_in_item_tree= FALSE;

        /* error occurs */
        if (res)
          return res;
      }
    }
  }
  return false;
}
  

void TABLE::cleanup_gc_items()
{
  if (!has_gcol())
    return;

  for (Field **vfield_ptr= vfield; *vfield_ptr; vfield_ptr++)
    cleanup_items((*vfield_ptr)->gcol_info->item_free_list);
}

/**
  Create Item_field for each column in the table.

  SYNPOSIS
    TABLE::fill_item_list()
      item_list          a pointer to an empty list used to store items

    Create Item_field object for each column in the table and
    initialize it with the corresponding Field. New items are
    created in the current THD memory root.

  @retval 0 success
  @retval 1 out of memory
*/

bool TABLE::fill_item_list(List<Item> *item_list) const
{
  /*
    All Item_field's created using a direct pointer to a field
    are fixed in Item_field constructor.
  */
  uint i= 0;
  for (Field **ptr= visible_field_ptr(); *ptr; ptr++, i++)
  {
    Item_field *item= new Item_field(*ptr);
    if (!item || item_list->push_back(item))
      return TRUE;
  }
  return FALSE;
}

/**
  Reset an existing list of Item_field items to point to the
  Fields of this table.

  SYNPOSIS
    TABLE::reset_item_list()
      item_list          a non-empty list with Item_fields

    This is a counterpart of fill_item_list used to redirect
    Item_fields to the fields of a newly created table.
*/

void TABLE::reset_item_list(List<Item> *item_list) const
{
  List_iterator_fast<Item> it(*item_list);
  uint i= 0;
  for (Field **ptr= visible_field_ptr(); *ptr; ptr++, i++)
  {
    Item_field *item_field= (Item_field*) it++;
    DBUG_ASSERT(item_field != 0);
    item_field->reset_field(*ptr);
  }
}

/**
  Create a TABLE_LIST object representing a nested join

  @param allocator  Mem root allocator that object is created from.
  @param alias      Name of nested join object
  @param embedding  Pointer to embedding join nest (or NULL if top-most)
  @param belongs_to List of tables this nest belongs to (never NULL).
  @param select     The query block that this join nest belongs within.

  @returns Pointer to created join nest object, or NULL if error.
*/

TABLE_LIST *TABLE_LIST::new_nested_join(MEM_ROOT *allocator,
                            const char *alias,
                            TABLE_LIST *embedding,
                            List<TABLE_LIST> *belongs_to,
                            SELECT_LEX *select)
{
  DBUG_ASSERT(belongs_to && select);

  TABLE_LIST *const join_nest=
    (TABLE_LIST *) alloc_root(allocator, ALIGN_SIZE(sizeof(TABLE_LIST))+
                                                    sizeof(NESTED_JOIN));
  if (join_nest == NULL)
    return NULL;

  memset(join_nest, 0, ALIGN_SIZE(sizeof(TABLE_LIST)) + sizeof(NESTED_JOIN));
  join_nest->nested_join=
    (NESTED_JOIN *) ((uchar *)join_nest + ALIGN_SIZE(sizeof(TABLE_LIST)));

  join_nest->db= (char *)"";
  join_nest->db_length= 0;
  join_nest->table_name= (char *)"";
  join_nest->table_name_length= 0;
  join_nest->alias= (char *)alias;
  
  join_nest->embedding= embedding;
  join_nest->join_list= belongs_to;
  join_nest->select_lex= select;
  join_nest->nested_join->first_nested= NO_PLAN_IDX;

  join_nest->nested_join->join_list.empty();

  return join_nest;
}

/**
  Merge tables from a query block into a nested join structure.

  @param select Query block containing tables to be merged into nested join

  @return false if success, true if error
*/

bool TABLE_LIST::merge_underlying_tables(SELECT_LEX *select)
{
  DBUG_ASSERT(nested_join->join_list.is_empty());

  List_iterator_fast<TABLE_LIST> li(select->top_join_list);
  TABLE_LIST *tl;
  while ((tl= li++))
  {
    tl->embedding= this;
    tl->join_list= &nested_join->join_list;
    if (nested_join->join_list.push_back(tl))
      return true;                  /* purecov: inspected */
  }

  return false;
}



/**
   Reset a table before starting optimization
*/
void TABLE_LIST::reset()
{
  // @todo If TABLE::init() was always called, this would not be necessary:
  table->const_table= FALSE;
  table->set_not_started();

  table->force_index= force_index;
  table->force_index_order= table->force_index_group= 0;
  table->covering_keys= table->s->keys_for_keyread;
  table->merge_keys.clear_all();
  table->quick_keys.clear_all();
  table->possible_quick_keys.clear_all();
  table->set_keyread(false);
  table->reginfo.not_exists_optimize= false;
  table->m_record_buffer= Record_buffer{0, 0, nullptr};
  memset(table->const_key_parts, 0, sizeof(key_part_map)*table->s->keys);
}


/**
  Merge WHERE condition of view or derived table into outer query.

  If the derived table is on the inner side of an outer join, its WHERE
  condition is merged into the respective join operation's join condition,
  otherwise the WHERE condition is merged with the derived table's
  join condition.

  @param thd    thread handler

  @return false if success, true if error
*/

bool TABLE_LIST::merge_where(THD *thd)
{
  DBUG_ENTER("TABLE_LIST::merge_where");

  DBUG_ASSERT(is_merged());

  Item *const condition= derived_unit()->first_select()->where_cond();

  if (!condition)
    DBUG_RETURN(false);

  /*
    Save the WHERE condition separately. This is needed because it is already
    resolved, so we need to explicitly update used tables information after
    merging this derived table into the outer query.
  */
  derived_where_cond= condition;

  Prepared_stmt_arena_holder ps_arena_holder(thd);

  /*
    Merge WHERE condition with the join condition of the outer join nest
    and attach it to join nest representing this derived table.
  */
  set_join_cond(and_conds(join_cond(), condition));
  if (!join_cond())
    DBUG_RETURN(true);        /* purecov: inspected */

  DBUG_RETURN(false);
}


/**
  Create field translation for merged derived table/view.

  @param thd  Thread handle

  @return false if success, true if error.
*/

bool TABLE_LIST::create_field_translation(THD *thd)
{
  Item *item;
  SELECT_LEX *select= derived->first_select();
  List_iterator_fast<Item> it(select->item_list);
  uint field_count= 0;

  DBUG_ASSERT(derived->is_prepared());

  DBUG_ASSERT(!field_translation);

  Prepared_stmt_arena_holder ps_arena_holder(thd);

  // Create view fields translation table
  Field_translator *transl=
    (Field_translator *)thd->stmt_arena->alloc(select->item_list.elements *
                                               sizeof(Field_translator));
  if (!transl)
    return true;                        /* purecov: inspected */

  while ((item= it++))
  {
    /*
      Notice that all items keep their nullability here.
      All items are later wrapped within Item_direct_view objects.
      If the view is used on the inner side of an outer join, these
      objects will reflect the correct nullability of the selected
      expressions.
      The name is either explicitely specified in a list of column
      names, or is derived from the name of the expression in the SELECT
      list.
    */
    transl[field_count].name= m_derived_column_names ?
      (*m_derived_column_names)[field_count].str : item->item_name.ptr();
    transl[field_count++].item= item;
  }
  field_translation= transl;
  field_translation_end= transl + field_count;

  return false;
}


/**
  Return merged WHERE clause and join conditions for a view

  @param thd          thread handle
  @param table        table for the VIEW
  @param[out] pcond   Pointer to the built condition (NULL if none)

  This function returns the result of ANDing the WHERE clause and the
  join conditions of the given view.

  @returns  false for success, true for error
*/

static bool merge_join_conditions(THD *thd, TABLE_LIST *table, Item **pcond)
{
  DBUG_ENTER("merge_join_conditions");

  *pcond= NULL;
  DBUG_PRINT("info", ("alias: %s", table->alias));
  if (table->join_cond())
  {
    if (!(*pcond= table->join_cond()->copy_andor_structure(thd)))
      DBUG_RETURN(true);                   /* purecov: inspected */
  }
  if (!table->nested_join)
    DBUG_RETURN(false);
  List_iterator<TABLE_LIST> li(table->nested_join->join_list);
  while (TABLE_LIST *tbl= li++)
  {
    if (tbl->is_view())
      continue;
    Item *cond;
    if (merge_join_conditions(thd, tbl, &cond))
      DBUG_RETURN(true);                   /* purecov: inspected */
    if (cond && !(*pcond= and_conds(*pcond, cond)))
      DBUG_RETURN(true);                   /* purecov: inspected */
  }
  DBUG_RETURN(false);
}


/**
  Prepare check option expression of table

  @param thd            thread handler
  @param is_cascaded     True if parent view requests that this view's
  filtering condition be treated as WITH CASCADED CHECK OPTION; this is for
  recursive calls; user code should omit this argument.

  @details

  This function builds check option condition for use in regular execution or
  subsequent SP/PS executions.

  This function must be called after the WHERE clause and join condition
  of this and all underlying derived tables/views have been resolved.

  The function will always call itself recursively for all underlying views
  and base tables.

  On first invocation, the check option condition is built bottom-up in
  statement mem_root, and check_option_processed is set true.

  On subsequent executions, check_option_processed is true and no
  expression building is necessary. However, the function needs to assure that
  the expression is resolved by calling fix_fields() on it.

  @returns false if success, true if error
*/

bool TABLE_LIST::prepare_check_option(THD *thd, bool is_cascaded)
{
  DBUG_ENTER("TABLE_LIST::prepare_check_option");
  DBUG_ASSERT(is_view());

  /*
    True if conditions of underlying views should be treated as WITH CASCADED
    CHECK OPTION
  */
  is_cascaded|= (with_check == VIEW_CHECK_CASCADED);

  for (TABLE_LIST *tbl= merge_underlying_list; tbl; tbl= tbl->next_local)
  {
    if (tbl->is_view() && tbl->prepare_check_option(thd, is_cascaded))
      DBUG_RETURN(true);                  /* purecov: inspected */
  }

  if (!check_option_processed)
  {
    Prepared_stmt_arena_holder ps_arena_holder(thd);
    if ((with_check || is_cascaded) &&
        merge_join_conditions(thd, this, &check_option))
      DBUG_RETURN(true);                  /* purecov: inspected */

    for (TABLE_LIST *tbl= merge_underlying_list; tbl; tbl= tbl->next_local)
    {
      if (tbl->check_option &&
          !(check_option= and_conds(check_option, tbl->check_option)))
          DBUG_RETURN(true);            /* purecov: inspected */
    }

    check_option_processed= true;
  }

  if (check_option && !check_option->fixed)
  {
    const char *save_where= thd->where;
    thd->where= "check option";
    if (check_option->fix_fields(thd, &check_option) ||
        check_option->check_cols(1))
      DBUG_RETURN(true);                  /* purecov: inspected */
    thd->where= save_where;
  }

  DBUG_RETURN(false);
}


/**
  Prepare replace filter for a table that is inserted into via a view.

  Used with REPLACE command to filter out rows that should not be deleted.
  Concatenate WHERE clauses from multiple views into one permanent field:
  TABLE::replace_filter.

  Since REPLACE is not possible against a join view, there is no need to
  process join conditions, only WHERE clause is needed. But we still call
  merge_join_conditions() since this is a general function that handles both
  join conditions (if any) and the original WHERE clause.

  @param thd            thread handler

  @returns false if success, true if error
*/

bool TABLE_LIST::prepare_replace_filter(THD *thd)
{
  DBUG_ENTER("TABLE_LIST::prepare_replace_filter");

  for (TABLE_LIST *tbl= merge_underlying_list; tbl; tbl= tbl->next_local)
  {
    if (tbl->is_view() && tbl->prepare_replace_filter(thd))
      DBUG_RETURN(true);
  }

  if (!replace_filter_processed)
  {
    Prepared_stmt_arena_holder ps_arena_holder(thd);

    if (merge_join_conditions(thd, this, &replace_filter))
      DBUG_RETURN(true);                 /* purecov: inspected */
    for (TABLE_LIST *tbl= merge_underlying_list; tbl; tbl= tbl->next_local)
    {
      if (tbl->replace_filter)
      {
        if (!(replace_filter= and_conds(replace_filter, tbl->replace_filter)))
          DBUG_RETURN(true);
      }
    }
    replace_filter_processed= true;
  }

  if (replace_filter && !replace_filter->fixed)
  {
    const char *save_where= thd->where;
    thd->where= "replace filter";
    if (replace_filter->fix_fields(thd, &replace_filter) ||
        replace_filter->check_cols(1))
      DBUG_RETURN(true);
    thd->where= save_where;
  }

  DBUG_RETURN(false);
}


/**
  Cleanup items belonged to view fields translation table
*/

void TABLE_LIST::cleanup_items()
{
  if (!field_translation)
    return;

  for (Field_translator *transl= field_translation;
       transl < field_translation_end;
       transl++)
    transl->item->walk(&Item::cleanup_processor, Item::WALK_POSTFIX, NULL);
}


/**
  Check CHECK OPTION condition

  @param thd       thread handler

  @retval VIEW_CHECK_OK     OK
  @retval VIEW_CHECK_ERROR  FAILED
  @retval VIEW_CHECK_SKIP   FAILED, but continue
*/

int TABLE_LIST::view_check_option(THD *thd) const
{
  if (check_option && check_option->val_int() == 0)
  {
    const TABLE_LIST *main_view= top_table();
    my_error(ER_VIEW_CHECK_FAILED, MYF(0), main_view->view_db.str,
             main_view->view_name.str);
    if (thd->lex->is_ignore())
      return(VIEW_CHECK_SKIP);
    return(VIEW_CHECK_ERROR);
  }
  return(VIEW_CHECK_OK);
}


/**
  Find table in underlying tables by map and check that only this
  table belong to given map.

  @param[out] table_ref reference to found table
		        (must be set to NULL by caller)
  @param      map       bit mask of tables

  @retval false table not found or found only one (table_ref is non-NULL)
  @retval true  found several tables
*/

bool TABLE_LIST::check_single_table(TABLE_LIST **table_ref, table_map map)
{
  for (TABLE_LIST *tbl= merge_underlying_list; tbl; tbl= tbl->next_local)
  {
    if (tbl->is_view_or_derived() && tbl->is_merged())
    {
      if (tbl->check_single_table(table_ref, map))
        return true;
    }
    else if (tbl->map() & map)
    {
      if (*table_ref)
        return true;

      *table_ref= tbl;
    }
  }
  return false;
}


/**
  Set insert_values buffer

  @param mem_root   memory pool for allocating

  @returns false if success, true if error (out of memory)
*/

bool TABLE_LIST::set_insert_values(MEM_ROOT *mem_root)
{
  if (table)
  {
    DBUG_ASSERT(table->insert_values == NULL);
    if (!table->insert_values &&
        !(table->insert_values= (uchar *)alloc_root(mem_root,
                                                    table->s->rec_buff_length)))
      return true;                       /* purecov: inspected */
  }
  else
  {
    DBUG_ASSERT(view && merge_underlying_list);
    for (TABLE_LIST *tbl= merge_underlying_list; tbl; tbl= tbl->next_local)
      if (tbl->set_insert_values(mem_root))
        return true;                     /* purecov: inspected */
  }
  return false;
}


/**
  Test if this is a leaf with respect to name resolution.


    A table reference is a leaf with respect to name resolution if
    it is either a leaf node in a nested join tree (table, view,
    schema table, subquery), or an inner node that represents a
    NATURAL/USING join, or a nested join with materialized join
    columns.

  @retval TRUE if a leaf, FALSE otherwise.
*/
bool TABLE_LIST::is_leaf_for_name_resolution() const
{
  return (is_view_or_derived() || is_natural_join || is_join_columns_complete ||
          !nested_join);
}


/**
  Retrieve the first (left-most) leaf in a nested join tree with
  respect to name resolution.


    Given that 'this' is a nested table reference, recursively walk
    down the left-most children of 'this' until we reach a leaf
    table reference with respect to name resolution.

    The left-most child of a nested table reference is the last element
    in the list of children because the children are inserted in
    reverse order.

  @retval If 'this' is a nested table reference - the left-most child of
  @retval the tree rooted in 'this',
    else return 'this'
*/

TABLE_LIST *TABLE_LIST::first_leaf_for_name_resolution()
{
  TABLE_LIST *cur_table_ref= NULL;
  NESTED_JOIN *cur_nested_join;

  if (is_leaf_for_name_resolution())
    return this;
  DBUG_ASSERT(nested_join);

  for (cur_nested_join= nested_join;
       cur_nested_join;
       cur_nested_join= cur_table_ref->nested_join)
  {
    List_iterator_fast<TABLE_LIST> it(cur_nested_join->join_list);
    cur_table_ref= it++;
    /*
      If the current nested join is a RIGHT JOIN, the operands in
      'join_list' are in reverse order, thus the first operand is
      already at the front of the list. Otherwise the first operand
      is in the end of the list of join operands.
    */
    if (!(cur_table_ref->outer_join & JOIN_TYPE_RIGHT))
    {
      TABLE_LIST *next;
      while ((next= it++))
        cur_table_ref= next;
    }
    if (cur_table_ref->is_leaf_for_name_resolution())
      break;
  }
  return cur_table_ref;
}


/**
  Retrieve the last (right-most) leaf in a nested join tree with
  respect to name resolution.


    Given that 'this' is a nested table reference, recursively walk
    down the right-most children of 'this' until we reach a leaf
    table reference with respect to name resolution.

    The right-most child of a nested table reference is the first
    element in the list of children because the children are inserted
    in reverse order.

  @retval - If 'this' is a nested table reference - the right-most child of
  @retval the tree rooted in 'this',
  @retval - else - 'this'
*/

TABLE_LIST *TABLE_LIST::last_leaf_for_name_resolution()
{
  TABLE_LIST *cur_table_ref= this;
  NESTED_JOIN *cur_nested_join;

  if (is_leaf_for_name_resolution())
    return this;
  DBUG_ASSERT(nested_join);

  for (cur_nested_join= nested_join;
       cur_nested_join;
       cur_nested_join= cur_table_ref->nested_join)
  {
    cur_table_ref= cur_nested_join->join_list.head();
    /*
      If the current nested is a RIGHT JOIN, the operands in
      'join_list' are in reverse order, thus the last operand is in the
      end of the list.
    */
    if ((cur_table_ref->outer_join & JOIN_TYPE_RIGHT))
    {
      List_iterator_fast<TABLE_LIST> it(cur_nested_join->join_list);
      TABLE_LIST *next;
      cur_table_ref= it++;
      while ((next= it++))
        cur_table_ref= next;
    }
    if (cur_table_ref->is_leaf_for_name_resolution())
      break;
  }
  return cur_table_ref;
}


/**
  Load security context information for this view

  @param thd                  thread handler

  @retval FALSE OK
  @retval TRUE Error
*/

bool TABLE_LIST::prepare_view_security_context(THD *thd)
{
  DBUG_ENTER("TABLE_LIST::prepare_view_securety_context");
  DBUG_PRINT("enter", ("table: %s", alias));

  DBUG_ASSERT(!prelocking_placeholder && view);
  if (view_suid)
  {
    DBUG_PRINT("info", ("This table is suid view => load contest"));
    DBUG_ASSERT(view && view_sctx);
    if (acl_getroot(thd, view_sctx,
                    const_cast<char*>(definer.user.str),
                    const_cast<char*>(definer.host.str),
                    const_cast<char*>(definer.host.str),
                    thd->db().str))
    {
      if ((thd->lex->sql_command == SQLCOM_SHOW_CREATE) ||
          (thd->lex->sql_command == SQLCOM_SHOW_FIELDS))
      {
        push_warning_printf(thd, Sql_condition::SL_NOTE,
                            ER_NO_SUCH_USER, 
                            ER_THD(thd, ER_NO_SUCH_USER),
                            definer.user.str, definer.host.str);
      }
      else
      {
        if (thd->security_context()->check_access(SUPER_ACL))
        {
          my_error(ER_NO_SUCH_USER, MYF(0), definer.user.str, definer.host.str);

        }
        else
        {
          if (thd->password == 2)
            my_error(ER_ACCESS_DENIED_NO_PASSWORD_ERROR, MYF(0),
                     thd->security_context()->priv_user().str,
                     thd->security_context()->priv_host().str);
          else
            my_error(ER_ACCESS_DENIED_ERROR, MYF(0),
                     thd->security_context()->priv_user().str,
                     thd->security_context()->priv_host().str,
                     (thd->password ?  ER_THD(thd, ER_YES) : ER_THD(thd, ER_NO)));
        }
        DBUG_RETURN(TRUE);
      }
    }
  }
  DBUG_RETURN(FALSE);
}


/**
  Find security context of current view

  @param thd                  thread handler

*/

Security_context *TABLE_LIST::find_view_security_context(THD *thd)
{
  Security_context *sctx;
  TABLE_LIST *upper_view= this;
  DBUG_ENTER("TABLE_LIST::find_view_security_context");

  DBUG_ASSERT(view);
  while (upper_view && !upper_view->view_suid)
  {
    DBUG_ASSERT(!upper_view->prelocking_placeholder);
    upper_view= upper_view->referencing_view;
  }
  if (upper_view)
  {
    DBUG_PRINT("info", ("Security context of view %s will be used",
                        upper_view->alias));
    sctx= upper_view->view_sctx;
    DBUG_ASSERT(sctx);
  }
  else
  {
    DBUG_PRINT("info", ("Current global context will be used"));
    sctx= thd->security_context();
  }
  DBUG_RETURN(sctx);
}


/**
  Prepare security context and load underlying tables priveleges for view

  @param thd                  thread handler

  @retval FALSE OK
  @retval TRUE Error
*/

bool TABLE_LIST::prepare_security(THD *thd)
{
  List_iterator_fast<TABLE_LIST> tb(*view_tables);
  TABLE_LIST *tbl;
  DBUG_ENTER("TABLE_LIST::prepare_security");
  Security_context *save_security_ctx= thd->security_context();

  DBUG_ASSERT(!prelocking_placeholder);
  if (prepare_view_security_context(thd))
    DBUG_RETURN(TRUE);
  /* Acl_map was previously checked out by get_aclroot */
  thd->set_security_context(find_view_security_context(thd));
  opt_trace_disable_if_no_security_context_access(thd);
  while ((tbl= tb++))
  {
    DBUG_ASSERT(tbl->referencing_view);
    const char *local_db, *local_table_name;
    if (tbl->is_view())
    {
      local_db= tbl->view_db.str;
      local_table_name= tbl->view_name.str;
    }
    else if (tbl->is_derived())
    {
      /* Initialize privileges for derived tables */
      tbl->grant.privilege= SELECT_ACL;
      continue;
    }
    else
    {
      local_db= tbl->db;
      local_table_name= tbl->get_table_name();
    }
    fill_effective_table_privileges(thd, &tbl->grant, local_db,
                                    local_table_name);
  }
  thd->set_security_context(save_security_ctx);
  DBUG_RETURN(FALSE);
}


Natural_join_column::Natural_join_column(Field_translator *field_param,
                                         TABLE_LIST *tab)
{
  DBUG_ASSERT(tab->field_translation);
  view_field= field_param;
  table_field= NULL;
  table_ref= tab;
  is_common= FALSE;
}


Natural_join_column::Natural_join_column(Item_field *field_param,
                                         TABLE_LIST *tab)
{
  DBUG_ASSERT(tab->table == field_param->field->table);
  table_field= field_param;
  /*
    Cache table, to have no resolution problem after natural join nests have
    been changed to ordinary join nests.
  */
  if (tab->cacheable_table)
    field_param->cached_table= tab;
  view_field= NULL;
  table_ref= tab;
  is_common= FALSE;
}


const char *Natural_join_column::name()
{
  if (view_field)
  {
    DBUG_ASSERT(table_field == NULL);
    return view_field->name;
  }

  return table_field->field_name;
}


Item *Natural_join_column::create_item(THD *thd)
{
  if (view_field)
  {
    DBUG_ASSERT(table_field == NULL);
    SELECT_LEX *select= thd->lex->current_select();
    return create_view_field(thd, table_ref, &view_field->item,
                             view_field->name, &select->context);
  }
  return table_field;
}


Field *Natural_join_column::field()
{
  if (view_field)
  {
    DBUG_ASSERT(table_field == NULL);
    return NULL;
  }
  return table_field->field;
}


const char *Natural_join_column::table_name()
{
  DBUG_ASSERT(table_ref);
  return table_ref->alias;
}


const char *Natural_join_column::db_name()
{
  if (view_field)
    return table_ref->view_db.str;

  /*
    Test that TABLE_LIST::db is the same as TABLE_SHARE::db to
    ensure consistency. An exception are I_S schema tables, which
    are inconsistent in this respect.
  */
  DBUG_ASSERT(!strcmp(table_ref->db,
                      table_ref->table->s->db.str) ||
              (table_ref->schema_table &&
               is_infoschema_db(table_ref->table->s->db.str,
                                table_ref->table->s->db.length)));
  return table_ref->db;
}


GRANT_INFO *Natural_join_column::grant()
{
  return &table_ref->grant;
}


void Field_iterator_view::set(TABLE_LIST *table)
{
  DBUG_ASSERT(table->field_translation);
  view= table;
  ptr= table->field_translation;
  array_end= table->field_translation_end;
}


const char *Field_iterator_table::name()
{
  return (*ptr)->field_name;
}

Item *Field_iterator_table::create_item(THD *thd)
{
  SELECT_LEX *select= thd->lex->current_select();

  Item_field *item= new Item_field(thd, &select->context, *ptr);
  /*
    This function creates Item-s which don't go through fix_fields(); see same
    code in Item_field::fix_fields().
    */
  if (item && !thd->lex->in_sum_func &&
      select->resolve_place == SELECT_LEX::RESOLVE_SELECT_LIST)
  {
    if (select->with_sum_func && !select->group_list.elements)
      item->maybe_null= true;
  }
  return item;
}


const char *Field_iterator_view::name()
{
  return ptr->name;
}


Item *Field_iterator_view::create_item(THD *thd)
{
  SELECT_LEX *select= thd->lex->current_select();
  return create_view_field(thd, view, &ptr->item, ptr->name,
                           &select->context);
}

static Item *create_view_field(THD *thd, TABLE_LIST *view, Item **field_ref,
                               const char *name,
                               Name_resolution_context *context)
{
  Item *field= *field_ref;
  const char *table_name;
  DBUG_ENTER("create_view_field");

  if (view->schema_table_reformed)
  {
    /*
      Translation table items are always Item_fields and already fixed
      ('mysql_schema_table' function). So we can return directly the
      field. This case happens only for 'show & where' commands.
    */
    DBUG_ASSERT(field && field->fixed);
    DBUG_RETURN(field);
  }

  DBUG_ASSERT(field);
  if (!field->fixed)
  {
    if (field->fix_fields(thd, field_ref))
      DBUG_RETURN(NULL);               /* purecov: inspected */
    field= *field_ref;
  }

  /*
    Original table name of a field is calculated as follows:
    - For a view or base table, the view or base table name.
    - For a derived table, the base table name.
    - For an expression that is not a simple column reference, an empty string.
  */
  if (view->is_derived())
  {
    while (field->type() == Item::REF_ITEM)
    {
      field= down_cast<Item_ref *>(field)->ref[0];
    }
    if (field->type() == Item::FIELD_ITEM)
      table_name= thd->mem_strdup(down_cast<Item_field *>(field)->table_name);
    else
      table_name= "";
  }
  else
  {
    table_name= view->table_name;
  }
  /*
    @note Creating an Item_direct_view_ref object on top of an Item_field
          means that the underlying Item_field object may be shared by
          multiple occurrences of superior fields. This is a vulnerable
          practice, so special precaution must be taken to avoid programming
          mistakes, such as forgetting to mark the use of a field in both
          read_set and write_set (may happen e.g in an UPDATE statement).
  */
  Item *item= new Item_direct_view_ref(context, field_ref,
                                       view->alias, table_name,
                                       name, view);
  DBUG_RETURN(item);
}


void Field_iterator_natural_join::set(TABLE_LIST *table_ref)
{
  DBUG_ASSERT(table_ref->join_columns);
  column_ref_it.init(*(table_ref->join_columns));
  cur_column_ref= column_ref_it++;
}


void Field_iterator_natural_join::next()
{
  cur_column_ref= column_ref_it++;
  DBUG_ASSERT(!cur_column_ref || ! cur_column_ref->table_field ||
              cur_column_ref->table_ref->table ==
              cur_column_ref->table_field->field->table);
}


void Field_iterator_table_ref::set_field_iterator()
{
  DBUG_ENTER("Field_iterator_table_ref::set_field_iterator");
  /*
    If the table reference we are iterating over is a natural join, or it is
    an operand of a natural join, and TABLE_LIST::join_columns contains all
    the columns of the join operand, then we pick the columns from
    TABLE_LIST::join_columns, instead of the  orginial container of the
    columns of the join operator.
  */
  if (table_ref->is_join_columns_complete)
  {
    /* Necesary, but insufficient conditions. */
    DBUG_ASSERT(table_ref->is_natural_join ||
                table_ref->nested_join ||
                (table_ref->join_columns &&
                /* This is a merge view. */
                ((table_ref->field_translation &&
                  table_ref->join_columns->elements ==
                  (ulong)(table_ref->field_translation_end -
                          table_ref->field_translation)) ||
                 /* This is stored table or a tmptable view. */
                 (!table_ref->field_translation &&
                  table_ref->join_columns->elements ==
                  table_ref->table->s->fields))));
    field_it= &natural_join_it;
    DBUG_PRINT("info",("field_it for '%s' is Field_iterator_natural_join",
                       table_ref->alias));
  }
  /* This is a merge view, so use field_translation. */
  else if (table_ref->field_translation)
  {
    DBUG_ASSERT(table_ref->is_merged());
    field_it= &view_field_it;
    DBUG_PRINT("info", ("field_it for '%s' is Field_iterator_view",
                        table_ref->alias));
  }
  /* This is a base table or stored view. */
  else
  {
    DBUG_ASSERT(table_ref->table || table_ref->is_view());
    field_it= &table_field_it;
    DBUG_PRINT("info", ("field_it for '%s' is Field_iterator_table",
                        table_ref->alias));
  }
  field_it->set(table_ref);
  DBUG_VOID_RETURN;
}


void Field_iterator_table_ref::set(TABLE_LIST *table)
{
  DBUG_ASSERT(table);
  first_leaf= table->first_leaf_for_name_resolution();
  last_leaf=  table->last_leaf_for_name_resolution();
  DBUG_ASSERT(first_leaf && last_leaf);
  table_ref= first_leaf;
  set_field_iterator();
}


void Field_iterator_table_ref::next()
{
  /* Move to the next field in the current table reference. */
  field_it->next();
  /*
    If all fields of the current table reference are exhausted, move to
    the next leaf table reference.
  */
  if (field_it->end_of_fields() && table_ref != last_leaf)
  {
    table_ref= table_ref->next_name_resolution_table;
    DBUG_ASSERT(table_ref);
    set_field_iterator();
  }
}


const char *Field_iterator_table_ref::get_table_name()
{
  if (table_ref->is_view())
    return table_ref->view_name.str;
  else if (table_ref->is_natural_join)
    return natural_join_it.column_ref()->table_name();

  DBUG_ASSERT(table_ref->is_table_function() ||
              !strcmp(table_ref->table_name,
                      table_ref->table->s->table_name.str));
  return table_ref->table_name;
}


const char *Field_iterator_table_ref::get_db_name()
{
  if (table_ref->is_view())
    return table_ref->view_db.str;
  else if (table_ref->is_natural_join)
    return natural_join_it.column_ref()->db_name();

  /*
    Test that TABLE_LIST::db is the same as TABLE_SHARE::db to
    ensure consistency. An exception are I_S schema tables, which
    are inconsistent in this respect.
  */
  DBUG_ASSERT(!strcmp(table_ref->db, table_ref->table->s->db.str) ||
              (table_ref->schema_table &&
               is_infoschema_db(table_ref->table->s->db.str,
                                table_ref->table->s->db.length)));

  return table_ref->db;
}


GRANT_INFO *Field_iterator_table_ref::grant()
{
  if (table_ref->is_natural_join)
    return natural_join_it.column_ref()->grant();
  else
    return &table_ref->grant;
}


/**
  Create new or return existing column reference to a column of a
  natural/using join.

  @param thd Session.
  @param parent_table_ref  the parent table reference over which the
                      iterator is iterating

    Create a new natural join column for the current field of the
    iterator if no such column was created, or return an already
    created natural join column. The former happens for base tables or
    views, and the latter for natural/using joins. If a new field is
    created, then the field is added to 'parent_table_ref' if it is
    given, or to the original table referene of the field if
    parent_table_ref == NULL.

  @note
    This method is designed so that when a Field_iterator_table_ref
    walks through the fields of a table reference, all its fields
    are created and stored as follows:
    - If the table reference being iterated is a stored table, view or
      natural/using join, store all natural join columns in a list
      attached to that table reference.
    - If the table reference being iterated is a nested join that is
      not natural/using join, then do not materialize its result
      fields. This is OK because for such table references
      Field_iterator_table_ref iterates over the fields of the nested
      table references (recursively). In this way we avoid the storage
      of unnecessay copies of result columns of nested joins.

  @retval other Pointer to a column of a natural join (or its operand)
  @retval NULL No memory to allocate the column
*/

Natural_join_column *
Field_iterator_table_ref::get_or_create_column_ref(THD *thd, TABLE_LIST *parent_table_ref)
{
  Natural_join_column *nj_col;
  bool is_created= TRUE;
  uint field_count= 0;
  TABLE_LIST *add_table_ref= parent_table_ref ?
                             parent_table_ref : table_ref;

  if (field_it == &table_field_it)
  {
    /* The field belongs to a stored table. */
    Field *tmp_field= table_field_it.field();
    Item_field *tmp_item=
      new Item_field(thd, &thd->lex->current_select()->context, tmp_field);
    if (!tmp_item)
      return NULL;
    nj_col= new (*THR_MALLOC) Natural_join_column(tmp_item, table_ref);
    field_count= table_ref->table->s->fields;
  }
  else if (field_it == &view_field_it)
  {
    /* The field belongs to a merge view or information schema table. */
    Field_translator *translated_field= view_field_it.field_translator();
    nj_col= new (*THR_MALLOC) Natural_join_column(translated_field, table_ref);
    field_count= table_ref->field_translation_end -
                 table_ref->field_translation;
  }
  else
  {
    /*
      The field belongs to a NATURAL join, therefore the column reference was
      already created via one of the two constructor calls above. In this case
      we just return the already created column reference.
    */
    DBUG_ASSERT(table_ref->is_join_columns_complete);
    is_created= FALSE;
    nj_col= natural_join_it.column_ref();
    DBUG_ASSERT(nj_col);
  }
  DBUG_ASSERT(!nj_col->table_field ||
              nj_col->table_ref->table == nj_col->table_field->field->table);

  /*
    If the natural join column was just created add it to the list of
    natural join columns of either 'parent_table_ref' or to the table
    reference that directly contains the original field.
  */
  if (is_created)
  {
    /* Make sure not all columns were materialized. */
    DBUG_ASSERT(!add_table_ref->is_join_columns_complete);
    if (!add_table_ref->join_columns)
    {
      /* Create a list of natural join columns on demand. */
      if (!(add_table_ref->join_columns= new (*THR_MALLOC) List<Natural_join_column>))
        return NULL;
      add_table_ref->is_join_columns_complete= FALSE;
    }
    add_table_ref->join_columns->push_back(nj_col);
    /*
      If new fields are added to their original table reference, mark if
      all fields were added. We do it here as the caller has no easy way
      of knowing when to do it.
      If the fields are being added to parent_table_ref, then the caller
      must take care to mark when all fields are created/added.
    */
    if (!parent_table_ref &&
        add_table_ref->join_columns->elements == field_count)
      add_table_ref->is_join_columns_complete= TRUE;
  }

  return nj_col;
}


/**
  Return an existing reference to a column of a natural/using join.


    The method should be called in contexts where it is expected that
    all natural join columns are already created, and that the column
    being retrieved is a Natural_join_column.

  @retval other Pointer to a column of a natural join (or its operand)
  @retval NULL No memory to allocate the column
*/

Natural_join_column *
Field_iterator_table_ref::get_natural_column_ref()
{
  Natural_join_column *nj_col;

  DBUG_ASSERT(field_it == &natural_join_it);
  /*
    The field belongs to a NATURAL join, therefore the column reference was
    already created via one of the two constructor calls above. In this case
    we just return the already created column reference.
  */
  nj_col= natural_join_it.column_ref();
  DBUG_ASSERT(nj_col &&
              (!nj_col->table_field ||
               nj_col->table_ref->table == nj_col->table_field->field->table));
  return nj_col;
}

/*****************************************************************************
  Functions to handle column usage bitmaps (read_set, write_set etc...)
*****************************************************************************/

/* Reset all columns bitmaps */

void TABLE::clear_column_bitmaps()
{
  /*
    Reset column read/write usage. It's identical to:
    bitmap_clear_all(&table->def_read_set);
    bitmap_clear_all(&table->def_write_set);
  */
  memset(def_read_set.bitmap, 0, s->column_bitmap_size*2);
  column_bitmaps_set(&def_read_set, &def_write_set);

  bitmap_clear_all(&def_fields_set_during_insert);
  fields_set_during_insert= &def_fields_set_during_insert;

  bitmap_clear_all(&tmp_set);

  if (m_partial_update_columns != nullptr)
    bitmap_clear_all(m_partial_update_columns);
}


/**
  Tell handler we are going to call position() and rnd_pos() later.
  
  This is needed for handlers that uses the primary key to find the
  row. In this case we have to extend the read bitmap with the primary
  key fields.

  @note: Calling this function does not initialize the table for
  reading using rnd_pos(). rnd_init() still has to be called before
  rnd_pos().
*/

void TABLE::prepare_for_position()
{
  DBUG_ENTER("TABLE::prepare_for_position");

  if ((file->ha_table_flags() & HA_PRIMARY_KEY_REQUIRED_FOR_POSITION) &&
      s->primary_key < MAX_KEY)
  {
    mark_columns_used_by_index_no_reset(s->primary_key, read_set);
    /* signal change */
    file->column_bitmaps_signal();
  }
  DBUG_VOID_RETURN;
}


/**
  Mark column as either read or written (or none) according to mark_used.

  @note If marking a written field, set thd->dup_field if the column is
        already marked.

  @note If TABLE::get_fields_in_item_tree is set, set the flag bit
        GET_FIXED_FIELDS_FLAG for the field.

  @param thd      Thread handler (only used for duplicate handling)
  @param field    The column to be marked as used
  @param mark      =MARK_COLUMNS_NONE: Only update flag field, if applicable
                   =MARK_COLUMNS_READ: Mark column as read
                   =MARK_COLUMNS_WRITE: Mark column as written
                   =MARK_COLUMNS_TEMP: Mark column as read, used by filesort()
                                       and processing of generated columns
*/

void TABLE::mark_column_used(THD *thd, Field *field,
                             enum enum_mark_columns mark)
{
  DBUG_ENTER("TABLE::mark_column_used");

  switch (mark)
  {
  case MARK_COLUMNS_NONE:
    if (get_fields_in_item_tree)
      field->flags|= GET_FIXED_FIELDS_FLAG;
    break;

  case MARK_COLUMNS_READ:
    bitmap_set_bit(read_set, field->field_index);

    // Update covering_keys and merge_keys based on all fields that are read:
    covering_keys.intersect(field->part_of_key);
    merge_keys.merge(field->part_of_key);
    if (get_fields_in_item_tree)
      field->flags|= GET_FIXED_FIELDS_FLAG;
    if (field->is_virtual_gcol())
      mark_gcol_in_maps(field);
    break;

  case MARK_COLUMNS_WRITE:
    if (bitmap_fast_test_and_set(write_set, field->field_index))
    {
      /*
        This is relevant for INSERT only, but duplicate indication is set
        for all fields that are updated.
      */
      DBUG_PRINT("warning", ("Found duplicated field"));
      thd->dup_field= field;
    }
    DBUG_ASSERT(!get_fields_in_item_tree);

    if (field->is_gcol())
      mark_gcol_in_maps(field);
    break;

  case MARK_COLUMNS_TEMP:
    bitmap_set_bit(read_set, field->field_index);
    if (field->is_virtual_gcol())
      mark_gcol_in_maps(field);
    break;
  }
  DBUG_VOID_RETURN;
}


/*
  Mark that only fields from one key is used

  NOTE:
    This changes the bitmap to use the tmp bitmap
    After this, you can't access any other columns in the table until
    bitmaps are reset, for example with TABLE::clear_column_bitmaps().
*/

void TABLE::mark_columns_used_by_index(uint index)
{
  MY_BITMAP *bitmap= &tmp_set;
  DBUG_ENTER("TABLE::mark_columns_used_by_index");

  set_keyread(TRUE);
  bitmap_clear_all(bitmap);
  mark_columns_used_by_index_no_reset(index, bitmap);
  column_bitmaps_set(bitmap, bitmap);
  DBUG_VOID_RETURN;
}


/*
  mark columns used by key, but don't reset other fields

  The parameter key_parts is used for controlling how many of the
  key_parts that will be marked in the bitmap. It has the following
  interpretation:

  = 0:                 Use all regular key parts from the key 
                       (user_defined_key_parts)
  >= actual_key_parts: Use all regular and extended columns
  < actual_key_parts:  Use this exact number of key parts
 
  To use all regular key parts, the caller can use the default value (0).
  To use all regular and extended key parts, use UINT_MAX. 

  @note The bit map is not cleared by this function. Only bits
  corresponding to a column used by the index will be set. Bits
  representing columns not used by the index will not be changed.

  @param index     index number
  @param bitmap    bitmap to mark
  @param key_parts number of leading key parts to mark. Default is 0.

  @todo consider using actual_key_parts(key_info[index]) instead of
  key_info[index].user_defined_key_parts: if the PK suffix of a secondary
  index is usable it should be marked.
*/

void TABLE::mark_columns_used_by_index_no_reset(uint index,
                                                MY_BITMAP *bitmap,
                                                uint key_parts)
{
  // If key_parts has the default value, then include user defined key parts
  if (key_parts == 0)
    key_parts= key_info[index].user_defined_key_parts;
  else if (key_parts > key_info[index].actual_key_parts)
    key_parts= key_info[index].actual_key_parts;

  KEY_PART_INFO *key_part= key_info[index].key_part;
  KEY_PART_INFO *key_part_end= key_part + key_parts;
  for (;key_part != key_part_end; key_part++)
    bitmap_set_bit(bitmap, key_part->fieldnr-1);
}


/**
  Mark auto-increment fields as used fields in both read and write maps

  @note
    This is needed in insert & update as the auto-increment field is
    always set and sometimes read.
*/

void TABLE::mark_auto_increment_column()
{
  DBUG_ASSERT(found_next_number_field);
  /*
    We must set bit in read set as update_auto_increment() is using the
    store() to check overflow of auto_increment values
  */
  bitmap_set_bit(read_set, found_next_number_field->field_index);
  bitmap_set_bit(write_set, found_next_number_field->field_index);
  if (s->next_number_keypart)
    mark_columns_used_by_index_no_reset(s->next_number_index, read_set);
  file->column_bitmaps_signal();
}


/*
  Mark columns needed for doing an delete of a row

  DESCRIPTON
    Some table engines don't have a cursor on the retrieve rows
    so they need either to use the primary key or all columns to
    be able to delete a row.

    If the engine needs this, the function works as follows:
    - If primary key exits, mark the primary key columns to be read.
    - If not, mark all columns to be read

    If the engine has HA_REQUIRES_KEY_COLUMNS_FOR_DELETE, we will
    mark all key columns as 'to-be-read'. This allows the engine to
    loop over the given record to find all keys and doesn't have to
    retrieve the row again.
*/

void TABLE::mark_columns_needed_for_delete(THD *thd)
{
  mark_columns_per_binlog_row_image(thd);

  if (triggers && triggers->mark_fields(TRG_EVENT_DELETE))
    return;

  if (file->ha_table_flags() & HA_REQUIRES_KEY_COLUMNS_FOR_DELETE)
  {
    Field **reg_field;
    for (reg_field= field ; *reg_field ; reg_field++)
    {
      if ((*reg_field)->flags & PART_KEY_FLAG)
        bitmap_set_bit(read_set, (*reg_field)->field_index);
    }
    file->column_bitmaps_signal();
  }
  if (file->ha_table_flags() & HA_PRIMARY_KEY_REQUIRED_FOR_DELETE)
  {

    /*
      If the handler has no cursor capabilites we have to read
      either the primary key, the hidden primary key or all columns to
      be able to do an delete
    */
    if (s->primary_key == MAX_KEY)
    {
      /*
        If in RBR, we have alreay marked the full before image
        in mark_columns_per_binlog_row_image, if not, then use
        the hidden primary key
      */
      if (!(mysql_bin_log.is_open() && in_use &&
          in_use->is_current_stmt_binlog_format_row()))
        file->use_hidden_primary_key();
    }
    else
      mark_columns_used_by_index_no_reset(s->primary_key, read_set);

    file->column_bitmaps_signal();
  }
  if (vfield)
  {
    /*
      InnoDB's delete_row may need to log pre-image of the index entries to
      its UNDO log. Thus, indexed virtual generated column must be made ready
      for evaluation.
    */
    mark_generated_columns(true);
  }
}


/**
  @brief
  Mark columns needed for doing an update of a row

  @details
    Some engines needs to have all columns in an update (to be able to
    build a complete row). If this is the case, we mark all not
    updated columns to be read.

    If this is not the case, we do like in the delete case and mark
    if neeed, either the primary key column or all columns to be read.
    (see mark_columns_needed_for_delete() for details)

    If the engine has HA_REQUIRES_KEY_COLUMNS_FOR_DELETE, we will
    mark all USED key columns as 'to-be-read'. This allows the engine to
    loop over the given record to find all changed keys and doesn't have to
    retrieve the row again.

    Unlike other similar methods, it doesn't mark fields used by triggers,
    that is the responsibility of the caller to do, by using
    Table_trigger_dispatcher::mark_used_fields(TRG_EVENT_UPDATE)!

    Note: Marking additional columns as per binlog_row_image requirements will
    influence query execution plan. For example in the case of
    binlog_row_image=FULL the entire read_set and write_set needs to be flagged.
    This will influence update query to think that 'used key is being modified'
    and query will create a temporary table to process the update operation.
    Which will result in performance degradation. Hence callers who don't want
    their query execution to be influenced as per binlog_row_image requirements
    can skip marking binlog specific columns here and they should make an
    explicit call to 'mark_columns_per_binlog_row_image()' function to mark
    binlog_row_image specific columns.
*/

void TABLE::mark_columns_needed_for_update(THD *thd, bool mark_binlog_columns)
{

  DBUG_ENTER("mark_columns_needed_for_update");
  if (mark_binlog_columns)
    mark_columns_per_binlog_row_image(thd);
  if (file->ha_table_flags() & HA_REQUIRES_KEY_COLUMNS_FOR_DELETE)
  {
    /* Mark all used key columns for read */
    Field **reg_field;
    for (reg_field= field ; *reg_field ; reg_field++)
    {
      /* Merge keys is all keys that had a column refered to in the query */
      if (merge_keys.is_overlapping((*reg_field)->part_of_key))
        bitmap_set_bit(read_set, (*reg_field)->field_index);
    }
    file->column_bitmaps_signal();
  }

  if (file->ha_table_flags() & HA_PRIMARY_KEY_REQUIRED_FOR_DELETE)
  {
    /*
      If the handler has no cursor capabilites we have to read either
      the primary key, the hidden primary key or all columns to be
      able to do an update
    */
    if (s->primary_key == MAX_KEY)
    {
      /*
        If in RBR, we have alreay marked the full before image
        in mark_columns_per_binlog_row_image, if not, then use
        the hidden primary key
      */
      if (!(mysql_bin_log.is_open() && in_use &&
          in_use->is_current_stmt_binlog_format_row()))
        file->use_hidden_primary_key();
    }
    else
      mark_columns_used_by_index_no_reset(s->primary_key, read_set);

    file->column_bitmaps_signal();
  }
  /* Mark dependent generated columns as writable */
  if (vfield)
    mark_generated_columns(true);
  DBUG_VOID_RETURN;
}

/*
  Mark columns according the binlog row image option.

  When logging in RBR, the user can select whether to
  log partial or full rows, depending on the table
  definition, and the value of binlog_row_image.

  Semantics of the binlog_row_image are the following 
  (PKE - primary key equivalent, ie, PK fields if PK 
  exists, all fields otherwise):

  binlog_row_image= MINIMAL
    - This marks the PKE fields in the read_set
    - This marks all fields where a value was specified
      in the write_set

  binlog_row_image= NOBLOB
    - This marks PKE + all non-blob fields in the read_set
    - This marks all fields where a value was specified
      and all non-blob fields in the write_set

  binlog_row_image= FULL
    - all columns in the read_set
    - all columns in the write_set
    
  This marking is done without resetting the original 
  bitmaps. This means that we will strip extra fields in
  the read_set at binlogging time (for those cases that 
  we only want to log a PK and we needed other fields for
  execution).
 */
void TABLE::mark_columns_per_binlog_row_image(THD *thd)
{
  DBUG_ENTER("mark_columns_per_binlog_row_image");
  DBUG_ASSERT(read_set->bitmap);
  DBUG_ASSERT(write_set->bitmap);

  /**
    If in RBR we may need to mark some extra columns,
    depending on the binlog-row-image command line argument.
   */
  if ((mysql_bin_log.is_open() && in_use &&
       in_use->is_current_stmt_binlog_format_row() &&
       !ha_check_storage_engine_flag(s->db_type(), HTON_NO_BINLOG_ROW_OPT)))
  {
    /* if there is no PK, then mark all columns for the BI. */
    if (s->primary_key >= MAX_KEY)
      bitmap_set_all(read_set);

    switch (thd->variables.binlog_row_image)
    {
      case BINLOG_ROW_IMAGE_FULL:
        if (s->primary_key < MAX_KEY)
          bitmap_set_all(read_set);
        bitmap_set_all(write_set);
        break;
      case BINLOG_ROW_IMAGE_NOBLOB:
        /* for every field that is not set, mark it unless it is a blob */
        for (Field **ptr=field ; *ptr ; ptr++)
        {
          Field *my_field= *ptr;
          /* 
            bypass blob fields. These can be set or not set, we don't care.
            Later, at binlogging time, if we don't need them in the before 
            image, we will discard them.

            If set in the AI, then the blob is really needed, there is 
            nothing we can do about it.
           */
          if ((s->primary_key < MAX_KEY) && 
              ((my_field->flags & PRI_KEY_FLAG) || 
              (my_field->type() != MYSQL_TYPE_BLOB)))
            bitmap_set_bit(read_set, my_field->field_index);

          if (my_field->type() != MYSQL_TYPE_BLOB)
            bitmap_set_bit(write_set, my_field->field_index);
        }
        break;
      case BINLOG_ROW_IMAGE_MINIMAL:
        /* mark the primary key if available in the read_set */
        if (s->primary_key < MAX_KEY)
          mark_columns_used_by_index_no_reset(s->primary_key, read_set);
        break;

      default: 
        DBUG_ASSERT(FALSE);
    }
    file->column_bitmaps_signal();
  }

  DBUG_VOID_RETURN;
}



/**
  Allocate space for keys, for a materialized derived table.

  @param key_count     Number of keys to allocate.
  @param modify_share  Do modificationts to TABLE_SHARE.

  When modifying TABLE, modifications to TABLE_SHARE are needed, so that both
  objects remain consistent. Even if several TABLEs point to the same
  TABLE_SHARE, those modifications must be done only once (consider for
  example, incremementing TABLE_SHARE::keys).  Should they be done when
  processing the first TABLE, or the second, or? In case this function, when
  updating TABLE, relies on TABLE_SHARE members which are the subject of
  modifications, we follow this rule: do those TABLE_SHARE member
  modifications first: thus, TABLE-modifying code can be identical for all
  TABLEs. So the _first_ TABLE calling this function, only, should pass
  'true': all next ones should not modify the TABLE_SHARE.

  @returns true if error
*/

bool TABLE::alloc_tmp_keys(uint key_count, bool modify_share)
{
  const size_t bytes= sizeof(KEY) * key_count;

  if (modify_share)
  {
    s->max_tmp_keys= key_count;
    /*
      s->keyinfo may pre-exist, if keys have already been added to another
      reference to the same CTE in another query block.
    */
    KEY *old_ki= s->key_info;
    if (!(s->key_info=
          static_cast<KEY *>(alloc_root(&s->mem_root, bytes))))
      return true;                              /* purecov: inspected */
    memset(s->key_info, 0, bytes);
    if (old_ki)
      memcpy(s->key_info, old_ki, sizeof(KEY)*s->keys);
  }

  // Catch if the caller didn't respect the rule for 'modify_share'
  DBUG_ASSERT(s->max_tmp_keys == key_count);

  KEY *old_ki= key_info;
  if (!(key_info=
        static_cast<KEY *>(alloc_root(&s->mem_root, bytes))))
    return true;                                /* purecov: inspected */
  memset(key_info, 0, bytes);
  if (old_ki)
    memcpy(key_info, old_ki, sizeof(KEY) * s->keys);

  return false;
}


/**
  @brief Add one key to a materialized derived table.

  @param key_parts      bitmap of fields that take a part in the key.
  @param key_name       name of the key
  @param invisible      If true, set up bitmaps so the key is never used by
                        this TABLE
  @param modify_share   @see alloc_tmp_keys

  @details
  Creates a key for this table from fields which corresponds the bits set to 1
  in the 'key_parts' bitmap. The 'key_name' name is given to the newly created
  key. In the key, columns are in the same order as in the table.
  @see add_derived_key

  @todo somehow manage to create keys in tmp_table_param for unification
        purposes

  @return TRUE OOM error.
  @return FALSE the key was created or ignored (too long key).
*/

bool TABLE::add_tmp_key(Field_map *key_parts, char *key_name,
                        bool invisible, bool modify_share)
{
  DBUG_ASSERT(!created && key_parts);

  Field **reg_field;
  uint i;
  bool key_start= TRUE;
  uint field_count= 0;
  uint key_len= 0;

  for (i= 0, reg_field=field ; *reg_field; i++, reg_field++)
  {
    if (key_parts->is_set(i))
    {
      KEY_PART_INFO tkp;
      // Ensure that we're not creating a key over a blob field.
      DBUG_ASSERT(!((*reg_field)->flags & BLOB_FLAG));
      /*
        Check if possible key is too long, ignore it if so.
        The reason to use MI_MAX_KEY_LENGTH (myisam's default) is that it is
        smaller than MAX_KEY_LENGTH (heap's default) and it's unknown whether
        myisam or heap will be used for tmp table.
      */
      tkp.init_from_field(*reg_field);
      key_len+= tkp.store_length;
      if (key_len > MI_MAX_KEY_LENGTH)
      {
        return false;
      }
    }
    field_count++;
  }
  const uint key_part_count= key_parts->bits_set();

  // Code above didn't change TABLE; start with changing TABLE_SHARE:
  if (modify_share)
  {
    set_if_bigger(s->max_key_length, key_len);
    s->key_parts+= key_part_count;
    DBUG_ASSERT(s->keys < s->max_tmp_keys);
    s->keys++;
  }

  const uint keyno= s->keys - 1;
  KEY* cur_key= key_info + keyno;

  cur_key->usable_key_parts= cur_key->user_defined_key_parts= key_part_count;
  cur_key->actual_key_parts= cur_key->user_defined_key_parts;
  cur_key->key_length= key_len;
  cur_key->algorithm= HA_KEY_ALG_BTREE;
  cur_key->name= key_name;
  cur_key->actual_flags= cur_key->flags= HA_GENERATED_KEY;
  cur_key->set_in_memory_estimate(IN_MEMORY_ESTIMATE_UNKNOWN);

  /*
    Allocate storage for the key part array and the two rec_per_key arrays in
    the tables' mem_root.
  */
  const size_t key_buf_size= sizeof(KEY_PART_INFO) * key_part_count;
  ulong *rec_per_key;
  rec_per_key_t *rec_per_key_float;
  uchar *key_buf;
  KEY_PART_INFO* key_part_info;

  if(!multi_alloc_root(&s->mem_root,
                       &key_buf, key_buf_size,
                       &rec_per_key, sizeof(ulong) * key_part_count,
                       &rec_per_key_float,
                       sizeof(rec_per_key_t) * key_part_count,
                       NULL))
    return true;                                /* purecov: inspected */

  memset(key_buf, 0, key_buf_size);
  cur_key->key_part= key_part_info= (KEY_PART_INFO*) key_buf;
  cur_key->set_rec_per_key_array(rec_per_key, rec_per_key_float);
  cur_key->table= this;

  /* Initialize rec_per_key and rec_per_key_float */
  for (uint kp= 0; kp < key_part_count; ++kp)
  {
    cur_key->rec_per_key[kp]= 0;
    cur_key->set_records_per_key(kp, REC_PER_KEY_UNKNOWN);
  }

  if (!invisible)
  {
    if (field_count == key_part_count)
      covering_keys.set_bit(keyno);
    keys_in_use_for_group_by.set_bit(keyno);
    keys_in_use_for_order_by.set_bit(keyno);
  }

  for (i= 0, reg_field=field ; *reg_field; i++, reg_field++)
  {
    if (!(key_parts->is_set(i)))
      continue;

    if (key_start)
      (*reg_field)->key_start.set_bit(keyno);
    key_start= FALSE;
    (*reg_field)->part_of_key.set_bit(keyno);
    (*reg_field)->part_of_sortkey.set_bit(keyno);
    (*reg_field)->flags|= PART_KEY_FLAG;
    key_part_info->init_from_field(*reg_field);
    key_part_info++;
  }

  if (modify_share)
  {
    /*
      We copy the TABLE's key_info to the TABLE_SHARE's key_info. Some of the
      copied info is constant over all instances of TABLE,
      e.g. s->key_info[keyno].key_part[i].key_part_flag, so can be
      legally accessed from the share. On the other hand, TABLE-specific
      members (rec_per_key, field, etc) of the TABLE's key_info shouldn't be
      accessed from the share.
    */
    KEY &sk= s->key_info[keyno];
    sk= *cur_key;
    sk.table= nullptr; // catch any illegal access
    sk.set_rec_per_key_array(nullptr, nullptr);
  }

  return false;
}


/**
  For a materialized derived table: informs the share that certain
  not-yet-used keys are going to be used.

  @param k  Used keys
  @returns  New position of first not-yet-used key.
 */
uint TABLE_SHARE::find_first_unused_tmp_key(const Key_map &k)
{
  while (first_unused_tmp_key < MAX_INDEXES &&
         k.is_set(first_unused_tmp_key))
    first_unused_tmp_key++;                     // locate the first free slot
  return first_unused_tmp_key;
}


/**
  For a materialized derived table: copies a KEY definition from a position to
  the first not-yet-used position (which is lower).

  @param old_idx        source position
  @param modify_share   @see alloc_tmp_keys
*/
void TABLE::copy_tmp_key(int old_idx, bool modify_share)
{
  if (modify_share)
    s->key_info[s->first_unused_tmp_key++]= s->key_info[old_idx];
  const int new_idx= s->first_unused_tmp_key - 1;
  DBUG_ASSERT(!created && new_idx < old_idx && old_idx < (int)s->keys);
  key_info[new_idx]= key_info[old_idx];

  for (auto reg_field=field ; *reg_field; reg_field++)
  {
    auto f= *reg_field;
    f->key_start.clear_bit(new_idx);
    if (f->key_start.is_set(old_idx))
      f->key_start.set_bit(new_idx);
    f->part_of_key.clear_bit(new_idx);
    if (f->part_of_key.is_set(old_idx))
      f->part_of_key.set_bit(new_idx);
    f->part_of_sortkey.clear_bit(new_idx);
    if (f->part_of_sortkey.is_set(old_idx))
      f->part_of_sortkey.set_bit(new_idx);
  }
  covering_keys.clear_bit(new_idx);
  if (covering_keys.is_set(old_idx))
    covering_keys.set_bit(new_idx);
  keys_in_use_for_group_by.clear_bit(new_idx);
  if (keys_in_use_for_group_by.is_set(old_idx))
    keys_in_use_for_group_by.set_bit(new_idx);
  keys_in_use_for_order_by.clear_bit(new_idx);
  if (keys_in_use_for_order_by.is_set(old_idx))
    keys_in_use_for_order_by.set_bit(new_idx);
}


/**
  For a materialized derived table: after copy_tmp_key() has copied all
  definitions of used KEYs, in TABLE::key_info we have a head of used keys
  followed by a tail of unused keys; this function chops the tail.
  @param modify_share   @see alloc_tmp_keys
*/
void TABLE::drop_unused_tmp_keys(bool modify_share)
{
  if (modify_share)
  {
    DBUG_ASSERT(s->first_unused_tmp_key <= s->keys);
    s->keys= s->first_unused_tmp_key;
    s->key_parts= 0;
    for (uint i= 0 ; i < s->keys ; i++)
      s->key_parts+= s->key_info[i].user_defined_key_parts;
    if (s->first_unused_tmp_key == 0)
      s->key_info= nullptr;
  }
  if (!s->key_info)
    key_info= nullptr;
  const Key_map keys_to_keep(s->keys);
  for (auto reg_field=field ; *reg_field; reg_field++)
  {
    auto f= *reg_field;
    f->key_start.intersect(keys_to_keep);
    f->part_of_key.intersect(keys_to_keep);
    if (f->part_of_key.is_clear_all())
      f->flags&= ~PART_KEY_FLAG;
    f->part_of_sortkey.intersect(keys_to_keep);
  }

  // Eliminate unused keys; make other keys visible
  covering_keys.intersect(keys_to_keep);
  for (uint keyno= 0; keyno < s->keys; keyno++)
    if (key_info[keyno].actual_key_parts == s->fields)
      covering_keys.set_bit(keyno);
  keys_in_use_for_group_by.set_prefix(s->keys);
  keys_in_use_for_order_by.set_prefix(s->keys);
}


/*
  Mark columns the handler needs for doing an insert

  For now, this is used to mark fields used by the trigger
  as changed.
*/

void TABLE::mark_columns_needed_for_insert(THD *thd)
{
  mark_columns_per_binlog_row_image(thd);
  if (triggers)
  {
    /*
      We don't need to mark columns which are used by ON DELETE and
      ON UPDATE triggers, which may be invoked in case of REPLACE or
      INSERT ... ON DUPLICATE KEY UPDATE, since before doing actual
      row replacement or update write_record() will mark all table
      fields as used.
    */
    if (triggers->mark_fields(TRG_EVENT_INSERT))
      return;
  }
  if (found_next_number_field)
    mark_auto_increment_column();
  /* Mark all generated columns as writable */
  if (vfield)
    mark_generated_columns(false);
}


/* 
  @brief Update the write/read_set for generated columns
         when doing update and insert operation.

  @param        is_update  TRUE means the operation is UPDATE.
                           FALSE means it's INSERT.

  @return       void

  @detail

  Prerequisites for INSERT:

  - write_map is filled with all base columns.

  - read_map is filled with base columns and generated columns to be read. 
  Otherwise, it is empty. covering_keys and merge_keys are adjusted according
  to read_map.

  Actions for INSERT:

  - Fill write_map with all generated columns.
  Stored columns are needed because their values will be stored.
  Virtual columns are needed because their values must be checked against
  constraints and it might be referenced by latter generated columns.

  - Fill read_map with base columns for all generated columns.
  This has no technical reason, but is required because the function that
  evaluates generated functions asserts that base columns are in the read_map.
  covering_keys and merge_keys are adjusted according to read_map.

  Prerequisites for UPDATE:

  - write_map is filled with base columns to be updated.

  - read_map is filled with base columns and generated columns to be read
  prior to the row update. covering_keys and merge_keys are adjusted
  according to read_map.

  Actions for UPDATE:

  - Fill write_map with generated columns that are dependent on updated base columns
  and all virtual generated columns.
  Stored columns are needed because their values will be stored.
  Virtual columns are needed because their values must be checked against
  constraints and might be referenced by latter generated columns.
*/

void TABLE::mark_generated_columns(bool is_update)
{
  Field **vfield_ptr, *tmp_vfield;
  bool bitmap_updated= FALSE;

  if (is_update)
  {
    MY_BITMAP dependent_fields;
    my_bitmap_map bitbuf[bitmap_buffer_size(MAX_FIELDS) / sizeof(my_bitmap_map)];
    bitmap_init(&dependent_fields, bitbuf, s->fields, 0);

    for (vfield_ptr= vfield; *vfield_ptr; vfield_ptr++)
    {
      tmp_vfield= *vfield_ptr;
      DBUG_ASSERT(tmp_vfield->gcol_info && tmp_vfield->gcol_info->expr_item);

      /*
        We need to evaluate the GC if:
        - it depends on any updated column
        - or it is virtual indexed, for example:
           * UPDATE changes the primary key's value, and the virtual index
           is a secondary index which includes the pk's value
           * the gcol is in a multi-column index, and UPDATE changes another
           column of this index
           * in both cases the entry in the index needs to change, so needs to
           be located first, for that the GC's value is needed.
      */
      if ((!tmp_vfield->stored_in_db && tmp_vfield->m_indexed) ||
          bitmap_is_overlapping(write_set,
                                &tmp_vfield->gcol_info->base_columns_map))
      {
        // The GC needs to be updated
        tmp_vfield->table->mark_column_used(in_use, tmp_vfield,
                                            MARK_COLUMNS_WRITE);
        // In order to update the new value, we have to read the old value
        tmp_vfield->table->mark_column_used(in_use, tmp_vfield,
                                            MARK_COLUMNS_READ);
        bitmap_updated= TRUE;
      }
    }
  }
  else // Insert needs to evaluate all generated columns
  {
    for (vfield_ptr= vfield; *vfield_ptr; vfield_ptr++)
    {
      tmp_vfield= *vfield_ptr;
      DBUG_ASSERT(tmp_vfield->gcol_info && tmp_vfield->gcol_info->expr_item);
      tmp_vfield->table->mark_column_used(in_use, tmp_vfield,
                                          MARK_COLUMNS_WRITE);
      bitmap_updated= TRUE;
    }
  }

  if (bitmap_updated)
    file->column_bitmaps_signal();
}

/*
  Check whether a base field is dependent on any generated columns.

  @return
    TRUE     The field is dependent by some GC.

*/
bool TABLE::is_field_used_by_generated_columns(uint field_index)
{
  MY_BITMAP dependent_fields;
  my_bitmap_map bitbuf[bitmap_buffer_size(MAX_FIELDS) / sizeof(my_bitmap_map)];
  bitmap_init(&dependent_fields, bitbuf, s->fields, 0);
  MY_BITMAP *save_old_read_set= read_set;
  read_set= &dependent_fields;

  for (Field **vfield_ptr= vfield; *vfield_ptr; vfield_ptr++)
  {
    Field *tmp_vfield= *vfield_ptr;
    DBUG_ASSERT(tmp_vfield->gcol_info && tmp_vfield->gcol_info->expr_item);
    Mark_field mark_fld(MARK_COLUMNS_TEMP);
    tmp_vfield->gcol_info->expr_item->walk(&Item::mark_field_in_map,
                                           Item::WALK_PREFIX, (uchar *) &mark_fld);
    if (bitmap_is_set(read_set, field_index))
    {
      read_set= save_old_read_set;
      return true;
    }
  }
  read_set= save_old_read_set;
  return false;
}


/**
  Cleanup this table for re-execution.

*/

void TABLE_LIST::reinit_before_use(THD *thd)
{
  /*
    Reset old pointers to TABLEs: they are not valid since the tables
    were closed in the end of previous prepare or execute call.
  */
  table= 0;

  /*
    Reset table_name and table_name_length for schema table.
    They are not valid as TABLEs were closed in the end of previous prepare
    or execute call.
  */
  if (schema_table_name)
  {
    table_name= schema_table_name;
    table_name_length= strlen(schema_table_name);
  }

  /* Reset is_schema_table_processed value(needed for I_S tables */
  schema_table_state= NOT_PROCESSED;

  mdl_request.ticket= NULL;

  if (is_recursive_reference() && select_lex)
    set_derived_unit(select_lex->recursive_dummy_unit);

  /*
    Is this table part of a SECURITY DEFINER VIEW?
  */
  if (!prelocking_placeholder && view && view_suid && view_sctx)
  {
    /*
      The suid view needs to "login" again at this stage before privilege
      precheck is done. The THD::m_view_ctx list is used to keep track of the
      new authorized security context life time. When the THD is reset or
      destroyed the security context is safely logged out and and any Acl_maps
      returned to the Acl cache.
    */
    prepare_view_security_context(thd);
    thd->m_view_ctx_list.push_back(view_sctx);
  }
}


uint TABLE_LIST::query_block_id() const
{
  if (!derived)
    return 0;
  return derived->first_select()->select_number;
}


uint TABLE_LIST::query_block_id_for_explain() const
{
  if (!derived)
    return 0;
  if (!m_common_table_expr || !m_common_table_expr->tmp_tables.size())
    return derived->first_select()->select_number;
  return m_common_table_expr->tmp_tables[0]->
    derived_unit()->first_select()->select_number;
}


/**
  Compiles the tagged hints list and fills up the bitmasks.

  @param thd The current session.
  @param tbl the TABLE to operate on.

    The parser collects the index hints for each table in a "tagged list" 
    (TABLE_LIST::index_hints). Using the information in this tagged list
    this function sets the members st_table::keys_in_use_for_query,
    st_table::keys_in_use_for_group_by, st_table::keys_in_use_for_order_by,
    st_table::force_index, st_table::force_index_order,
    st_table::force_index_group and st_table::covering_keys.

    Current implementation of the runtime does not allow mixing FORCE INDEX
    and USE INDEX, so this is checked here. Then the FORCE INDEX list 
    (if non-empty) is appended to the USE INDEX list and a flag is set.

    Multiple hints of the same kind are processed so that each clause 
    is applied to what is computed in the previous clause.
    For example:
        USE INDEX (i1) USE INDEX (i2)
    is equivalent to
        USE INDEX (i1,i2)
    and means "consider only i1 and i2".
        
    Similarly
        USE INDEX () USE INDEX (i1)
    is equivalent to
        USE INDEX (i1)
    and means "consider only the index i1"

    It is OK to have the same index several times, e.g. "USE INDEX (i1,i1)" is
    not an error.
        
    Different kind of hints (USE/FORCE/IGNORE) are processed in the following
    order:
      1. All indexes in USE (or FORCE) INDEX are added to the mask.
      2. All IGNORE INDEX

    e.g. "USE INDEX i1, IGNORE INDEX i1, USE INDEX i1" will not use i1 at all
    as if we had "USE INDEX i1, USE INDEX i1, IGNORE INDEX i1".

  @retval false No errors found.
  @retval true Found and reported an error.
*/
bool TABLE_LIST::process_index_hints(const THD *thd, TABLE *tbl)
{
  /* initialize the result variables */
  tbl->keys_in_use_for_query= tbl->keys_in_use_for_group_by= 
    tbl->keys_in_use_for_order_by= tbl->s->usable_indexes(thd);

  /* index hint list processing */
  if (index_hints)
  {
    /* Temporary variables used to collect hints of each kind. */
    Key_map index_join[INDEX_HINT_FORCE + 1];
    Key_map index_order[INDEX_HINT_FORCE + 1];
    Key_map index_group[INDEX_HINT_FORCE + 1];
    Index_hint *hint;
    bool have_empty_use_join= FALSE, have_empty_use_order= FALSE, 
         have_empty_use_group= FALSE;
    List_iterator <Index_hint> iter(*index_hints);

    /* iterate over the hints list */
    while ((hint= iter++))
    {
      uint pos;

      /* process empty USE INDEX () */
      if (hint->type == INDEX_HINT_USE && !hint->key_name.str)
      {
        if (hint->clause & INDEX_HINT_MASK_JOIN)
        {
          index_join[hint->type].clear_all();
          have_empty_use_join= TRUE;
        }
        if (hint->clause & INDEX_HINT_MASK_ORDER)
        {
          index_order[hint->type].clear_all();
          have_empty_use_order= TRUE;
        }
        if (hint->clause & INDEX_HINT_MASK_GROUP)
        {
          index_group[hint->type].clear_all();
          have_empty_use_group= TRUE;
        }
        continue;
      }

      /* 
        Check if an index with the given name exists and get his offset in 
        the keys bitmask for the table 
      */
      if (tbl->s->keynames.type_names == 0 ||
          (pos= find_type(&tbl->s->keynames, hint->key_name.str,
                          hint->key_name.length, 1)) <= 0 ||
          !tbl->s->key_info[pos - 1].is_visible)
      {
        my_error(ER_KEY_DOES_NOT_EXITS, MYF(0), hint->key_name.str, alias);
        return 1;
      }

      pos--;

      /* add to the appropriate clause mask */
      if (hint->clause & INDEX_HINT_MASK_JOIN)
        index_join[hint->type].set_bit (pos);
      if (hint->clause & INDEX_HINT_MASK_ORDER)
        index_order[hint->type].set_bit (pos);
      if (hint->clause & INDEX_HINT_MASK_GROUP)
        index_group[hint->type].set_bit (pos);
    }

    /* cannot mix USE INDEX and FORCE INDEX */
    if ((!index_join[INDEX_HINT_FORCE].is_clear_all() ||
         !index_order[INDEX_HINT_FORCE].is_clear_all() ||
         !index_group[INDEX_HINT_FORCE].is_clear_all()) &&
        (!index_join[INDEX_HINT_USE].is_clear_all() ||  have_empty_use_join ||
         !index_order[INDEX_HINT_USE].is_clear_all() || have_empty_use_order ||
         !index_group[INDEX_HINT_USE].is_clear_all() || have_empty_use_group))
    {
      my_error(ER_WRONG_USAGE, MYF(0), index_hint_type_name[INDEX_HINT_USE],
               index_hint_type_name[INDEX_HINT_FORCE]);
      return 1;
    }

    /* process FORCE INDEX as USE INDEX with a flag */
    if (!index_order[INDEX_HINT_FORCE].is_clear_all())
    {
      tbl->force_index_order= TRUE;
      index_order[INDEX_HINT_USE].merge(index_order[INDEX_HINT_FORCE]);
    }

    if (!index_group[INDEX_HINT_FORCE].is_clear_all())
    {
      tbl->force_index_group= TRUE;
      index_group[INDEX_HINT_USE].merge(index_group[INDEX_HINT_FORCE]);
    }

    /*
      TODO: get rid of tbl->force_index (on if any FORCE INDEX is specified) and
      create tbl->force_index_join instead.
      Then use the correct force_index_XX instead of the global one.
    */
    if (!index_join[INDEX_HINT_FORCE].is_clear_all() ||
        tbl->force_index_group || tbl->force_index_order)
    {
      tbl->force_index= TRUE;
      index_join[INDEX_HINT_USE].merge(index_join[INDEX_HINT_FORCE]);
    }

    /* apply USE INDEX */
    if (!index_join[INDEX_HINT_USE].is_clear_all() || have_empty_use_join)
      tbl->keys_in_use_for_query.intersect(index_join[INDEX_HINT_USE]);
    if (!index_order[INDEX_HINT_USE].is_clear_all() || have_empty_use_order)
      tbl->keys_in_use_for_order_by.intersect (index_order[INDEX_HINT_USE]);
    if (!index_group[INDEX_HINT_USE].is_clear_all() || have_empty_use_group)
      tbl->keys_in_use_for_group_by.intersect (index_group[INDEX_HINT_USE]);

    /* apply IGNORE INDEX */
    tbl->keys_in_use_for_query.subtract (index_join[INDEX_HINT_IGNORE]);
    tbl->keys_in_use_for_order_by.subtract (index_order[INDEX_HINT_IGNORE]);
    tbl->keys_in_use_for_group_by.subtract (index_group[INDEX_HINT_IGNORE]);
  }

  /* make sure covering_keys don't include indexes disabled with a hint */
  tbl->covering_keys.intersect(tbl->keys_in_use_for_query);
  return 0;
}


/**
   Helper function which allows to allocate metadata lock request
   objects for all elements of table list.
*/

void init_mdl_requests(TABLE_LIST *table_list)
{
  for ( ; table_list ; table_list= table_list->next_global)
    MDL_REQUEST_INIT(&table_list->mdl_request,
                     MDL_key::TABLE,
                     table_list->db, table_list->table_name,
                     mdl_type_for_dml(table_list->lock_descriptor().type),
                     MDL_TRANSACTION);
}


/**
  @returns true if view or derived table is mergeable, based on
  technical constraints.
*/
bool TABLE_LIST::is_mergeable() const
{
  return is_view_or_derived() && algorithm != VIEW_ALGORITHM_TEMPTABLE &&
    derived->is_mergeable();
}

///  @returns true if materializable table contains one or zero rows
bool TABLE_LIST::materializable_is_const() const
{
  DBUG_ASSERT(uses_materialization());
  return derived_unit()->query_result()->estimated_rowcount <= 1;
}


/**
  Return the number of leaf tables for a merged view.
*/

uint TABLE_LIST::leaf_tables_count() const
{
  // Join nests are not permissible, except as merged views
  DBUG_ASSERT(nested_join == NULL || is_merged());
  if (!is_merged())  // Base table or materialized view
    return 1;

  uint count= 0;
  for (TABLE_LIST *tbl= merge_underlying_list; tbl; tbl= tbl->next_local)
    count+= tbl->leaf_tables_count();

  return count;
}


/**
  @brief
  Retrieve number of rows in the table

  @details
  Retrieve number of rows in the table referred by this TABLE_LIST and
  store it in the table's stats.records variable. If this TABLE_LIST refers
  to a materialized derived table/view, then the estimated number of rows of
  the derived table/view is used instead.

  @return 0          ok
  @return non zero   error
*/

int TABLE_LIST::fetch_number_of_rows()
{
  int error= 0;
  if (is_table_function())
  {
    // FIXME: open question - there's no estimate for table function.
    // return arbitrary, non-zero number;
    table->file->stats.records= PLACEHOLDER_TABLE_ROW_ESTIMATE;
  }
  else if (uses_materialization())
  {
    /*
      @todo: CostModel: This updates the stats.record value to the
      estimated number of records. This number is used when estimating 
      the cost of a table scan for a heap table (ie. it helps producing
      a reasonable good cost estimate for heap tables). If the materialized
      table is stored in MyISAM, this number is not used in the cost estimate
      for table scan. The table scan cost for MyISAM thus always becomes
      the estimate for an empty table.
    */
    table->file->stats.records= derived->query_result()->estimated_rowcount;
  }
  else if (is_recursive_reference())
  {
    /*
      Use the estimated row count of all query blocks before this one, as the
      table will contain, at least, the rows produced by those blocks.
    */
    table->file->stats.records=
      std::max(select_lex->master_unit()->query_result()->estimated_rowcount,
               // Recursive reference is never a const table
               (ha_rows)PLACEHOLDER_TABLE_ROW_ESTIMATE);
  }
  else
    error= table->file->info(HA_STATUS_VARIABLE | HA_STATUS_NO_LOCK);
  return error;
}


/**
  A helper function to add a derived key to the list of possible keys

  @param derived_key_list  list of all possible derived keys
  @param field             referenced field
  @param ref_by_tbl        the table that refers to given field

  @details The possible key to be used for join with table with ref_by_tbl
  table map is extended to include 'field'. If ref_by_tbl == 0 then the key
  that includes all referred fields is extended.

  @note
  Procedure of keys generation for result tables of materialized derived
  tables/views for allowing ref access to them.

  A key is generated for each equi-join pair (derived table, another table).
  Each generated key consists of fields of derived table used in equi-join.
  Example:

    SELECT * FROM (SELECT f1, f2, count(*) FROM t1 GROUP BY f1) tt JOIN
                  t1 ON tt.f1=t1.f3 and tt.f2=t1.f4;

  In this case for the derived table tt one key will be generated. It will
  consist of two parts f1 and f2.
  Example:

    SELECT * FROM (SELECT f1, f2, count(*) FROM t1 GROUP BY f1) tt JOIN
                  t1 ON tt.f1=t1.f3 JOIN
                  t2 ON tt.f2=t2.f4;

  In this case for the derived table tt two keys will be generated.
  One key over f1 field, and another key over f2 field.
  Currently optimizer may choose to use only one such key, thus the second
  one will be dropped after the range optimizer is finished.
  See also JOIN::finalize_derived_keys function.
  Example:

    SELECT * FROM (SELECT f1, f2, count(*) FROM t1 GROUP BY f1) tt JOIN
                  t1 ON tt.f1=a_function(t1.f3);

  In this case for the derived table tt one key will be generated. It will
  consist of one field - f1.
  In all cases beside one-per-table keys one additional key is generated.
  It includes all fields referenced by other tables.

  Implementation is split in three steps:
    gather information on all used fields of derived tables/view and
      store it in lists of possible keys, one per a derived table/view.
    add keys to result tables of derived tables/view using info from above
      lists.
    (...Planner selects best key...)
    drop unused keys from the table.

  The above procedure is implemented in 4 functions:
    TABLE_LIST::update_derived_keys
                          Create/extend list of possible keys for one derived
                          table/view based on given field/used tables info.
                          (Step one)
    JOIN::generate_derived_keys
                          This function is called from update_ref_and_keys
                          when all possible info on keys is gathered and it's
                          safe to add keys - no keys or key parts would be
                          missed.  Walk over list of derived tables/views and
                          call to TABLE_LIST::generate_keys to actually
                          generate keys. (Step two)
    TABLE_LIST::generate_keys
                          Walks over list of possible keys for this derived
                          table/view to add keys to the result table.
                          Calls to TABLE::add_tmp_key to actually add
                          keys (i.e. KEY objects in TABLE::key_info). (Step two)
    TABLE::add_tmp_key    Creates one index description according to given
                          bitmap of used fields. (Step two)
    [ Planner runs and possibly chooses one key, stored in Key_use->key ]
    JOIN::finalize_derived_keys Walk over list of derived tables/views to
                          destroy unused keys. (Step three)

  This design is used for derived tables, views and CTEs. As a CTE
  can be multi-referenced, some points are worth noting:

  1) Definitions

  - let's call the CTE 'X'
  - Key creation/deletion happens in a window between the start of
  update_derived_keys() and the end of finalize_derived_keys().

  2) Key array locking

  - Evaluation of constant subqueries (and thus their optimization)
  may happen either before, inside, or after the window above:
    * an example of "before": WHERE 1=(subq)), due to optimize_cond()
    * an example of "inside": WHERE col<>(subq), as make_join_plan()
  calls estimate_rowcount() which calls the range optimizer for <>, which
  evaluates subq
    * an example of "after": WHERE key_col=(subq), due to
  create_ref_for_key().
  - let's say that a being-optimized query block 'QB1' is entering that
  window; other query blocks are QB2, etc; let's say (subq) above is QB2, a
  subquery of QB1.
  - While QB1 is in this window, it is possible, as we saw above, that QB2
  gets optimized. Because it is not safe to have two query blocks
  reading/writing possible keys for a same table at the same time, a locking
  mechanism is in place: TABLE_SHARE::owner_of_possible_tmp_keys is a record
  of which query block entered first the window for this table and hasn't left
  it yet; only that query block is allowed to read/write possible keys for
  this table.

  3) Key array growth

  - let's say that a being-optimized query block 'QB1' is entering the
  window; other query blocks are QB2 (not necessarily the same QB2 as in
  previous paragraph), etc.
  - let's call "local" the references to X in QB1, let's call "nonlocal" the
  ones in other query blocks. For example,
  with X(n) as (select 1)
  select /+ QB_NAME(QB2) *_/ n from X as X2
  where X2.n = (select /+* QB_NAME(QB1) *_/ X1.n from X as X1)
  union
  select n+2 from X as X3;
  QB1 owns the window, then X1 is local, X2 and X3 are nonlocal.
  - when QB1 enters the window, update_derived_keys() starts for the local
  reference X1, other references to X may already have keys,
  defined by previously optimized query blocks on their
  references (e.g. QB2 on X2). At that stage the TABLE_SHARE::key_info array is
  of size TABLE_SHARE::keys, and the TABLE_SHARE::first_unused_tmp_key member
  points to 'where any new key should be added in this array', so it's equal
  to TABLE_SHARE::keys. Let's call the keys defined by QB2 the "existing
  keys": they exist at this point and will continue to do so. X2 in QB2 is
  already set up to read with such key. Here's the key_info array, with cell 0
  to the left, "E" meaning "an existing key, created by previous
  optimizations", "-" meaning "an empty cell created by alloc_keys()".

  EEEEEEEEEE-----------
            ^ s->first_unused_keys
            ^ s->keys

  - generate_keys() extends the key_info array and adds "possible" keys to the
  end. "Possible" is defined as "not yet existing", "might be dropped in the
  end". Even if a possible key is a duplicate of an existing key, it is
  added. TABLE_SHARE::keys is increased to include existing and possible
  keys. All TABLEs referencing X, local or not, are kept in sync (i.e. any
  possible key is added to all key_info arrays). But possible keys are set to
  be unusable by nonlocal references, so that the decision to drop those keys
  can be left to the window's owner. Key_info array now is ("P" means
  "possible key"):

  EEEEEEEEEEPPPPPPP---
            ^ s->first_unused_keys
                   ^ s->keys

  - All possible keys are unused, at this stage.
  - Planner selects the best key for each local reference, among existing and
  possible keys, it is recorded in Key_use.
  - finalize_derived_keys() looks at local references, and gathers the list
  of (existing and possible) keys which the Planner has chosen for them. We
  call this list the list of locally-used keys, marked below with "!":

      !       !  !
  EEEEEEEEEEPPPPPPP---
            ^ s->first_unused_keys
                   ^ s->keys

  - Any possible key which isn't locally-used is unnecessary.

  - finalize_derived_keys() re-organizes the possible locally-used keys and
  unnecessary keys, and does needed updates to TABLEs' bitmaps.

      !     !!
  EEEEEEEEEEPPPPPPP---
              ^ s->first_unused_keys
                   ^ s->keys

  The locally-used keys become existing keys and are made visible to nonlocal
  references. The unnecessary keys are chopped.
      !     !!
  EEEEEEEEEEEE-----
              ^ s->first_unused_keys
              ^ s->keys

  - After that, another query block can be optimized.
  - So, query block after query block, optimization phases grow the key_info
  array.
  - If a reference is considered constant in a query block and the Optimizer
  decides to evaluate it, this triggers materialization (creation in engine),
  which freezes the key definition: other query blocks will not be allowed to
  add keys.

  @return TRUE  OOM
  @return FALSE otherwise
*/

static bool add_derived_key(List<Derived_key> &derived_key_list, Field *field,
                            table_map ref_by_tbl)
{
  uint key= 0;
  Derived_key *entry= 0;
  List_iterator<Derived_key> ki(derived_key_list);

  /* Search for already existing possible key. */
  while ((entry= ki++))
  {
    key++;
    if (ref_by_tbl)
    {
      /* Search for the entry for the specified table.*/
      if (entry->referenced_by & ref_by_tbl)
        break;
    }
    else
    {
      /*
        Search for the special entry that should contain fields referred
        from any table.
      */
      if (!entry->referenced_by)
        break;
    }
  }
  /* Add new possible key if nothing is found. */
  if (!entry)
  {
    THD *thd= field->table->in_use;
    key++;
    entry= new (thd->mem_root) Derived_key();
    if (!entry)
      return TRUE;
    entry->referenced_by= ref_by_tbl;
    entry->used_fields.clear_all();
    if (derived_key_list.push_back(entry, thd->mem_root))
      return TRUE;
  }
  /* Don't create keys longer than REF access can use. */
  if (entry->used_fields.bits_set() < MAX_REF_PARTS)
  {
    field->part_of_key.set_bit(key - 1);
    field->flags|= PART_KEY_FLAG;
    entry->used_fields.set_bit(field->field_index);
  }
  return FALSE;
}

/*
  @brief
  Update derived table's list of possible keys

  @param field      derived table's field to take part in a key
  @param values     array of values that a part of equality predicate with the
                    field above
  @param num_values number of elements in the array values

  @details
  This function creates/extends a list of possible keys for this derived
  table/view. For each table used by a value from the 'values' array the
  corresponding possible key is extended to include the 'field'.
  If there is no such possible key, then it is created. field's
  part_of_key bitmaps are updated accordingly.
  @see add_derived_key

  @return TRUE  new possible key can't be allocated.
  @return FALSE list of possible keys successfully updated.
*/

bool TABLE_LIST::update_derived_keys(Field *field, Item **values,
                                     uint num_values)
{
  /*
    Don't bother with keys for CREATE VIEW, BLOB fields and fields with
    zero length.
  */
  if (field->table->in_use->lex->is_ps_or_view_context_analysis() ||
      field->flags & BLOB_FLAG ||
      field->field_length == 0)
    return FALSE;

  /* Allow all keys to be used. */
  if (derived_key_list.elements == 0)
    table->keys_in_use_for_query.set_all();

  for (uint i= 0; i < num_values; i++)
  {
    table_map tables= values[i]->used_tables() & ~PSEUDO_TABLE_BITS;
    if (!tables || values[i]->real_item()->type() != Item::FIELD_ITEM)
      continue;
    for (table_map tbl= 1; tables >= tbl; tbl<<= 1)
    {
      if (! (tables & tbl))
        continue;
      if (add_derived_key(derived_key_list, field, tbl))
        return TRUE;
    }
  }
  /* Extend key which includes all referenced fields. */
  if (add_derived_key(derived_key_list, field, (table_map)0))
    return TRUE;
  return FALSE;
}


/*
  Comparison function for Derived_key entries.
  See TABLE_LIST::generate_keys.
*/

static int Derived_key_comp(Derived_key *e1, Derived_key *e2, void*)
{
  /* Move entries for tables with greater table bit to the end. */
  return ((e1->referenced_by < e2->referenced_by) ? -1 :
          ((e1->referenced_by > e2->referenced_by) ? 1 : 0));
}


/**
  @brief
  Generate keys for a materialized derived table/view.
  @details
  This function adds keys to the result table by walking over the list of
  possible keys for this derived table/view and calling the
  TABLE::add_tmp_key to actually add keys. A name @<auto_keyN@>, where N is a
  sequential number, is given to each key to ease debugging.
  @see add_derived_key

  @return TRUE  an error occur.
  @return FALSE all keys were successfully added.
*/

bool TABLE_LIST::generate_keys()
{
  DBUG_ASSERT(uses_materialization());

  if (!derived_key_list.elements)
    return false;

  Derived_refs_iterator ref_it(this);
  while (TABLE *t= ref_it.get_next())
    if (t->is_created())
    {
      /*
        The table may have been instantiated already, by another query
        block. Consider:
        with qn as (...) select * from qn where a=(select * from qn)
                         union select * from qn where b=3;
        Then the scalar subquery is non-correlated, and cache-able, so the
        optimization phase of the first UNION member evaluates this subquery,
        which instantiates qn, then this phase may want to add an index on 'a'
        (for 'a=') but it's too late. Or the upcoming optimization phase for
        the second UNION member may want to add an index on 'b'.
       */
      return false;
    }

  if (table->s->owner_of_possible_tmp_keys != nullptr &&
      table->s->owner_of_possible_tmp_keys != select_lex)
    return false;

  // Extend the key array of every reference

  const int new_key_count=
    std::min(table->s->keys + derived_key_list.elements, MAX_INDEXES);
  ref_it.rewind();
  while (TABLE *t= ref_it.get_next())
    if (t->alloc_tmp_keys(new_key_count, ref_it.is_first()))
      return true;                              /* purecov: inspected */

  /* Sort entries to make key numbers sequence deterministic. */
  derived_key_list.sort((Node_cmp_func)Derived_key_comp, 0);

  List_iterator<Derived_key> it(derived_key_list);
  Derived_key *entry;
  char buf[NAME_CHAR_LEN];

  while ((entry= it++))
  {
    if (table->s->keys == MAX_INDEXES)
      break; // Impossible to create more keys.
    sprintf(buf, "<auto_key%d>", table->s->keys);
    char *name_buf= table->in_use->mem_strdup(buf);
    ref_it.rewind();
    while (TABLE *t= ref_it.get_next())
    {
      if (t->add_tmp_key(&entry->used_fields, name_buf,
                         t->pos_in_table_list->select_lex != select_lex,
                         ref_it.is_first()))
        return TRUE;                            /* purecov: inspected */
    }
  }

  if (table->s->keys)
    table->s->owner_of_possible_tmp_keys= select_lex; // Acquire lock

  return FALSE;
}


/**
  Update TABLE::const_key_parts for single table UPDATE/DELETE query

  @param conds               WHERE clause expression

  @retval TRUE   error (OOM)
  @retval FALSE  success

  @note
    Set const_key_parts bits if key fields are equal to constants in
    the WHERE expression.
*/

bool TABLE::update_const_key_parts(Item *conds)
{
  memset(const_key_parts, 0, sizeof(key_part_map) * s->keys);

  if (conds == NULL)
    return FALSE;

  for (uint index= 0; index < s->keys; index++)
  {
    KEY_PART_INFO *keyinfo= key_info[index].key_part;
    KEY_PART_INFO *keyinfo_end= keyinfo + key_info[index].user_defined_key_parts;

    for (key_part_map part_map= (key_part_map)1;
        keyinfo < keyinfo_end;
        keyinfo++, part_map<<= 1)
    {
      if (const_expression_in_where(conds, NULL, keyinfo->field))
        const_key_parts[index]|= part_map;
    }
  }

  /*
    Handle error for the whole function here instead of along with the call for
    const_expression_in_where() as the function does not return TRUE for errors.
  */
  return this->in_use && this->in_use->is_error();
}


/**
  Read removal is possible if the selected quick read
  method is using full unique index

  @see HA_READ_BEFORE_WRITE_REMOVAL

  @param index              Number of the index used for read

  @retval true   success, read removal started
  @retval false  read removal not started
*/

bool TABLE::check_read_removal(uint index)
{
  bool retval= false;

  DBUG_ENTER("check_read_removal");
  DBUG_ASSERT(file->ha_table_flags() & HA_READ_BEFORE_WRITE_REMOVAL);
  DBUG_ASSERT(index != MAX_KEY);

  // Index must be unique
  if ((key_info[index].flags & HA_NOSAME) == 0)
    DBUG_RETURN(false);

  // Full index must be used
  bitmap_clear_all(&tmp_set);
  mark_columns_used_by_index_no_reset(index, &tmp_set);

  if (bitmap_cmp(&tmp_set, read_set))
  {
    // Start read removal in handler
    retval= file->start_read_removal();
  }

  bitmap_clear_all(&tmp_set);
  DBUG_RETURN(retval);
}


/**
  Test if the order list consists of simple field expressions

  @param order                Linked list of ORDER BY arguments

  @return TRUE if @a order is empty or consist of simple field expressions
*/

bool is_simple_order(ORDER *order)
{
  for (ORDER *ord= order; ord; ord= ord->next)
  {
    if (ord->item[0]->real_item()->type() != Item::FIELD_ITEM)
      return FALSE;
  }
  return TRUE;
}


/**
  Repoint a table's fields from old_rec to new_rec

  @param table     the table of fields needed to be repointed
  @param old_rec   the original record buffer fields point to
  @param new_rec   the target record buff fields need to repoint
*/

void repoint_field_to_record(TABLE *table, uchar *old_rec, uchar *new_rec)
{
  Field **fields= table->field;
  my_ptrdiff_t ptrdiff= new_rec - old_rec;
  for (uint i= 0; i < table->s->fields; i++)
    fields[i]->move_field_offset(ptrdiff);
}


/**
  Evaluate necessary virtual generated columns.
  This is used right after reading a row from the storage engine.

  @note this is not necessary for stored generated columns, as they are
  provided by the storage engine.

  @param [in,out] buf    the buffer to store data
  @param table           the TABLE object
  @param active_index    the number of key for index scan (MAX_KEY is default)

  @return true if error.

  @todo see below for potential conflict with Bug#21815348 .
 */
bool update_generated_read_fields(uchar *buf, TABLE *table, uint active_index)
{
  DBUG_ENTER("update_generated_read_fields");
  DBUG_ASSERT(table && table->vfield);
  DBUG_ASSERT(!table->in_use->is_error());
  if (active_index != MAX_KEY && table->key_read)
  {
    /*
      The covering index is providing all necessary columns, including
      generated ones.
      Note that this logic may have to be reconsidered when we fix
      Bug#21815348; indeed, for that bug it could be possible to implement the
      following optimization: if A is an indexed base column, and B is a
      virtual generated column dependent on A, "select B from t" could choose
      an index-only scan over the index of A and calculate values of B on the
      fly. In that case, we would come here, however calculation of B would
      still be needed.
      Currently MySQL doesn't choose an index scan in that case because it
      considers B as independent from A, in its index-scan decision logic.
    */
    DBUG_RETURN(false);
  }

  int error= 0;

  /*
    If the buffer storing the record data is not record[0], then the field
    objects must be temporarily changed to point into the supplied buffer.
    The field pointers are restored at the end of this function.
  */
  if (buf != table->record[0])
    repoint_field_to_record(table, table->record[0], buf);

  for (Field **vfield_ptr= table->vfield; *vfield_ptr; vfield_ptr++)
  {
    Field *vfield= *vfield_ptr;
    DBUG_ASSERT(vfield->gcol_info && vfield->gcol_info->expr_item);
    /*
      Only calculate those virtual generated fields that are marked in the
      read_set bitmap.
    */
    if (vfield->is_virtual_gcol() &&
        bitmap_is_set(table->read_set, vfield->field_index))
    {
      if (vfield->type() == MYSQL_TYPE_BLOB)
      {
        (down_cast<Field_blob*>(vfield))->keep_old_value();
        (down_cast<Field_blob*>(vfield))->set_keep_old_value(true);
      }

      error= vfield->gcol_info->expr_item->save_in_field(vfield, 0);
      DBUG_PRINT("info", ("field '%s' - updated", vfield->field_name));
      if (error && !table->in_use->is_error())
      {
        /*
          Most likely a calculation error which only triggered a warning, so
          let's not make the read fail.
        */
        error= 0;
      }
    }
    else
    {
      DBUG_PRINT("info", ("field '%s' - skipped", vfield->field_name));
    }
  }

  if (buf != table->record[0])
    repoint_field_to_record(table, buf, table->record[0]);

  DBUG_RETURN(error != 0);
  /*
    @todo
    this function is used by ha_rnd/etc, those ha_* functions are expected to
    return 0 or a HA_ERR code (and such codes are picked up by
    handler::print_error), but update_generated_read_fields returns true/false
    (0/1), which is then returned by the ha_* functions. If it
    returns 1 we get:
    ERROR 1030 (HY000): Got error 1 from storage engine
    which isn't informative for the user.
  */
}

/**
  Calculate data for each generated field marked for write in the
  corresponding column map.

  @note We need calculate data for both virtual and stored generated
  fields.

  @param bitmap         Bitmap over fields to update
  @param table          the TABLE object

  @return
    @retval
      false  - Success
    @retval
      true   - Error occurred during the generation/calculation of a generated
               field value
 */
bool update_generated_write_fields(const MY_BITMAP *bitmap, TABLE *table)
{
  DBUG_ENTER("update_generated_write_fields");
  Field **vfield_ptr;
  int error= 0;

  DBUG_ASSERT(table->vfield);
  DBUG_ASSERT(!table->in_use->is_error());
  /* Iterate over generated fields in the table */
  for (vfield_ptr= table->vfield; *vfield_ptr; vfield_ptr++)
  {
    Field *vfield;
    vfield= (*vfield_ptr);
    DBUG_ASSERT(vfield->gcol_info && vfield->gcol_info->expr_item);

    /* Only update those fields that are marked in the bitmap */
    if (bitmap_is_set(bitmap, vfield->field_index))
    {
      /*
        For a virtual generated column of blob type, we have to keep
        the current blob value since this might be needed by the
        storage engine during updates.
      */
      if (vfield->type() == MYSQL_TYPE_BLOB && vfield->is_virtual_gcol())
      {
        (down_cast<Field_blob*>(vfield))->keep_old_value();
        (down_cast<Field_blob*>(vfield))->set_keep_old_value(true);
      }

      /* Generate the actual value of the generated fields */
      error= vfield->gcol_info->expr_item->save_in_field(vfield, 0);

      DBUG_PRINT("info", ("field '%s' - updated", vfield->field_name));
      if (error && !table->in_use->is_error())
        error= 0;
      if (table->fields_set_during_insert)
        bitmap_set_bit(table->fields_set_during_insert, vfield->field_index);
    }
    else
    {
      DBUG_PRINT("info", ("field '%s' - skipped", vfield->field_name));
    }
  }

  if (error > 0)
    DBUG_RETURN(TRUE);
  DBUG_RETURN(FALSE);
}




/**
  Adds a generated column and its dependencies to the read_set/write_set
  bitmaps.

  If the value of a generated column (gcol) must be calculated, it needs to
  be in write_set (to satisfy the assertion in Field::store); the value of
  its underlying base columns is necessary to the calculation so those must
  be in read_set.

  A gcol must be calculated in two cases:
  - we're sending the gcol to the engine
  - the gcol is virtual and we're reading it from the engine without using a
  covering index on it.
*/
void TABLE::mark_gcol_in_maps(Field *field)
{
  bitmap_set_bit(write_set, field->field_index);
  /*
    Note that underlying base columns are here added to read_set but not added
    to requirements for an index to be covering (covering_keys is not touched).
    So, if we have:
    SELECT gcol FROM t :
    - an index covering gcol only (not including base columns), can still be
    chosen by the optimizer; note that InnoDB's build_template_needs_field()
    properly ignores read_set when MySQL asks for "index only" reads
    (table->key_read == true); if it didn't, it would do useless reads.
    - but if gcol is not read from an index, we will read base columns because
    they are in read_set.
    - Note how this relies on InnoDB's behaviour.
  */
  for (uint i= 0; i < s->fields; i++)
  {
    if (bitmap_is_set(&field->gcol_info->base_columns_map, i))
    {
      bitmap_set_bit(read_set, i);
      if (this->field[i]->is_virtual_gcol())
        bitmap_set_bit(write_set, i);
    }
  }
}


bool TABLE_LIST::set_recursive_reference()
{
  if (select_lex->recursive_reference != nullptr)
    return true;
  select_lex->recursive_reference= this;
  m_is_recursive_reference= true;
  return false;
}


/**
  Propagate table map of a table up by nested join tree. Used to check
  dependencies for LATERAL JOIN of table functions.

  @param map_arg  table map to propagate
*/

void TABLE_LIST::propagate_table_maps(table_map map_arg)
{
  table_map prop_map;
  if (nested_join)
  {
    nested_join->used_tables|= map_arg;
    prop_map= nested_join->used_tables;
  }
  else
    prop_map= map();
  if (embedding)
    embedding->propagate_table_maps(prop_map);
}


st_lex_user *
st_lex_user::alloc(THD *thd, LEX_STRING *user_arg, LEX_STRING *host_arg)
{
  st_lex_user *ret= static_cast<st_lex_user *>(thd->alloc(sizeof(st_lex_user)));
  if (ret == NULL)
    return NULL;
  /*
    Trim whitespace as the values will go to a CHAR field
    when stored.
  */
  trim_whitespace(system_charset_info, user_arg);
  if (host_arg)
    trim_whitespace(system_charset_info, host_arg);

  ret->user.str= user_arg->str;
  ret->user.length= user_arg->length;
  ret->host.str= host_arg ? host_arg->str : "%";
  ret->host.length= host_arg ? host_arg->length : 1;
  ret->plugin= EMPTY_CSTR;
  ret->auth= NULL_CSTR;
  ret->uses_identified_by_clause= false;
  ret->uses_identified_with_clause= false;
  ret->uses_identified_by_password_clause= false;
  ret->uses_authentication_string_clause= false;
  ret->alter_status.account_locked= false;
  ret->alter_status.expire_after_days= 0;
  ret->alter_status.update_account_locked_column= false;
  ret->alter_status.update_password_expired_column= false;
  ret->alter_status.update_password_expired_fields= false;
  ret->alter_status.use_default_password_lifetime= true;
  ret->alter_status.use_default_password_history= true;
  ret->alter_status.password_history_length= 0;
  ret->alter_status.password_reuse_interval= 0;
  if (check_string_char_length(ret->user, ER_THD(thd, ER_USERNAME),
                               USERNAME_CHAR_LENGTH,
                               system_charset_info, 0) ||
      (host_arg && check_host_name(ret->host)))
    return NULL;
  if (host_arg)
  {
    /*
      Convert hostname part of username to lowercase.
      It's OK to use in-place lowercase as long as
      the character set is utf8.
    */
    my_casedn_str(system_charset_info, host_arg->str);
    ret->host.str= host_arg->str;
  }
  return ret;
}


/**
  A struct that contains execution time state used for partial update of JSON
  columns.
*/
struct Partial_update_info : public Sql_alloc
{
  Partial_update_info(const TABLE *table, const MY_BITMAP *columns,
                      bool logical_diffs)
    : m_binary_diff_vectors(table->in_use->mem_root, table->s->fields, nullptr),
      m_logical_diff_vectors(table->in_use->mem_root,
                             logical_diffs ? table->s->fields : 0,
                             nullptr)
  {
    MEM_ROOT *const mem_root= table->in_use->mem_root;
    const size_t bitmap_size= table->s->column_bitmap_size;

    auto buffer= static_cast<my_bitmap_map*>(alloc_root(mem_root, bitmap_size));
    if (buffer != nullptr)
    {
      bitmap_init(&m_enabled_binary_diff_columns,
                  buffer, table->s->fields, false);
      bitmap_copy(&m_enabled_binary_diff_columns, columns);
    }

    buffer= static_cast<my_bitmap_map*>(alloc_root(mem_root, bitmap_size));
    if (buffer != nullptr)
    {
      bitmap_init(&m_enabled_logical_diff_columns,
                  buffer, table->s->fields, false);
      if (logical_diffs)
        bitmap_copy(&m_enabled_logical_diff_columns, columns);
      else
        bitmap_clear_all(&m_enabled_logical_diff_columns);
    }

    for (uint i= bitmap_get_first_set(columns);
         i != MY_BIT_NONE;
         i= bitmap_get_next_set(columns, i))
    {
      m_binary_diff_vectors[i]= new (mem_root) Binary_diff_vector(mem_root);

      if (logical_diffs)
      {
        Json_diff_vector::allocator_type alloc(mem_root);
        m_logical_diff_vectors[i]= new (mem_root) Json_diff_vector(alloc);
      }
    }
  }

  ~Partial_update_info()
  {
    for (auto v : m_logical_diff_vectors)
      destroy(v);
  }

  /**
    The columns for which partial update using binary diffs is enabled
    in the current row.
  */
  MY_BITMAP m_enabled_binary_diff_columns;

  /**
    The columns for which partial update using logical JSON diffs is
    enabled in the current row.
  */
  MY_BITMAP m_enabled_logical_diff_columns;

  /**
    The binary diffs that have been collected for the current row.

    The Binary_diff_vector objects live entirely in a MEM_ROOT, so
    there is no need to destroy them when this object is destroyed.
  */
  Mem_root_array<Binary_diff_vector*> m_binary_diff_vectors;

  /**
    The logical diffs that have been collected for JSON operations in
    the current row.

    Whereas the Json_diff_vector objects live in a MEM_ROOT and their
    memory will be reclaimed automatically, the Json_diff objects
    within them can own memory allocated on the heap, so they will
    have to be destroyed when this object is destroyed.
  */
  Mem_root_array<Json_diff_vector*> m_logical_diff_vectors;

  /**
    A buffer that can be used to hold the partially updated column value while
    performing the update in memory.
  */
  String m_buffer;

  /// Should logical JSON diffs be collected in addition to binary diffs?
  bool collect_logical_diffs() const
  {
    /*
      We only allocate logical diff vectors when we want logical diffs
      to be collected, so check if we have any.
    */
    return !m_logical_diff_vectors.empty();
  }
};


bool TABLE::mark_column_for_partial_update(const Field *field)
{
  DBUG_ASSERT(field->table == this);
  if (m_partial_update_columns == nullptr)
  {
    MY_BITMAP *map= new (&mem_root) MY_BITMAP;
    my_bitmap_map *buf=
      static_cast<my_bitmap_map*>(alloc_root(&mem_root, s->column_bitmap_size));
    if (map == nullptr ||
        buf == nullptr ||
        bitmap_init(map, buf, s->fields, false))
      return true;                              /* purecov: inspected */
    m_partial_update_columns= map;
  }

  bitmap_set_bit(m_partial_update_columns, field->field_index);
  return false;
}


void TABLE::disable_binary_diffs_for_current_row(const Field *field)
{
  DBUG_ASSERT(field->table == this);
  DBUG_ASSERT(is_binary_diff_enabled(field));

  // Remove the diffs collected for the column.
  m_partial_update_info->m_binary_diff_vectors[field->field_index]->clear();

  // Mark the column as disabled.
  bitmap_clear_bit(&m_partial_update_info->m_enabled_binary_diff_columns,
                   field->field_index);
}


bool TABLE::is_marked_for_partial_update(const Field *field) const
{
  DBUG_ASSERT(field->table == this);
  return
    m_partial_update_columns != nullptr &&
    bitmap_is_set(m_partial_update_columns, field->field_index);
}


bool TABLE::has_binary_diff_columns() const
{
  return
    m_partial_update_info != nullptr &&
    !bitmap_is_clear_all(&m_partial_update_info->m_enabled_binary_diff_columns);
}


bool TABLE::setup_partial_update(bool logical_diffs)
{
  DBUG_ENTER("TABLE::setup_partial_update(bool)");
  DBUG_ASSERT(m_partial_update_info == nullptr);

  if (!has_columns_marked_for_partial_update())
    DBUG_RETURN(false);

  Opt_trace_context *trace= &in_use->opt_trace;
  if (trace->is_started())
  {
    Opt_trace_object trace_wrapper(trace);
    Opt_trace_object trace_partial_update(trace, "json_partial_update");
    trace_partial_update.add_utf8_table(pos_in_table_list);
    Opt_trace_array columns(trace, "eligible_columns");
    for (uint i= bitmap_get_first_set(m_partial_update_columns);
         i != MY_BIT_NONE;
         i= bitmap_get_next_set(m_partial_update_columns, i))
    {
      columns.add_utf8(s->field[i]->field_name);
    }
  }

  m_partial_update_info=
    new (in_use->mem_root) Partial_update_info(this, m_partial_update_columns,
                                               logical_diffs);
  DBUG_RETURN(in_use->is_error());
}


bool TABLE::setup_partial_update()
{
  bool logical_diffs=
    (in_use->variables.binlog_row_value_options & PARTIAL_JSON_UPDATES) != 0 &&
    mysql_bin_log.is_open() &&
    (in_use->variables.option_bits & OPTION_BIN_LOG) != 0 &&
    log_bin_use_v1_row_events == 0 &&
    in_use->is_current_stmt_binlog_format_row();
  DBUG_PRINT("info", ("TABLE::setup_partial_update(): logical_diffs=%d "
                      "because binlog_row_value_options=%d binlog.is_open=%d "
                      "sql_log_bin=%d use_v1_row_events=%d rbr=%d",
                      logical_diffs,
                      (in_use->variables.binlog_row_value_options &
                       PARTIAL_JSON_UPDATES) != 0,
                      mysql_bin_log.is_open(),
                      (in_use->variables.option_bits & OPTION_BIN_LOG) != 0,
                      log_bin_use_v1_row_events,
                      in_use->is_current_stmt_binlog_format_row()));
  return setup_partial_update(logical_diffs);
}


bool TABLE::has_columns_marked_for_partial_update() const
{
  /*
    Do we have any columns that satisfy the syntactical requirements for
    partial update?
  */
  return
    m_partial_update_columns != nullptr &&
    !bitmap_is_clear_all(m_partial_update_columns);
}


void TABLE::cleanup_partial_update()
{
  DBUG_ENTER("TABLE::cleanup_partial_update");
  destroy(m_partial_update_info);
  m_partial_update_info= nullptr;
  DBUG_VOID_RETURN;
}


String *TABLE::get_partial_update_buffer()
{
  DBUG_ASSERT(m_partial_update_info != nullptr);
  return &m_partial_update_info->m_buffer;
}


void TABLE::clear_partial_update_diffs()
{
  DBUG_ENTER("TABLE::clear_partial_update_diffs");
  if (m_partial_update_info != nullptr)
  {
    for (auto v : m_partial_update_info->m_binary_diff_vectors)
      if (v != nullptr)
        v->clear();

    bitmap_copy(&m_partial_update_info->m_enabled_binary_diff_columns,
                m_partial_update_columns);

    if (m_partial_update_info->collect_logical_diffs())
    {
      for (auto v : m_partial_update_info->m_logical_diff_vectors)
        if (v != nullptr)
          v->clear();

      bitmap_copy(&m_partial_update_info->m_enabled_logical_diff_columns,
                  m_partial_update_columns);
    }
  }
  DBUG_VOID_RETURN;
}


const Binary_diff_vector *TABLE::get_binary_diffs(const Field *field) const
{
  if (!is_binary_diff_enabled(field))
    return nullptr;
  return m_partial_update_info->m_binary_diff_vectors[field->field_index];
}


bool TABLE::add_binary_diff(const Field *field, size_t offset, size_t length)
{
  DBUG_ASSERT(is_binary_diff_enabled(field));

  Binary_diff_vector *diffs=
    m_partial_update_info->m_binary_diff_vectors[field->field_index];

  /*
    Find the first diff that does not end before the diff we want to insert.
    That is, we find the first diff that is either overlapping with the diff we
    want to insert, adjacent to the diff we want to insert, or comes after the
    diff that we want to insert.

    In the case of overlapping or adjacent diffs, we want to merge the diffs
    rather than insert a new one.
  */
  Binary_diff_vector::iterator first_it=
    std::lower_bound(diffs->begin(), diffs->end(), offset,
                     [](const Binary_diff &diff, size_t start_offset) {
                       return diff.offset() + diff.length() < start_offset;
                     });

  if (first_it != diffs->end() && first_it->offset() <= offset + length)
  {
    /*
      The diff we found was overlapping or adjacent, so we want to merge the
      new diff with it. Find out if the new diff overlaps with or borders to
      some of the diffs behind it. The call below finds the first diff after
      first_it that is not overlapping with or adjacent to the new diff.
    */
    Binary_diff_vector::const_iterator last_it=
      std::upper_bound(first_it, diffs->end(), offset + length,
                       [](size_t end_offset, const Binary_diff &diff) {
                         return end_offset < diff.offset();
                       });

    // First and last adjacent or overlapping diff. They can be the same one.
    const Binary_diff &first_diff= *first_it;
    const Binary_diff &last_diff= *(last_it - 1);

    // Calculate the boundaries of the merged diff.
    size_t beg= std::min(offset, first_diff.offset());
    size_t end= std::max(offset + length,
                         last_diff.offset() + last_diff.length());

    /*
      Replace the first overlapping/adjacent diff with the merged diff, and
      erase any subsequent diffs that are covered by the merged diff.
    */
    *first_it= Binary_diff(beg, end - beg);
    diffs->erase(first_it + 1, last_it);
    return false;
  }

  /*
    The new diff isn't overlapping with or adjacent to any of the existing
    diffs. Just insert it.
  */
  diffs->insert(first_it, Binary_diff(offset, length));
  return false;
}


const char *Binary_diff::new_data(Field *field) const
{
  /*
    Currently, partial update is only supported for JSON columns, so it's
    safe to assume that the Field is in fact a Field_json.
  */
  auto fld= down_cast<Field_json*>(field);
  return fld->get_binary() + m_offset;
}


void TABLE::add_logical_diff(const Field_json *field,
                             const Json_seekable_path &path,
                             enum_json_diff_operation operation,
                             const Json_wrapper *new_value)
{
  DBUG_ASSERT(is_logical_diff_enabled(field));
  Json_diff_vector *diffs=
    m_partial_update_info->m_logical_diff_vectors[field->field_index];
  if (new_value == nullptr)
    diffs->add_diff(path, operation);
  else
  {
    Json_dom_ptr dom= new_value->clone_dom(field->table->in_use);
    diffs->add_diff(path, operation, dom);
  }
#ifndef DBUG_OFF
  StringBuffer<STRING_BUFFER_USUAL_SIZE> path_str;
  StringBuffer<STRING_BUFFER_USUAL_SIZE> value_str;
  if (diffs->at(diffs->size() - 1).path().to_string(&path_str))
    path_str.length(0); /* purecov: inspected */
  if (new_value == nullptr || new_value->type() == enum_json_type::J_ERROR)
    value_str.set_ascii("<none>", 6);
  else
  {
    if (new_value->to_string(&value_str, false, "add_logical_diff"))
      value_str.length(0); /* purecov: inspected */
  }
  DBUG_PRINT("info", ("add_logical_diff(operation=%d, path=%.*s, value=%.*s)",
                      (int)operation,
                      (int)path_str.length(), path_str.ptr(),
                      (int)value_str.length(), value_str.ptr()));
#endif
}


const Json_diff_vector *TABLE::get_logical_diffs(const Field_json *field) const
{
  if (!is_logical_diff_enabled(field))
    return nullptr;
  return m_partial_update_info->m_logical_diff_vectors[field->field_index];
}


bool TABLE::is_binary_diff_enabled(const Field *field) const
{
  return m_partial_update_info != nullptr &&
         bitmap_is_set(&m_partial_update_info->m_enabled_binary_diff_columns,
                       field->field_index);
}


bool TABLE::is_logical_diff_enabled(const Field *field) const
{
  DBUG_ENTER("TABLE::is_logical_diff_enabled");
  bool ret=
    m_partial_update_info != nullptr &&
    bitmap_is_set(&m_partial_update_info->m_enabled_logical_diff_columns,
                  field->field_index);
  DBUG_PRINT("info", (
    "field=%s "
    "is_logical_diff_enabled returns=%d "
    "(m_partial_update_info!=NULL)=%d "
    "m_enabled_logical_diff_columns[column]=%s",
    field->field_name,
    ret,
    m_partial_update_info != nullptr,
    m_partial_update_info != nullptr ?
    (bitmap_is_set(&m_partial_update_info->m_enabled_logical_diff_columns,
                   field->field_index) ? "1" : "0") : "unknown"));
  DBUG_RETURN(ret);
}


void TABLE::disable_logical_diffs_for_current_row(const Field *field) const
{
  DBUG_ASSERT(field->table == this);
  DBUG_ASSERT(is_logical_diff_enabled(field));

  // Remove the diffs collected for the column.
  m_partial_update_info->m_logical_diff_vectors[field->field_index]->clear();

  // Mark the column as disabled.
  bitmap_clear_bit(&m_partial_update_info->m_enabled_logical_diff_columns,
                   field->field_index);
}


//////////////////////////////////////////////////////////////////////////

/*
  NOTE:

  The functions in this block are used to read .frm file.
  They should not be used any where else in the code. They are only used
  in upgrade scenario for migrating old data directory to be compatible
  with current server. They will be removed in future release.

  Any new code should not be added in this section.
*/

/**
  Open and Read .frm file.
  Based on header, it is decided if its a table or view.
  Prepare TABLE_SHARE if its a table.
  Prepare File_parser if its a view.

  @param  thd                       thread handle
  @param  share                     TABLE_SHARE object to be filled.
  @param  frm_context               FRM_context for structures removed from
                                    TABLE_SHARE
  @param  table                     table name
  @param  is_fix_view_cols_and_deps Flag to indicate that we are recreating view
                                    to create view dependency entry in DD tables

  @retval  true   Error
  @retval  false  Success
*/
static bool read_frm_file(THD *thd,
                          TABLE_SHARE *share,
                          FRM_context *frm_context,
                          const std::string &table,
                          bool is_fix_view_cols_and_deps)
{
  File file;
  uchar head[64];
  char path[FN_REFLEN + 1];
  MEM_ROOT **root_ptr, *old_root;

  strxnmov(path, sizeof(path) - 1, share->normalized_path.str, reg_ext, NullS);
  LEX_STRING pathstr= { path, strlen(path) };

  if ((file= mysql_file_open(key_file_frm,
                             path, O_RDONLY, MYF(0))) < 0)
  {
    LogErr(ERROR_LEVEL, ER_CANT_OPEN_FRM_FILE, path);
    return true;
  }

  if (mysql_file_read(file, head, 64, MYF(MY_NABP)))
  {
    LogErr(ERROR_LEVEL, ER_CANT_READ_FRM_FILE, path);
    goto err;
  }

  /*
    Checking if the given .frm file is TABLE or VIEW.
  */
  if (head[0] == (uchar) 254 && head[1] == 1)
  {
    if (head[2] == FRM_VER || head[2] == FRM_VER+1 ||
        (head[2] >= FRM_VER+3 && head[2] <= FRM_VER+4))
    {
      /*
        This means this is a BASE_TABLE.
        Don't read .frm file for tables if we are recreating views
        to resolve dependency. At this time, all tables are already upgraded.
        .frm file should be only read for views.
      */
       if (is_fix_view_cols_and_deps)
       {
          mysql_file_close(file, MYF(MY_WME));
          return false;
       }
       int error;
       root_ptr= THR_MALLOC;
       old_root= *root_ptr;
       *root_ptr= &share->mem_root;

       error= open_binary_frm(thd, share, frm_context, head, file);

       *root_ptr= old_root;
       if (error)
       {
         LogErr(ERROR_LEVEL, ER_CANT_READ_FRM_FILE, path);
         goto err;
       }
    }
    else
    {
      LogErr(ERROR_LEVEL, ER_TABLE_CREATED_WITH_DIFFERENT_VERSION,
             table.c_str());
      goto err;
    }
  }
  else if (memcmp(head, STRING_WITH_LEN("TYPE=")) == 0)
  {
    if (memcmp(head+5, "VIEW", 4) == 0)
    {
      // View found
      share->is_view= 1;

      /*
        Create view file parser and hold it in
        FRM_context member view_def.
      */
      frm_context->view_def= sql_parse_prepare(&pathstr, &share->mem_root, true);
      if (!frm_context->view_def)
      {
        LogErr(ERROR_LEVEL, ER_VIEW_UNPARSABLE, pathstr.str);
        goto err;
      }
    }
    else
    {
      LogErr(ERROR_LEVEL, ER_FILE_TYPE_UNKNOWN, pathstr.str);
      goto err;
    }
  }
  else
  {
    LogErr(ERROR_LEVEL, ER_INVALID_INFO_IN_FRM, pathstr.str);
    goto err;
  }

  // Close file and return
  mysql_file_close(file, MYF(MY_WME));
  return false;

err:
  mysql_file_close(file, MYF(MY_WME));
  return true;
}



bool create_table_share_for_upgrade(THD *thd,
                                    const char *path,
                                    TABLE_SHARE *share,
                                    FRM_context *frm_context,
                                    const char *db_name,
                                    const char *table_name,
                                    bool is_fix_view_cols_and_deps)
{
  DBUG_ENTER("create_table_share_for_upgrade");

  init_tmp_table_share(thd, share, db_name, 0, table_name, path, nullptr);

  // Fix table categories set by init_tmp_table_share
  share->table_category= TABLE_UNKNOWN_CATEGORY;
  share->tmp_table= NO_TMP_TABLE;
  mysql_mutex_init(key_TABLE_SHARE_LOCK_ha_data,
                     &share->LOCK_ha_data, MY_MUTEX_INIT_FAST);

  if (read_frm_file(thd, share, frm_context,
                    table_name, is_fix_view_cols_and_deps))
  {
    free_table_share(share);
    DBUG_RETURN(TRUE);
  }
  DBUG_RETURN(FALSE);
}

void TABLE::blobs_need_not_keep_old_value()
{
  for (Field **vfield_ptr= vfield; *vfield_ptr; vfield_ptr++)
  {
    Field *vfield= *vfield_ptr;
    /*
      Set this flag so that all blob columns can keep the old value.
    */
    if (vfield->type() == MYSQL_TYPE_BLOB && vfield->is_virtual_gcol())
      (down_cast<Field_blob*>(vfield))->set_keep_old_value(false);
  }
}

void TABLE::set_binlog_drop_if_temp(bool should_binlog)
{
  should_binlog_drop_if_temp_flag= should_binlog;
}

bool TABLE::should_binlog_drop_if_temp(void) const
{
  return should_binlog_drop_if_temp_flag;
}
//////////////////////////////////////////////////////////////////////////<|MERGE_RESOLUTION|>--- conflicted
+++ resolved
@@ -4352,14 +4352,8 @@
   no_keyread= false;
 
   /* Tables may be reused in a sub statement. */
-<<<<<<< HEAD
   DBUG_ASSERT(!db_stat || !file->extra(HA_EXTRA_IS_ATTACHED_CHILDREN));
 
-  bool error MY_ATTRIBUTE((unused))= refix_gc_items(thd);
-  DBUG_ASSERT(!error);
-=======
-  DBUG_ASSERT(!file->extra(HA_EXTRA_IS_ATTACHED_CHILDREN));
-  
   /*
     Do not call refix_gc_items() for tables which are not directly used by the
     statement (i.e. used by the substatements of routines or triggers to be
@@ -4378,7 +4372,6 @@
     bool error MY_ATTRIBUTE((unused))= refix_gc_items(thd);
     DBUG_ASSERT(!error);
   }
->>>>>>> 538fe273
 }
 
 
