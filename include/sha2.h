--- conflicted
+++ resolved
@@ -37,33 +37,8 @@
     #include "sha256.h"
     #include "sha512.h"
 
-<<<<<<< HEAD
-#ifndef SHA512_DIGEST_LENGTH
-#define SHA512_DIGEST_LENGTH TaoCrypt::SHA512::DIGEST_SIZE
-#endif
-
-#ifndef SHA384_DIGEST_LENGTH
-#define SHA384_DIGEST_LENGTH TaoCrypt::SHA384::DIGEST_SIZE
-#endif
-
-#ifndef SHA256_DIGEST_LENGTH
-#define SHA256_DIGEST_LENGTH TaoCrypt::SHA256::DIGEST_SIZE
-#endif
-
-#ifndef SHA224_DIGEST_LENGTH
-#define SHA224_DIGEST_LENGTH TaoCrypt::SHA224::DIGEST_SIZE
-#endif
-
-#define GEN_YASSL_SHA2_BRIDGE(size) \
-unsigned char* SHA##size(const unsigned char *input_ptr, size_t input_length, \
-=======
-#    ifdef __cplusplus
-extern "C" {
-#    endif
-
 #define GEN_WOLFSSL_SHA2_BRIDGE(size) \
 unsigned char* SHA_HASH##size(const unsigned char *input_ptr, size_t input_length, \
->>>>>>> 77549866
                char unsigned *output_ptr);
 GEN_WOLFSSL_SHA2_BRIDGE(512);
 GEN_WOLFSSL_SHA2_BRIDGE(384);
@@ -71,15 +46,7 @@
 GEN_WOLFSSL_SHA2_BRIDGE(224);
 #undef GEN_WOLFSSL_SHA2_BRIDGE
 
-<<<<<<< HEAD
-#  endif /* HAVE_YASSL */
-=======
-#    ifdef __cplusplus
-}
-#    endif
-
 #  endif /* HAVE_WOLFSSL */
->>>>>>> 77549866
 
 #endif /* HAVE_OPENSSL */
 #endif /* included_sha2_h */