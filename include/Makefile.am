--- conflicted
+++ resolved
@@ -22,11 +22,7 @@
 			my_list.h my_alloc.h typelib.h
 pkginclude_HEADERS =	$(HEADERS_ABI) my_dbug.h m_string.h my_sys.h \
 			my_xml.h mysql_embed.h \
-<<<<<<< HEAD
-		  	my_semaphore.h my_pthread.h my_no_pthread.h \
-=======
-			my_pthread.h my_no_pthread.h raid.h \
->>>>>>> 30537c7d
+		  	my_pthread.h my_no_pthread.h \
 			errmsg.h my_global.h my_net.h \
 			my_getopt.h sslopt-longopts.h my_dir.h \
 			sslopt-vars.h sslopt-case.h sql_common.h keycache.h \
