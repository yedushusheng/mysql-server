--- conflicted
+++ resolved
@@ -28,19 +28,11 @@
 #include <mysql/components/my_service.h>
 #include <mysql/components/service_implementation.h>
 #include <mysql/components/services/log_shared.h>
-<<<<<<< HEAD
-#include <stdarg.h>
-
-#include "my_compiler.h"
-#ifdef MYSQL_SERVER
-#include "sql/log.h"
-#endif
-=======
 #if defined(MYSQL_DYNAMIC_PLUGIN)
 #include <mysql/service_plugin_registry.h>
 #endif
+#include <stdarg.h>
 #include <stdio.h>
->>>>>>> 7878ee83
 
 #include <my_compiler.h>
 #if defined(MYSQL_SERVER) && !defined(MYSQL_DYNAMIC_PLUGIN)
@@ -789,24 +781,7 @@
     @param  ap   va_list of the arguments for % substitution.
   */
   void set_message(const char *fmt, va_list ap)
-<<<<<<< HEAD
     MY_ATTRIBUTE((format(printf, 2, 0)));
-=======
-  {
-    if ((ll != nullptr) && (msg != nullptr))
-    {
-      char buf[LOG_BUFF_MAX];
-      if (msg_tag != nullptr)
-      {
-        snprintf(buf, LOG_BUFF_MAX - 1, "%s: \'%s\'", msg_tag, fmt);
-        fmt= buf;
-      }
-      size_t         len=    log_msg(msg, LOG_BUFF_MAX - 1, fmt, ap);
-      log_set_lexstring(log_line_item_set(this->ll, LOG_ITEM_LOG_MESSAGE),
-                        msg, len);
-    }
-  }
->>>>>>> 7878ee83
 
   /**
     Set the error message (by MySQL error code).
@@ -1191,6 +1166,7 @@
     @retval      the LogEvent, for easy fluent-style chaining.
   */
   LogEvent &message_quoted(const char *tag, const char *fmt, ...)
+    MY_ATTRIBUTE((format(printf, 3, 4)))
   {
     msg_tag= tag;
 
@@ -1202,7 +1178,6 @@
     return *this;
   }
 
-
   /**
     Find an error message by its MySQL error code.
     Substitute the % in that message with the given
@@ -1306,7 +1281,6 @@
   }
 };
 
-<<<<<<< HEAD
 inline void LogEvent::set_message_by_errcode(longlong errcode, va_list ap)
 {
   const char *fmt= error_msg_by_errcode((int) errcode);
@@ -1322,6 +1296,12 @@
 {
   if ((ll != nullptr) && (msg != nullptr))
   {
+    char buf[LOG_BUFF_MAX];
+    if (msg_tag != nullptr)
+    {
+      snprintf(buf, LOG_BUFF_MAX - 1, "%s: \'%s\'", msg_tag, fmt);
+      fmt= buf;
+    }
     size_t         len=    log_msg(msg, LOG_BUFF_MAX - 1, fmt, ap);
     log_set_lexstring(log_line_item_set(this->ll, LOG_ITEM_LOG_MESSAGE),
                       msg, len);
@@ -1337,9 +1317,6 @@
 
   return *this;
 }
-
-#  endif
-=======
 
 // Methods initialize and de-initialize logging service for plugins.
 #if defined(MYSQL_DYNAMIC_PLUGIN)
@@ -1413,6 +1390,5 @@
 #endif // MYSQL_DYNAMIC_PLUGIN
 
 #endif  // __cplusplus
->>>>>>> 7878ee83
 
 #endif