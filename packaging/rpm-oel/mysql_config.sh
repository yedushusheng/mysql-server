--- conflicted
+++ resolved
@@ -5,17 +5,10 @@
 #
 
 # This command respects setarch, works on OL6/RHEL6 and later
-<<<<<<< HEAD
-isa_bits=$(rpm --eval %__isa_bits)
-
-case $bits in
-    32|64) bits=$isa_bits ;;
-=======
 bits=$(rpm --eval %__isa_bits)
 
 case $bits in
     32|64) ;;
->>>>>>> 63b2c976
         *) bits=unknown ;;
 esac
 
@@ -23,13 +16,8 @@
 if [ "$bits" = "unknown" ] ; then
     arch=$(uname -m)
     case $arch in
-<<<<<<< HEAD
-	x86_64|ppc64) bits=64 ;;
-	i386|i486|i586|i686|pentium3|pentium4|athlon|ppc) bits=32 ;;
-=======
 	x86_64|ppc64|ppc64le|aarch64|s390x|sparc64) bits=64 ;;
 	i386|i486|i586|i686|pentium3|pentium4|athlon|ppc|s390|sparc) bits=32 ;;
->>>>>>> 63b2c976
 	*) bits=unknown ;;
     esac
 fi
