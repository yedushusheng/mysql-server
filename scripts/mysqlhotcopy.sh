<<<<<<< HEAD
#!/usr/bin/env perl
=======
#!@PERL_PATH@
>>>>>>> 5d4cfb30

# Copyright (c) 2000, 2017, Oracle and/or its affiliates. All rights reserved.
#
# This program is free software; you can redistribute it and/or
# modify it under the terms of the GNU Library General Public
# License as published by the Free Software Foundation; version 2
# of the License.
#
# This program is distributed in the hope that it will be useful,
# but WITHOUT ANY WARRANTY; without even the implied warranty of
# MERCHANTABILITY or FITNESS FOR A PARTICULAR PURPOSE.  See the GNU
# Library General Public License for more details.
#
# You should have received a copy of the GNU Library General Public
# License along with this library; if not, write to the Free
# Software Foundation, Inc., 51 Franklin St, Fifth Floor, Boston,
# MA 02110-1301, USA

use strict;
use Getopt::Long;
use Data::Dumper;
use File::Basename;
use File::Path;
use DBI;
use Sys::Hostname;
use File::Copy;
use File::Temp qw(tempfile);

=head1 NAME

mysqlhotcopy - fast on-line hot-backup utility for local MySQL databases and tables

=head1 SYNOPSIS

  mysqlhotcopy db_name

  mysqlhotcopy --suffix=_copy db_name_1 ... db_name_n

  mysqlhotcopy db_name_1 ... db_name_n /path/to/new_directory

  mysqlhotcopy db_name./regex/

  mysqlhotcopy db_name./^\(foo\|bar\)/

  mysqlhotcopy db_name./~regex/

  mysqlhotcopy db_name_1./regex_1/ db_name_1./regex_2/ ... db_name_n./regex_n/ /path/to/new_directory

  mysqlhotcopy --method='scp -Bq -i /usr/home/foo/.ssh/identity' --user=root --password=secretpassword \
         db_1./^nice_table/ user@some.system.dom:~/path/to/new_directory

WARNING: THIS PROGRAM IS STILL IN BETA. Comments/patches welcome.

=cut

# Documentation continued at end of file

my $VERSION = "1.23";

my $opt_tmpdir = $ENV{TMPDIR} || "/tmp";

my $OPTIONS = <<"_OPTIONS";

$0 Ver $VERSION

Usage: $0 db_name[./table_regex/] [new_db_name | directory]

  -?, --help           display this help-screen and exit
  -u, --user=#         user for database login if not current user
  -p, --password=#     password to use when connecting to server (if not set
                       in my.cnf, which is recommended)
  -h, --host=#         hostname for local server when connecting over TCP/IP
  -P, --port=#         port to use when connecting to local server with TCP/IP
  -S, --socket=#       socket to use when connecting to local server
      --old_server     connect to old MySQL-server (before v5.5) which
                       doesn't have FLUSH TABLES WITH READ LOCK fully implemented.

  --allowold           don\'t abort if target dir already exists (rename it _old)
  --addtodest          don\'t rename target dir if it exists, just add files to it
  --keepold            don\'t delete previous (now renamed) target when done
  --noindices          don\'t include full index files in copy
  --method=#           method for copy (only "cp" currently supported)

  -q, --quiet          be silent except for errors
  --debug              enable debug
  -n, --dryrun         report actions without doing them

  --regexp=#           copy all databases with names matching regexp
  --suffix=#           suffix for names of copied databases
  --checkpoint=#       insert checkpoint entry into specified db.table
  --flushlog           flush logs once all tables are locked 
  --resetmaster        reset the binlog once all tables are locked
  --resetslave         reset the master.info once all tables are locked
  --tmpdir=#	       temporary directory (instead of $opt_tmpdir)
  --record_log_pos=#   record slave and master status in specified db.table
  --chroot=#           base directory of chroot jail in which mysqld operates

  Try \'perldoc $0\' for more complete documentation
_OPTIONS

sub usage {
    die @_, $OPTIONS;
}

# Do not initialize user or password options; that way, any user/password
# options specified in option files will be used.  If no values are specified
# at all, the defaults will be used (login name, no password).

my %opt = (
    noindices	=> 0,
    allowold	=> 0,	# for safety
    keepold	=> 0,
    method	=> "cp",
    flushlog    => 0,
);
Getopt::Long::Configure(qw(no_ignore_case)); # disambiguate -p and -P
GetOptions( \%opt,
    "help",
    "host|h=s",
    "user|u=s",
    "password|p=s",
    "port|P=s",
    "socket|S=s",
    "old_server",
    "allowold!",
    "keepold!",
    "addtodest!",
    "noindices!",
    "method=s",
    "debug",
    "quiet|q",
    "mv!",
    "regexp=s",
    "suffix=s",
    "checkpoint=s",
    "record_log_pos=s",
    "flushlog",
    "resetmaster",
    "resetslave",
    "tmpdir|t=s",
    "dryrun|n",
    "chroot=s",
) or usage("Invalid option");

# @db_desc
# ==========
# a list of hash-refs containing:
#
#   'src'     - name of the db to copy
#   't_regex' - regex describing tables in src
#   'target'  - destination directory of the copy
#   'tables'  - array-ref to list of tables in the db
#   'files'   - array-ref to list of files to be copied
#   'index'   - array-ref to list of indexes to be copied
#

my @db_desc = ();
my $tgt_name = undef;

print STDERR "Warning: $0 is deprecated and will be removed in a future version.\n";

usage("") if ($opt{help});

if ( $opt{regexp} || $opt{suffix} || @ARGV > 2 ) {
    $tgt_name   = pop @ARGV unless ( exists $opt{suffix} );
    @db_desc = map { s{^([^\.]+)\./(.+)/$}{$1}; { 'src' => $_, 't_regex' => ( $2 ? $2 : '.*' ) } } @ARGV;
}
else {
    usage("Database name to hotcopy not specified") unless ( @ARGV );

    $ARGV[0] =~ s{^([^\.]+)\./(.+)/$}{$1};
    @db_desc = ( { 'src' => $ARGV[0], 't_regex' => ( $2 ? $2 : '.*' ) } );

    if ( @ARGV == 2 ) {
	$tgt_name   = $ARGV[1];
    }
    else {
	$opt{suffix} = "_copy";
    }
}

my %mysqld_vars;
my $start_time = time;
$opt_tmpdir= $opt{tmpdir} if $opt{tmpdir};
$0 = $1 if $0 =~ m:/([^/]+)$:;
$opt{quiet} = 0 if $opt{debug};
$opt{allowold} = 1 if $opt{keepold};

# --- connect to the database ---
my $dsn;
$dsn  = ";host=" . (defined($opt{host}) ? $opt{host} : "localhost");
$dsn .= ";port=$opt{port}" if $opt{port};
$dsn .= ";mysql_socket=$opt{socket}" if $opt{socket};

# use mysql_read_default_group=mysqlhotcopy so that [client] and
# [mysqlhotcopy] groups will be read from standard options files.

my $dbh = DBI->connect("dbi:mysql:$dsn;mysql_read_default_group=mysqlhotcopy",
                        $opt{user}, $opt{password},
{
    RaiseError => 1,
    PrintError => 0,
    AutoCommit => 1,
});

# --- check that checkpoint table exists if specified ---
if ( $opt{checkpoint} ) {
    $opt{checkpoint} = quote_names( $opt{checkpoint} );
    eval { $dbh->do( qq{ select time_stamp, src, dest, msg 
			 from $opt{checkpoint} where 1 != 1} );
       };

    die "Error accessing Checkpoint table ($opt{checkpoint}): $@"
      if ( $@ );
}

# --- check that log_pos table exists if specified ---
if ( $opt{record_log_pos} ) {
    $opt{record_log_pos} = quote_names( $opt{record_log_pos} );

    eval { $dbh->do( qq{ select host, time_stamp, log_file, log_pos, master_host, master_log_file, master_log_pos
			 from $opt{record_log_pos} where 1 != 1} );
       };

    die "Error accessing log_pos table ($opt{record_log_pos}): $@"
      if ( $@ );
}

# --- get variables from database ---
my $sth_vars = $dbh->prepare("show variables like 'datadir'");
$sth_vars->execute;
while ( my ($var,$value) = $sth_vars->fetchrow_array ) {
    $mysqld_vars{ $var } = $value;
}
my $datadir = $mysqld_vars{'datadir'}
    || die "datadir not in mysqld variables";
    $datadir= $opt{chroot}.$datadir if ($opt{chroot});
$datadir =~ s:/$::;


# --- get target path ---
my ($tgt_dirname, $to_other_database);
$to_other_database=0;
if (defined($tgt_name) && $tgt_name =~ m:^\w+$: && @db_desc <= 1)
{
    $tgt_dirname = "$datadir/$tgt_name";
    $to_other_database=1;
}
elsif (defined($tgt_name) && ($tgt_name =~ m:/: || $tgt_name eq '.')) {
    $tgt_dirname = $tgt_name;
}
elsif ( $opt{suffix} ) {
    print "Using copy suffix '$opt{suffix}'\n" unless $opt{quiet};
}
else
{
  $tgt_name="" if (!defined($tgt_name));
  die "Target '$tgt_name' doesn't look like a database name or directory path.\n";
}

# --- resolve database names from regexp ---
if ( defined $opt{regexp} ) {
    my $t_regex = '.*';
    if ( $opt{regexp} =~ s{^/(.+)/\./(.+)/$}{$1} ) {
        $t_regex = $2;
    }

    my $sth_dbs = $dbh->prepare("show databases");
    $sth_dbs->execute;
    while ( my ($db_name) = $sth_dbs->fetchrow_array ) {
	next if $db_name =~ m/^information_schema$/i;
	push @db_desc, { 'src' => $db_name, 't_regex' => $t_regex } if ( $db_name =~ m/$opt{regexp}/o );
    }
}

# --- get list of tables and views to hotcopy ---

my $hc_locks = "";
my $hc_tables = "";
my $hc_base_tables = "";
my $hc_views = "";
my $num_base_tables = 0;
my $num_views = 0;
my $num_tables = 0;
my $num_files = 0;

foreach my $rdb ( @db_desc ) {
    my $db = $rdb->{src};
    my @dbh_base_tables = get_list_of_tables( $db );
    my @dbh_views = get_list_of_views( $db );

    ## filter out certain system non-lockable tables. 
    ## keep in sync with mysqldump.
    if ($db =~ m/^mysql$/i)
    {
      @dbh_base_tables = grep 
        { !/^(apply_status|schema|general_log|slow_log)$/ } @dbh_base_tables
    }

    ## generate regex for tables/files
    my $t_regex;
    my $negated;
    if ($rdb->{t_regex}) {
        $t_regex = $rdb->{t_regex};        ## assign temporary regex
        $negated = $t_regex =~ s/^~//;     ## note and remove negation operator

        $t_regex = qr/$t_regex/;           ## make regex string from
                                           ## user regex

        ## filter (out) tables specified in t_regex
        print "Filtering tables with '$t_regex'\n" if $opt{debug};
        @dbh_base_tables = ( $negated 
                             ? grep { $_ !~ $t_regex } @dbh_base_tables
                             : grep { $_ =~ $t_regex } @dbh_base_tables );

        ## filter (out) views specified in t_regex
        print "Filtering tables with '$t_regex'\n" if $opt{debug};
        @dbh_views = ( $negated 
                       ? grep { $_ !~ $t_regex } @dbh_views
                       : grep { $_ =~ $t_regex } @dbh_views );
    }

    ## Now concatenate the base table and view arrays.
    my @dbh_tables = (@dbh_base_tables, @dbh_views);

    ## get list of files to copy
    my $db_dir = "$datadir/$db";
    opendir(DBDIR, $db_dir ) 
      or die "Cannot open dir '$db_dir': $!";

    my %db_files;

    while ( defined( my $name = readdir DBDIR ) ) {
        $db_files{$name} = $1 if ( $name =~ /(.+)\.\w+$/ );
    }
    closedir( DBDIR );

    unless( keys %db_files ) {
	warn "'$db' is an empty database\n";
    }

    ## filter (out) files specified in t_regex
    my @db_files;
    if ($rdb->{t_regex}) {
        @db_files = ($negated
                     ? grep { $db_files{$_} !~ $t_regex } keys %db_files
                     : grep { $db_files{$_} =~ $t_regex } keys %db_files );
    }
    else {
        @db_files = keys %db_files;
    }

    @db_files = sort @db_files;

    my @index_files=();

    ## remove indices unless we're told to keep them
    if ($opt{noindices}) {
        @index_files= grep { /\.(ISM|MYI)$/ } @db_files;
	@db_files = grep { not /\.(ISM|MYI)$/ } @db_files;
    }

    $rdb->{files}  = [ @db_files ];
    $rdb->{index}  = [ @index_files ];
    my @hc_base_tables = map { quote_names("$db.$_") } @dbh_base_tables;
    my @hc_views = map { quote_names("$db.$_") } @dbh_views;
    
    my @hc_tables = (@hc_base_tables, @hc_views);
    $rdb->{tables} = [ @hc_tables ];

    $hc_locks .= ", "  if ( length $hc_locks && @hc_tables );
    $hc_locks .= join ", ", map { "$_ READ" } @hc_tables;

    $hc_base_tables .= ", "  if ( length $hc_base_tables && @hc_base_tables );
    $hc_base_tables .= join ", ", @hc_base_tables;
    $hc_views .= ", "  if ( length $hc_views && @hc_views );
    $hc_views .= join " READ, ", @hc_views;

    @hc_tables = (@hc_base_tables, @hc_views);

    $num_base_tables += scalar @hc_base_tables;
    $num_views += scalar @hc_views;
    $num_tables += $num_base_tables + $num_views;
    $num_files  += scalar @{$rdb->{files}};
}

# --- resolve targets for copies ---

if (defined($tgt_name) && length $tgt_name ) {
    # explicit destination directory specified

    # GNU `cp -r` error message
    die "copying multiple databases, but last argument ($tgt_dirname) is not a directory\n"
      if ( @db_desc > 1 && !(-e $tgt_dirname && -d $tgt_dirname ) );

    if ($to_other_database)
    {
      foreach my $rdb ( @db_desc ) {
	$rdb->{target} = "$tgt_dirname";
      }
    }
    elsif ($opt{method} =~ /^scp\b/) 
    {   # we have to trust scp to hit the target
	foreach my $rdb ( @db_desc ) {
	    $rdb->{target} = "$tgt_dirname/$rdb->{src}";
	}
    }
    else
    {
      die "Last argument ($tgt_dirname) is not a directory\n"
	if (!(-e $tgt_dirname && -d $tgt_dirname ) );
      foreach my $rdb ( @db_desc ) {
	$rdb->{target} = "$tgt_dirname/$rdb->{src}";
      }
    }
  }
else {
  die "Error: expected \$opt{suffix} to exist" unless ( exists $opt{suffix} );

  foreach my $rdb ( @db_desc ) {
    $rdb->{target} = "$datadir/$rdb->{src}$opt{suffix}";
  }
}

print Dumper( \@db_desc ) if ( $opt{debug} );

# --- bail out if all specified databases are empty ---

die "No tables to hot-copy" unless ( length $hc_locks );

# --- create target directories if we are using 'cp' ---

my @existing = ();

if ($opt{method} =~ /^cp\b/)
{
  foreach my $rdb ( @db_desc ) {
    push @existing, $rdb->{target} if ( -d  $rdb->{target} );
  }

  if ( @existing && !($opt{allowold} || $opt{addtodest}) )
  {
    $dbh->disconnect();
    die "Can't hotcopy to '", join( "','", @existing ), "' because directory\nalready exist and the --allowold or --addtodest options were not given.\n"
  }
}

retire_directory( @existing ) if @existing && !$opt{addtodest};

foreach my $rdb ( @db_desc ) {
    my $tgt_dirpath = "$rdb->{target}";
    # Remove trailing slashes (needed for Mac OS X)
    substr($tgt_dirpath, 1) =~ s|/+$||;
    if ( $opt{dryrun} ) {
        print "mkdir $tgt_dirpath, 0750\n";
    }
    elsif ($opt{method} =~ /^scp\b/) {
        ## assume it's there?
        ## ...
    }
    else {
        mkdir($tgt_dirpath, 0750) or die "Can't create '$tgt_dirpath': $!\n"
            unless -d $tgt_dirpath;
        my @f_info= stat "$datadir/$rdb->{src}";
        chown $f_info[4], $f_info[5], $tgt_dirpath;
    }
}

##############################
# --- PERFORM THE HOT-COPY ---
#
# Note that we try to keep the time between the LOCK and the UNLOCK
# as short as possible, and only start when we know that we should
# be able to complete without error.

# read lock all the tables we'll be copying
# in order to get a consistent snapshot of the database

if ( $opt{checkpoint} || $opt{record_log_pos} ) {
  # convert existing READ lock on checkpoint and/or log_pos table into WRITE lock
  foreach my $table ( grep { defined } ( $opt{checkpoint}, $opt{record_log_pos} ) ) {
    $hc_locks .= ", $table WRITE" 
	unless ( $hc_locks =~ s/$table\s+READ/$table WRITE/ );
  }
}

my $hc_started = time;	# count from time lock is granted

if ( $opt{dryrun} ) {
    if ( $opt{old_server} ) {
        print "LOCK TABLES $hc_locks\n";
        print "FLUSH TABLES /*!32323 $hc_tables */\n";
    }
    else {
        # Lock base tables and views separately.
        print "FLUSH TABLES $hc_base_tables WITH READ LOCK\n"
          if ( $hc_base_tables );
        print "LOCK TABLES $hc_views READ\n" if ( $hc_views );
    }
    
    print "FLUSH LOGS\n" if ( $opt{flushlog} );
    print "RESET MASTER\n" if ( $opt{resetmaster} );
    print "RESET SLAVE\n" if ( $opt{resetslave} );
}
else {
    my $start = time;
    if ( $opt{old_server} ) {
        $dbh->do("LOCK TABLES $hc_locks");
        printf "Locked $num_tables tables in %d seconds.\n", time-$start unless $opt{quiet};
        $hc_started = time;	# count from time lock is granted

        # flush tables to make on-disk copy up to date
        $start = time;
        $dbh->do("FLUSH TABLES /*!32323 $hc_tables */");
        printf "Flushed tables ($hc_tables) in %d seconds.\n", time-$start unless $opt{quiet};
    }
    else {
        # Lock base tables and views separately, as 'FLUSH TABLES <tbl_name>
        # ... WITH READ LOCK' (introduced in 5.5) would fail for views.
        # Also, flush tables to make on-disk copy up to date
        $dbh->do("FLUSH TABLES $hc_base_tables WITH READ LOCK")
          if ( $hc_base_tables );
        printf "Flushed $num_base_tables tables with read lock ($hc_base_tables) in %d seconds.\n",
               time-$start unless $opt{quiet};

        $start = time;
        $dbh->do("LOCK TABLES $hc_views READ") if ( $hc_views );
        printf "Locked $num_views views ($hc_views) in %d seconds.\n",
               time-$start unless $opt{quiet};

        $hc_started = time;	# count from time lock is granted
    }
    $dbh->do( "FLUSH LOGS" ) if ( $opt{flushlog} );
    $dbh->do( "RESET MASTER" ) if ( $opt{resetmaster} );
    $dbh->do( "RESET SLAVE" ) if ( $opt{resetslave} );

    if ( $opt{record_log_pos} ) {
	record_log_pos( $dbh, $opt{record_log_pos} );
	$dbh->do("FLUSH TABLES /*!32323 $hc_tables */");
    }
}

my @failed = ();

foreach my $rdb ( @db_desc )
{
  my @files = map { "$datadir/$rdb->{src}/$_" } @{$rdb->{files}};
  next unless @files;
  
  eval { copy_files($opt{method}, \@files, $rdb->{target}); };
  push @failed, "$rdb->{src} -> $rdb->{target} failed: $@"
    if ( $@ );
  
  @files = @{$rdb->{index}};
  if ($rdb->{index})
  {
    copy_index($opt{method}, \@files,
	       "$datadir/$rdb->{src}", $rdb->{target} );
  }
  
  if ( $opt{checkpoint} ) {
    my $msg = ( $@ ) ? "Failed: $@" : "Succeeded";
    
    eval {
      $dbh->do( qq{ insert into $opt{checkpoint} (src, dest, msg) 
		      VALUES ( '$rdb->{src}', '$rdb->{target}', '$msg' )
		    } ); 
    };
    
    if ( $@ ) {
      warn "Failed to update checkpoint table: $@\n";
    }
  }
}

if ( $opt{dryrun} ) {
    print "UNLOCK TABLES\n";
    if ( @existing && !$opt{keepold} ) {
	my @oldies = map { $_ . '_old' } @existing;
	print "rm -rf @oldies\n" 
    }
    $dbh->disconnect();
    exit(0);
}
else {
    $dbh->do("UNLOCK TABLES");
}

my $hc_dur = time - $hc_started;
printf "Unlocked tables.\n" unless $opt{quiet};

#
# --- HOT-COPY COMPLETE ---
###########################

$dbh->disconnect;

if ( @failed ) {
    # hotcopy failed - cleanup
    # delete any @targets 
    # rename _old copy back to original

    my @targets = ();
    foreach my $rdb ( @db_desc ) {
        push @targets, $rdb->{target} if ( -d  $rdb->{target} );
    }
    print "Deleting @targets \n" if $opt{debug};

    print "Deleting @targets \n" if $opt{debug};
    rmtree([@targets]);
    if (@existing) {
	print "Restoring @existing from back-up\n" if $opt{debug};
        foreach my $dir ( @existing ) {
	    rename("${dir}_old", $dir )
	      or warn "Can't rename ${dir}_old to $dir: $!\n";
	}
    }

    die join( "\n", @failed );
}
else {
    # hotcopy worked
    # delete _old unless $opt{keepold}

    if ( @existing && !$opt{keepold} ) {
	my @oldies = map { $_ . '_old' } @existing;
	print "Deleting previous copy in @oldies\n" if $opt{debug};
	rmtree([@oldies]);
    }

    printf "$0 copied %d tables (%d files) in %d second%s (%d seconds overall).\n",
	    $num_tables, $num_files,
	    $hc_dur, ($hc_dur==1)?"":"s", time - $start_time
	unless $opt{quiet};
}

exit 0;


# ---

sub copy_files {
    my ($method, $files, $target) = @_;
    my @cmd;
    print "Copying ".@$files." files...\n" unless $opt{quiet};

    if ($method =~ /^s?cp\b/)  # cp or scp with optional flags
    {
	my $cp = $method;
	# add option to preserve mod time etc of copied files
	# not critical, but nice to have
	$cp.= " -p" if $^O =~ m/^(solaris|linux|freebsd|darwin)$/;

	# add recursive option for scp
	$cp.= " -r" if $^O =~ /m^(solaris|linux|freebsd|darwin)$/ && $method =~ /^scp\b/;

	# perform the actual copy
	safe_system( $cp, (map { "'$_'" } @$files), "'$target'" );
    }
    else
    {
	die "Can't use unsupported method '$method'\n";
    }
}

#
# Copy only the header of the index file
#

sub copy_index
{
  my ($method, $files, $source, $target) = @_;
  
  print "Copying indices for ".@$files." files...\n" unless $opt{quiet};  
  foreach my $file (@$files)
  {
    my $from="$source/$file";
    my $to="$target/$file";
    my $buff;
    open(INPUT, "<$from") || die "Can't open file $from: $!\n";
    binmode(INPUT, ":raw");
    my $length=read INPUT, $buff, 2048;
    die "Can't read index header from $from\n" if ($length < 1024);
    close INPUT;
    
    if ( $opt{dryrun} )
    {
      print "$opt{method}-header $from $to\n";
    }
    elsif ($opt{method} eq 'cp')
    {
      open(OUTPUT,">$to")   || die "Can\'t create file $to: $!\n";
      if (syswrite(OUTPUT,$buff) != length($buff))
      {
	die "Error when writing data to $to: $!\n";
      }
      close OUTPUT	   || die "Error on close of $to: $!\n";
    }
    elsif ($opt{method} =~ /^scp\b/)
    {
      my ($fh, $tmp)= tempfile('mysqlhotcopy-XXXXXX', DIR => $opt_tmpdir) or
	die "Can\'t create/open file in $opt_tmpdir\n";
      if (syswrite($fh,$buff) != length($buff))
      {
	die "Error when writing data to $tmp: $!\n";
      }
      close $fh || die "Error on close of $tmp: $!\n";
      safe_system("$opt{method} $tmp $to");
      unlink $tmp;
    }
    else
    {
      die "Can't use unsupported method '$opt{method}'\n";
    }
  }
}


sub safe_system {
  my @sources= @_;
  my $method= shift @sources;
  my $target= pop @sources;
  ## @sources = list of source file names

  ## We have to deal with very long command lines, otherwise they may generate 
  ## "Argument list too long".
  ## With 10000 tables the command line can be around 1MB, much more than 128kB
  ## which is the common limit on Linux (can be read from
  ## /usr/src/linux/include/linux/binfmts.h
  ## see http://www.linuxjournal.com/article.php?sid=6060).
 
  my $chunk_limit= 100 * 1024; # 100 kB
  my @chunk= (); 
  my $chunk_length= 0;
  foreach (@sources) {
      push @chunk, $_;
      $chunk_length+= length($_);
      if ($chunk_length > $chunk_limit) {
          safe_simple_system($method, @chunk, $target);
          @chunk=();
          $chunk_length= 0;
      }
  }
  if ($chunk_length > 0) { # do not forget last small chunk
      safe_simple_system($method, @chunk, $target); 
  }
}

sub safe_simple_system {
    my @cmd= @_;

    if ( $opt{dryrun} ) {
        print "@cmd\n";
    }
    else {
        ## for some reason system fails but backticks works ok for scp...
        print "Executing '@cmd'\n" if $opt{debug};
        my $cp_status = system "@cmd > /dev/null";
        if ($cp_status != 0) {
            warn "Executing command failed ($cp_status). Trying backtick execution...\n";
            ## try something else
            `@cmd` || die "Error: @cmd failed ($?) while copying files.\n";
        }
    }
}

sub retire_directory {
    my ( @dir ) = @_;

    foreach my $dir ( @dir ) {
	my $tgt_oldpath = $dir . '_old';
	if ( $opt{dryrun} ) {
	    print "rmtree $tgt_oldpath\n" if ( -d $tgt_oldpath );
	    print "rename $dir, $tgt_oldpath\n";
	    next;
	}

	if ( -d $tgt_oldpath ) {
	    print "Deleting previous 'old' hotcopy directory ('$tgt_oldpath')\n" unless $opt{quiet};
	    rmtree([$tgt_oldpath],0,1);
	}
	rename($dir, $tgt_oldpath)
	  or die "Can't rename $dir=>$tgt_oldpath: $!\n";
	print "Existing hotcopy directory renamed to '$tgt_oldpath'\n" unless $opt{quiet};
    }
}

sub record_log_pos {
    my ( $dbh, $table_name ) = @_;

    eval {
	my ($file,$position) = get_row( $dbh, "show master status" );
	die "master status is undefined" if !defined $file || !defined $position;
	
	my $row_hash = get_row_hash( $dbh, "show slave status" );
	my ($master_host, $log_file, $log_pos ); 
	if ( $dbh->{mysql_serverinfo} =~ /^3\.23/ ) {
	    ($master_host, $log_file, $log_pos ) 
	      = @{$row_hash}{ qw / Master_Host Log_File Pos / };
	} else {
	    ($master_host, $log_file, $log_pos ) 
	      = @{$row_hash}{ qw / Master_Host Relay_Master_Log_File Exec_Master_Log_Pos / };
	}
	my $hostname = hostname();
	
	$dbh->do( qq{ replace into $table_name 
			  set host=?, log_file=?, log_pos=?, 
                          master_host=?, master_log_file=?, master_log_pos=? }, 
		  undef, 
		  $hostname, $file, $position, 
		  $master_host, $log_file, $log_pos  );
	
    };
    
    if ( $@ ) {
	warn "Failed to store master position: $@\n";
    }
}

sub get_row {
  my ( $dbh, $sql ) = @_;

  my $sth = $dbh->prepare($sql);
  $sth->execute;
  return $sth->fetchrow_array();
}

sub get_row_hash {
  my ( $dbh, $sql ) = @_;

  my $sth = $dbh->prepare($sql);
  $sth->execute;
  return $sth->fetchrow_hashref();
}

sub get_list_of_tables {
    my ( $db ) = @_;

    my $tables =
        eval {
            $dbh->selectall_arrayref('SHOW FULL TABLES FROM ' .
                                     $dbh->quote_identifier($db) .
                                     ' WHERE Table_type = \'BASE TABLE\'')
        } || [];
    warn "Unable to retrieve list of tables in $db: $@" if $@;

    return (map { $_->[0] } @$tables);
}

sub get_list_of_views {
    my ( $db ) = @_;

    my $views =
        eval {
            $dbh->selectall_arrayref('SHOW FULL TABLES FROM ' .
                                     $dbh->quote_identifier($db) .
                                     ' WHERE Table_type = \'VIEW\'')
        } || [];
    warn "Unable to retrieve list of views in $db: $@" if $@;

    return (map { $_->[0] } @$views);
}

sub quote_names {
  my ( $name ) = @_;
  # given a db.table name, add quotes

  my ($db, $table, @cruft) = split( /\./, $name );
  die "Invalid db.table name '$name'" if (@cruft || !defined $db || !defined $table );

  # Earlier versions of DBD return table name non-quoted,
  # such as DBD-2.1012 and the newer ones, such as DBD-2.9002
  # returns it quoted. Let's have a support for both.
  $table=~ s/\`//g;
  return "`$db`.`$table`";
}

__END__

=head1 DESCRIPTION

mysqlhotcopy is designed to make stable copies of live MySQL databases.

Here "live" means that the database server is running and the database
may be in active use. And "stable" means that the copy will not have
any corruptions that could occur if the table files were simply copied
without first being locked and flushed from within the server.

=head1 OPTIONS

=over 4

=item --checkpoint checkpoint-table

As each database is copied, an entry is written to the specified
checkpoint-table.  This has the happy side-effect of updating the
MySQL update-log (if it is switched on) giving a good indication of
where roll-forward should begin for backup+rollforward schemes.

The name of the checkpoint table should be supplied in database.table format.
The checkpoint-table must contain at least the following fields:

=over 4

  time_stamp timestamp not null
  src varchar(32)
  dest varchar(60)
  msg varchar(255)

=back

=item --record_log_pos log-pos-table

Just before the database files are copied, update the record in the
log-pos-table from the values returned from "show master status" and
"show slave status". The master status values are stored in the
log_file and log_pos columns, and establish the position in the binary
logs that any slaves of this host should adopt if initialised from
this dump.  The slave status values are stored in master_host,
master_log_file, and master_log_pos, corresponding to the coordinates
of the next to the last event the slave has executed. The slave or its
siblings can connect to the master next time and request replication
starting from the recorded values. 

The name of the log-pos table should be supplied in database.table format.
A sample log-pos table definition:

=over 4

CREATE TABLE log_pos (
  host            varchar(60) NOT null,
  time_stamp      timestamp(14) NOT NULL,
  log_file        varchar(32) default NULL,
  log_pos         int(11)     default NULL,
  master_host     varchar(60) NULL,
  master_log_file varchar(32) NULL,
  master_log_pos  int NULL,

  PRIMARY KEY  (host) 
);

=back


=item --suffix suffix

Each database is copied back into the originating datadir under
a new name. The new name is the original name with the suffix
appended. 

If only a single db_name is supplied and the --suffix flag is not
supplied, then "--suffix=_copy" is assumed.

=item --allowold

Move any existing version of the destination to a backup directory for
the duration of the copy. If the copy successfully completes, the backup 
directory is deleted - unless the --keepold flag is set.  If the copy fails,
the backup directory is restored.

The backup directory name is the original name with "_old" appended.
Any existing versions of the backup directory are deleted.

=item --keepold

Behaves as for the --allowold, with the additional feature 
of keeping the backup directory after the copy successfully completes.

=item --addtodest

Don't rename target directory if it already exists, just add the
copied files into it.

This is most useful when backing up a database with many large
tables and you don't want to have all the tables locked for the
whole duration.

In this situation, I<if> you are happy for groups of tables to be
backed up separately (and thus possibly not be logically consistent
with one another) then you can run mysqlhotcopy several times on
the same database each with different db_name./table_regex/.
All but the first should use the --addtodest option so the tables
all end up in the same directory.

=item --flushlog

Rotate the log files by executing "FLUSH LOGS" after all tables are
locked, and before they are copied.

=item --resetmaster

Reset the bin-log by executing "RESET MASTER" after all tables are
locked, and before they are copied. Useful if you are recovering a
slave in a replication setup.

=item --resetslave

Reset the master.info by executing "RESET SLAVE" after all tables are
locked, and before they are copied. Useful if you are recovering a
server in a mutual replication setup.

=item --regexp pattern

Copy all databases with names matching the pattern.

=item --regexp /pattern1/./pattern2/

Copy all tables with names matching pattern2 from all databases with
names matching pattern1. For example, to select all tables which
names begin with 'bar' from all databases which names end with 'foo':

   mysqlhotcopy --indices --method=cp --regexp /foo$/./^bar/

=item db_name./pattern/

Copy only tables matching pattern. Shell metacharacters ( (, ), |, !,
etc.) have to be escaped (e.g., \). For example, to select all tables
in database db1 whose names begin with 'foo' or 'bar':

    mysqlhotcopy --indices --method=cp db1./^\(foo\|bar\)/

=item db_name./~pattern/

Copy only tables not matching pattern. For example, to copy tables
that do not begin with foo nor bar:

    mysqlhotcopy --indices --method=cp db1./~^\(foo\|bar\)/

=item -?, --help

Display help-screen and exit.

=item -u, --user=#         

User for database login if not current user.

=item -p, --password=#     

Password to use when connecting to the server. Note that you are strongly
encouraged *not* to use this option as every user would be able to see the
password in the process list. Instead use the '[mysqlhotcopy]' section in
one of the config files, normally /etc/my.cnf or your personal ~/.my.cnf.
(See the chapter 'my.cnf Option Files' in the manual.)

=item -h, -h, --host=#

Hostname for local server when connecting over TCP/IP.  By specifying this
different from 'localhost' will trigger mysqlhotcopy to use TCP/IP connection.

=item -P, --port=#         

Port to use when connecting to MySQL server with TCP/IP.  This is only used
when using the --host option.

=item -S, --socket=#         

UNIX domain socket to use when connecting to local server.

=item --old_server

Use old server (pre v5.5) commands.

=item  --noindices          

Don\'t include index files in copy. Only up to the first 2048 bytes
are copied;  You can restore the indexes with isamchk -r or myisamchk -r
on the backup.

=item  --method=#           

Method for copy (only "cp" currently supported). Alpha support for
"scp" was added in November 2000. Your experience with the scp method
will vary with your ability to understand how scp works. 'man scp'
and 'man ssh' are your friends.

The destination directory _must exist_ on the target machine using the
scp method. --keepold and --allowold are meaningless with scp.
Liberal use of the --debug option will help you figure out what\'s
really going on when you do an scp.

Note that using scp will lock your tables for a _long_ time unless
your network connection is _fast_. If this is unacceptable to you,
use the 'cp' method to copy the tables to some temporary area and then
scp or rsync the files at your leisure.

=item -q, --quiet              

Be silent except for errors.

=item  --debug

Debug messages are displayed.

=item -n, --dryrun

Display commands without actually doing them.

=back

=head1 WARRANTY

This software is free and comes without warranty of any kind. You
should never trust backup software without studying the code yourself.
Study the code inside this script and only rely on it if I<you> believe
that it does the right thing for you.

Patches adding bug fixes, documentation and new features are welcome.
Please send these to internals@lists.mysql.com.

=head1 TO DO

Extend the individual table copy to allow multiple subsets of tables
to be specified on the command line:

  mysqlhotcopy db newdb  t1 t2 /^foo_/ : t3 /^bar_/ : +

where ":" delimits the subsets, the /^foo_/ indicates all tables
with names beginning with "foo_" and the "+" indicates all tables
not copied by the previous subsets.

'newdb' is either the name of the new database, or the full path name
of the new database file. The database should not already exist.

Add option to lock each table in turn for people who don\'t need
cross-table integrity.

Add option to FLUSH STATUS just before UNLOCK TABLES.

Add support for other copy methods (e.g., tar to single file?).

Add support for forthcoming MySQL ``RAID'' table subdirectory layouts.

=head1 AUTHOR

Tim Bunce

Martin Waite - Added checkpoint, flushlog, regexp and dryrun options.
               Fixed cleanup of targets when hotcopy fails. 
               Added --record_log_pos.
               RAID tables are now copied (don't know if this works over scp).

Ralph Corderoy - Added synonyms for commands.

Scott Wiersdorf - Added table regex and scp support.

Monty - Working --noindex (copy only first 2048 bytes of index file).
        Fixes for --method=scp.

Ask Bjoern Hansen - Cleanup code to fix a few bugs and enable -w again.

Emil S. Hansen - Added resetslave and resetmaster.

Jeremy D. Zawodny - Removed deprecated DBI calls.  Fixed bug which
resulted in nothing being copied when a regexp was specified but no
database name(s).

Martin Waite - Fix to handle database name that contains space.

Paul DuBois - Remove end '/' from directory names.<|MERGE_RESOLUTION|>--- conflicted
+++ resolved
@@ -1,8 +1,4 @@
-<<<<<<< HEAD
-#!/usr/bin/env perl
-=======
 #!@PERL_PATH@
->>>>>>> 5d4cfb30
 
 # Copyright (c) 2000, 2017, Oracle and/or its affiliates. All rights reserved.
 #
