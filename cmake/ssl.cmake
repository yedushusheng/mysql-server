<<<<<<< HEAD
# Copyright (c) 2009, 2011, Oracle and/or its affiliates. All rights reserved.
=======
# Copyright (c) 2009, 2012, Oracle and/or its affiliates. All rights reserved.
>>>>>>> b7fc4388
# 
# This program is free software; you can redistribute it and/or modify
# it under the terms of the GNU General Public License as published by
# the Free Software Foundation; version 2 of the License.
#
# This program is distributed in the hope that it will be useful,
# but WITHOUT ANY WARRANTY; without even the implied warranty of
# MERCHANTABILITY or FITNESS FOR A PARTICULAR PURPOSE.  See the
# GNU General Public License for more details.
#
# You should have received a copy of the GNU General Public License
# along with this program; if not, write to the Free Software
# Foundation, Inc., 51 Franklin St, Fifth Floor, Boston, MA  02110-1301  USA 

# We support different versions of SSL:
# - "bundled" uses source code in <source dir>/extra/yassl
# - "system"  (typically) uses headers/libraries in /usr/lib and /usr/lib64
# - a custom installation of openssl can be used like this
#     - cmake -DCMAKE_PREFIX_PATH=</path/to/custom/openssl> -DWITH_SSL="system"
#   or
#     - cmake -DWITH_SSL=</path/to/custom/openssl>
#
# The default value for WITH_SSL is "bundled"
# set in cmake/build_configurations/feature_set.cmake
#
# For custom build/install of openssl, see the accompanying README and
# INSTALL* files. When building with gcc, you must build the shared libraries
# (in addition to the static ones):
#   ./config --prefix=</path/to/custom/openssl> --shared; make; make install
# On some platforms (mac) you need to choose 32/64 bit architecture.
# Build/Install of openssl on windows is slightly different: you need to run
# perl and nmake. You might also need to
#   'set path=</path/to/custom/openssl>\bin;%PATH%
# in order to find the .dll files at runtime.

SET(WITH_SSL_DOC "bundled (use yassl)")
SET(WITH_SSL_DOC
  "${WITH_SSL_DOC}, yes (prefer os library if present, otherwise use bundled)")
SET(WITH_SSL_DOC
  "${WITH_SSL_DOC}, system (use os library)")
SET(WITH_SSL_DOC
  "${WITH_SSL_DOC}, </path/to/custom/installation>")

MACRO (CHANGE_SSL_SETTINGS string)
<<<<<<< HEAD
  SET(WITH_SSL ${string} CACHE STRING "Options are : bundled, yes (prefer os library if present otherwise use bundled), system (use os library)" FORCE)
=======
  SET(WITH_SSL ${string} CACHE STRING ${WITH_SSL_DOC} FORCE)
>>>>>>> b7fc4388
ENDMACRO()

MACRO (MYSQL_USE_BUNDLED_SSL)
  SET(INC_DIRS 
    ${CMAKE_SOURCE_DIR}/extra/yassl/include
    ${CMAKE_SOURCE_DIR}/extra/yassl/taocrypt/include
  )
  SET(SSL_LIBRARIES  yassl taocrypt)
  SET(SSL_INCLUDE_DIRS ${INC_DIRS})
  SET(SSL_INTERNAL_INCLUDE_DIRS ${CMAKE_SOURCE_DIR}/extra/yassl/taocrypt/mySTL)
<<<<<<< HEAD
  SET(SSL_DEFINES "-DHAVE_YASSL -DYASSL_PREFIX -DHAVE_OPENSSL -DYASSL_THREAD_SAFE")
=======
  SET(SSL_DEFINES "-DHAVE_YASSL -DYASSL_PREFIX -DHAVE_OPENSSL -DMULTI_THREADED")
>>>>>>> b7fc4388
  CHANGE_SSL_SETTINGS("bundled")
  ADD_SUBDIRECTORY(extra/yassl)
  ADD_SUBDIRECTORY(extra/yassl/taocrypt)
  GET_TARGET_PROPERTY(src yassl SOURCES)
  FOREACH(file ${src})
    SET(SSL_SOURCES ${SSL_SOURCES} ${CMAKE_SOURCE_DIR}/extra/yassl/${file})
  ENDFOREACH()
  GET_TARGET_PROPERTY(src taocrypt SOURCES)
  FOREACH(file ${src})
    SET(SSL_SOURCES ${SSL_SOURCES}
      ${CMAKE_SOURCE_DIR}/extra/yassl/taocrypt/${file})
  ENDFOREACH()
ENDMACRO()

# MYSQL_CHECK_SSL
#
# Provides the following configure options:
<<<<<<< HEAD
# WITH_SSL=[yes|bundled|system]
=======
# WITH_SSL=[yes|bundled|system|<path/to/custom/installation>]
>>>>>>> b7fc4388
MACRO (MYSQL_CHECK_SSL)
  IF(NOT WITH_SSL)
   IF(WIN32)
     CHANGE_SSL_SETTINGS("bundled")
   ENDIF()
  ENDIF()

  # See if WITH_SSL is of the form </path/to/custom/installation>
  FILE(GLOB WITH_SSL_HEADER ${WITH_SSL}/include/openssl/ssl.h)
  IF (WITH_SSL_HEADER)
    SET(WITH_SSL_PATH ${WITH_SSL} CACHE PATH "path to custom SSL installation")
  ENDIF()

  IF(WITH_SSL STREQUAL "bundled")
    MYSQL_USE_BUNDLED_SSL()
    # Reset some variables, in case we switch from /path/to/ssl to "bundled".
    IF (WITH_SSL_PATH)
      UNSET(WITH_SSL_PATH)
      UNSET(WITH_SSL_PATH CACHE)
    ENDIF()
    IF (OPENSSL_ROOT_DIR)
      UNSET(OPENSSL_ROOT_DIR)
      UNSET(OPENSSL_ROOT_DIR CACHE)
    ENDIF()
    IF (OPENSSL_INCLUDE_DIR)
      UNSET(OPENSSL_INCLUDE_DIR)
      UNSET(OPENSSL_INCLUDE_DIR CACHE)
    ENDIF()
    IF (WIN32 AND OPENSSL_APPLINK_C)
      UNSET(OPENSSL_APPLINK_C)
      UNSET(OPENSSL_APPLINK_C CACHE)
    ENDIF()
    IF (OPENSSL_LIBRARIES)
      UNSET(OPENSSL_LIBRARIES)
      UNSET(OPENSSL_LIBRARIES CACHE)
    ENDIF()
  ELSEIF(WITH_SSL STREQUAL "system" OR
         WITH_SSL STREQUAL "yes" OR
         WITH_SSL_PATH
         )
    # First search in WITH_SSL_PATH.
    FIND_PATH(OPENSSL_ROOT_DIR
      NAMES include/openssl/ssl.h
      NO_CMAKE_PATH
      NO_CMAKE_ENVIRONMENT_PATH
      HINTS ${WITH_SSL_PATH}
    )
    # Then search in standard places (if not found above).
    FIND_PATH(OPENSSL_ROOT_DIR
      NAMES include/openssl/ssl.h
    )

    FIND_PATH(OPENSSL_INCLUDE_DIR
      NAMES openssl/ssl.h
      HINTS ${OPENSSL_ROOT_DIR}/include
    )

    IF (WIN32)
      FIND_FILE(OPENSSL_APPLINK_C
        NAMES openssl/applink.c
        HINTS ${OPENSSL_ROOT_DIR}/include
      )
      MESSAGE(STATUS "OPENSSL_APPLINK_C ${OPENSSL_APPLINK_C}")
    ENDIF()

    # On mac this list is <.dylib;.so;.a>
    # We prefer static libraries, so we revert it here.
    LIST(REVERSE CMAKE_FIND_LIBRARY_SUFFIXES)
    MESSAGE(STATUS "suffixes <${CMAKE_FIND_LIBRARY_SUFFIXES}>")
    FIND_LIBRARY(OPENSSL_LIBRARIES
                 NAMES ssl ssleay32 ssleay32MD
                 HINTS ${OPENSSL_ROOT_DIR}/lib)
    FIND_LIBRARY(CRYPTO_LIBRARY
                 NAMES crypto libeay32
                 HINTS ${OPENSSL_ROOT_DIR}/lib)
    LIST(REVERSE CMAKE_FIND_LIBRARY_SUFFIXES)

    # Verify version number. Version information looks like:
    #   #define OPENSSL_VERSION_NUMBER 0x1000103fL
    # Encoded as MNNFFPPS: major minor fix patch status
    FILE(STRINGS "${OPENSSL_INCLUDE_DIR}/openssl/opensslv.h"
      OPENSSL_VERSION_NUMBER
      REGEX "^#define[\t ]+OPENSSL_VERSION_NUMBER[\t ]+0x[0-9].*"
    )
    STRING(REGEX REPLACE
      "^.*OPENSSL_VERSION_NUMBER[\t ]+0x([0-9]).*$" "\\1"
      OPENSSL_MAJOR_VERSION "${OPENSSL_VERSION_NUMBER}"
    )

    IF(OPENSSL_INCLUDE_DIR AND
       OPENSSL_LIBRARIES   AND
       CRYPTO_LIBRARY      AND
       OPENSSL_MAJOR_VERSION STREQUAL "1"
      )
      SET(OPENSSL_FOUND TRUE)
    ELSE()
      SET(OPENSSL_FOUND FALSE)
    ENDIF()

    MESSAGE(STATUS "OPENSSL_INCLUDE_DIR = ${OPENSSL_INCLUDE_DIR}")
    MESSAGE(STATUS "OPENSSL_LIBRARIES = ${OPENSSL_LIBRARIES}")
    MESSAGE(STATUS "CRYPTO_LIBRARY = ${CRYPTO_LIBRARY}")
    MESSAGE(STATUS "OPENSSL_MAJOR_VERSION = ${OPENSSL_MAJOR_VERSION}")

    INCLUDE(CheckSymbolExists)
    SET(CMAKE_REQUIRED_INCLUDES ${OPENSSL_INCLUDE_DIR})
    CHECK_SYMBOL_EXISTS(SHA512_DIGEST_LENGTH "openssl/sha.h" 
                        HAVE_SHA512_DIGEST_LENGTH)
    IF(OPENSSL_FOUND AND HAVE_SHA512_DIGEST_LENGTH)
      SET(SSL_SOURCES "")
      SET(SSL_LIBRARIES ${OPENSSL_LIBRARIES} ${CRYPTO_LIBRARY})
      IF(CMAKE_SYSTEM_NAME MATCHES "SunOS")
        SET(SSL_LIBRARIES ${SSL_LIBRARIES} ${LIBSOCKET})
      ENDIF()
      IF(CMAKE_SYSTEM_NAME MATCHES "Linux")
        SET(SSL_LIBRARIES ${SSL_LIBRARIES} ${LIBDL})
      ENDIF()
      MESSAGE(STATUS "SSL_LIBRARIES = ${SSL_LIBRARIES}")
      SET(SSL_INCLUDE_DIRS ${OPENSSL_INCLUDE_DIR})
      SET(SSL_INTERNAL_INCLUDE_DIRS "")
      SET(SSL_DEFINES "-DHAVE_OPENSSL")
    ELSE()
      IF(WITH_SSL STREQUAL "system")
        MESSAGE(SEND_ERROR "Cannot find appropriate system libraries for SSL. Use  WITH_SSL=bundled to enable SSL support")
      ENDIF()
      MYSQL_USE_BUNDLED_SSL()
    ENDIF()
  ELSE()
<<<<<<< HEAD
    MESSAGE(SEND_ERROR "Wrong option for WITH_SSL. Valid values are : yes, bundled, system")
=======
    MESSAGE(SEND_ERROR
      "Wrong option for WITH_SSL. Valid values are : "${WITH_SSL_DOC})
  ENDIF()
ENDMACRO()


# Many executables will depend on libeay32.dll and ssleay32.dll at runtime.
# In order to ensure we find the right version(s), we copy them into
# the same directory as the executables.
# NOTE: Using dlls will likely crash in malloc/free,
#       see INSTALL.W32 which comes with the openssl sources.
# So we should be linking static versions of the libraries.
MACRO (COPY_OPENSSL_DLLS target_name)
  IF (WIN32 AND WITH_SSL_PATH)
    GET_FILENAME_COMPONENT(CRYPTO_NAME "${CRYPTO_LIBRARY}" NAME_WE)
    GET_FILENAME_COMPONENT(OPENSSL_NAME "${OPENSSL_LIBRARIES}" NAME_WE)
    FILE(GLOB HAVE_CRYPTO_DLL "${WITH_SSL_PATH}/bin/${CRYPTO_NAME}.dll")
    FILE(GLOB HAVE_OPENSSL_DLL "${WITH_SSL_PATH}/bin/${OPENSSL_NAME}.dll")
    IF (HAVE_CRYPTO_DLL AND HAVE_OPENSSL_DLL)
      ADD_CUSTOM_COMMAND(OUTPUT ${target_name}
        COMMAND ${CMAKE_COMMAND} -E copy_if_different
          "${WITH_SSL_PATH}/bin/${CRYPTO_NAME}.dll"
          "${CMAKE_CURRENT_BINARY_DIR}/${CMAKE_CFG_INTDIR}/${CRYPTO_NAME}.dll"
        COMMAND ${CMAKE_COMMAND} -E copy_if_different
          "${WITH_SSL_PATH}/bin/${OPENSSL_NAME}.dll"
          "${CMAKE_CURRENT_BINARY_DIR}/${CMAKE_CFG_INTDIR}/${OPENSSL_NAME}.dll"
        )
      ADD_CUSTOM_TARGET(${target_name} ALL)
    ENDIF()
>>>>>>> b7fc4388
  ENDIF()
ENDMACRO()<|MERGE_RESOLUTION|>--- conflicted
+++ resolved
@@ -1,8 +1,4 @@
-<<<<<<< HEAD
-# Copyright (c) 2009, 2011, Oracle and/or its affiliates. All rights reserved.
-=======
 # Copyright (c) 2009, 2012, Oracle and/or its affiliates. All rights reserved.
->>>>>>> b7fc4388
 # 
 # This program is free software; you can redistribute it and/or modify
 # it under the terms of the GNU General Public License as published by
@@ -47,11 +43,7 @@
   "${WITH_SSL_DOC}, </path/to/custom/installation>")
 
 MACRO (CHANGE_SSL_SETTINGS string)
-<<<<<<< HEAD
-  SET(WITH_SSL ${string} CACHE STRING "Options are : bundled, yes (prefer os library if present otherwise use bundled), system (use os library)" FORCE)
-=======
   SET(WITH_SSL ${string} CACHE STRING ${WITH_SSL_DOC} FORCE)
->>>>>>> b7fc4388
 ENDMACRO()
 
 MACRO (MYSQL_USE_BUNDLED_SSL)
@@ -62,11 +54,7 @@
   SET(SSL_LIBRARIES  yassl taocrypt)
   SET(SSL_INCLUDE_DIRS ${INC_DIRS})
   SET(SSL_INTERNAL_INCLUDE_DIRS ${CMAKE_SOURCE_DIR}/extra/yassl/taocrypt/mySTL)
-<<<<<<< HEAD
-  SET(SSL_DEFINES "-DHAVE_YASSL -DYASSL_PREFIX -DHAVE_OPENSSL -DYASSL_THREAD_SAFE")
-=======
   SET(SSL_DEFINES "-DHAVE_YASSL -DYASSL_PREFIX -DHAVE_OPENSSL -DMULTI_THREADED")
->>>>>>> b7fc4388
   CHANGE_SSL_SETTINGS("bundled")
   ADD_SUBDIRECTORY(extra/yassl)
   ADD_SUBDIRECTORY(extra/yassl/taocrypt)
@@ -84,11 +72,7 @@
 # MYSQL_CHECK_SSL
 #
 # Provides the following configure options:
-<<<<<<< HEAD
-# WITH_SSL=[yes|bundled|system]
-=======
 # WITH_SSL=[yes|bundled|system|<path/to/custom/installation>]
->>>>>>> b7fc4388
 MACRO (MYSQL_CHECK_SSL)
   IF(NOT WITH_SSL)
    IF(WIN32)
@@ -217,9 +201,6 @@
       MYSQL_USE_BUNDLED_SSL()
     ENDIF()
   ELSE()
-<<<<<<< HEAD
-    MESSAGE(SEND_ERROR "Wrong option for WITH_SSL. Valid values are : yes, bundled, system")
-=======
     MESSAGE(SEND_ERROR
       "Wrong option for WITH_SSL. Valid values are : "${WITH_SSL_DOC})
   ENDIF()
@@ -249,6 +230,5 @@
         )
       ADD_CUSTOM_TARGET(${target_name} ALL)
     ENDIF()
->>>>>>> b7fc4388
   ENDIF()
 ENDMACRO()