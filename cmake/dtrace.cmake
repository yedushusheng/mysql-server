# Copyright (c) 2009, 2014, Oracle and/or its affiliates. All rights reserved.
# 
# This program is free software; you can redistribute it and/or modify
# it under the terms of the GNU General Public License as published by
# the Free Software Foundation; version 2 of the License.
#
# This program is distributed in the hope that it will be useful,
# but WITHOUT ANY WARRANTY; without even the implied warranty of
# MERCHANTABILITY or FITNESS FOR A PARTICULAR PURPOSE.  See the
# GNU General Public License for more details.
#
# You should have received a copy of the GNU General Public License
# along with this program; if not, write to the Free Software
# Foundation, Inc., 51 Franklin St, Fifth Floor, Boston, MA  02110-1301  USA 

IF(CMAKE_SYSTEM_NAME MATCHES "SunOS" AND CMAKE_COMPILER_IS_GNUCXX
  AND CMAKE_SIZEOF_VOID_P EQUAL 4)
  IF(NOT DEFINED BUGGY_GCC_NO_DTRACE_MODULES)
    EXECUTE_PROCESS(
      COMMAND ${CMAKE_C_COMPILER} ${CMAKE_C_COMPILER_ARG1}  --version
      OUTPUT_VARIABLE out)
    IF(out MATCHES "3.4.6")
     # This gcc causes crashes in dlopen() for dtraced shared libs,
     # while standard shipped with Solaris10 3.4.3 is ok
     SET(BUGGY_GCC_NO_DTRACE_MODULES 1 CACHE INTERNAL "")
    ELSE()
     SET(BUGGY_GCC_NO_DTRACE_MODULES 0 CACHE INTERNAL "")
    ENDIF()
  ENDIF()
ENDIF()

# Check if OS supports DTrace
MACRO(CHECK_DTRACE)
 FIND_PROGRAM(DTRACE dtrace)
 MARK_AS_ADVANCED(DTRACE)

 # On FreeBSD, dtrace does not handle userland tracing yet
 IF(DTRACE AND NOT CMAKE_SYSTEM_NAME MATCHES "FreeBSD"
     AND NOT BUGGY_GCC_NO_DTRACE_MODULES)
   SET(ENABLE_DTRACE ON CACHE BOOL "Enable dtrace")
 ENDIF()
 SET(HAVE_DTRACE ${ENABLE_DTRACE})
 IF(CMAKE_SYSTEM_NAME MATCHES "SunOS")
   IF(CMAKE_SIZEOF_VOID_P EQUAL 4)
     SET(DTRACE_FLAGS -32 CACHE INTERNAL "DTrace architecture flags")
   ELSE()
     SET(DTRACE_FLAGS -64 CACHE INTERNAL "DTrace architecture flags")
   ENDIF()
 ENDIF()
ENDMACRO()

CHECK_DTRACE()

# Produce a header file  with
# DTrace macros
MACRO (DTRACE_HEADER provider header header_no_dtrace)
 IF(ENABLE_DTRACE)
 ADD_CUSTOM_COMMAND(
   OUTPUT  ${header} ${header_no_dtrace}
   COMMAND ${DTRACE} -h -s ${provider} -o ${header}
   COMMAND perl ${CMAKE_SOURCE_DIR}/scripts/dheadgen.pl -f ${provider} > ${header_no_dtrace}
   DEPENDS ${provider}
 )
 ENDIF()
ENDMACRO()


# Create provider headers
IF(ENABLE_DTRACE)
  CONFIGURE_FILE(${CMAKE_SOURCE_DIR}/include/probes_mysql.d.base 
    ${CMAKE_BINARY_DIR}/include/probes_mysql.d COPYONLY)
  DTRACE_HEADER(
   ${CMAKE_BINARY_DIR}/include/probes_mysql.d 
   ${CMAKE_BINARY_DIR}/include/probes_mysql_dtrace.h
   ${CMAKE_BINARY_DIR}/include/probes_mysql_nodtrace.h
  )
  ADD_CUSTOM_TARGET(gen_dtrace_header
  DEPENDS  
  ${CMAKE_BINARY_DIR}/include/probes_mysql.d
  ${CMAKE_BINARY_DIR}/include/probes_mysql_dtrace.h
  ${CMAKE_BINARY_DIR}/include/probes_mysql_nodtrace.h
  ) 
ENDIF()

FUNCTION(DTRACE_INSTRUMENT target)
  IF(BUGGY_GCC_NO_DTRACE_MODULES)
    GET_TARGET_PROPERTY(target_type ${target} TYPE)
    IF(target_type MATCHES "MODULE_LIBRARY")
      RETURN()
    ENDIF()
  ENDIF()
  IF(ENABLE_DTRACE)
    ADD_DEPENDENCIES(${target} gen_dtrace_header)

    # Invoke dtrace to generate object file and link it together with target.
    IF(CMAKE_SYSTEM_NAME MATCHES "SunOS")
      SET(objdir ${CMAKE_CURRENT_BINARY_DIR}/CMakeFiles/${target}.dir)
      SET(outfile ${objdir}/${target}_dtrace.o)
      GET_TARGET_PROPERTY(target_type ${target} TYPE)
      ADD_CUSTOM_COMMAND(
        TARGET ${target} PRE_LINK 
        COMMAND ${CMAKE_COMMAND}
          -DDTRACE=${DTRACE}	  
          -DOUTFILE=${outfile} 
          -DDFILE=${CMAKE_BINARY_DIR}/include/probes_mysql.d
          -DDTRACE_FLAGS=${DTRACE_FLAGS}
          -DDIRS=.
          -DTYPE=${target_type}
          -P ${CMAKE_SOURCE_DIR}/cmake/dtrace_prelink.cmake
        WORKING_DIRECTORY ${objdir}
      )
    ELSEIF(CMAKE_SYSTEM_NAME MATCHES "Linux")
<<<<<<< HEAD
=======
      # dtrace on Linux runs gcc and uses flags from environment
      SET(CFLAGS_SAVED $ENV{CFLAGS})
      SET(ENV{CFLAGS} ${CMAKE_C_FLAGS})
>>>>>>> 16b81798
      SET(outfile "${CMAKE_BINARY_DIR}/probes_mysql.o")
      # Systemtap object
      EXECUTE_PROCESS(
        COMMAND ${DTRACE} -G -s ${CMAKE_SOURCE_DIR}/include/probes_mysql.d.base
        -o ${outfile}
        )
<<<<<<< HEAD
=======
      SET(ENV{CFLAGS} ${CFLAGS_SAVED})
>>>>>>> 16b81798
    ENDIF()

    # Do not try to extend the library if we have not built the .o file
    IF(outfile)
      # Add full  object path to linker flags
      GET_TARGET_PROPERTY(target_type ${target} TYPE)
      IF(NOT target_type MATCHES "STATIC")
        SET_TARGET_PROPERTIES(${target} PROPERTIES LINK_FLAGS "${outfile}")
      ELSE()
        # For static library flags, add the object to the library.
        # Note: DTrace probes in static libraries are  unusable currently 
        # (see explanation for DTRACE_INSTRUMENT_STATIC_LIBS below)
        # but maybe one day this will be fixed.
        GET_TARGET_PROPERTY(target_location ${target} LOCATION)
        ADD_CUSTOM_COMMAND(
          TARGET ${target} POST_BUILD
          COMMAND ${CMAKE_AR} r  ${target_location} ${outfile}
	  COMMAND ${CMAKE_RANLIB} ${target_location}
          )
        # Used in DTRACE_INSTRUMENT_WITH_STATIC_LIBS
        SET(TARGET_OBJECT_DIRECTORY_${target}  ${objdir} CACHE INTERNAL "")
      ENDIF()
    ENDIF()
  ENDIF()
ENDFUNCTION()


# Ugly workaround for Solaris' DTrace inability to use probes
# from static libraries, discussed e.g in this thread
# (http://opensolaris.org/jive/thread.jspa?messageID=432454)
# We have to collect all object files that may be instrumented
# and go into the mysqld (also those that come from in static libs)
# run them again through dtrace -G to generate an ELF file that links
# to mysqld.
MACRO (DTRACE_INSTRUMENT_STATIC_LIBS target libs)
IF(CMAKE_SYSTEM_NAME MATCHES "SunOS" AND ENABLE_DTRACE)
  # Filter out non-static libraries in the list, if any
  SET(static_libs)
  FOREACH(lib ${libs})
    GET_TARGET_PROPERTY(libtype ${lib} TYPE)
    IF(libtype MATCHES STATIC_LIBRARY)
      SET(static_libs ${static_libs} ${lib})
    ENDIF()
  ENDFOREACH()

  FOREACH(lib ${static_libs})
    SET(dirs ${dirs} ${TARGET_OBJECT_DIRECTORY_${lib}})
  ENDFOREACH()

  SET (obj ${CMAKE_CURRENT_BINARY_DIR}/${target}_dtrace_all.o)
  ADD_CUSTOM_COMMAND(
  OUTPUT ${obj}
  DEPENDS ${static_libs}
  COMMAND ${CMAKE_COMMAND}
   -DDTRACE=${DTRACE}	  
   -DOUTFILE=${obj} 
   -DDFILE=${CMAKE_BINARY_DIR}/include/probes_mysql.d
   -DDTRACE_FLAGS=${DTRACE_FLAGS}
   "-DDIRS=${dirs}"
   -DTYPE=MERGE
   -P ${CMAKE_SOURCE_DIR}/cmake/dtrace_prelink.cmake
   VERBATIM
  )
  ADD_CUSTOM_TARGET(${target}_dtrace_all  DEPENDS ${obj})
  ADD_DEPENDENCIES(${target} ${target}_dtrace_all)
  TARGET_LINK_LIBRARIES(${target} ${obj})
ENDIF()
ENDMACRO()<|MERGE_RESOLUTION|>--- conflicted
+++ resolved
@@ -110,22 +110,16 @@
         WORKING_DIRECTORY ${objdir}
       )
     ELSEIF(CMAKE_SYSTEM_NAME MATCHES "Linux")
-<<<<<<< HEAD
-=======
       # dtrace on Linux runs gcc and uses flags from environment
       SET(CFLAGS_SAVED $ENV{CFLAGS})
       SET(ENV{CFLAGS} ${CMAKE_C_FLAGS})
->>>>>>> 16b81798
       SET(outfile "${CMAKE_BINARY_DIR}/probes_mysql.o")
       # Systemtap object
       EXECUTE_PROCESS(
         COMMAND ${DTRACE} -G -s ${CMAKE_SOURCE_DIR}/include/probes_mysql.d.base
         -o ${outfile}
         )
-<<<<<<< HEAD
-=======
       SET(ENV{CFLAGS} ${CFLAGS_SAVED})
->>>>>>> 16b81798
     ENDIF()
 
     # Do not try to extend the library if we have not built the .o file
