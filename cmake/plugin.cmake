# Copyright (c) 2009, 2016, Oracle and/or its affiliates. All rights reserved.
# 
# This program is free software; you can redistribute it and/or modify
# it under the terms of the GNU General Public License as published by
# the Free Software Foundation; version 2 of the License.
#
# This program is distributed in the hope that it will be useful,
# but WITHOUT ANY WARRANTY; without even the implied warranty of
# MERCHANTABILITY or FITNESS FOR A PARTICULAR PURPOSE.  See the
# GNU General Public License for more details.
#
# You should have received a copy of the GNU General Public License
# along with this program; if not, write to the Free Software
# Foundation, Inc., 51 Franklin St, Fifth Floor, Boston, MA  02110-1301  USA 


GET_FILENAME_COMPONENT(MYSQL_CMAKE_SCRIPT_DIR ${CMAKE_CURRENT_LIST_FILE} PATH)
INCLUDE(${MYSQL_CMAKE_SCRIPT_DIR}/cmake_parse_arguments.cmake)

# MYSQL_ADD_PLUGIN(plugin_name source1...sourceN
# [STORAGE_ENGINE]
# [MANDATORY|DEFAULT]
# [STATIC_ONLY|MODULE_ONLY]
# [MODULE_OUTPUT_NAME module_name]
# [STATIC_OUTPUT_NAME static_name]
# [NOT_FOR_EMBEDDED]
# [RECOMPILE_FOR_EMBEDDED]
# [LINK_LIBRARIES lib1...libN]
# [DEPENDENCIES target1...targetN]

# MANDATORY   : not actually a plugin, always builtin
# DEFAULT     : builtin as static by default
# MODULE_ONLY : build only as shared library

# Append collections files for the plugin to the common files
# Make sure we don't copy twice if running cmake again

MACRO(PLUGIN_APPEND_COLLECTIONS plugin)
  SET(fcopied "${CMAKE_CURRENT_SOURCE_DIR}/tests/collections/FilesCopied")
  IF(NOT EXISTS ${fcopied})
    FILE(GLOB collections ${CMAKE_CURRENT_SOURCE_DIR}/tests/collections/*)
    FOREACH(cfile ${collections})
      FILE(READ ${cfile} contents)
      GET_FILENAME_COMPONENT(fname ${cfile} NAME)
      FILE(APPEND ${CMAKE_SOURCE_DIR}/mysql-test/collections/${fname} "${contents}")
      FILE(APPEND ${fcopied} "${fname}\n")
      MESSAGE(STATUS "Appended ${cfile}")
    ENDFOREACH()
  ENDIF()
ENDMACRO()

MACRO(MYSQL_ADD_PLUGIN)
  MYSQL_PARSE_ARGUMENTS(ARG
    "LINK_LIBRARIES;DEPENDENCIES;MODULE_OUTPUT_NAME;STATIC_OUTPUT_NAME"
    "STORAGE_ENGINE;STATIC_ONLY;MODULE_ONLY;MANDATORY;DEFAULT;DISABLED;NOT_FOR_EMBEDDED;RECOMPILE_FOR_EMBEDDED;TEST_ONLY"
    ${ARGN}
  )
  
  # Add common include directories
  INCLUDE_DIRECTORIES(${CMAKE_SOURCE_DIR}/include 
                    ${CMAKE_SOURCE_DIR}/sql
                    ${CMAKE_SOURCE_DIR}/libbinlogevents/include
                    ${CMAKE_SOURCE_DIR}/sql/auth
                    ${CMAKE_SOURCE_DIR}/regex
                    ${SSL_INCLUDE_DIRS}
                    ${ZLIB_INCLUDE_DIR})

  LIST(GET ARG_DEFAULT_ARGS 0 plugin) 
  SET(SOURCES ${ARG_DEFAULT_ARGS})
  LIST(REMOVE_AT SOURCES 0)
  STRING(TOUPPER ${plugin} plugin)
  STRING(TOLOWER ${plugin} target)
  
  # Figure out whether to build plugin
  IF(WITH_PLUGIN_${plugin})
    SET(WITH_${plugin} 1)
  ENDIF()

  IF(WITH_MAX_NO_NDB)
    SET(WITH_MAX 1)
    SET(WITHOUT_NDBCLUSTER 1)
  ENDIF()

  IF(ARG_DEFAULT)
    IF(NOT DEFINED WITH_${plugin} AND 
       NOT DEFINED WITH_${plugin}_STORAGE_ENGINE)
      SET(WITH_${plugin} 1)
    ENDIF()
  ENDIF()
  
  IF(WITH_${plugin}_STORAGE_ENGINE 
    OR WITH_{$plugin}
    OR WITH_ALL 
    OR WITH_MAX 
    AND NOT WITHOUT_${plugin}_STORAGE_ENGINE
    AND NOT WITHOUT_${plugin}
    AND NOT ARG_MODULE_ONLY)
     
    SET(WITH_${plugin} 1)
  ELSEIF(WITHOUT_${plugin}_STORAGE_ENGINE OR WITH_NONE OR ${plugin}_DISABLED)
    SET(WITHOUT_${plugin} 1)
    SET(WITH_${plugin}_STORAGE_ENGINE 0)
    SET(WITH_${plugin} 0)
  ENDIF()
  
  
  IF(ARG_MANDATORY)
    SET(WITH_${plugin} 1)
  ENDIF()

  
  IF(ARG_STORAGE_ENGINE)
    SET(with_var "WITH_${plugin}_STORAGE_ENGINE" )
  ELSE()
    SET(with_var "WITH_${plugin}")
  ENDIF()
  
  IF(NOT ARG_DEPENDENCIES)
    SET(ARG_DEPENDENCIES)
  ENDIF()
  SET(BUILD_PLUGIN 1)
  # Build either static library or module
  IF (WITH_${plugin} AND NOT ARG_MODULE_ONLY)
<<<<<<< HEAD
    ADD_CONVENIENCE_LIBRARY(${target} STATIC ${SOURCES})
    SET_TARGET_PROPERTIES(${target} PROPERTIES COMPILE_DEFINITONS "MYSQL_SERVER")
=======
    ADD_LIBRARY(${target} STATIC ${SOURCES})
    SET_TARGET_PROPERTIES(${target}
      PROPERTIES COMPILE_DEFINITIONS "MYSQL_SERVER")

>>>>>>> 518e548f
    DTRACE_INSTRUMENT(${target})
    ADD_DEPENDENCIES(${target} GenError ${ARG_DEPENDENCIES})
    IF(WITH_EMBEDDED_SERVER AND NOT ARG_NOT_FOR_EMBEDDED)
      # Embedded library should contain PIC code and be linkable
      # to shared libraries (on systems that need PIC)
      IF(ARG_RECOMPILE_FOR_EMBEDDED OR NOT _SKIP_PIC)
        # Recompile some plugins for embedded
        ADD_CONVENIENCE_LIBRARY(${target}_embedded ${SOURCES})
        DTRACE_INSTRUMENT(${target}_embedded)   
        IF(ARG_RECOMPILE_FOR_EMBEDDED)
          SET_TARGET_PROPERTIES(${target}_embedded 
            PROPERTIES COMPILE_DEFINITIONS "MYSQL_SERVER;EMBEDDED_LIBRARY")
        ENDIF()
        ADD_DEPENDENCIES(${target}_embedded GenError)
      ENDIF()
    ENDIF()
    
    IF(ARG_STATIC_OUTPUT_NAME)
      SET_TARGET_PROPERTIES(${target} PROPERTIES 
      OUTPUT_NAME ${ARG_STATIC_OUTPUT_NAME})
    ENDIF()

    # Update mysqld dependencies
    SET (MYSQLD_STATIC_PLUGIN_LIBS ${MYSQLD_STATIC_PLUGIN_LIBS} 
      ${target} ${ARG_LINK_LIBRARIES} CACHE INTERNAL "" FORCE)

    # Update mysqld dependencies (embedded)
    IF(NOT ARG_NOT_FOR_EMBEDDED)
      SET (MYSQLD_STATIC_EMBEDDED_PLUGIN_LIBS ${MYSQLD_STATIC_EMBEDDED_PLUGIN_LIBS} 
        ${target} ${ARG_LINK_LIBRARIES} CACHE INTERNAL "" FORCE)
    ENDIF()

    IF(ARG_MANDATORY)
      SET(${with_var} ON CACHE INTERNAL "Link ${plugin} statically to the server" 
       FORCE)
    ELSE()	
      SET(${with_var} ON CACHE BOOL "Link ${plugin} statically to the server" 
       FORCE)
    ENDIF()

    SET(THIS_PLUGIN_REFERENCE " builtin_${target}_plugin,")
    IF(ARG_NOT_FOR_EMBEDDED)
      SET(THIS_PLUGIN_REFERENCE "
#ifndef EMBEDDED_LIBRARY
  ${THIS_PLUGIN_REFERENCE}
#endif
")
    ENDIF()
    SET(PLUGINS_IN_THIS_SCOPE
      "${PLUGINS_IN_THIS_SCOPE}${THIS_PLUGIN_REFERENCE}")

    IF(ARG_MANDATORY)
      SET (mysql_mandatory_plugins  
        "${mysql_mandatory_plugins} ${PLUGINS_IN_THIS_SCOPE}" 
        PARENT_SCOPE)
    ELSE()
      SET (mysql_optional_plugins  
        "${mysql_optional_plugins} ${PLUGINS_IN_THIS_SCOPE}"
        PARENT_SCOPE)
    ENDIF()

  ELSEIF(NOT WITHOUT_${plugin} AND NOT ARG_STATIC_ONLY  AND NOT WITHOUT_DYNAMIC_PLUGINS)
    IF(NOT ARG_MODULE_OUTPUT_NAME)
      IF(ARG_STORAGE_ENGINE)
        SET(ARG_MODULE_OUTPUT_NAME "ha_${target}")
      ELSE()
        SET(ARG_MODULE_OUTPUT_NAME "${target}")
      ENDIF()
    ENDIF()

    ADD_VERSION_INFO(${target} MODULE SOURCES)
    ADD_LIBRARY(${target} MODULE ${SOURCES}) 
    DTRACE_INSTRUMENT(${target})
    SET_TARGET_PROPERTIES (${target} PROPERTIES PREFIX ""
      COMPILE_DEFINITIONS "MYSQL_DYNAMIC_PLUGIN")
    TARGET_LINK_LIBRARIES (${target} mysqlservices)

    GET_TARGET_PROPERTY(LINK_FLAGS ${target} LINK_FLAGS)
    IF(NOT LINK_FLAGS)
      # Avoid LINK_FLAGS-NOTFOUND
      SET(LINK_FLAGS)
    ENDIF()
    SET_TARGET_PROPERTIES(${target} PROPERTIES
      LINK_FLAGS "${CMAKE_SHARED_LIBRARY_C_FLAGS} ${LINK_FLAGS} "
    )

    # Plugin uses symbols defined in mysqld executable.
    # Some operating systems like Windows and OSX and are pretty strict about 
    # unresolved symbols. Others are less strict and allow unresolved symbols
    # in shared libraries. On Linux for example, CMake does not even add 
    # executable to the linker command line (it would result into link error). 
    # Thus we skip TARGET_LINK_LIBRARIES on Linux, as it would only generate
    # an additional dependency.
    # Use MYSQL_PLUGIN_IMPORT for static data symbols to be exported.
    IF(NOT CMAKE_SYSTEM_NAME STREQUAL "Linux")
      TARGET_LINK_LIBRARIES (${target} mysqld ${ARG_LINK_LIBRARIES})
    ENDIF()
    ADD_DEPENDENCIES(${target} GenError ${ARG_DEPENDENCIES})

     IF(NOT ARG_MODULE_ONLY)
      # set cached variable, e.g with checkbox in GUI
      SET(${with_var} OFF CACHE BOOL "Link ${plugin} statically to the server" 
       FORCE)
     ENDIF()
    SET_TARGET_PROPERTIES(${target} PROPERTIES 
      OUTPUT_NAME "${ARG_MODULE_OUTPUT_NAME}")  
    # Install dynamic library
    SET(INSTALL_COMPONENT Server)
    IF(ARG_TEST_ONLY)
      SET(INSTALL_COMPONENT Test)
    ENDIF()
    MYSQL_INSTALL_TARGETS(${target}
      DESTINATION ${INSTALL_PLUGINDIR}
      COMPONENT ${INSTALL_COMPONENT})
    INSTALL_DEBUG_TARGET(${target}
      DESTINATION ${INSTALL_PLUGINDIR}/debug
      COMPONENT ${INSTALL_COMPONENT})
    # Add installed files to list for RPMs
    FILE(APPEND ${CMAKE_BINARY_DIR}/support-files/plugins.files
            "%attr(755, root, root) %{_prefix}/${INSTALL_PLUGINDIR}/${ARG_MODULE_OUTPUT_NAME}.so\n"
            "%attr(755, root, root) %{_prefix}/${INSTALL_PLUGINDIR}/debug/${ARG_MODULE_OUTPUT_NAME}.so\n")
    # For internal testing in PB2, append collections files
    IF(DEFINED ENV{PB2WORKDIR})
      PLUGIN_APPEND_COLLECTIONS(${plugin})
    ENDIF()
  ELSE()
    IF(WITHOUT_${plugin})
      # Update cache variable
      STRING(REPLACE "WITH_" "WITHOUT_" without_var ${with_var})
      SET(${without_var} ON CACHE BOOL "Don't build ${plugin}" 
       FORCE)
    ENDIF()
    SET(BUILD_PLUGIN 0)
  ENDIF()

  IF(BUILD_PLUGIN AND ARG_LINK_LIBRARIES)
    TARGET_LINK_LIBRARIES (${target} ${ARG_LINK_LIBRARIES})
  ENDIF()

ENDMACRO()


# Add all CMake projects under storage  and plugin 
# subdirectories, configure sql_builtin.cc
MACRO(CONFIGURE_PLUGINS)
  FILE(GLOB dirs_storage ${CMAKE_SOURCE_DIR}/storage/*)
  FILE(GLOB dirs_plugin ${CMAKE_SOURCE_DIR}/plugin/*)
  IF(WITH_RAPID)
    FILE(GLOB dirs_rapid_plugin ${CMAKE_SOURCE_DIR}/rapid/plugin/*)
  ENDIF(WITH_RAPID)
  
  FOREACH(dir ${dirs_storage} ${dirs_plugin} ${dirs_rapid_plugin})
    IF (EXISTS ${dir}/CMakeLists.txt)
      ADD_SUBDIRECTORY(${dir})
    ENDIF()
  ENDFOREACH()
ENDMACRO()<|MERGE_RESOLUTION|>--- conflicted
+++ resolved
@@ -121,15 +121,10 @@
   SET(BUILD_PLUGIN 1)
   # Build either static library or module
   IF (WITH_${plugin} AND NOT ARG_MODULE_ONLY)
-<<<<<<< HEAD
     ADD_CONVENIENCE_LIBRARY(${target} STATIC ${SOURCES})
-    SET_TARGET_PROPERTIES(${target} PROPERTIES COMPILE_DEFINITONS "MYSQL_SERVER")
-=======
-    ADD_LIBRARY(${target} STATIC ${SOURCES})
     SET_TARGET_PROPERTIES(${target}
       PROPERTIES COMPILE_DEFINITIONS "MYSQL_SERVER")
 
->>>>>>> 518e548f
     DTRACE_INSTRUMENT(${target})
     ADD_DEPENDENCIES(${target} GenError ${ARG_DEPENDENCIES})
     IF(WITH_EMBEDDED_SERVER AND NOT ARG_NOT_FOR_EMBEDDED)
