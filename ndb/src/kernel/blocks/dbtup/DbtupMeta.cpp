--- conflicted
+++ resolved
@@ -105,12 +105,9 @@
   fragOperPtr.p->noOfNewAttrCount = noOfNewAttr;
   fragOperPtr.p->charsetIndex = 0;
   fragOperPtr.p->currNullBit = 0;
-<<<<<<< HEAD
-=======
   // remove in 5.1, 2 fragments per fragment in 5.0
   fragOperPtr.p->minRows = (minRows + 1)/2;
   fragOperPtr.p->maxRows = (maxRows + 1)/2;
->>>>>>> 18e008a1
 
   ndbrequire(reqinfo == ZADDFRAG);
 
