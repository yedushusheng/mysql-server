/* Copyright (c) 2016, 2017, Oracle and/or its affiliates. All rights reserved.

   This program is free software; you can redistribute it and/or modify
   it under the terms of the GNU General Public License as published by
   the Free Software Foundation; version 2 of the License.

   This program is distributed in the hope that it will be useful,
   but WITHOUT ANY WARRANTY; without even the implied warranty of
   MERCHANTABILITY or FITNESS FOR A PARTICULAR PURPOSE.  See the
   GNU General Public License for more details.

   You should have received a copy of the GNU General Public License
   along with this program; if not, write to the Free Software
   Foundation, Inc., 51 Franklin St, Fifth Floor, Boston, MA 02110-1301  USA */

#ifndef MYSQL_KEYRING_H
#define MYSQL_KEYRING_H

#include <memory>

#include "mysql/plugin.h"
#include <my_rnd.h>
#include <mysqld.h>
#include "keys_container.h"
#include "keyring_memory.h"

using keyring::IKeys_container;
using keyring::IKeyring_io;
using keyring::ILogger;
using keyring::IKey;

namespace keyring
{
/* Always defined. */
  extern PSI_memory_key key_memory_KEYRING;
  extern PSI_rwlock_key key_LOCK_keyring;
}

extern mysql_rwlock_t LOCK_keyring;

<<<<<<< HEAD
extern std::unique_ptr<IKeys_container> keys;
extern bool is_keys_container_initialized;
extern std::unique_ptr<ILogger> logger;
extern std::unique_ptr<char[]> keyring_file_data;
=======
extern boost::movelib::unique_ptr<IKeys_container> keys;
extern volatile my_bool is_keys_container_initialized;
extern boost::movelib::unique_ptr<ILogger> logger;
extern boost::movelib::unique_ptr<char[]> keyring_file_data;
>>>>>>> 42d0b02f

#ifdef HAVE_PSI_INTERFACE
void keyring_init_psi_keys(void);
#endif //HAVE_PSI_INTERFACE

<<<<<<< HEAD
bool init_keyring_locks();
=======
int init_keyring_locks();
my_bool create_keyring_dir_if_does_not_exist(const char *keyring_file_path);
>>>>>>> 42d0b02f

void update_keyring_file_data(MYSQL_THD thd  MY_ATTRIBUTE((unused)),
                              struct st_mysql_sys_var *var  MY_ATTRIBUTE((unused)),
                              void *var_ptr MY_ATTRIBUTE((unused)),
                              const void *save_ptr);

bool mysql_key_fetch(std::unique_ptr<IKey> key_to_fetch, char **key_type,
                     void **key, size_t *key_len);
bool mysql_key_store(std::unique_ptr<IKey> key_to_store);
bool mysql_key_remove(std::unique_ptr<IKey> key_to_remove);

<<<<<<< HEAD
bool check_key_for_writting(IKey* key, std::string error_for);

template <typename T>
bool mysql_key_fetch(const char *key_id, char **key_type, const char *user_id,
                     void **key, size_t *key_len)
=======
my_bool check_key_for_writing(IKey* key, std::string error_for);

void log_operation_error(const char *failed_operation, const char *plugin_name);

my_bool is_key_length_and_type_valid(const char *key_type, size_t key_len);

template <typename T>
my_bool mysql_key_fetch(const char *key_id, char **key_type, const char *user_id,
                        void **key, size_t *key_len, const char *plugin_name)
>>>>>>> 42d0b02f
{
  try
  {
    std::unique_ptr<IKey> key_to_fetch(new T(key_id, NULL, user_id, NULL, 0));
    return mysql_key_fetch(std::move(key_to_fetch), key_type, key, key_len);
  }
  catch (...)
  {
    log_operation_error("fetch a key", plugin_name);
    return TRUE;
  }
}

template <typename T>
<<<<<<< HEAD
bool mysql_key_store(const char *key_id, const char *key_type,
                     const char *user_id, const void *key, size_t key_len)
=======
my_bool mysql_key_store(const char *key_id, const char *key_type, const char *user_id,
                        const void *key, size_t key_len, const char *plugin_name)
>>>>>>> 42d0b02f
{
  try
  {
    std::unique_ptr<IKey> key_to_store(new T(key_id, key_type, user_id, key, key_len));
    return mysql_key_store(std::move(key_to_store));
  }
  catch (...)
  {
    log_operation_error("store a key", plugin_name);
    return TRUE;
  }
}

template <typename T>
<<<<<<< HEAD
bool mysql_key_remove(const char *key_id, const char *user_id)
=======
my_bool mysql_key_remove(const char *key_id, const char *user_id,
                         const char *plugin_name)
>>>>>>> 42d0b02f
{
  try
  {
    std::unique_ptr<IKey> key_to_remove(new T(key_id, NULL, user_id, NULL, 0));
    return mysql_key_remove(std::move(key_to_remove));
  }
  catch (...)
  {
    log_operation_error("remove a key", plugin_name);
    return TRUE;
  }
}

#endif //MYSQL_KEYRING_H<|MERGE_RESOLUTION|>--- conflicted
+++ resolved
@@ -38,28 +38,17 @@
 
 extern mysql_rwlock_t LOCK_keyring;
 
-<<<<<<< HEAD
 extern std::unique_ptr<IKeys_container> keys;
-extern bool is_keys_container_initialized;
+extern volatile bool is_keys_container_initialized;
 extern std::unique_ptr<ILogger> logger;
 extern std::unique_ptr<char[]> keyring_file_data;
-=======
-extern boost::movelib::unique_ptr<IKeys_container> keys;
-extern volatile my_bool is_keys_container_initialized;
-extern boost::movelib::unique_ptr<ILogger> logger;
-extern boost::movelib::unique_ptr<char[]> keyring_file_data;
->>>>>>> 42d0b02f
 
 #ifdef HAVE_PSI_INTERFACE
 void keyring_init_psi_keys(void);
 #endif //HAVE_PSI_INTERFACE
 
-<<<<<<< HEAD
 bool init_keyring_locks();
-=======
-int init_keyring_locks();
-my_bool create_keyring_dir_if_does_not_exist(const char *keyring_file_path);
->>>>>>> 42d0b02f
+bool create_keyring_dir_if_does_not_exist(const char *keyring_file_path);
 
 void update_keyring_file_data(MYSQL_THD thd  MY_ATTRIBUTE((unused)),
                               struct st_mysql_sys_var *var  MY_ATTRIBUTE((unused)),
@@ -71,23 +60,15 @@
 bool mysql_key_store(std::unique_ptr<IKey> key_to_store);
 bool mysql_key_remove(std::unique_ptr<IKey> key_to_remove);
 
-<<<<<<< HEAD
-bool check_key_for_writting(IKey* key, std::string error_for);
+bool check_key_for_writing(IKey* key, std::string error_for);
+
+void log_operation_error(const char *failed_operation, const char *plugin_name);
+
+bool is_key_length_and_type_valid(const char *key_type, size_t key_len);
 
 template <typename T>
 bool mysql_key_fetch(const char *key_id, char **key_type, const char *user_id,
-                     void **key, size_t *key_len)
-=======
-my_bool check_key_for_writing(IKey* key, std::string error_for);
-
-void log_operation_error(const char *failed_operation, const char *plugin_name);
-
-my_bool is_key_length_and_type_valid(const char *key_type, size_t key_len);
-
-template <typename T>
-my_bool mysql_key_fetch(const char *key_id, char **key_type, const char *user_id,
-                        void **key, size_t *key_len, const char *plugin_name)
->>>>>>> 42d0b02f
+                     void **key, size_t *key_len, const char *plugin_name)
 {
   try
   {
@@ -102,13 +83,9 @@
 }
 
 template <typename T>
-<<<<<<< HEAD
 bool mysql_key_store(const char *key_id, const char *key_type,
-                     const char *user_id, const void *key, size_t key_len)
-=======
-my_bool mysql_key_store(const char *key_id, const char *key_type, const char *user_id,
-                        const void *key, size_t key_len, const char *plugin_name)
->>>>>>> 42d0b02f
+                     const char *user_id, const void *key, size_t key_len,
+                     const char *plugin_name)
 {
   try
   {
@@ -123,12 +100,8 @@
 }
 
 template <typename T>
-<<<<<<< HEAD
-bool mysql_key_remove(const char *key_id, const char *user_id)
-=======
-my_bool mysql_key_remove(const char *key_id, const char *user_id,
-                         const char *plugin_name)
->>>>>>> 42d0b02f
+bool mysql_key_remove(const char *key_id, const char *user_id,
+                      const char *plugin_name)
 {
   try
   {
@@ -142,4 +115,5 @@
   }
 }
 
+
 #endif //MYSQL_KEYRING_H