--- conflicted
+++ resolved
@@ -10,24 +10,14 @@
 
 CREATE TEMPORARY TABLE test.backup_info (id INT, backup_id INT) ENGINE = HEAP;
 
+# needed for embedded
+--exec chmod 0777 $dump_file
 --replace_result $dump_file DUMP_FILE
 eval LOAD DATA INFILE '$dump_file' INTO TABLE test.backup_info FIELDS TERMINATED BY ',';
 
-<<<<<<< HEAD
-DELETE FROM test.backup_info;
-
-# needed for embedded
---exec chmod 0777 $MYSQLTEST_VARDIR/tmp.dat
-LOAD DATA INFILE '../tmp.dat' INTO TABLE test.backup_info FIELDS TERMINATED BY ',';
-
---replace_column 1 <the_backup_id>
-
-SELECT @the_backup_id:=backup_id FROM test.backup_info;
-=======
 # Load backup id into environment variable
 let the_backup_id=`SELECT  backup_id from test.backup_info`;
 DROP TABLE test.backup_info;
->>>>>>> 2a28d506
 
 remove_file $dump_file;
 
