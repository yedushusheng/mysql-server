#
# Testing of misc functions
#

--disable_warnings
DROP TABLE IF EXISTS t1, t2;
--enable_warnings

select format(1.5555,0),format(123.5555,1),format(1234.5555,2),format(12345.55555,3),format(123456.5555,4),format(1234567.5555,5),format("12345.2399",2);

select inet_ntoa(inet_aton("255.255.255.255.255.255.255.255"));
select inet_aton("255.255.255.255.255"),inet_aton("255.255.1.255"),inet_aton("0.1.255");
select inet_ntoa(1099511627775),inet_ntoa(4294902271),inet_ntoa(511);

select hex(inet_aton('127'));
select hex(inet_aton('127.1'));
select hex(inet_aton('127.1.1'));

select length(uuid()), charset(uuid()), length(unhex(replace(uuid(),_utf8'-',_utf8'')));

# As we can assume we are the only user for the mysqld server, the difference
# between two calls should be -1
set @a= uuid_short();
set @b= uuid_short();
select @b - @a;

#
# Test for core dump with nan
#
select length(format('nan', 2)) > 0;

#
# Test for bug #628
#
select concat("$",format(2500,2));

# Test for BUG#7716
create table t1 ( a timestamp );
insert into t1 values ( '2004-01-06 12:34' );
select a from t1 where left(a+0,6) in ( left(20040106,6) );
select a from t1 where left(a+0,6) = ( left(20040106,6) );

select a from t1 where right(a+0,6) in ( right(20040106123400,6) );
select a from t1 where right(a+0,6) = ( right(20040106123400,6) );

select a from t1 where mid(a+0,6,3) in ( mid(20040106123400,6,3) );
select a from t1 where mid(a+0,6,3) = ( mid(20040106123400,6,3) );

drop table t1;


#
# Bug#16501: IS_USED_LOCK does not appear to work
#

CREATE TABLE t1 (conn CHAR(7), connection_id INT);
INSERT INTO t1 VALUES ('default', CONNECTION_ID());

SELECT GET_LOCK('bug16501',600);

connect (con1,localhost,root,,);
INSERT INTO t1 VALUES ('con1', CONNECTION_ID());
SELECT IS_USED_LOCK('bug16501') = connection_id
FROM t1
WHERE conn = 'default';
send SELECT GET_LOCK('bug16501',600);

connection default;
SELECT IS_USED_LOCK('bug16501') = CONNECTION_ID();
SELECT RELEASE_LOCK('bug16501');
connection con1;
reap;
connection default;
SELECT IS_USED_LOCK('bug16501') = connection_id
FROM t1
WHERE conn = 'con1';

connection con1;
SELECT IS_USED_LOCK('bug16501') = CONNECTION_ID();
SELECT RELEASE_LOCK('bug16501');
SELECT IS_USED_LOCK('bug16501');

disconnect con1;
connection default;

DROP TABLE t1;

#
# Bug #21531: EXPORT_SET() doesn't accept args with coercible character sets
#
select export_set(3, _latin1'foo', _utf8'bar', ',', 4);

--echo End of 4.1 tests


#
# Test for BUG#9535
#
--disable_warnings
create table t1 as select uuid(), length(uuid());
--enable_warnings
show create table t1;
drop table t1;

#
# Bug#6760: Add SLEEP() function (feature request)
#
#   Logics of original test:
#   Reveal that a query with SLEEP does not need less time than estimated.
#
# Bug#12689: SLEEP() gets incorrectly cached/optimized-away
#
#   Description from bug report (slightly modified)
#
#   Bug 1 (happened all time):
#      SELECT * FROM t1 WHERE SLEEP(1) will only result in a sleep of 1
#      second, regardless of the number of rows in t1.
#   Bug 2 (happened all time):
#      Such a query will also get cached by the query cache, but should not.
#
# Notes (mleich, 2008-05)
# =======================
#
# Experiments around
#    Bug#36345 Test 'func_misc' fails on RHAS3 x86_64
# showed that the tests for both bugs could produce in case of parallel
# artificial system time (like via ntpd)
# - decreases false alarm
# - increases false success
#
# We try here to circumvent these issues by reimplementation of the tests
# and sophisticated scripting, although the cause of the problems is a massive
# error within the setup of the testing environment.
# Tests relying on or checking derivates of the system time must never meet
# parallel manipulations of system time.
#
# Results of experiments with/without manipulation of system time,
# information_schema.processlist content, high load on testing box
# ----------------------------------------------------------------
# Definition: Predicted_cumulative_sleep_time =
#                #_of_result_rows * sleep_time_per_result_row
#
# 1. Total (real sleep time) ~= predicted_cumulative_sleep_time !!
# 2. The state of a session within the PROCESSLIST changes to 'User sleep'
#    if the sessions runs a statement containing the sleep function and the
#    processing of the statement is just within the phase where the sleep
#    is done. (*)
# 3. NOW() and processlist.time behave "synchronous" to system time and
#    show also the "jumps" caused by system time manipulations. (*)
# 4. processlist.time is unsigned, the "next" value below 0 is ~ 4G (*)
# 5. Current processlist.time ~= current real sleep time if the system time
#    was not manipulated. (*)
# 6. High system load can cause delays of <= 2 seconds.
# 7. Thanks to Davi for excellent hints and ideas.
#
#    (*)
#    - information_schema.processlist is not available before MySQL 5.1.
#    - Observation of processlist content requires a
#      - "worker" session sending the query with "send" and pulling results
#        with "reap"
#      - session observing the processlist parallel to the worker session
#      "send" and "reap" do not work in case of an embedded server.
#    Conclusion: Tests based on processlist have too many restrictions.
#
# Solutions for subtests based on TIMEDIFF of values filled via NOW()
# -------------------------------------------------------------------
# Run the following sequence three times
#    1. SELECT <start_time>
#    2. Query with SLEEP
#    3. SELECT <end_time>
# If TIMEDIFF(<end_time>,<start_time>) is at least two times within a
# reasonable range assume that we did not met errors we were looking for.
#
# It is extreme unlikely that we have two system time changes within the
# < 30 seconds runtime. Even if the unlikely happens, there are so
# frequent runs of this test on this or another testing box which will
# catch the problem.
#

--echo #------------------------------------------------------------------------
--echo # Tests for Bug#6760 and Bug#12689
# Number of rows within the intended result set.
SET @row_count = 4;
# Parameter within SLEEP function
SET @sleep_time_per_result_row = 1;
# Maximum acceptable delay caused by high load on testing box
SET @max_acceptable_delay = 2;
# TIMEDIFF = time for query with sleep (mostly the time caused by SLEEP)
#            + time for delays caused by high load on testing box
# Ensure that at least a reasonable fraction of TIMEDIFF belongs to the SLEEP
# by appropriate setting of variables.
# Ensure that any "judging" has a base of minimum three attempts.
# (Test 2 uses all attempts except the first one.)
if (!` SELECT (@sleep_time_per_result_row * @row_count - @max_acceptable_delay >
              @sleep_time_per_result_row) AND (@row_count - 1 >= 3)`)
{
   --echo # Have to abort because of error in plausibility check
   --echo ######################################################
   --vertical_results
   SELECT @sleep_time_per_result_row * @row_count - @max_acceptable_delay >
               @sleep_time_per_result_row AS must_be_1,
               @row_count - 1 >= 3 AS must_be_also_1,
               @sleep_time_per_result_row, @row_count, @max_acceptable_delay;
   exit;
}
SET @@global.query_cache_size = 1024 * 64;
--disable_warnings
DROP TEMPORARY TABLE IF EXISTS t_history;
DROP TABLE IF EXISTS t1;
--enable_warnings
CREATE TEMPORARY TABLE t_history (attempt SMALLINT,
start_ts DATETIME, end_ts DATETIME,
start_cached INTEGER, end_cached INTEGER);
CREATE TABLE t1 (f1 BIGINT);
let $num = `SELECT @row_count`;
while ($num)
{
   INSERT INTO t1 VALUES (1);
   dec $num;
}

let $loops = 4;
let $num = $loops;
while ($num)
{
   let $Qcache_queries_in_cache =
       query_get_value(SHOW STATUS LIKE 'Qcache_queries_in_cache', Value, 1);
   eval
   INSERT INTO t_history
   SET attempt = $loops - $num + 1, start_ts = NOW(),
       start_cached = $Qcache_queries_in_cache;
   SELECT *, SLEEP(@sleep_time_per_result_row) FROM t1;
   #
   # Do not determine Qcache_queries_in_cache before updating end_ts. The SHOW
   # might cost too much time on an overloaded box.
   eval
   UPDATE t_history SET end_ts = NOW()
   WHERE attempt = $loops - $num + 1;
   let $Qcache_queries_in_cache =
          query_get_value(SHOW STATUS LIKE 'Qcache_queries_in_cache', Value, 1);
   eval
   UPDATE t_history SET end_cached = $Qcache_queries_in_cache
   WHERE attempt = $loops - $num + 1;
   # DEBUG eval SELECT * FROM t_history WHERE attempt = $loops - $num + 1;
   dec $num;
}

# 1. The majority of queries with SLEEP must need a reasonable time
#    -> SLEEP has an impact on runtime
#       = Replacement for original Bug#6760 test
#    -> total runtime is clear more needed than for one result row needed
#       = Replacement for one of the original Bug#12689 tests
--echo # Test 1: Does the query with SLEEP need a reasonable time?
eval SELECT COUNT(*) >= $loops - 1 INTO @aux1 FROM t_history
WHERE TIMEDIFF(end_ts,start_ts) - @sleep_time_per_result_row * @row_count
      BETWEEN 0 AND @max_acceptable_delay;
SELECT @aux1 AS "Expect 1";
#
# 2. The majority of queries (the first one must be ignored) with SLEEP must
#    need a reasonable time
#    -> If we assume that the result of a cached query will be sent back
#       immediate, without any sleep, than the query with SLEEP cannot be cached
#       (current and intended behaviour for queries with SLEEP).
#    -> It could be also not excluded that the query was cached but the server
#       honoured somehow the SLEEP. Such a behaviour would be also acceptable.
#    = Replacement for one of the original Bug#12689 tests
--echo # Test 2: Does the query with SLEEP need a reasonable time even in case
--echo #         of the non first execution?
eval SELECT COUNT(*) >= $loops - 1 - 1 INTO @aux2 FROM t_history
WHERE TIMEDIFF(end_ts,start_ts) - @sleep_time_per_result_row * @row_count
      BETWEEN 0 AND @max_acceptable_delay
      AND attempt > 1;
SELECT @aux2 AS "Expect 1";
#
# 3. The query with SLEEP should be not cached.
#    -> SHOW STATUS Qcache_queries_in_cache must be not incremented after
#       the execution of the query with SLEEP
--echo # Test 3: The query with SLEEP must be not cached.
eval SELECT COUNT(*) = $loops INTO @aux3 FROM t_history
WHERE end_cached = start_cached;
SELECT @aux3 AS "Expect 1";
#
# Dump the content of t_history if one of the tests failed.
if (`SELECT @aux1 + @aux2 + @aux3 <> 3`)
{
   --echo # Some tests failed, dumping the content of t_history
   SELECT * FROM t_history;
}
DROP TABLE t1;
DROP TEMPORARY TABLE t_history;
SET @@global.query_cache_size = default;

#
# Bug #21466: INET_ATON() returns signed, not unsigned
#

create table t1 select INET_ATON('255.255.0.1') as `a`;
show create table t1;
drop table t1;

#
# Bug#26093 (SELECT BENCHMARK() for SELECT statements does not produce
#   valid results)
#

--disable_warnings
drop table if exists table_26093;
drop function if exists func_26093_a;
drop function if exists func_26093_b;
--enable_warnings

create table table_26093(a int);
insert into table_26093 values
(1), (2), (3), (4), (5),
(6), (7), (8), (9), (10);

delimiter //;

create function func_26093_a(x int) returns int
begin
  set @invoked := @invoked + 1;
  return x;
end//

create function func_26093_b(x int, y int) returns int
begin
  set @invoked := @invoked + 1;
  return x;
end//

delimiter ;//

select avg(a) from table_26093;

select benchmark(100, (select avg(a) from table_26093));

set @invoked := 0;
select benchmark(100, (select avg(func_26093_a(a)) from table_26093));
# Returns only 10, since intermediate results are cached.
select @invoked;

set @invoked := 0;
select benchmark(100, (select avg(func_26093_b(a, rand())) from table_26093));
# Returns 1000, due to rand() preventing caching.
select @invoked;

--error ER_SUBQUERY_NO_1_ROW
select benchmark(100, (select (a) from table_26093));

--error ER_OPERAND_COLUMNS
select benchmark(100, (select 1, 1));

drop table table_26093;
drop function func_26093_a;
drop function func_26093_b;

#
# Bug #30832: Assertion + crash with select name_const('test',now());
#
--error ER_WRONG_ARGUMENTS
SELECT NAME_CONST('test', NOW());
--error ER_WRONG_ARGUMENTS
SELECT NAME_CONST('test', UPPER('test'));

SELECT NAME_CONST('test', NULL);
SELECT NAME_CONST('test', 1);
SELECT NAME_CONST('test', -1);
SELECT NAME_CONST('test', 1.0);
SELECT NAME_CONST('test', -1.0);
SELECT NAME_CONST('test', 'test');

#
# Bug #34749: Server crash when using NAME_CONST() with an aggregate function
#

CREATE TABLE t1 (a INT);
INSERT INTO t1 VALUES (1),(2),(3);
# NAME_CONST() + aggregate.
SELECT NAME_CONST('flag',1)    * MAX(a) FROM t1;
SELECT NAME_CONST('flag',1.5)  * MAX(a) FROM t1;
# Now, wrap the INT_ITEM in Item_func_neg and watch the pretty explosions
SELECT NAME_CONST('flag',-1)   * MAX(a) FROM t1;
SELECT NAME_CONST('flag',-1.5) * MAX(a) FROM t1;
--error ER_WRONG_ARGUMENTS
SELECT NAME_CONST('flag', SQRT(4)) * MAX(a) FROM t1;
--error ER_WRONG_ARGUMENTS
SELECT NAME_CONST('flag',-SQRT(4)) * MAX(a) FROM t1;
DROP TABLE t1;

#
# Bug #27545: erroneous usage of NAME_CONST with a name as the first parameter
#             resolved against a column name of a derived table hangs the client
#

CREATE TABLE t1 (a int);
INSERT INTO t1 VALUES (5), (2);

--error ER_WRONG_ARGUMENTS
SELECT NAME_CONST(x,2) FROM (SELECT a x FROM t1) t;

DROP TABLE t1;


#
# Bug #32559: connection hangs on query with name_const
#
CREATE TABLE t1(a INT);
INSERT INTO t1 VALUES (), (), ();
--error ER_WRONG_ARGUMENTS
SELECT NAME_CONST(a, '1') FROM t1;
--error ER_WRONG_ARGUMENTS
SET INSERT_ID= NAME_CONST(a, a);
DROP TABLE t1;

#
# Bug #31349: ERROR 1062 (23000): Duplicate entry '' for key 'group_key'
#
create table t1 (a int not null);
insert into t1 values (-1), (-2);
select min(a) from t1 group by inet_ntoa(a);
drop table t1;

#
# BUG#34289 - Incorrect NAME_CONST substitution in stored procedures breaks
# replication
#
SELECT NAME_CONST('var', 'value') COLLATE latin1_general_cs;

#
# Bug #35848: UUID() returns UUIDs with the wrong time
#
select @@session.time_zone into @save_tz;

# make sure all times are UTC so the DayNr won't differ
set @@session.time_zone='UTC';
select uuid() into @my_uuid;
# if version nibble isn't 1, the following calculations will be rubbish
select mid(@my_uuid,15,1);
select 24 * 60 * 60 * 1000 * 1000 * 10 into @my_uuid_one_day;
select concat('0',mid(@my_uuid,16,3),mid(@my_uuid,10,4),left(@my_uuid,8)) into @my_uuidate;
select floor(conv(@my_uuidate,16,10)/@my_uuid_one_day) into @my_uuid_date;
select 141427 + datediff(curdate(),'1970-01-01') into @my_uuid_synthetic;
# these should be identical; date part of UUID should be current date
select @my_uuid_date - @my_uuid_synthetic;

set @@session.time_zone=@save_tz;


#
# Bug#42014: Crash, name_const with collate
#
CREATE TABLE t1 (a DATE);
SELECT * FROM t1 WHERE a = NAME_CONST('reportDate',
  _binary'2009-01-09' COLLATE 'binary');
DROP TABLE t1;

#
# Bug#35515: Aliases of variables in binary log are ignored with NAME_CONST
#
select NAME_CONST('_id',1234) as id;

--echo End of 5.0 tests

#
# Bug #30389: connection_id() always return 0 in embedded server
#

select connection_id() > 0;

--echo #
<<<<<<< HEAD
--echo # Bug #52165: Assertion failed: file .\dtoa.c, line 465
--echo # 

CREATE TABLE t1 (a SET('a'), b INT);
INSERT INTO t1 VALUES ('', 0);

SELECT COALESCE(a) = COALESCE(b) FROM t1;
=======
--echo # Bug #54461: crash with longblob and union or update with subquery
--echo #

CREATE TABLE t1 (a INT, b LONGBLOB);
INSERT INTO t1 VALUES (1, '2'), (2, '3'), (3, '2');

SELECT DISTINCT LEAST(a, (SELECT b FROM t1 LIMIT 1)) FROM t1 UNION SELECT 1;
SELECT DISTINCT GREATEST(a, (SELECT b FROM t1 LIMIT 1)) FROM t1 UNION SELECT 1;
>>>>>>> b7e8fd08

DROP TABLE t1;

--echo End of tests<|MERGE_RESOLUTION|>--- conflicted
+++ resolved
@@ -468,7 +468,6 @@
 select connection_id() > 0;
 
 --echo #
-<<<<<<< HEAD
 --echo # Bug #52165: Assertion failed: file .\dtoa.c, line 465
 --echo # 
 
@@ -476,7 +475,11 @@
 INSERT INTO t1 VALUES ('', 0);
 
 SELECT COALESCE(a) = COALESCE(b) FROM t1;
-=======
+
+DROP TABLE t1;
+
+
+--echo #
 --echo # Bug #54461: crash with longblob and union or update with subquery
 --echo #
 
@@ -485,8 +488,7 @@
 
 SELECT DISTINCT LEAST(a, (SELECT b FROM t1 LIMIT 1)) FROM t1 UNION SELECT 1;
 SELECT DISTINCT GREATEST(a, (SELECT b FROM t1 LIMIT 1)) FROM t1 UNION SELECT 1;
->>>>>>> b7e8fd08
-
-DROP TABLE t1;
-
---echo End of tests+
+DROP TABLE t1;
+
+--echo End of 5.1 tests