drop table if exists t1,t2,t3;
CREATE TABLE t1 (S1 INT);
CREATE TABLE t2 (S1 INT);
INSERT INTO t1 VALUES (1);
INSERT INTO t2 VALUES (2);
SELECT * FROM t1 JOIN t2;
S1	S1
1	2
SELECT * FROM t1 INNER JOIN t2;
S1	S1
1	2
SELECT * from t1 JOIN t2 USING (S1);
S1
SELECT * FROM t1 INNER JOIN t2 USING (S1);
S1
SELECT * from t1 CROSS JOIN t2;
S1	S1
1	2
SELECT * from t1 LEFT JOIN t2 USING(S1);
S1
1
SELECT * from t1 LEFT JOIN t2 ON(t2.S1=2);
S1	S1
1	2
SELECT * from t1 RIGHT JOIN t2 USING(S1);
S1
2
SELECT * from t1 RIGHT JOIN t2 ON(t1.S1=1);
S1	S1
1	2
drop table t1,t2;
create table t1 (id int primary key);
create table t2 (id int);
insert into t1 values (75);
insert into t1 values (79);
insert into t1 values (78);
insert into t1 values (77);
replace into t1 values (76);
replace into t1 values (76);
insert into t1 values (104);
insert into t1 values (103);
insert into t1 values (102);
insert into t1 values (101);
insert into t1 values (105);
insert into t1 values (106);
insert into t1 values (107);
insert into t2 values (107),(75),(1000);
select t1.id, t2.id from t1, t2 where t2.id = t1.id;
id	id
107	107
75	75
select t1.id, count(t2.id) from t1,t2 where t2.id = t1.id group by t1.id;
id	count(t2.id)
107	1
75	1
select t1.id, count(t2.id) from t1,t2 where t2.id = t1.id group by t2.id;
id	count(t2.id)
107	1
75	1
select t1.id,t2.id from t2 left join t1 on t1.id>=74 and t1.id<=0 where t2.id=75 and t1.id is null;
id	id
NULL	75
explain select t1.id,t2.id from t2 left join t1 on t1.id>=74 and t1.id<=0 where t2.id=75 and t1.id is null;
id	select_type	table	partitions	type	possible_keys	key	key_len	ref	rows	filtered	Extra
1	SIMPLE	t1	NULL	const	PRIMARY	NULL	NULL	NULL	1	100.00	Impossible ON condition
1	SIMPLE	t2	NULL	ALL	NULL	NULL	NULL	NULL	3	33.33	Using where
Warnings:
Note	1003	/* select#1 */ select `test`.`t1`.`id` AS `id`,`test`.`t2`.`id` AS `id` from `test`.`t2` left join `test`.`t1` on(((`test`.`t1`.`id` >= 74) and (`test`.`t1`.`id` <= 0))) where ((`test`.`t2`.`id` = 75) and (`test`.`t1`.`id` is null))
explain select t1.id, t2.id from t1, t2 where t2.id = t1.id and t1.id <0 and t1.id > 0;
id	select_type	table	partitions	type	possible_keys	key	key_len	ref	rows	filtered	Extra
1	SIMPLE	NULL	NULL	NULL	NULL	NULL	NULL	NULL	NULL	NULL	no matching row in const table
Warnings:
Note	1003	/* select#1 */ select `test`.`t1`.`id` AS `id`,`test`.`t2`.`id` AS `id` from `test`.`t1` join `test`.`t2` where ((`test`.`t1`.`id` < 0) and (`test`.`t1`.`id` > 0) and multiple equal(`test`.`t2`.`id`, `test`.`t1`.`id`))
drop table t1,t2;
SET sql_mode = 'NO_ENGINE_SUBSTITUTION';
CREATE TABLE t1 (
id int(11) NOT NULL auto_increment,
token varchar(100) DEFAULT '' NOT NULL,
count int(11) DEFAULT '0' NOT NULL,
qty int(11),
phone char(1) DEFAULT '' NOT NULL,
timestamp datetime DEFAULT '0000-00-00 00:00:00' NOT NULL,
PRIMARY KEY (id),
KEY token (token(15)),
KEY timestamp (timestamp),
UNIQUE token_2 (token(75),count,phone)
);
Warnings:
Warning	1681	Integer display width is deprecated and will be removed in a future release.
Warning	1681	Integer display width is deprecated and will be removed in a future release.
Warning	1681	Integer display width is deprecated and will be removed in a future release.
SET sql_mode = default;
INSERT INTO t1 VALUES (21,'e45703b64de71482360de8fec94c3ade',3,7800,'n','1999-12-23 17:22:21');
INSERT INTO t1 VALUES (22,'e45703b64de71482360de8fec94c3ade',4,5000,'y','1999-12-23 17:22:21');
INSERT INTO t1 VALUES (18,'346d1cb63c89285b2351f0ca4de40eda',3,13200,'b','1999-12-23 11:58:04');
INSERT INTO t1 VALUES (17,'ca6ddeb689e1b48a04146b1b5b6f936a',4,15000,'b','1999-12-23 11:36:53');
INSERT INTO t1 VALUES (16,'ca6ddeb689e1b48a04146b1b5b6f936a',3,13200,'b','1999-12-23 11:36:53');
INSERT INTO t1 VALUES (26,'a71250b7ed780f6ef3185bfffe027983',5,1500,'b','1999-12-27 09:44:24');
INSERT INTO t1 VALUES (24,'4d75906f3c37ecff478a1eb56637aa09',3,5400,'y','1999-12-23 17:29:12');
INSERT INTO t1 VALUES (25,'4d75906f3c37ecff478a1eb56637aa09',4,6500,'y','1999-12-23 17:29:12');
INSERT INTO t1 VALUES (27,'a71250b7ed780f6ef3185bfffe027983',3,6200,'b','1999-12-27 09:44:24');
INSERT INTO t1 VALUES (28,'a71250b7ed780f6ef3185bfffe027983',3,5400,'y','1999-12-27 09:44:36');
INSERT INTO t1 VALUES (29,'a71250b7ed780f6ef3185bfffe027983',4,17700,'b','1999-12-27 09:45:05');
CREATE TABLE t2 (
id int(11) NOT NULL auto_increment,
category int(11) DEFAULT '0' NOT NULL,
county int(11) DEFAULT '0' NOT NULL,
state int(11) DEFAULT '0' NOT NULL,
phones int(11) DEFAULT '0' NOT NULL,
nophones int(11) DEFAULT '0' NOT NULL,
PRIMARY KEY (id),
KEY category (category,county,state)
);
Warnings:
Warning	1681	Integer display width is deprecated and will be removed in a future release.
Warning	1681	Integer display width is deprecated and will be removed in a future release.
Warning	1681	Integer display width is deprecated and will be removed in a future release.
Warning	1681	Integer display width is deprecated and will be removed in a future release.
Warning	1681	Integer display width is deprecated and will be removed in a future release.
Warning	1681	Integer display width is deprecated and will be removed in a future release.
INSERT INTO t2 VALUES (3,2,11,12,5400,7800);
INSERT INTO t2 VALUES (4,2,25,12,6500,11200);
INSERT INTO t2 VALUES (5,1,37,6,10000,12000);
select a.id, b.category as catid, b.state as stateid, b.county as countyid from t1 a, t2 b ignore index (primary) where (a.token ='a71250b7ed780f6ef3185bfffe027983') and (a.count = b.id);
id	catid	stateid	countyid
26	1	6	37
27	2	12	11
28	2	12	11
29	2	12	25
select a.id, b.category as catid, b.state as stateid, b.county as
countyid from t1 a, t2 b where (a.token =
'a71250b7ed780f6ef3185bfffe027983') and (a.count = b.id) order by a.id;
id	catid	stateid	countyid
26	1	6	37
27	2	12	11
28	2	12	11
29	2	12	25
drop table t1, t2;
create table t1 (a int primary key);
insert into t1 values(1),(2);
select t1.a from t1 as t1 left join t1 as t2 using (a) left join t1 as t3 using (a) left join t1 as t4 using (a) left join t1 as t5 using (a) left join t1 as t6 using (a) left join t1 as t7 using (a) left join t1 as t8 using (a) left join t1 as t9 using (a) left join t1 as t10 using (a) left join t1 as t11 using (a) left join t1 as t12 using (a) left join t1 as t13 using (a) left join t1 as t14 using (a) left join t1 as t15 using (a) left join t1 as t16 using (a) left join t1 as t17 using (a) left join t1 as t18 using (a) left join t1 as t19 using (a) left join t1 as t20 using (a) left join t1 as t21 using (a) left join t1 as t22 using (a) left join t1 as t23 using (a) left join t1 as t24 using (a) left join t1 as t25 using (a) left join t1 as t26 using (a) left join t1 as t27 using (a) left join t1 as t28 using (a) left join t1 as t29 using (a) left join t1 as t30 using (a) left join t1 as t31 using (a);
a
1
2
select t1.a from t1 as t1 left join t1 as t2 using (a) left join t1 as t3 using (a) left join t1 as t4 using (a) left join t1 as t5 using (a) left join t1 as t6 using (a) left join t1 as t7 using (a) left join t1 as t8 using (a) left join t1 as t9 using (a) left join t1 as t10 using (a) left join t1 as t11 using (a) left join t1 as t12 using (a) left join t1 as t13 using (a) left join t1 as t14 using (a) left join t1 as t15 using (a) left join t1 as t16 using (a) left join t1 as t17 using (a) left join t1 as t18 using (a) left join t1 as t19 using (a) left join t1 as t20 using (a) left join t1 as t21 using (a) left join t1 as t22 using (a) left join t1 as t23 using (a) left join t1 as t24 using (a) left join t1 as t25 using (a) left join t1 as t26 using (a) left join t1 as t27 using (a) left join t1 as t28 using (a) left join t1 as t29 using (a) left join t1 as t30 using (a) left join t1 as t31 using (a) left join t1 as t32 using (a) left join t1 as t33 using (a) left join t1 as t34 using (a) left join t1 as t35 using (a) left join t1 as t36 using (a) left join t1 as t37 using (a) left join t1 as t38 using (a) left join t1 as t39 using (a) left join t1 as t40 using (a) left join t1 as t41 using (a) left join t1 as t42 using (a) left join t1 as t43 using (a) left join t1 as t44 using (a) left join t1 as t45 using (a) left join t1 as t46 using (a) left join t1 as t47 using (a) left join t1 as t48 using (a) left join t1 as t49 using (a) left join t1 as t50 using (a) left join t1 as t51 using (a) left join t1 as t52 using (a) left join t1 as t53 using (a) left join t1 as t54 using (a) left join t1 as t55 using (a) left join t1 as t56 using (a) left join t1 as t57 using (a) left join t1 as t58 using (a) left join t1 as t59 using (a) left join t1 as t60 using (a) left join t1 as t61 using (a) left join t1 as t62 using (a) left join t1 as t63 using (a) left join t1 as t64 using (a) left join t1 as t65 using (a);
ERROR HY000: Too many tables; MySQL can only use XX tables in a join
select a from t1 as t1 left join t1 as t2 using (a) left join t1 as t3 using (a) left join t1 as t4 using (a) left join t1 as t5 using (a) left join t1 as t6 using (a) left join t1 as t7 using (a) left join t1 as t8 using (a) left join t1 as t9 using (a) left join t1 as t10 using (a) left join t1 as t11 using (a) left join t1 as t12 using (a) left join t1 as t13 using (a) left join t1 as t14 using (a) left join t1 as t15 using (a) left join t1 as t16 using (a) left join t1 as t17 using (a) left join t1 as t18 using (a) left join t1 as t19 using (a) left join t1 as t20 using (a) left join t1 as t21 using (a) left join t1 as t22 using (a) left join t1 as t23 using (a) left join t1 as t24 using (a) left join t1 as t25 using (a) left join t1 as t26 using (a) left join t1 as t27 using (a) left join t1 as t28 using (a) left join t1 as t29 using (a) left join t1 as t30 using (a) left join t1 as t31 using (a);
a
1
2
select a from t1 as t1 left join t1 as t2 using (a) left join t1 as t3 using (a) left join t1 as t4 using (a) left join t1 as t5 using (a) left join t1 as t6 using (a) left join t1 as t7 using (a) left join t1 as t8 using (a) left join t1 as t9 using (a) left join t1 as t10 using (a) left join t1 as t11 using (a) left join t1 as t12 using (a) left join t1 as t13 using (a) left join t1 as t14 using (a) left join t1 as t15 using (a) left join t1 as t16 using (a) left join t1 as t17 using (a) left join t1 as t18 using (a) left join t1 as t19 using (a) left join t1 as t20 using (a) left join t1 as t21 using (a) left join t1 as t22 using (a) left join t1 as t23 using (a) left join t1 as t24 using (a) left join t1 as t25 using (a) left join t1 as t26 using (a) left join t1 as t27 using (a) left join t1 as t28 using (a) left join t1 as t29 using (a) left join t1 as t30 using (a) left join t1 as t31 using (a) left join t1 as t32 using (a) left join t1 as t33 using (a) left join t1 as t34 using (a) left join t1 as t35 using (a) left join t1 as t36 using (a) left join t1 as t37 using (a) left join t1 as t38 using (a) left join t1 as t39 using (a) left join t1 as t40 using (a) left join t1 as t41 using (a) left join t1 as t42 using (a) left join t1 as t43 using (a) left join t1 as t44 using (a) left join t1 as t45 using (a) left join t1 as t46 using (a) left join t1 as t47 using (a) left join t1 as t48 using (a) left join t1 as t49 using (a) left join t1 as t50 using (a) left join t1 as t51 using (a) left join t1 as t52 using (a) left join t1 as t53 using (a) left join t1 as t54 using (a) left join t1 as t55 using (a) left join t1 as t56 using (a) left join t1 as t57 using (a) left join t1 as t58 using (a) left join t1 as t59 using (a) left join t1 as t60 using (a) left join t1 as t61 using (a) left join t1 as t62 using (a) left join t1 as t63 using (a) left join t1 as t64 using (a) left join t1 as t65 using (a);
ERROR HY000: Too many tables; MySQL can only use XX tables in a join
drop table t1;
CREATE TABLE t1 (
a int(11) NOT NULL,
b int(11) NOT NULL,
PRIMARY KEY  (a,b)
) ENGINE=MyISAM;
Warnings:
Warning	1681	Integer display width is deprecated and will be removed in a future release.
Warning	1681	Integer display width is deprecated and will be removed in a future release.
INSERT INTO t1 VALUES (1,1),(1,2),(1,3),(1,4),(1,5),(1,6),(1,7),(2,3);
CREATE TABLE t2 (
a int(11) default NULL
) ENGINE=MyISAM;
Warnings:
Warning	1681	Integer display width is deprecated and will be removed in a future release.
INSERT INTO t2 VALUES (2),(3);
SELECT t1.a,t2.a,b FROM t1,t2 WHERE t1.a=t2.a AND (t1.a=1 OR t1.a=2) AND b>=1 AND b<=3;
a	a	b
2	2	3
DROP TABLE t1, t2;
CREATE TABLE t1 (d DATE NOT NULL);
CREATE TABLE t2 (d DATE NOT NULL);
INSERT INTO t1 (d) VALUES ('2001-08-01'),('1000-01-01');
SELECT * FROM t1 LEFT JOIN t2 USING (d) WHERE t2.d IS NULL;
d
2001-08-01
1000-01-01
SELECT * FROM t1 LEFT JOIN t2 USING (d) WHERE d IS NULL;
d
SELECT * from t1 WHERE t1.d IS NULL;
d
SELECT * FROM t1 WHERE 1/0 IS NULL;
d
2001-08-01
1000-01-01
Warnings:
Warning	1365	Division by 0
DROP TABLE t1,t2;
CREATE TABLE t1 (
Document_ID varchar(50) NOT NULL default '',
Contractor_ID varchar(6) NOT NULL default '',
Language_ID char(3) NOT NULL default '',
Expiration_Date datetime default NULL,
Publishing_Date datetime default NULL,
Title text,
Column_ID varchar(50) NOT NULL default '',
PRIMARY KEY  (Language_ID,Document_ID,Contractor_ID)
);
INSERT INTO t1 VALUES ('xep80','1','ger','2001-12-31 20:00:00','2001-11-12 10:58:00','Kartenbestellung - jetzt auch online','anle'),('','999998','',NULL,NULL,NULL,'');
CREATE TABLE t2 (
Contractor_ID char(6) NOT NULL default '',
Language_ID char(3) NOT NULL default '',
Document_ID char(50) NOT NULL default '',
CanRead char(1) default NULL,
Customer_ID int(11) NOT NULL default '0',
PRIMARY KEY  (Contractor_ID,Language_ID,Document_ID,Customer_ID)
);
Warnings:
Warning	1681	Integer display width is deprecated and will be removed in a future release.
INSERT INTO t2 VALUES ('5','ger','xep80','1',999999),('1','ger','xep80','1',999999);
CREATE TABLE t3 (
Language_ID char(3) NOT NULL default '',
Column_ID char(50) NOT NULL default '',
Contractor_ID char(6) NOT NULL default '',
CanRead char(1) default NULL,
Active char(1) default NULL,
PRIMARY KEY  (Language_ID,Column_ID,Contractor_ID)
);
INSERT INTO t3 VALUES ('ger','home','1','1','1'),('ger','Test','1','0','0'),('ger','derclu','1','0','0'),('ger','clubne','1','0','0'),('ger','philos','1','0','0'),('ger','clubko','1','0','0'),('ger','clubim','1','1','1'),('ger','progra','1','0','0'),('ger','progvo','1','0','0'),('ger','progsp','1','0','0'),('ger','progau','1','0','0'),('ger','progku','1','0','0'),('ger','progss','1','0','0'),('ger','nachl','1','0','0'),('ger','mitgli','1','0','0'),('ger','mitsu','1','0','0'),('ger','mitbus','1','0','0'),('ger','ergmar','1','1','1'),('ger','home','4','1','1'),('ger','derclu','4','1','1'),('ger','clubne','4','0','0'),('ger','philos','4','1','1'),('ger','clubko','4','1','1'),('ger','clubim','4','1','1'),('ger','progra','4','1','1'),('ger','progvo','4','1','1'),('ger','progsp','4','1','1'),('ger','progau','4','0','0'),('ger','progku','4','1','1'),('ger','progss','4','1','1'),('ger','nachl','4','1','1'),('ger','mitgli','4','0','0'),('ger','mitsu','4','0','0'),('ger','mitbus','4','0','0'),('ger','ergmar','4','1','1'),('ger','progra2','1','0','0'),('ger','archiv','4','1','1'),('ger','anmeld','4','1','1'),('ger','thema','4','1','1'),('ger','edito','4','1','1'),('ger','madis','4','1','1'),('ger','enma','4','1','1'),('ger','madis','1','1','1'),('ger','enma','1','1','1'),('ger','vorsch','4','0','0'),('ger','veranst','4','0','0'),('ger','anle','4','1','1'),('ger','redak','4','1','1'),('ger','nele','4','1','1'),('ger','aukt','4','1','1'),('ger','callcenter','4','1','1'),('ger','anle','1','0','0');
delete from t1 where Contractor_ID='999998';
insert into t1 (Contractor_ID) Values ('999998');
SELECT DISTINCT COUNT(t1.Title) FROM t1,
t2, t3 WHERE 
t1.Document_ID='xep80' AND t1.Contractor_ID='1' AND 
t1.Language_ID='ger' AND '2001-12-21 23:14:24' >= 
Publishing_Date AND '2001-12-21 23:14:24' <= Expiration_Date AND 
t1.Document_ID = t2.Document_ID AND 
t1.Language_ID = t2.Language_ID AND 
t1.Contractor_ID = t2.Contractor_ID AND ( 
t2.Customer_ID = '4'  OR 
t2.Customer_ID = '999999'  OR 
t2.Customer_ID = '1' )AND t2.CanRead 
= '1'  AND t1.Column_ID=t3.Column_ID AND 
t1.Language_ID=t3.Language_ID AND ( 
t3.Contractor_ID = '4'  OR 
t3.Contractor_ID = '999999'  OR 
t3.Contractor_ID = '1') AND 
t3.CanRead='1' AND t3.Active='1';
COUNT(t1.Title)
1
SELECT DISTINCT COUNT(t1.Title) FROM t1,
t2, t3 WHERE 
t1.Document_ID='xep80' AND t1.Contractor_ID='1' AND 
t1.Language_ID='ger' AND '2001-12-21 23:14:24' >= 
Publishing_Date AND '2001-12-21 23:14:24' <= Expiration_Date AND 
t1.Document_ID = t2.Document_ID AND 
t1.Language_ID = t2.Language_ID AND 
t1.Contractor_ID = t2.Contractor_ID AND ( 
t2.Customer_ID = '4'  OR 
t2.Customer_ID = '999999'  OR 
t2.Customer_ID = '1' )AND t2.CanRead 
= '1'  AND t1.Column_ID=t3.Column_ID AND 
t1.Language_ID=t3.Language_ID AND ( 
t3.Contractor_ID = '4'  OR 
t3.Contractor_ID = '999999'  OR 
t3.Contractor_ID = '1') AND 
t3.CanRead='1' AND t3.Active='1';
COUNT(t1.Title)
1
drop table t1,t2,t3;
CREATE TABLE t1 (
t1_id int(11) default NULL,
t2_id int(11) default NULL,
type enum('Cost','Percent') default NULL,
cost_unit enum('Cost','Unit') default NULL,
min_value double default NULL,
max_value double default NULL,
t3_id int(11) default NULL,
item_id int(11) default NULL
) ENGINE=MyISAM;
Warnings:
Warning	1681	Integer display width is deprecated and will be removed in a future release.
Warning	1681	Integer display width is deprecated and will be removed in a future release.
Warning	1681	Integer display width is deprecated and will be removed in a future release.
Warning	1681	Integer display width is deprecated and will be removed in a future release.
INSERT INTO t1 VALUES (12,5,'Percent','Cost',-1,0,-1,-1),(14,4,'Percent','Cost',-1,0,-1,-1),(18,5,'Percent','Cost',-1,0,-1,-1),(19,4,'Percent','Cost',-1,0,-1,-1),(20,5,'Percent','Cost',100,-1,22,291),(21,5,'Percent','Cost',100,-1,18,291),(22,1,'Percent','Cost',100,-1,6,291),(23,1,'Percent','Cost',100,-1,21,291),(24,1,'Percent','Cost',100,-1,9,291),(25,1,'Percent','Cost',100,-1,4,291),(26,1,'Percent','Cost',100,-1,20,291),(27,4,'Percent','Cost',100,-1,7,202),(28,1,'Percent','Cost',50,-1,-1,137),(29,2,'Percent','Cost',100,-1,4,354),(30,2,'Percent','Cost',100,-1,9,137),(93,2,'Cost','Cost',-1,10000000,-1,-1);
CREATE TABLE t2 (
id int(10) unsigned NOT NULL auto_increment,
name varchar(255) default NULL,
PRIMARY KEY  (id)
) ENGINE=MyISAM;
Warnings:
Warning	1681	Integer display width is deprecated and will be removed in a future release.
INSERT INTO t2 VALUES (1,'s1'),(2,'s2'),(3,'s3'),(4,'s4'),(5,'s5');
select t1.*, t2.*  from t1, t2 where t2.id=t1.t2_id limit 2;
t1_id	t2_id	type	cost_unit	min_value	max_value	t3_id	item_id	id	name
12	5	Percent	Cost	-1	0	-1	-1	5	s5
14	4	Percent	Cost	-1	0	-1	-1	4	s4
drop table t1,t2;
CREATE TABLE t1 (
siteid varchar(25) NOT NULL default '',
emp_id varchar(30) NOT NULL default '',
rate_code varchar(10) default NULL,
UNIQUE KEY site_emp (siteid,emp_id),
KEY siteid (siteid)
) ENGINE=MyISAM;
INSERT INTO t1 VALUES ('rivercats','psmith','cust'), ('rivercats','KWalker','cust');
CREATE TABLE t2 (
siteid varchar(25) NOT NULL default '',
rate_code varchar(10) NOT NULL default '',
base_rate float NOT NULL default '0',
PRIMARY KEY  (siteid,rate_code),
FULLTEXT KEY rate_code (rate_code)
) ENGINE=MyISAM;
INSERT INTO t2 VALUES ('rivercats','cust',20);
SELECT emp.rate_code, lr.base_rate FROM t1 AS emp LEFT JOIN t2 AS lr USING (siteid, rate_code) WHERE emp.emp_id = 'psmith' AND lr.siteid = 'rivercats';
rate_code	base_rate
cust	20
SELECT emp.rate_code, lr.base_rate FROM t1 AS emp LEFT JOIN t2 AS lr USING (siteid, rate_code) WHERE lr.siteid = 'rivercats' AND emp.emp_id = 'psmith';
rate_code	base_rate
cust	20
SELECT rate_code, lr.base_rate FROM t1 AS emp LEFT JOIN t2 AS lr USING (siteid, rate_code) WHERE emp.emp_id = 'psmith' AND siteid = 'rivercats';
rate_code	base_rate
cust	20
SELECT rate_code, lr.base_rate FROM t1 AS emp LEFT JOIN t2 AS lr USING (siteid, rate_code) WHERE siteid = 'rivercats' AND emp.emp_id = 'psmith';
rate_code	base_rate
cust	20
drop table t1,t2;
CREATE TABLE t1 (ID INTEGER NOT NULL PRIMARY KEY, Value1 VARCHAR(255));
CREATE TABLE t2 (ID INTEGER NOT NULL PRIMARY KEY, Value2 VARCHAR(255));
INSERT INTO t1 VALUES (1, 'A');
INSERT INTO t2 VALUES (1, 'B');
SELECT * FROM t1 NATURAL JOIN t2 WHERE 1 AND (Value1 = 'A' AND Value2 <> 'B');
ID	Value1	Value2
SELECT * FROM t1 NATURAL JOIN t2 WHERE 1 AND Value1 = 'A' AND Value2 <> 'B';
ID	Value1	Value2
SELECT * FROM t1 NATURAL JOIN t2 WHERE (Value1 = 'A' AND Value2 <> 'B') AND 1;
ID	Value1	Value2
drop table t1,t2;
CREATE TABLE t1 (a int);
CREATE TABLE t2 (b int);
CREATE TABLE t3 (c int);
SELECT * FROM t1 NATURAL JOIN t2 NATURAL JOIN t3;
a	b	c
DROP TABLE t1, t2, t3;
create table t1 (i int);
create table t2 (i int);
create table t3 (i int);
insert into t1 values(1),(2);
insert into t2 values(2),(3);
insert into t3 values (2),(4);
select * from t1 natural left join t2;
i
1
2
select * from t1 left join t2 on (t1.i=t2.i);
i	i
1	NULL
2	2
select * from t1 natural left join t2 natural left join t3;
i
1
2
select * from t1 left join t2 on (t1.i=t2.i) left join t3 on (t2.i=t3.i);
i	i	i
1	NULL	NULL
2	2	2
select * from t3 natural right join t2;
i
2
3
select * from t3 right join t2 on (t3.i=t2.i);
i	i
2	2
NULL	3
select * from t3 natural right join t2 natural right join t1;
i
1
2
select * from t3 right join t2 on (t3.i=t2.i) right join t1 on (t2.i=t1.i);
i	i	i
2	2	2
NULL	NULL	1
select * from t1,t2 natural left join t3 order by t1.i,t2.i,t3.i;
i	i
1	2
1	3
2	2
2	3
select * from t1,t2 left join t3 on (t2.i=t3.i) order by t1.i,t2.i,t3.i;
i	i	i
1	2	2
1	3	NULL
2	2	2
2	3	NULL
select t1.i,t2.i,t3.i from t2 natural left join t3,t1 order by t1.i,t2.i,t3.i;
i	i	i
1	2	2
1	3	NULL
2	2	2
2	3	NULL
select t1.i,t2.i,t3.i from t2 left join t3 on (t2.i=t3.i),t1 order by t1.i,t2.i,t3.i;
i	i	i
1	2	2
1	3	NULL
2	2	2
2	3	NULL
select * from t1,t2 natural right join t3 order by t1.i,t2.i,t3.i;
i	i
1	4
1	2
2	4
2	2
select * from t1,t2 right join t3 on (t2.i=t3.i) order by t1.i,t2.i,t3.i;
i	i	i
1	NULL	4
1	2	2
2	NULL	4
2	2	2
select t1.i,t2.i,t3.i from t2 natural right join t3,t1 order by t1.i,t2.i,t3.i;
i	i	i
1	NULL	4
1	2	2
2	NULL	4
2	2	2
select t1.i,t2.i,t3.i from t2 right join t3 on (t2.i=t3.i),t1 order by t1.i,t2.i,t3.i;
i	i	i
1	NULL	4
1	2	2
2	NULL	4
2	2	2
drop table t1,t2,t3;
CREATE TABLE t1 (a int, b int default 0, c int default 1);
INSERT INTO t1 (a) VALUES (1),(2),(3),(4),(5),(6),(7),(8);
INSERT INTO t1 (a) SELECT a + 8 FROM t1;
INSERT INTO t1 (a) SELECT a + 16 FROM t1;
CREATE TABLE t2 (a int, d int, e int default 0);
INSERT INTO t2 (a, d) VALUES (1,1),(2,2),(3,3),(4,4);
INSERT INTO t2 (a, d) SELECT a+4, a+4 FROM t2;
INSERT INTO t2 (a, d) SELECT a+8, a+8 FROM t2;
ANALYZE TABLE t1, t2;
Table	Op	Msg_type	Msg_text
test.t1	analyze	status	OK
test.t2	analyze	status	OK
EXPLAIN
SELECT STRAIGHT_JOIN t2.e FROM t1,t2 WHERE t2.d=1 AND t1.b=t2.e
ORDER BY t1.b, t1.c;
id	select_type	table	partitions	type	possible_keys	key	key_len	ref	rows	filtered	Extra
1	SIMPLE	t1	NULL	ALL	NULL	NULL	NULL	NULL	32	100.00	Using temporary; Using filesort
1	SIMPLE	t2	NULL	ALL	NULL	NULL	NULL	NULL	16	6.25	Using where; Using join buffer (hash join)
Warnings:
Note	1003	/* select#1 */ select straight_join `test`.`t2`.`e` AS `e` from `test`.`t1` join `test`.`t2` where ((`test`.`t2`.`e` = `test`.`t1`.`b`) and (`test`.`t2`.`d` = 1)) order by `test`.`t1`.`b`,`test`.`t1`.`c`
SELECT STRAIGHT_JOIN t2.e FROM t1,t2 WHERE t2.d=1 AND t1.b=t2.e
ORDER BY t1.b, t1.c;
e
0
0
0
0
0
0
0
0
0
0
0
0
0
0
0
0
0
0
0
0
0
0
0
0
0
0
0
0
0
0
0
0
DROP TABLE t1,t2;
create table t1 (c int, b int);
create table t2 (a int, b int);
create table t3 (b int, c int);
create table t4 (y int, c int);
create table t5 (y int, z int);
create table t6 (a int, c int);
insert into t1 values (10,1);
insert into t1 values (3 ,1);
insert into t1 values (3 ,2);
insert into t2 values (2, 1);
insert into t3 values (1, 3);
insert into t3 values (1,10);
insert into t4 values (11,3);
insert into t4 values (2, 3);
insert into t5 values (11,4);
insert into t6 values (2, 3);
create algorithm=merge view v1a as
select * from t1 natural join t2;
create algorithm=merge view v1b(a,b,c) as
select * from t1 natural join t2;
create algorithm=merge view v1c as
select b as a, c as b, a as c from t1 natural join t2;
create algorithm=merge view v1d(b, a, c) as
select a as c, c as b, b as a from t1 natural join t2;
create algorithm=merge view v2a as
select t1.c, t1.b, t2.a from t1 join (t2 join t4 on b + 1 = y) on t1.c = t4.c;
create algorithm=merge view v2b as
select t1.c as b, t1.b as a, t2.a as c
from t1 join (t2 join t4 on b + 1 = y) on t1.c = t4.c;
create algorithm=merge view v3a as
select * from t1 natural join t2 natural join t3;
create algorithm=merge view v3b as
select * from t1 natural join (t2 natural join t3);
create algorithm=merge view v4 as
select * from v2a natural join v3a;
select * from (t1 natural join t2) natural join (t3 natural join t4);
b	c	a	y
1	3	2	11
1	3	2	2
select * from (t1 natural join t2) natural left join (t3 natural join t4);
b	c	a	y
1	10	2	NULL
1	3	2	11
1	3	2	2
select * from (t3 natural join t4) natural right join (t1 natural join t2);
b	c	a	y
1	10	2	NULL
1	3	2	11
1	3	2	2
select * from (t1 natural left join t2) natural left join (t3 natural left join t4);
b	c	a	y
1	10	2	NULL
1	3	2	11
1	3	2	2
2	3	NULL	NULL
select * from (t4 natural right join t3) natural right join (t2 natural right join t1);
b	c	a	y
1	10	2	NULL
1	3	2	11
1	3	2	2
2	3	NULL	NULL
select * from t1 natural join t2 natural join t3 natural join t4;
c	b	a	y
3	1	2	11
3	1	2	2
select * from ((t1 natural join t2) natural join t3) natural join t4;
c	b	a	y
3	1	2	11
3	1	2	2
select * from t1 natural join (t2 natural join (t3 natural join t4));
c	b	a	y
3	1	2	11
3	1	2	2
select * from t5 natural right join (t4 natural right join ((t2 natural right join t1) natural right join t3));
y	c	b	a	z
11	3	1	2	4
2	3	1	2	NULL
NULL	10	1	2	NULL
select * from (t1 natural join t2), (t3 natural join t4);
b	c	a	c	b	y
1	10	2	3	1	11
1	10	2	3	1	2
1	3	2	3	1	11
1	3	2	3	1	2
select * from t5 natural join ((t1 natural join t2), (t3 natural join t4));
y	z	b	c	a	c	b
11	4	1	10	2	3	1
11	4	1	3	2	3	1
select * from  ((t1 natural join t2),  (t3 natural join t4)) natural join t5;
y	b	c	a	c	b	z
11	1	10	2	3	1	4
11	1	3	2	3	1	4
select * from t5 natural join ((t1 natural join t2) cross join (t3 natural join t4));
y	z	b	c	a	c	b
11	4	1	10	2	3	1
11	4	1	3	2	3	1
select * from  ((t1 natural join t2) cross join (t3 natural join t4)) natural join t5;
y	b	c	a	c	b	z
11	1	10	2	3	1	4
11	1	3	2	3	1	4
select * from (t1 join t2 using (b)) join (t3 join t4 using (c)) using (c);
c	b	a	b	y
3	1	2	1	11
3	1	2	1	2
select * from (t1 join t2 using (b)) natural join (t3 join t4 using (c));
b	c	a	y
1	3	2	11
1	3	2	2
select a,b,c from (t1 natural join t2) natural join (t3 natural join t4)
where b + 1 = y or b + 10 = y group by b,c,a having min(b) < max(y) order by a;
a	b	c
2	1	3
select * from (t1 natural join t2) natural left join (t3 natural join t4)
where b + 1 = y or b + 10 = y group by b,c,a,y having min(b) < max(y) order by a, y;
b	c	a	y
1	3	2	2
1	3	2	11
select * from (t3 natural join t4) natural right join (t1 natural join t2)
where b + 1 = y or b + 10 = y group by b,c,a,y having min(b) < max(y) order by a, y;
b	c	a	y
1	3	2	2
1	3	2	11
select * from t1 natural join t2 where t1.c > t2.a;
b	c	a
1	10	2
1	3	2
select * from t1 natural join t2 where t1.b > t2.b;
b	c	a
select * from t1 natural left join (t4 natural join t5) where t5.z is not NULL;
c	b	y	z
3	1	11	4
3	2	11	4
select * from t1 join (t2 join t4 on b + 1 = y) on t1.c = t4.c;
c	b	a	b	y	c
3	1	2	1	2	3
3	2	2	1	2	3
select * from (t2 join t4 on b + 1 = y) join t1 on t1.c = t4.c;
a	b	y	c	c	b
2	1	2	3	3	1
2	1	2	3	3	2
select * from t1 natural join (t2 join t4 on b + 1 = y);
c	b	a	y
3	1	2	2
select * from (t1 cross join t2) join (t3 cross join t4) on (a < y and t2.b < t3.c);
c	b	a	b	b	c	y	c
10	1	2	1	1	10	11	3
10	1	2	1	1	3	11	3
3	1	2	1	1	10	11	3
3	1	2	1	1	3	11	3
3	2	2	1	1	10	11	3
3	2	2	1	1	3	11	3
select * from (t1, t2) join (t3, t4) on (a < y and t2.b < t3.c);
c	b	a	b	b	c	y	c
10	1	2	1	1	10	11	3
10	1	2	1	1	3	11	3
3	1	2	1	1	10	11	3
3	1	2	1	1	3	11	3
3	2	2	1	1	10	11	3
3	2	2	1	1	3	11	3
select * from (t1 natural join t2) join (t3 natural join t4) on a = y;
b	c	a	c	b	y
1	10	2	3	1	2
1	3	2	3	1	2
select * from ((t3 join (t1 join t2 on c > a) on t3.b < t2.a) join t4 on y > t1.c) join t5 on z = t1.b + 3;
b	c	c	b	a	b	y	c	y	z
1	10	10	1	2	1	11	3	11	4
1	10	3	1	2	1	11	3	11	4
1	3	10	1	2	1	11	3	11	4
1	3	3	1	2	1	11	3	11	4
select * from t1 natural join t2 where t1.b > 0;
b	c	a
1	10	2
1	3	2
select * from t1 natural join (t4 natural join t5) where t4.y > 7;
c	b	y	z
3	1	11	4
3	2	11	4
select * from (t4 natural join t5) natural join t1 where t4.y > 7;
c	y	z	b
3	11	4	1
3	11	4	2
select * from t1 natural left join (t4 natural join t5) where t4.y > 7;
c	b	y	z
3	1	11	4
3	2	11	4
select * from (t4 natural join t5) natural right join t1 where t4.y > 7;
c	b	y	z
3	1	11	4
3	2	11	4
select * from (t1 natural join t2) join (t3 natural join t4) on t1.b = t3.b;
b	c	a	c	b	y
1	10	2	3	1	11
1	10	2	3	1	2
1	3	2	3	1	11
1	3	2	3	1	2
select t1.*, t2.* from t1 natural join t2;
c	b	a	b
10	1	2	1
3	1	2	1
select t1.*, t2.*, t3.*, t4.* from (t1 natural join t2) natural join (t3 natural join t4);
c	b	a	b	b	c	y	c
3	1	2	1	1	3	11	3
3	1	2	1	1	3	2	3
select * from (select * from t1 natural join t2) as t12
natural join
(select * from t3 natural join t4) as t34;
b	c	a	y
1	3	2	11
1	3	2	2
select * from (select * from t1 natural join t2) as t12
natural left join
(select * from t3 natural join t4) as t34;
b	c	a	y
1	10	2	NULL
1	3	2	11
1	3	2	2
select * from (select * from t3 natural join t4) as t34
natural right join
(select * from t1 natural join t2) as t12;
b	c	a	y
1	10	2	NULL
1	3	2	11
1	3	2	2
select * from v1a;
b	c	a
1	10	2
1	3	2
select * from v1b;
a	b	c
1	10	2
1	3	2
select * from v1c;
a	b	c
1	10	2
1	3	2
select * from v1d;
b	a	c
2	10	1
2	3	1
select * from v2a;
c	b	a
3	1	2
3	2	2
select * from v2b;
b	a	c
3	1	2
3	2	2
select * from v3a;
b	c	a
1	10	2
1	3	2
select * from v3b;
c	b	a
10	1	2
3	1	2
select * from v4;
c	b	a
3	1	2
select * from v1a natural join v2a;
b	c	a
1	3	2
select v2a.* from v1a natural join v2a;
c	b	a
3	1	2
select * from v1b join v2a on v1b.b = v2a.c;
a	b	c	c	b	a
1	3	2	3	1	2
1	3	2	3	2	2
select * from v1c join v2a on v1c.b = v2a.c;
a	b	c	c	b	a
1	3	2	3	1	2
1	3	2	3	2	2
select * from v1d join v2a on v1d.a = v2a.c;
b	a	c	c	b	a
2	3	1	3	1	2
2	3	1	3	2	2
select * from v1a join (t3 natural join t4) on a = y;
b	c	a	c	b	y
1	10	2	3	1	2
1	3	2	3	1	2
select * from t1 natural join (t3 cross join t4);
ERROR 23000: Column 'c' in from clause is ambiguous
select * from (t3 cross join t4) natural join t1;
ERROR 23000: Column 'c' in from clause is ambiguous
select * from t1 join (t2, t3) using (b);
ERROR 23000: Column 'b' in from clause is ambiguous
select * from ((t1 natural join t2), (t3 natural join t4)) natural join t6;
ERROR 23000: Column 'c' in from clause is ambiguous
select * from ((t1 natural join t2), (t3 natural join t4)) natural join t6;
ERROR 23000: Column 'c' in from clause is ambiguous
select * from t6 natural join ((t1 natural join t2),  (t3 natural join t4));
ERROR 23000: Column 'c' in from clause is ambiguous
select * from (t1 join t2 on t1.b=t2.b) natural join (t3 natural join t4);
ERROR 23000: Column 'b' in from clause is ambiguous
select * from  (t3 natural join t4) natural join (t1 join t2 on t1.b=t2.b);
ERROR 23000: Column 'b' in from clause is ambiguous
select * from (t3 join (t4 natural join t5) on (b < z))
natural join
(t1 natural join t2);
ERROR 23000: Column 'c' in from clause is ambiguous
select * from (t1 natural join t2) natural join (t3 join (t4 natural join t5) on (b < z));
ERROR 23000: Column 'c' in from clause is ambiguous
select t1.b from v1a;
ERROR 42S22: Unknown column 't1.b' in 'field list'
select * from v1a join v1b on t1.b = t2.b;
ERROR 42S22: Unknown column 't1.b' in 'on clause'
ANALYZE TABLE mysql.user;
Table	Op	Msg_type	Msg_text
mysql.user	analyze	status	OK
select 
statistics.TABLE_NAME, statistics.COLUMN_NAME, statistics.TABLE_CATALOG, statistics.TABLE_SCHEMA, statistics.NON_UNIQUE, statistics.INDEX_SCHEMA, statistics.INDEX_NAME, statistics.SEQ_IN_INDEX, statistics.COLLATION, statistics.SUB_PART, statistics.PACKED, statistics.NULLABLE, statistics.INDEX_TYPE, statistics.COMMENT, 
columns.TABLE_CATALOG, columns.TABLE_SCHEMA, columns.COLUMN_DEFAULT, columns.IS_NULLABLE, columns.DATA_TYPE, columns.CHARACTER_MAXIMUM_LENGTH, columns.CHARACTER_OCTET_LENGTH, columns.NUMERIC_PRECISION, columns.NUMERIC_SCALE, columns.CHARACTER_SET_NAME, columns.COLLATION_NAME, columns.COLUMN_TYPE, columns.COLUMN_KEY, columns.EXTRA, columns.PRIVILEGES, columns.COLUMN_COMMENT
from information_schema.statistics join information_schema.columns using(table_name,column_name) where table_name='user';
TABLE_NAME	COLUMN_NAME	TABLE_CATALOG	TABLE_SCHEMA	NON_UNIQUE	INDEX_SCHEMA	INDEX_NAME	SEQ_IN_INDEX	COLLATION	SUB_PART	PACKED	NULLABLE	INDEX_TYPE	COMMENT	TABLE_CATALOG	TABLE_SCHEMA	COLUMN_DEFAULT	IS_NULLABLE	DATA_TYPE	CHARACTER_MAXIMUM_LENGTH	CHARACTER_OCTET_LENGTH	NUMERIC_PRECISION	NUMERIC_SCALE	CHARACTER_SET_NAME	COLLATION_NAME	COLUMN_TYPE	COLUMN_KEY	EXTRA	PRIVILEGES	COLUMN_COMMENT
user	Host	def	mysql	0	mysql	PRIMARY	1	A	NULL	NULL		BTREE		def	mysql		NO	char	255	255	NULL	NULL	ascii	ascii_general_ci	char(255)	PRI		select,insert,update,references	
user	User	def	mysql	0	mysql	PRIMARY	2	A	NULL	NULL		BTREE		def	mysql		NO	char	32	96	NULL	NULL	utf8	utf8_bin	char(32)	PRI		select,insert,update,references	
drop table t1;
drop table t2;
drop table t3;
drop table t4;
drop table t5;
drop table t6;
drop view v1a;
drop view v1b;
drop view v1c;
drop view v1d;
drop view v2a;
drop view v2b;
drop view v3a;
drop view v3b;
drop view v4;
create table t1 (a1 int, a2 int);
create table t2 (a1 int, b int);
create table t3 (c1 int, c2 int);
create table t4 (c2 int);
insert into t1 values (1,1);
insert into t2 values (1,1);
insert into t3 values (1,1);
insert into t4 values (1);
select * from t1 join t2 using (a1) join t3 on b=c1 join t4 using (c2);
c2	a1	a2	b	c1
1	1	1	1	1
select * from t3 join (t1 join t2 using (a1)) on b=c1 join t4 using (c2);
c2	c1	a1	a2	b
1	1	1	1	1
select a2 from t1 join t2 using (a1) join t3 on b=c1 join t4 using (c2);
a2
1
select a2 from t3 join (t1 join t2 using (a1)) on b=c1 join t4 using (c2);
a2
1
select a2 from ((t1 join t2 using (a1)) join t3 on b=c1) join t4 using (c2);
a2
1
select a2 from ((t1 natural join t2) join t3 on b=c1) natural join t4;
a2
1
drop table t1,t2,t3,t4;
create table t1 (c int, b int);
create table t2 (a int, b int);
create table t3 (b int, c int);
create table t4 (y int, c int);
create table t5 (y int, z int);
insert into t1 values (3,2);
insert into t2 values (1,2);
insert into t3 values (2,3);
insert into t4 values (1,3);
insert into t5 values (1,4);
prepare stmt1 from "select * from ((t3 natural join (t1 natural join t2))
natural join t4) natural join t5";
execute stmt1;
y	c	b	a	z
1	3	2	1	4
select * from ((t3 natural join (t1 natural join t2)) natural join t4)
natural join t5;
y	c	b	a	z
1	3	2	1	4
drop table t1, t2, t3, t4, t5;
CREATE TABLE t1 (ID INTEGER, Name VARCHAR(50));
CREATE TABLE t2 (Test_ID INTEGER);
CREATE VIEW v1 (Test_ID, Description) AS SELECT ID, Name FROM t1;
CREATE TABLE tv1 SELECT Description AS Name FROM v1 JOIN t2
USING (Test_ID);
DESCRIBE tv1;
Field	Type	Null	Key	Default	Extra
Name	varchar(50)	YES		NULL	
CREATE TABLE tv2 SELECT Description AS Name FROM v1 JOIN t2
ON v1.Test_ID = t2.Test_ID;
DESCRIBE tv2;
Field	Type	Null	Key	Default	Extra
Name	varchar(50)	YES		NULL	
DROP VIEW v1;
DROP TABLE t1,t2,tv1,tv2;
create table t1 (a int, b int);
insert into t1 values 
(NULL, 1),
(NULL, 2),
(NULL, 3),
(NULL, 4);
create table t2 (a int not null, primary key(a));
insert into t2 values (0),(1),(2),(3),(4),(5),(6),(7),(8),(9);
create table t3 (a int not null, primary key(a));
insert into t3 values (0),(1),(2),(3),(4),(5),(6),(7),(8),(9);
ANALYZE TABLE t1, t2, t3;
Table	Op	Msg_type	Msg_text
test.t1	analyze	status	OK
test.t2	analyze	status	OK
test.t3	analyze	status	OK
flush status;
select * from t1, t2, t3 where t3.a=t1.a and t2.a=t1.b;
a	b	a	a
explain select * from t1, t2, t3 where t3.a=t1.a and t2.a=t1.b;
id	select_type	table	partitions	type	possible_keys	key	key_len	ref	rows	filtered	Extra
1	SIMPLE	t1	NULL	ALL	NULL	NULL	NULL	NULL	4	100.00	Using where
1	SIMPLE	t2	NULL	eq_ref	PRIMARY	PRIMARY	4	test.t1.b	1	100.00	Using index
1	SIMPLE	t3	NULL	eq_ref	PRIMARY	PRIMARY	4	test.t1.a	1	100.00	Using index
Warnings:
Note	1003	/* select#1 */ select `test`.`t1`.`a` AS `a`,`test`.`t1`.`b` AS `b`,`test`.`t2`.`a` AS `a`,`test`.`t3`.`a` AS `a` from `test`.`t1` join `test`.`t2` join `test`.`t3` where ((`test`.`t2`.`a` = `test`.`t1`.`b`) and (`test`.`t3`.`a` = `test`.`t1`.`a`))
We expect rnd_next=5, and read_key must be 0 because of short-cutting:
show status like 'Handler_read%';
Variable_name	Value
Handler_read_first	1
Handler_read_key	1
Handler_read_last	0
Handler_read_next	0
Handler_read_prev	0
Handler_read_rnd	0
Handler_read_rnd_next	5
drop table t1, t2, t3;
create table t1 (a int);
insert into t1 values (0),(1),(2),(3),(4),(5),(6),(7),(8),(9);
create table t2 (a int, b int, filler char(100), key(a), key(b));
create table t3 (a int, b int, filler char(100), key(a), key(b));
insert into t2 
select @a:= A.a + 10*(B.a + 10*C.a), @a, 'filler' from t1 A, t1 B, t1 C;
Warnings:
Warning	1287	Setting user variables within expressions is deprecated and will be removed in a future release. Consider alternatives: 'SET variable=expression, ...', or 'SELECT expression(s) INTO variables(s)'.
insert into t3 select * from t2 where a < 800;
ANALYZE TABLE t1, t2, t3;
Table	Op	Msg_type	Msg_text
test.t1	analyze	status	OK
test.t2	analyze	status	OK
test.t3	analyze	status	OK
explain select * from t2,t3 where t2.a < 400 and t2.b=t3.b;
id	select_type	table	partitions	type	possible_keys	key	key_len	ref	rows	filtered	Extra
1	SIMPLE	t2	NULL	ALL	a,b	NULL	NULL	NULL	1000	40.00	Using where
1	SIMPLE	t3	NULL	ref	b	b	5	test.t2.b	1	100.00	NULL
Warnings:
Note	1003	/* select#1 */ select `test`.`t2`.`a` AS `a`,`test`.`t2`.`b` AS `b`,`test`.`t2`.`filler` AS `filler`,`test`.`t3`.`a` AS `a`,`test`.`t3`.`b` AS `b`,`test`.`t3`.`filler` AS `filler` from `test`.`t2` join `test`.`t3` where ((`test`.`t3`.`b` = `test`.`t2`.`b`) and (`test`.`t2`.`a` < 400))
drop table t1, t2, t3;
create table t1 (a int);
insert into t1 values (0),(1),(2),(3),(4),(5),(6),(7),(8),(9);
create table t2 (a int, b int, primary key(a));
insert into t2 select @v:=A.a+10*B.a, @v  from t1 A, t1 B;
Warnings:
Warning	1287	Setting user variables within expressions is deprecated and will be removed in a future release. Consider alternatives: 'SET variable=expression, ...', or 'SELECT expression(s) INTO variables(s)'.
ANALYZE TABLE t1, t2;
Table	Op	Msg_type	Msg_text
test.t1	analyze	status	OK
test.t2	analyze	status	OK
explain select * from t1;
id	select_type	table	partitions	type	possible_keys	key	key_len	ref	rows	filtered	Extra
1	SIMPLE	t1	NULL	ALL	NULL	NULL	NULL	NULL	#	100.00	NULL
Warnings:
Note	1003	/* select#1 */ select `test`.`t1`.`a` AS `a` from `test`.`t1`
show status like '%cost%';
Variable_name	Value
Last_query_cost	1.249000
select 'The cost of accessing t1 (dont care if it changes' '^';
The cost of accessing t1 (dont care if it changes
The cost of accessing t1 (dont care if it changes^
select 'vv: Following query must use ALL(t1), eq_ref(A), eq_ref(B): vv' Z;
Z
vv: Following query must use ALL(t1), eq_ref(A), eq_ref(B): vv
explain select * from t1, t2 a, t2 b where a.a = t1.a and b.a=a.b;
id	select_type	table	partitions	type	possible_keys	key	key_len	ref	rows	filtered	Extra
1	SIMPLE	t1	NULL	ALL	NULL	NULL	NULL	NULL	10	100.00	Using where
1	SIMPLE	a	NULL	eq_ref	PRIMARY	PRIMARY	4	test.t1.a	1	100.00	Using where
1	SIMPLE	b	NULL	eq_ref	PRIMARY	PRIMARY	4	test.a.b	1	100.00	NULL
Warnings:
Note	1003	/* select#1 */ select `test`.`t1`.`a` AS `a`,`test`.`a`.`a` AS `a`,`test`.`a`.`b` AS `b`,`test`.`b`.`a` AS `a`,`test`.`b`.`b` AS `b` from `test`.`t1` join `test`.`t2` `a` join `test`.`t2` `b` where ((`test`.`b`.`a` = `test`.`a`.`b`) and (`test`.`a`.`a` = `test`.`t1`.`a`))
show status like '%cost%';
Variable_name	Value
Last_query_cost	8.249000
select '^^: The above should be ~= 8 + cost(select * from t1). Value less than 8 is an error' Z;
Z
^^: The above should be ~= 8 + cost(select * from t1). Value less than 8 is an error
drop table t1, t2;
CREATE TABLE t1 (a INT PRIMARY KEY, b INT);
CREATE TABLE t2 (c INT PRIMARY KEY, d INT);
INSERT INTO t1 VALUES(1,NULL),(2,NULL),(3,NULL),(4,NULL);
INSERT INTO t1 SELECT a + 4, b FROM t1;
INSERT INTO t1 SELECT a + 8, b FROM t1;
INSERT INTO t1 SELECT a + 16, b FROM t1;
INSERT INTO t1 SELECT a + 32, b FROM t1;
INSERT INTO t1 SELECT a + 64, b FROM t1;
INSERT INTO t2 SELECT a, b FROM t1;
ANALYZE TABLE t1, t2;
Table	Op	Msg_type	Msg_text
test.t1	analyze	status	OK
test.t2	analyze	status	OK
EXPLAIN SELECT * FROM t1 JOIN t2 ON b=c ORDER BY a LIMIT 2;
id	select_type	table	partitions	type	possible_keys	key	key_len	ref	rows	filtered	Extra
1	SIMPLE	t1	NULL	index	NULL	PRIMARY	4	NULL	2	100.00	Using where
1	SIMPLE	t2	NULL	eq_ref	PRIMARY	PRIMARY	4	test.t1.b	1	100.00	NULL
Warnings:
Note	1003	/* select#1 */ select `test`.`t1`.`a` AS `a`,`test`.`t1`.`b` AS `b`,`test`.`t2`.`c` AS `c`,`test`.`t2`.`d` AS `d` from `test`.`t1` join `test`.`t2` where (`test`.`t2`.`c` = `test`.`t1`.`b`) order by `test`.`t1`.`a` limit 2
EXPLAIN SELECT * FROM t1 JOIN t2 ON a=c ORDER BY a LIMIT 2;
id	select_type	table	partitions	type	possible_keys	key	key_len	ref	rows	filtered	Extra
1	SIMPLE	t1	NULL	index	PRIMARY	PRIMARY	4	NULL	2	100.00	NULL
1	SIMPLE	t2	NULL	eq_ref	PRIMARY	PRIMARY	4	test.t1.a	1	100.00	NULL
Warnings:
Note	1003	/* select#1 */ select `test`.`t1`.`a` AS `a`,`test`.`t1`.`b` AS `b`,`test`.`t2`.`c` AS `c`,`test`.`t2`.`d` AS `d` from `test`.`t1` join `test`.`t2` where (`test`.`t2`.`c` = `test`.`t1`.`a`) order by `test`.`t1`.`a` limit 2
SELECT * FROM t1 JOIN t2 ON b=c ORDER BY a LIMIT 2;
a	b	c	d
SELECT * FROM t1 JOIN t2 ON a=c ORDER BY a LIMIT 2;
a	b	c	d
1	NULL	1	NULL
2	NULL	2	NULL
EXPLAIN SELECT * FROM t1 JOIN t2 ON b=c ORDER BY a;
id	select_type	table	partitions	type	possible_keys	key	key_len	ref	rows	filtered	Extra
1	SIMPLE	t1	NULL	index	NULL	PRIMARY	4	NULL	128	100.00	Using where
1	SIMPLE	t2	NULL	eq_ref	PRIMARY	PRIMARY	4	test.t1.b	1	100.00	NULL
Warnings:
Note	1003	/* select#1 */ select `test`.`t1`.`a` AS `a`,`test`.`t1`.`b` AS `b`,`test`.`t2`.`c` AS `c`,`test`.`t2`.`d` AS `d` from `test`.`t1` join `test`.`t2` where (`test`.`t2`.`c` = `test`.`t1`.`b`) order by `test`.`t1`.`a`
EXPLAIN SELECT * FROM t1 JOIN t2 ON a=c ORDER BY a;
id	select_type	table	partitions	type	possible_keys	key	key_len	ref	rows	filtered	Extra
1	SIMPLE	t1	NULL	index	PRIMARY	PRIMARY	4	NULL	128	100.00	NULL
1	SIMPLE	t2	NULL	eq_ref	PRIMARY	PRIMARY	4	test.t1.a	1	100.00	NULL
Warnings:
Note	1003	/* select#1 */ select `test`.`t1`.`a` AS `a`,`test`.`t1`.`b` AS `b`,`test`.`t2`.`c` AS `c`,`test`.`t2`.`d` AS `d` from `test`.`t1` join `test`.`t2` where (`test`.`t2`.`c` = `test`.`t1`.`a`) order by `test`.`t1`.`a`
SELECT * FROM t1 JOIN t2 ON b=c ORDER BY a;
a	b	c	d
SELECT * FROM t1 JOIN t2 ON a=c ORDER BY a;
a	b	c	d
1	NULL	1	NULL
2	NULL	2	NULL
3	NULL	3	NULL
4	NULL	4	NULL
5	NULL	5	NULL
6	NULL	6	NULL
7	NULL	7	NULL
8	NULL	8	NULL
9	NULL	9	NULL
10	NULL	10	NULL
11	NULL	11	NULL
12	NULL	12	NULL
13	NULL	13	NULL
14	NULL	14	NULL
15	NULL	15	NULL
16	NULL	16	NULL
17	NULL	17	NULL
18	NULL	18	NULL
19	NULL	19	NULL
20	NULL	20	NULL
21	NULL	21	NULL
22	NULL	22	NULL
23	NULL	23	NULL
24	NULL	24	NULL
25	NULL	25	NULL
26	NULL	26	NULL
27	NULL	27	NULL
28	NULL	28	NULL
29	NULL	29	NULL
30	NULL	30	NULL
31	NULL	31	NULL
32	NULL	32	NULL
33	NULL	33	NULL
34	NULL	34	NULL
35	NULL	35	NULL
36	NULL	36	NULL
37	NULL	37	NULL
38	NULL	38	NULL
39	NULL	39	NULL
40	NULL	40	NULL
41	NULL	41	NULL
42	NULL	42	NULL
43	NULL	43	NULL
44	NULL	44	NULL
45	NULL	45	NULL
46	NULL	46	NULL
47	NULL	47	NULL
48	NULL	48	NULL
49	NULL	49	NULL
50	NULL	50	NULL
51	NULL	51	NULL
52	NULL	52	NULL
53	NULL	53	NULL
54	NULL	54	NULL
55	NULL	55	NULL
56	NULL	56	NULL
57	NULL	57	NULL
58	NULL	58	NULL
59	NULL	59	NULL
60	NULL	60	NULL
61	NULL	61	NULL
62	NULL	62	NULL
63	NULL	63	NULL
64	NULL	64	NULL
65	NULL	65	NULL
66	NULL	66	NULL
67	NULL	67	NULL
68	NULL	68	NULL
69	NULL	69	NULL
70	NULL	70	NULL
71	NULL	71	NULL
72	NULL	72	NULL
73	NULL	73	NULL
74	NULL	74	NULL
75	NULL	75	NULL
76	NULL	76	NULL
77	NULL	77	NULL
78	NULL	78	NULL
79	NULL	79	NULL
80	NULL	80	NULL
81	NULL	81	NULL
82	NULL	82	NULL
83	NULL	83	NULL
84	NULL	84	NULL
85	NULL	85	NULL
86	NULL	86	NULL
87	NULL	87	NULL
88	NULL	88	NULL
89	NULL	89	NULL
90	NULL	90	NULL
91	NULL	91	NULL
92	NULL	92	NULL
93	NULL	93	NULL
94	NULL	94	NULL
95	NULL	95	NULL
96	NULL	96	NULL
97	NULL	97	NULL
98	NULL	98	NULL
99	NULL	99	NULL
100	NULL	100	NULL
101	NULL	101	NULL
102	NULL	102	NULL
103	NULL	103	NULL
104	NULL	104	NULL
105	NULL	105	NULL
106	NULL	106	NULL
107	NULL	107	NULL
108	NULL	108	NULL
109	NULL	109	NULL
110	NULL	110	NULL
111	NULL	111	NULL
112	NULL	112	NULL
113	NULL	113	NULL
114	NULL	114	NULL
115	NULL	115	NULL
116	NULL	116	NULL
117	NULL	117	NULL
118	NULL	118	NULL
119	NULL	119	NULL
120	NULL	120	NULL
121	NULL	121	NULL
122	NULL	122	NULL
123	NULL	123	NULL
124	NULL	124	NULL
125	NULL	125	NULL
126	NULL	126	NULL
127	NULL	127	NULL
128	NULL	128	NULL
DROP TABLE IF EXISTS t1,t2;
#
# Bug #42116: Mysql crash on specific query
#
CREATE TABLE t1 (a INT);
CREATE TABLE t2 (a INT);
CREATE TABLE t3 (a INT, INDEX (a));
CREATE TABLE t4 (a INT);
CREATE TABLE t5 (a INT);
CREATE TABLE t6 (a INT);
INSERT INTO t1 VALUES (1), (1), (1);
INSERT INTO t2 VALUES
(2), (2), (2), (2), (2), (2), (2), (2), (2), (2);
INSERT INTO t3 VALUES
(3), (3), (3), (3), (3), (3), (3), (3), (3), (3);
ANALYZE TABLE t1, t2, t3, t4, t5, t6;
Table	Op	Msg_type	Msg_text
test.t1	analyze	status	OK
test.t2	analyze	status	OK
test.t3	analyze	status	OK
test.t4	analyze	status	OK
test.t5	analyze	status	OK
test.t6	analyze	status	OK
EXPLAIN
SELECT * 
FROM 
t1 JOIN t2 ON t1.a = t2.a 
LEFT JOIN 
(
(
t3 LEFT JOIN t4 ON t3.a = t4.a
) 
LEFT JOIN 
(
t5 LEFT JOIN t6 ON t5.a = t6.a
) 
ON t4.a = t5.a
) 
ON t1.a = t3.a;
id	select_type	table	partitions	type	possible_keys	key	key_len	ref	rows	filtered	Extra
1	SIMPLE	t1	NULL	ALL	NULL	NULL	NULL	NULL	3	100.00	NULL
1	SIMPLE	t2	NULL	ALL	NULL	NULL	NULL	NULL	10	10.00	Using where; Using join buffer (hash join)
1	SIMPLE	t3	NULL	ref	a	a	5	test.t1.a	10	100.00	Using where; Using index
1	SIMPLE	t4	NULL	ALL	NULL	NULL	NULL	NULL	1	100.00	Using where
1	SIMPLE	t5	NULL	ALL	NULL	NULL	NULL	NULL	1	100.00	Using where
1	SIMPLE	t6	NULL	ALL	NULL	NULL	NULL	NULL	1	100.00	Using where
Warnings:
Note	1003	/* select#1 */ select `test`.`t1`.`a` AS `a`,`test`.`t2`.`a` AS `a`,`test`.`t3`.`a` AS `a`,`test`.`t4`.`a` AS `a`,`test`.`t5`.`a` AS `a`,`test`.`t6`.`a` AS `a` from `test`.`t1` join `test`.`t2` left join (`test`.`t3` left join `test`.`t4` on((`test`.`t4`.`a` = `test`.`t1`.`a`)) left join (`test`.`t5` left join `test`.`t6` on((`test`.`t6`.`a` = `test`.`t4`.`a`))) on((`test`.`t5`.`a` = `test`.`t4`.`a`))) on(((`test`.`t2`.`a` = `test`.`t1`.`a`) and (`test`.`t3`.`a` = `test`.`t1`.`a`))) where (`test`.`t2`.`a` = `test`.`t1`.`a`)
SELECT * 
FROM 
t1 JOIN t2 ON t1.a = t2.a 
LEFT JOIN 
(
(
t3 LEFT JOIN t4 ON t3.a = t4.a
) 
LEFT JOIN 
(
t5 LEFT JOIN t6 ON t5.a = t6.a
) 
ON t4.a = t5.a
) 
ON t1.a = t3.a;
a	a	a	a	a	a
DROP TABLE t1,t2,t3,t4,t5,t6;
#
# Bug#48483: crash in get_best_combination()
#
CREATE TABLE t1(f1 INT);
INSERT INTO t1 VALUES (1),(2);
CREATE VIEW v1 AS SELECT 1 FROM t1 LEFT JOIN t1 AS t2 on 1=1;
EXPLAIN
SELECT 1 FROM v1 right join v1 AS v2 ON RAND();
id	select_type	table	partitions	type	possible_keys	key	key_len	ref	rows	filtered	Extra
1	SIMPLE	t1	NULL	ALL	NULL	NULL	NULL	NULL	2	100.00	NULL
1	SIMPLE	t2	NULL	ALL	NULL	NULL	NULL	NULL	2	100.00	Using where; Using join buffer (hash join)
1	SIMPLE	t1	NULL	ALL	NULL	NULL	NULL	NULL	2	100.00	Using join buffer (hash join)
1	SIMPLE	t2	NULL	ALL	NULL	NULL	NULL	NULL	2	100.00	Using where; Using join buffer (hash join)
Warnings:
Note	1003	/* select#1 */ select 1 AS `1` from `test`.`t1` left join `test`.`t1` `t2` on(true) left join (`test`.`t1` left join `test`.`t1` `t2` on(true)) on((0 <> rand())) where true
DROP VIEW v1;
DROP TABLE t1;
#
# Bug#52177 crash with explain, row comparison, join, text field
#
CREATE TABLE t1 (a TINYINT, b TEXT, KEY (a));
INSERT INTO t1 VALUES (0,''),(0,'');
FLUSH TABLES;
EXPLAIN SELECT 1 FROM t1 LEFT JOIN t1 a ON 1
WHERE ROW(t1.a, 1111.11) = ROW(1111.11, 1111.11) AND
ROW(t1.b, 1111.11) <=> ROW('','');
id	select_type	table	partitions	type	possible_keys	key	key_len	ref	rows	filtered	Extra
1	SIMPLE	NULL	NULL	NULL	NULL	NULL	NULL	NULL	NULL	NULL	Impossible WHERE
Warnings:
Note	1003	/* select#1 */ select 1 AS `1` from `test`.`t1` left join `test`.`t1` `a` on(true) where false
DROP TABLE t1;
#
# Bug #50335: Assertion `!(order->used & map)' in eq_ref_table
# 
CREATE TABLE t1 (a INT NOT NULL, b INT NOT NULL, PRIMARY KEY (a,b));
INSERT INTO t1 VALUES (0,0), (1,1);
SELECT * FROM t1 STRAIGHT_JOIN t1 t2 ON t1.a=t2.a AND t1.a=t2.b ORDER BY t2.a, t1.a;
a	b	a	b
0	0	0	0
1	1	1	1
DROP TABLE t1;
End of 5.0 tests.
CREATE TABLE t1 (f1 int);
CREATE TABLE t2 (f1 int);
INSERT INTO t2  VALUES (1);
CREATE VIEW v1 AS SELECT * FROM t2;
PREPARE stmt FROM 'UPDATE t2 AS A NATURAL JOIN v1 B SET B.f1 = 1';
EXECUTE stmt;
EXECUTE stmt;
DEALLOCATE PREPARE stmt;
DROP VIEW v1;
DROP TABLE t1, t2;
CREATE TABLE t1(a CHAR(9),b INT,KEY(b),KEY(a)) ENGINE=MYISAM;
CREATE TABLE t2(a CHAR(9),b INT,KEY(b),KEY(a)) ENGINE=MYISAM;
INSERT INTO t1 VALUES ('1',null),(null,null);
INSERT INTO t2 VALUES ('1',null),(null,null);
CREATE TABLE mm1(a CHAR(9),b INT,KEY(b),KEY(a))
ENGINE=MERGE  UNION=(t1,t2);
SELECT t1.a FROM mm1,t1;
a
1
1
1
1
NULL
NULL
NULL
NULL
DROP TABLE t1, t2, mm1;
#
# Bug #54468: crash after item's print() function when ordering/grouping 
#             by subquery
#
CREATE TABLE t1(a INT, b INT);
INSERT INTO t1 VALUES (), ();
SELECT 1 FROM t1
GROUP BY
GREATEST(t1.a,
(SELECT 1 FROM
(SELECT t1.b FROM t1,t1 t2
ORDER BY t1.a, t1.a LIMIT 1) AS d)
);
1
1
DROP TABLE t1;
#
# Bug #53544: Server hangs during JOIN query in stored procedure called
#             twice in a row
#
CREATE TABLE t1(c INT);
INSERT INTO t1 VALUES (1), (2);
PREPARE stmt FROM "SELECT t2.c AS f1 FROM t1 LEFT JOIN
                                        t1 t2 ON t1.c=t2.c RIGHT JOIN
                                        t1 t3 ON t1.c=t3.c 
                   GROUP BY f1;";
EXECUTE stmt;
f1
1
2
EXECUTE stmt;
f1
1
2
DEALLOCATE PREPARE stmt;
DROP TABLE t1;
End of 5.1 tests
#
# Bug #59696 Optimizer fails to move WHERE condition on JOIN column 
#            when joining with a view
#
CREATE TABLE t1 (
c1 INTEGER NOT NULL
);
INSERT INTO t1 VALUES (1),(2),(3);
CREATE TABLE t2 (
pk INTEGER NOT NULL,
c1 INTEGER NOT NULL,
PRIMARY KEY (pk)
);
INSERT INTO t2 VALUES (1,4),(3,5),(2,6);
ANALYZE  TABLE t1, t2;
Table	Op	Msg_type	Msg_text
test.t1	analyze	status	OK
test.t2	analyze	status	OK
EXPLAIN SELECT t2.pk, t2.c1 FROM t2, t1 
WHERE t2.pk = t1.c1 AND t2.pk >= 2;
id	select_type	table	partitions	type	possible_keys	key	key_len	ref	rows	filtered	Extra
1	SIMPLE	t1	NULL	ALL	NULL	NULL	NULL	NULL	3	100.00	Using where
1	SIMPLE	t2	NULL	eq_ref	PRIMARY	PRIMARY	4	test.t1.c1	1	100.00	NULL
Warnings:
Note	1003	/* select#1 */ select `test`.`t2`.`pk` AS `pk`,`test`.`t2`.`c1` AS `c1` from `test`.`t2` join `test`.`t1` where ((`test`.`t2`.`pk` = `test`.`t1`.`c1`) and (`test`.`t1`.`c1` >= 2))
SELECT t2.pk, t2.c1 FROM t2, t1 
WHERE t2.pk = t1.c1 AND t2.pk >= 2;
pk	c1
2	6
3	5
CREATE VIEW v_t2 AS SELECT * FROM t2;
EXPLAIN SELECT v_t2.pk, v_t2.c1 FROM v_t2, t1 
WHERE v_t2.pk = t1.c1 AND v_t2.pk >= 2;
id	select_type	table	partitions	type	possible_keys	key	key_len	ref	rows	filtered	Extra
1	SIMPLE	t1	NULL	ALL	NULL	NULL	NULL	NULL	3	100.00	NULL
1	SIMPLE	t2	NULL	eq_ref	PRIMARY	PRIMARY	4	test.t1.c1	1	100.00	Using where
Warnings:
Note	1003	/* select#1 */ select `test`.`t2`.`pk` AS `pk`,`test`.`t2`.`c1` AS `c1` from `test`.`t2` join `test`.`t1` where ((`test`.`t2`.`pk` = `test`.`t1`.`c1`) and (`test`.`t2`.`pk` >= 2))
SELECT v_t2.pk, v_t2.c1 FROM v_t2, t1 
WHERE v_t2.pk = t1.c1 AND v_t2.pk >= 2;
pk	c1
2	6
3	5
DROP VIEW v_t2;
DROP TABLE t1, t2;
#
# Bug 13102033 - CRASH IN COPY_FUNCS IN SQL_SELECT.CC ON JOIN + 
#                GROUP BY + ORDER BY
#
CREATE TABLE t1 (  
pk INTEGER NOT NULL,
i1 INTEGER NOT NULL,
i2 INTEGER NOT NULL,
PRIMARY KEY (pk)
);
INSERT INTO t1 VALUES (7,8,1), (8,2,2);
CREATE VIEW v1 AS SELECT * FROM t1;
EXPLAIN SELECT t1.pk
FROM v1, t1
WHERE v1.i2 = 211
AND v1.i2 > 7
OR t1.i1 < 3
GROUP BY t1.pk
ORDER BY v1.i2;
id	select_type	table	partitions	type	possible_keys	key	key_len	ref	rows	filtered	Extra
1	SIMPLE	t1	NULL	ALL	NULL	NULL	NULL	NULL	2	100.00	Using temporary; Using filesort
1	SIMPLE	t1	NULL	ALL	PRIMARY	NULL	NULL	NULL	2	100.00	Using where; Using join buffer (hash join)
Warnings:
Note	1003	/* select#1 */ select `test`.`t1`.`pk` AS `pk` from `test`.`t1` join `test`.`t1` where (((`test`.`t1`.`i2` = 211) and (`test`.`t1`.`i2` > 7)) or (`test`.`t1`.`i1` < 3)) group by `test`.`t1`.`pk` order by `test`.`t1`.`i2`
SELECT t1.pk
FROM v1, t1
WHERE v1.i2 = 211
AND v1.i2 > 7
OR t1.i1 < 3
GROUP BY t1.pk
ORDER BY v1.i2;
pk
8
EXPLAIN SELECT t1.pk
FROM v1, t1
WHERE (v1.i2 = 211 AND v1.i2 > 7)
OR (t1.i1 < 3 AND v1.i2 < 10);
id	select_type	table	partitions	type	possible_keys	key	key_len	ref	rows	filtered	Extra
1	SIMPLE	t1	NULL	ALL	NULL	NULL	NULL	NULL	2	62.50	Using where
1	SIMPLE	t1	NULL	ALL	NULL	NULL	NULL	NULL	2	100.00	Using where; Using join buffer (hash join)
Warnings:
Note	1003	/* select#1 */ select `test`.`t1`.`pk` AS `pk` from `test`.`t1` join `test`.`t1` where (((`test`.`t1`.`i2` = 211) and (`test`.`t1`.`i2` > 7)) or ((`test`.`t1`.`i1` < 3) and (`test`.`t1`.`i2` < 10)))
SELECT t1.pk
FROM v1, t1
WHERE (v1.i2 = 211 AND v1.i2 > 7)
OR (t1.i1 < 3 AND v1.i2 < 10);
pk
8
8
DROP VIEW v1;
DROP TABLE t1;
#
# BUG#11752239 - 43368: STRAIGHT_JOIN DOESN'T WORK FOR NESTED JOINS 
#
create table t1(c1 int primary key, c2 char(10)) engine=myisam;
create table t2(c1 int primary key, c2 char(10), ref_t1 int) engine=myisam;
create table t3(c1 int primary key, c2 char(10), ref_t1 int) engine=myisam;
create table t4(c1 int primary key, c2 char(10), ref_t1 int) engine=myisam;
insert into t1 values(1,'a');
insert into t2 values(1,'a', 1);
insert into t3 values(1,'a', 1);
insert into t3 values(2,'b',2);
insert into t4 values(1,'a', 1);
insert into t4 values(2,'a', 2);
insert into t4 values(3,'a', 3);
insert into t4 values(4,'a', 4);
insert into t1 values(2,'b');
insert into t1 values(3,'c');
EXPLAIN SELECT * FROM t4 JOIN (t1 join t3 on t3.ref_t1 =
t1.c1 join t2 on t2.ref_t1 = t1.c1) on t4.ref_t1 = t1.c1;
id	select_type	table	partitions	type	possible_keys	key	key_len	ref	rows	filtered	Extra
1	SIMPLE	t2	NULL	system	NULL	NULL	NULL	NULL	1	100.00	NULL
1	SIMPLE	t1	NULL	const	PRIMARY	PRIMARY	4	const	1	100.00	NULL
1	SIMPLE	t3	NULL	ALL	NULL	NULL	NULL	NULL	2	50.00	Using where
1	SIMPLE	t4	NULL	ALL	NULL	NULL	NULL	NULL	4	25.00	Using where; Using join buffer (hash join)
Warnings:
Note	1003	/* select#1 */ select `test`.`t4`.`c1` AS `c1`,`test`.`t4`.`c2` AS `c2`,`test`.`t4`.`ref_t1` AS `ref_t1`,'1' AS `c1`,'a' AS `c2`,`test`.`t3`.`c1` AS `c1`,`test`.`t3`.`c2` AS `c2`,`test`.`t3`.`ref_t1` AS `ref_t1`,'1' AS `c1`,'a' AS `c2`,'1' AS `ref_t1` from `test`.`t4` join `test`.`t1` join `test`.`t3` where ((`test`.`t3`.`ref_t1` = '1') and (`test`.`t4`.`ref_t1` = '1'))
EXPLAIN SELECT STRAIGHT_JOIN * FROM t4 JOIN (t1 join t3 on t3.ref_t1 =
t1.c1 join t2 on t2.ref_t1 = t1.c1) on t4.ref_t1 = t1.c1;
id	select_type	table	partitions	type	possible_keys	key	key_len	ref	rows	filtered	Extra
1	SIMPLE	t4	NULL	ALL	NULL	NULL	NULL	NULL	4	100.00	Using where
1	SIMPLE	t1	NULL	eq_ref	PRIMARY	PRIMARY	4	test.t4.ref_t1	1	100.00	NULL
1	SIMPLE	t3	NULL	ALL	NULL	NULL	NULL	NULL	2	50.00	Using where; Using join buffer (hash join)
1	SIMPLE	t2	NULL	ALL	NULL	NULL	NULL	NULL	1	100.00	Using where; Using join buffer (hash join)
Warnings:
Note	1003	/* select#1 */ select straight_join `test`.`t4`.`c1` AS `c1`,`test`.`t4`.`c2` AS `c2`,`test`.`t4`.`ref_t1` AS `ref_t1`,`test`.`t1`.`c1` AS `c1`,`test`.`t1`.`c2` AS `c2`,`test`.`t3`.`c1` AS `c1`,`test`.`t3`.`c2` AS `c2`,`test`.`t3`.`ref_t1` AS `ref_t1`,`test`.`t2`.`c1` AS `c1`,`test`.`t2`.`c2` AS `c2`,`test`.`t2`.`ref_t1` AS `ref_t1` from `test`.`t4` join `test`.`t1` join `test`.`t3` join `test`.`t2` where ((`test`.`t1`.`c1` = `test`.`t4`.`ref_t1`) and (`test`.`t3`.`ref_t1` = `test`.`t4`.`ref_t1`) and (`test`.`t2`.`ref_t1` = `test`.`t4`.`ref_t1`))
EXPLAIN SELECT * FROM t4 STRAIGHT_JOIN (t1 join t3 on t3.ref_t1 =
t1.c1 join t2 on t2.ref_t1 = t1.c1) on t4.ref_t1 = t1.c1;
id	select_type	table	partitions	type	possible_keys	key	key_len	ref	rows	filtered	Extra
1	SIMPLE	t4	NULL	ALL	NULL	NULL	NULL	NULL	4	100.00	Using where
1	SIMPLE	t2	NULL	ALL	NULL	NULL	NULL	NULL	1	100.00	Using where; Using join buffer (hash join)
1	SIMPLE	t3	NULL	ALL	NULL	NULL	NULL	NULL	2	50.00	Using where; Using join buffer (hash join)
1	SIMPLE	t1	NULL	eq_ref	PRIMARY	PRIMARY	4	test.t4.ref_t1	1	100.00	NULL
Warnings:
Note	1003	/* select#1 */ select `test`.`t4`.`c1` AS `c1`,`test`.`t4`.`c2` AS `c2`,`test`.`t4`.`ref_t1` AS `ref_t1`,`test`.`t1`.`c1` AS `c1`,`test`.`t1`.`c2` AS `c2`,`test`.`t3`.`c1` AS `c1`,`test`.`t3`.`c2` AS `c2`,`test`.`t3`.`ref_t1` AS `ref_t1`,`test`.`t2`.`c1` AS `c1`,`test`.`t2`.`c2` AS `c2`,`test`.`t2`.`ref_t1` AS `ref_t1` from `test`.`t4` join `test`.`t1` join `test`.`t3` join `test`.`t2` where ((`test`.`t2`.`ref_t1` = `test`.`t4`.`ref_t1`) and (`test`.`t3`.`ref_t1` = `test`.`t4`.`ref_t1`) and (`test`.`t1`.`c1` = `test`.`t4`.`ref_t1`))
drop table t1,t2,t3,t4;
# Bug#20455184: Assertion failed: join_cond in optimizer.cc
CREATE TABLE t1(a INTEGER) engine=innodb;
explain SELECT 1
FROM (SELECT 1 FROM t1 WHERE a) AS q
NATURAL LEFT JOIN t1
NATURAL LEFT JOIN t1 AS t2;
id	select_type	table	partitions	type	possible_keys	key	key_len	ref	rows	filtered	Extra
1	SIMPLE	t1	NULL	ALL	NULL	NULL	NULL	NULL	1	100.00	Using where
1	SIMPLE	t1	NULL	ALL	NULL	NULL	NULL	NULL	1	100.00	Using where; Using join buffer (hash join)
1	SIMPLE	t2	NULL	ALL	NULL	NULL	NULL	NULL	1	100.00	Using where; Using join buffer (hash join)
Warnings:
Note	1003	/* select#1 */ select 1 AS `1` from `test`.`t1` left join `test`.`t1` on(true) left join `test`.`t1` `t2` on((`test`.`t2`.`a` = `test`.`t1`.`a`)) where (0 <> `test`.`t1`.`a`)
SELECT 1
FROM (SELECT 1 FROM t1 WHERE a) AS q
NATURAL LEFT JOIN t1
NATURAL LEFT JOIN t1 AS t2;
1
explain SELECT 1
FROM t1
NATURAL RIGHT JOIN t1 AS t2
NATURAL RIGHT JOIN (SELECT 1 FROM t1 WHERE a) AS q;
id	select_type	table	partitions	type	possible_keys	key	key_len	ref	rows	filtered	Extra
1	SIMPLE	t1	NULL	ALL	NULL	NULL	NULL	NULL	1	100.00	Using where
1	SIMPLE	t2	NULL	ALL	NULL	NULL	NULL	NULL	1	100.00	Using where; Using join buffer (hash join)
1	SIMPLE	t1	NULL	ALL	NULL	NULL	NULL	NULL	1	100.00	Using where; Using join buffer (hash join)
Warnings:
Note	1003	/* select#1 */ select 1 AS `1` from `test`.`t1` left join (`test`.`t1` `t2` left join `test`.`t1` on((`test`.`t1`.`a` = `test`.`t2`.`a`))) on(true) where (0 <> `test`.`t1`.`a`)
SELECT 1
FROM t1
NATURAL RIGHT JOIN t1 AS t2
NATURAL RIGHT JOIN (SELECT 1 FROM t1 WHERE a) AS q;
1
DROP TABLE t1;
# Bug#21045724: Assertion '!table || !table->read_set ...
CREATE TABLE t1
(pk INTEGER,
dummy VARCHAR(64),
col_check TINYINT,
PRIMARY KEY(pk)
) engine=innodb;
INSERT INTO t1 VALUES (13, '13', 13);
CREATE VIEW v1 AS
SELECT *
FROM t1
WHERE pk BETWEEN 13 AND 14;
PREPARE st1 FROM "
UPDATE v1 AS a NATURAL JOIN v1 AS b
SET a.dummy = '', b.col_check = NULL ";
EXECUTE st1;
EXECUTE st1;
DEALLOCATE PREPARE st1;
DROP VIEW v1;
DROP TABLE t1;
# Bug#25424289: Assert '!table->has_null_row()' failed in join_read_key
CREATE TABLE t1
(pk INT,
col_int_key INT DEFAULT NULL,
col_varchar_10_latin1_key VARCHAR(10) DEFAULT NULL,
col_varchar_255_utf8 VARCHAR(255) CHARACTER SET utf8 DEFAULT NULL,
col_int INT DEFAULT NULL,
col_datetime_key datetime DEFAULT NULL,
col_varchar_255_latin1_key VARCHAR(255) DEFAULT NULL,
col_date_key date DEFAULT NULL,
col_datetime datetime DEFAULT NULL,
PRIMARY KEY (pk),
KEY col_date_key (col_date_key)
) charset latin1 ENGINE=MyISAM;
Warnings:
Warning	3719	'utf8' is currently an alias for the character set UTF8MB3, but will be an alias for UTF8MB4 in a future release. Please consider using UTF8MB4 in order to be unambiguous.
INSERT INTO t1 VALUES
(8,9,'h','FDUMQ',-1356726272,'2007-09-02 05:48:23','she','2002-04-02','2002-12-20 17:54:07');
CREATE TABLE t2
(pk INT,
col_int INT DEFAULT NULL,
col_int_key INT DEFAULT NULL,
PRIMARY KEY (pk)
) charset latin1 ENGINE=MyISAM;
CREATE TABLE t3
(col_int INT DEFAULT NULL,
col_int_key INT DEFAULT NULL,
pk INT,
PRIMARY KEY (pk),
KEY test_idx (col_int_key,pk,col_int)
) charset latin1 ENGINE=InnoDB;
INSERT INTO t3 VALUES
(NULL,9, 41), (NULL,-1596719104, 48), (-1068105728,9, 49);
CREATE TABLE t4
(col_varchar_255_latin1_key VARCHAR(255) DEFAULT NULL,
pk INT,
PRIMARY KEY (pk)
) charset latin1 ENGINE=MyISAM;
INSERT INTO t4 VALUES ('RUXDY',8);
ANALYZE TABLE t1, t2, t3, t4;
Table	Op	Msg_type	Msg_text
test.t1	analyze	status	OK
test.t2	analyze	status	Table is already up to date
test.t3	analyze	status	OK
test.t4	analyze	status	OK
explain SELECT alias1.pk AS field5
FROM t3 AS alias1
LEFT JOIN t4 AS alias2
LEFT JOIN t4 AS alias3
LEFT JOIN t1 AS alias4
LEFT JOIN t2 AS alias5
ON alias4.pk = alias5.col_int_key
ON alias3.pk = alias5.col_int
ON alias2.col_varchar_255_latin1_key = alias4.col_varchar_10_latin1_key
RIGHT JOIN t1 AS alias6
ON alias4.pk = alias6.pk
RIGHT JOIN t4 AS alias7
ON alias6.pk = alias7.pk
ON alias1.col_int_key = alias6.col_int_key
WHERE alias1.col_int > 5 OR
alias5.col_int > 5;
id	select_type	table	partitions	type	possible_keys	key	key_len	ref	rows	filtered	Extra
1	SIMPLE	alias1	NULL	index	NULL	test_idx	14	NULL	3	100.00	Using index
1	SIMPLE	alias7	NULL	index	PRIMARY	PRIMARY	4	NULL	1	100.00	Using index
1	SIMPLE	alias6	NULL	eq_ref	PRIMARY	PRIMARY	4	test.alias7.pk	1	100.00	Using where
1	SIMPLE	alias4	NULL	eq_ref	PRIMARY	PRIMARY	4	test.alias6.pk	1	100.00	Using where
1	SIMPLE	alias5	NULL	ALL	NULL	NULL	NULL	NULL	0	0.00	Using where
1	SIMPLE	alias2	NULL	ALL	NULL	NULL	NULL	NULL	1	100.00	Using where
1	SIMPLE	alias3	NULL	eq_ref	PRIMARY	PRIMARY	4	test.alias5.col_int	1	100.00	Using index
Warnings:
Note	1003	/* select#1 */ select `test`.`alias1`.`pk` AS `field5` from `test`.`t3` `alias1` left join (`test`.`t4` `alias7` join `test`.`t1` `alias6` left join (`test`.`t4` `alias2` join `test`.`t4` `alias3` join `test`.`t1` `alias4` join `test`.`t2` `alias5`) on(((`test`.`alias3`.`pk` = `test`.`alias5`.`col_int`) and (`test`.`alias4`.`pk` = `test`.`alias7`.`pk`) and (`test`.`alias5`.`col_int_key` = `test`.`alias7`.`pk`) and (`test`.`alias2`.`col_varchar_255_latin1_key` = `test`.`alias4`.`col_varchar_10_latin1_key`)))) on(((`test`.`alias6`.`pk` = `test`.`alias7`.`pk`) and (`test`.`alias6`.`col_int_key` = `test`.`alias1`.`col_int_key`))) where ((`test`.`alias1`.`col_int` > 5) or (`test`.`alias5`.`col_int` > 5))
SELECT alias1.pk AS field5
FROM t3 AS alias1
LEFT JOIN t4 AS alias2
LEFT JOIN t4 AS alias3
LEFT JOIN t1 AS alias4
LEFT JOIN t2 AS alias5
ON alias4.pk = alias5.col_int_key
ON alias3.pk = alias5.col_int
ON alias2.col_varchar_255_latin1_key = alias4.col_varchar_10_latin1_key
RIGHT JOIN t1 AS alias6
ON alias4.pk = alias6.pk
RIGHT JOIN t4 AS alias7
ON alias6.pk = alias7.pk
ON alias1.col_int_key = alias6.col_int_key
WHERE alias1.col_int > 5 OR
alias5.col_int > 5;
field5
DROP TABLE t1, t2, t3, t4;
# Bug#28727717: Duplicated 'is not null' predicates
create table parent(a int primary key, b int, c int, d int) engine=innodb;
create table eq_child(a int, b int, c int, d int, primary key(a,b)) engine=innodb;
insert into parent values (1,1,1,1);
insert into eq_child select * from parent;
explain format=json select straight_join count(*) from parent
join eq_child as c1 on c1.a = parent.b and c1.b = parent.b
join eq_child as c2 on c2.a = parent.b and c2.b = parent.b
join eq_child as c3 on c3.a = parent.b and c3.b = parent.b
join eq_child as c4 on c4.a = parent.b and c4.b = parent.b
;
EXPLAIN
{
  "query_block": {
    "select_id": 1,
    "cost_info": {
      "query_cost": "1.75"
    },
    "nested_loop": [
      {
        "table": {
          "table_name": "parent",
          "access_type": "ALL",
          "rows_examined_per_scan": 1,
          "rows_produced_per_join": 1,
          "filtered": "100.00",
          "cost_info": {
            "read_cost": "0.25",
            "eval_cost": "0.10",
            "prefix_cost": "0.35",
            "data_read_per_join": "24"
          },
          "used_columns": [
            "b"
          ],
          "attached_condition": "(`test`.`parent`.`b` is not null)"
        }
      },
      {
        "table": {
          "table_name": "c1",
          "access_type": "eq_ref",
          "possible_keys": [
            "PRIMARY"
          ],
          "key": "PRIMARY",
          "used_key_parts": [
            "a",
            "b"
          ],
          "key_length": "8",
          "ref": [
            "test.parent.b",
            "test.parent.b"
          ],
          "rows_examined_per_scan": 1,
          "rows_produced_per_join": 1,
          "filtered": "100.00",
          "using_index": true,
          "cost_info": {
            "read_cost": "0.25",
            "eval_cost": "0.10",
            "prefix_cost": "0.70",
            "data_read_per_join": "24"
          },
          "used_columns": [
            "a",
            "b"
          ]
        }
      },
      {
        "table": {
          "table_name": "c2",
          "access_type": "eq_ref",
          "possible_keys": [
            "PRIMARY"
          ],
          "key": "PRIMARY",
          "used_key_parts": [
            "a",
            "b"
          ],
          "key_length": "8",
          "ref": [
            "test.parent.b",
            "test.parent.b"
          ],
          "rows_examined_per_scan": 1,
          "rows_produced_per_join": 1,
          "filtered": "100.00",
          "using_index": true,
          "cost_info": {
            "read_cost": "0.25",
            "eval_cost": "0.10",
            "prefix_cost": "1.05",
            "data_read_per_join": "24"
          },
          "used_columns": [
            "a",
            "b"
          ]
        }
      },
      {
        "table": {
          "table_name": "c3",
          "access_type": "eq_ref",
          "possible_keys": [
            "PRIMARY"
          ],
          "key": "PRIMARY",
          "used_key_parts": [
            "a",
            "b"
          ],
          "key_length": "8",
          "ref": [
            "test.parent.b",
            "test.parent.b"
          ],
          "rows_examined_per_scan": 1,
          "rows_produced_per_join": 1,
          "filtered": "100.00",
          "using_index": true,
          "cost_info": {
            "read_cost": "0.25",
            "eval_cost": "0.10",
            "prefix_cost": "1.40",
            "data_read_per_join": "24"
          },
          "used_columns": [
            "a",
            "b"
          ]
        }
      },
      {
        "table": {
          "table_name": "c4",
          "access_type": "eq_ref",
          "possible_keys": [
            "PRIMARY"
          ],
          "key": "PRIMARY",
          "used_key_parts": [
            "a",
            "b"
          ],
          "key_length": "8",
          "ref": [
            "test.parent.b",
            "test.parent.b"
          ],
          "rows_examined_per_scan": 1,
          "rows_produced_per_join": 1,
          "filtered": "100.00",
          "using_index": true,
          "cost_info": {
            "read_cost": "0.25",
            "eval_cost": "0.10",
            "prefix_cost": "1.75",
            "data_read_per_join": "24"
          },
          "used_columns": [
            "a",
            "b"
          ]
        }
      }
    ]
  }
}
Warnings:
Note	1003	/* select#1 */ select straight_join count(0) AS `count(*)` from `test`.`parent` join `test`.`eq_child` `c1` join `test`.`eq_child` `c2` join `test`.`eq_child` `c3` join `test`.`eq_child` `c4` where ((`test`.`c1`.`a` = `test`.`parent`.`b`) and (`test`.`c1`.`b` = `test`.`parent`.`b`) and (`test`.`c2`.`a` = `test`.`parent`.`b`) and (`test`.`c2`.`b` = `test`.`parent`.`b`) and (`test`.`c3`.`a` = `test`.`parent`.`b`) and (`test`.`c3`.`b` = `test`.`parent`.`b`) and (`test`.`c4`.`a` = `test`.`parent`.`b`) and (`test`.`c4`.`b` = `test`.`parent`.`b`))
drop table parent, eq_child;
#
# Bug #29954680: BACKWARDS REF SCAN DOES NOT PERFORM LATE NULLS FILTERING
#
CREATE TABLE t (i INTEGER PRIMARY KEY AUTO_INCREMENT, j INTEGER, KEY(j)) ENGINE=InnoDB;
INSERT INTO t VALUES (NULL, NULL);
INSERT INTO t SELECT NULL, NULL FROM t;
INSERT INTO t SELECT NULL, NULL FROM t;
INSERT INTO t SELECT NULL, NULL FROM t;
INSERT INTO t SELECT NULL, NULL FROM t;
INSERT INTO t SELECT NULL, NULL FROM t;
INSERT INTO t SELECT NULL, NULL FROM t;
INSERT INTO t SELECT NULL, NULL FROM t;
INSERT INTO t SELECT NULL, NULL FROM t;
INSERT INTO t SELECT NULL, NULL FROM t;
INSERT INTO t SELECT NULL, NULL FROM t;
INSERT INTO t SELECT NULL, NULL FROM t;
INSERT INTO t SELECT NULL, NULL FROM t;
ANALYZE TABLE t;
Table	Op	Msg_type	Msg_text
test.t	analyze	status	OK
EXPLAIN FORMAT=tree SELECT t1.i AS a, (SELECT t2.i FROM t t2 WHERE t1.j = t2.j ORDER BY j DESC, i DESC LIMIT 1) AS b FROM t t1;
EXPLAIN
-> Index scan on t1 using j  (cost=411.60 rows=4096)
-> Select #2 (subquery in projection; dependent)
    -> Limit: 1 row(s)  (cost=410.97 rows=1)
        -> Covering index lookup on t2 using j (j=t1.j; iterate backwards)  (cost=410.97 rows=4096)

Warnings:
Note	1276	Field or reference 'test.t1.j' of SELECT #2 was resolved in SELECT #1
FLUSH STATUS;
SELECT t1.i AS a, (SELECT t2.i FROM t t2 WHERE t1.j = t2.j ORDER BY j DESC, i DESC LIMIT 1) AS b FROM t t1;
SHOW STATUS LIKE 'Handler_read_key';
Variable_name	Value
Handler_read_key	1
DROP TABLE t;
set global default_storage_engine=innodb;
set session default_storage_engine=innodb;
#
# Bug#30350696 REFERENCE FROM DERIVED TABLE JOIN CONDITION TO PRECEDING TABLE COLUMN FAILS
# Bug#11748138 ERROR 1054 (42S22): UNKNOWN COLUMN 'T2.I2' IN 'ON CLAUSE'
#
create table t(a int, b int);
insert into t values(1,10),(2,20);
set optimizer_switch="block_nested_loop=off";
explain format=tree select t1.*, (select count(*)
from t t2
left join t t3 on t3.a>t2.a-t1.a)
from t t1;
EXPLAIN
-> Table scan on t1  (cost=0.45 rows=2)
-> Select #2 (subquery in projection; dependent)
    -> Aggregate: count(0)  (cost=1.75 rows=4)
        -> Nested loop left join  (cost=1.35 rows=4)
            -> Table scan on t2  (cost=0.45 rows=2)
            -> Filter: (t3.a > (t2.a - t1.a))  (cost=0.35 rows=2)
                -> Table scan on t3  (cost=0.35 rows=2)

Warnings:
Note	1276	Field or reference 'test.t1.a' of SELECT #2 was resolved in SELECT #1
select t1.*, (select count(*)
from t t2
left join t t3 on t3.a>t2.a-t1.a)
from t t1;
a	b	(select count(*)
from t t2
left join t t3 on t3.a>t2.a-t1.a)
1	10	3
2	20	4
explain format=tree select t1.a, (select count(*)
from t t2
left join t t3 on t3.a>t2.a-t1.a)
from t t1
group by t1.a;
EXPLAIN
-> Table scan on <temporary>  (cost=1.26..2.52 rows=2)
    -> Temporary table with deduplication  (cost=1.91..3.17 rows=2)
        -> Table scan on t1  (cost=0.45 rows=2)
-> Select #2 (subquery in projection; dependent)
    -> Aggregate: count(0)  (cost=1.75 rows=4)
        -> Nested loop left join  (cost=1.35 rows=4)
            -> Table scan on t2  (cost=0.45 rows=2)
            -> Filter: (t3.a > (t2.a - t1.a))  (cost=0.35 rows=2)
                -> Table scan on t3  (cost=0.35 rows=2)

Warnings:
Note	1276	Field or reference 'test.t1.a' of SELECT #2 was resolved in SELECT #1
select t1.a, (select count(*)
from t t2
left join t t3 on t3.a>t2.a-t1.a)
from t t1
group by t1.a;
a	(select count(*)
from t t2
left join t t3 on t3.a>t2.a-t1.a)
1	3
2	4
create view v1 as select * from t;
explain format=tree select v1.*, (select count(*)
from t t2
left join t t3 on t3.a>t2.a-v1.a)
from v1;
EXPLAIN
-> Table scan on t  (cost=0.45 rows=2)
-> Select #2 (subquery in projection; dependent)
    -> Aggregate: count(0)  (cost=1.75 rows=4)
        -> Nested loop left join  (cost=1.35 rows=4)
            -> Table scan on t2  (cost=0.45 rows=2)
            -> Filter: (t3.a > (t2.a - t.a))  (cost=0.35 rows=2)
                -> Table scan on t3  (cost=0.35 rows=2)

Warnings:
Note	1276	Field or reference 'v1.a' of SELECT #2 was resolved in SELECT #1
select v1.*, (select count(*)
from t t2
left join t t3 on t3.a>t2.a-v1.a)
from v1;
a	b	(select count(*)
from t t2
left join t t3 on t3.a>t2.a-v1.a)
1	10	3
2	20	4
drop view v1;
explain format=tree select t1.*, (select * from
(select count(*)
from t t2
left join t t3 on t3.a>t2.a-t1.a) as dt)
from t t1;
EXPLAIN
-> Table scan on t1  (cost=0.45 rows=2)
-> Select #2 (subquery in projection; dependent)
    -> Table scan on dt  (cost=0.64..2.55 rows=4)
        -> Materialize  (cost=2.79..4.70 rows=4)
            -> Aggregate: count(0)  (cost=1.75 rows=4)
                -> Nested loop left join  (cost=1.35 rows=4)
                    -> Table scan on t2  (cost=0.45 rows=2)
                    -> Filter: (t3.a > (t2.a - t1.a))  (cost=0.35 rows=2)
                        -> Table scan on t3  (cost=0.35 rows=2)

Warnings:
Note	1276	Field or reference 'test.t1.a' of SELECT #3 was resolved in SELECT #1
select t1.*, (select * from
(select count(*)
from t t2
left join t t3 on t3.a>t2.a-t1.a) as dt)
from t t1;
a	b	(select * from
(select count(*)
from t t2
left join t t3 on t3.a>t2.a-t1.a) as dt)
1	10	3
2	20	4
explain format=tree select t1.*, dt.c
from t t1,
(select count(*) as c
from t t2
left join t t3 on t3.a>t2.a-t1.a) as dt;
ERROR 42S22: Unknown column 't1.a' in 'on clause'
explain format=tree select t1.*, dt.c
from t t1,
lateral
(select count(*) as c
from t t2
left join t t3 on t3.a>t2.a-t1.a) as dt;
EXPLAIN
-> Nested loop inner join  (cost=7.85 rows=8)
    -> Invalidate materialized tables (row from t1)  (cost=0.45 rows=2)
        -> Table scan on t1  (cost=0.45 rows=2)
    -> Table scan on dt  (cost=0.64..2.55 rows=4)
        -> Materialize (invalidate on row from t1)  (cost=2.79..4.70 rows=4)
            -> Aggregate: count(0)  (cost=1.75 rows=4)
                -> Nested loop left join  (cost=1.35 rows=4)
                    -> Table scan on t2  (cost=0.45 rows=2)
                    -> Filter: (t3.a > (t2.a - t1.a))  (cost=0.35 rows=2)
                        -> Table scan on t3  (cost=0.35 rows=2)

Warnings:
Note	1276	Field or reference 'test.t1.a' of SELECT #2 was resolved in SELECT #1
select t1.*, dt.c
from t t1,
lateral
(select count(*) as c
from t t2
left join t t3 on t3.a>t2.a-t1.a) as dt;
a	b	c
1	10	3
2	20	4
explain format=tree select t1.*, dt.c
from t t1 cross join
lateral
(select count(*) as c
from t t2
left join t t3 on t3.a>t2.a-t1.a) as dt;
EXPLAIN
-> Nested loop inner join  (cost=7.85 rows=8)
    -> Invalidate materialized tables (row from t1)  (cost=0.45 rows=2)
        -> Table scan on t1  (cost=0.45 rows=2)
    -> Table scan on dt  (cost=0.64..2.55 rows=4)
        -> Materialize (invalidate on row from t1)  (cost=2.79..4.70 rows=4)
            -> Aggregate: count(0)  (cost=1.75 rows=4)
                -> Nested loop left join  (cost=1.35 rows=4)
                    -> Table scan on t2  (cost=0.45 rows=2)
                    -> Filter: (t3.a > (t2.a - t1.a))  (cost=0.35 rows=2)
                        -> Table scan on t3  (cost=0.35 rows=2)

Warnings:
Note	1276	Field or reference 'test.t1.a' of SELECT #2 was resolved in SELECT #1
select t1.*, dt.c
from t t1 cross join
lateral
(select count(*) as c
from t t2
left join t t3 on t3.a>t2.a-t1.a) as dt;
a	b	c
1	10	3
2	20	4
explain format=tree select t1.*, dt.c
from t t1 join
lateral
(select count(*) as c
from t t2
left join t t3 on t3.a>t2.a-t1.a) as dt
on true;
EXPLAIN
-> Nested loop inner join  (cost=7.85 rows=8)
    -> Invalidate materialized tables (row from t1)  (cost=0.45 rows=2)
        -> Table scan on t1  (cost=0.45 rows=2)
    -> Table scan on dt  (cost=0.64..2.55 rows=4)
        -> Materialize (invalidate on row from t1)  (cost=2.79..4.70 rows=4)
            -> Aggregate: count(0)  (cost=1.75 rows=4)
                -> Nested loop left join  (cost=1.35 rows=4)
                    -> Table scan on t2  (cost=0.45 rows=2)
                    -> Filter: (t3.a > (t2.a - t1.a))  (cost=0.35 rows=2)
                        -> Table scan on t3  (cost=0.35 rows=2)

Warnings:
Note	1276	Field or reference 'test.t1.a' of SELECT #2 was resolved in SELECT #1
select t1.*, dt.c
from t t1 join
lateral
(select count(*) as c
from t t2
left join t t3 on t3.a>t2.a-t1.a) as dt
on true;
a	b	c
1	10	3
2	20	4
select t1.* from t t0 cross join (t t1 join t t2 on 100=t0.a);
ERROR 42S22: Unknown column 't0.a' in 'on clause'
select t1.* from t t0 cross join (t t1 join t t2
on 100=(select count(*)
from t t3
left join t t4
on t4.a>t3.a-t0.a));
ERROR 42S22: Unknown column 't0.a' in 'on clause'
select t1.* from t t0 cross join t t1 join t t2
on 100=(select count(*)
from t t3
left join t t4
on t4.a>t3.a-t0.a);
a	b
set optimizer_switch=default;
drop table t;
create table t(a int);
insert into t values(1),(2);
set optimizer_switch="firstmatch=off,block_nested_loop=off";
explain format=tree select * from t t1
where t1.a in (select dt.a
from t t2
left join (select * from t t3 where t3.a>t1.a) dt
on true);
EXPLAIN
-> Nested loop inner join  (cost=1.75 rows=4)
    -> Filter: (t1.a > t1.a)  (cost=0.45 rows=2)
        -> Table scan on t1  (cost=0.45 rows=2)
    -> Limit: 1 row(s)  (cost=1.00 rows=2)
        -> Nested loop inner join  (cost=1.00 rows=2)
            -> Filter: (t3.a = t1.a)  (cost=0.30 rows=1)
                -> Table scan on t3  (cost=0.30 rows=2)
            -> Table scan on t2  (cost=0.70 rows=2)

Warnings:
Note	1276	Field or reference 'test.t1.a' of SELECT #3 was resolved in SELECT #1
select * from t t1
where t1.a in (select dt.a
from t t2
left join (select * from t t3 where t3.a>t1.a) dt
on true);
a
drop table t;
set optimizer_switch=default;
set global default_storage_engine=innodb;
#
# WL#14071: ASSERTION `!(USED_TABS & (~READ_TABLES & ~FILTER_FOR_TABLE))' FAILED
#
CREATE TABLE t1 (
a INTEGER
);
CREATE TABLE t2 (
pk INTEGER NOT NULL,
a INTEGER
);
SELECT * FROM
(
t2 LEFT JOIN t2 AS t3 ON t2.pk IS NULL
) LEFT JOIN t1 ON t1.a = t3.a;
pk	a	pk	a	a
DROP TABLE t1, t2;
#
# Bug #31924828: WL#14071: HYPERGAPH RETURNS DIFFERENT RESULTS WITH ONLY_FULL_GROUP_BY DISABLED
#
CREATE TABLE t1 ( pk INTEGER );
INSERT INTO t1 VALUES (1);
CREATE TABLE t2 ( pk INTEGER );
SELECT * FROM t1 LEFT JOIN t2 ON TRUE WHERE t2.pk <=> 3;
pk	pk
DROP TABLE t1, t2;
#
# Bug #31947917: WL#14071: ASAN LEAKS SEEN DURING SHUTDOWN
#
CREATE TABLE A ( pk INTEGER );
SELECT t1.pk FROM A t1, A t2, A t3, A t4, A t5 GROUP BY t1.pk;
pk
DROP TABLE A;
#
# Bug #32234666: HASHJOINITERATOR::READROWFROMPROBEITERATOR(): ASSERTION `!THD()->IS_ERROR()' FAILED.
#
CREATE TABLE t (
a BIT(50),
b VARCHAR(22772) character set ucs2,
c INTEGER,
d TINYBLOB,
PRIMARY KEY (a),
KEY i0001 (c,d(163))
);
INSERT INTO t VALUES (1,'',1,'1');
INSERT INTO t VALUES (0x03ffffffffffff,'2',0,'2');
SELECT t2.b FROM t AS t1
LEFT JOIN t AS t2 ON t2.c < 70
WHERE t2.a - from_unixtime(0) > 0;
ERROR 22003: BIGINT UNSIGNED value is out of range in '(`test`.`t2`.`a` - <cache>(from_unixtime(0)))'
DROP TABLE t;
#
# Bug #32424884: MRR OR BATCHED KEY ACCESS WITH JOINS AND TIMESTAMPS PRODUCE WRONG RESULTS
#
CREATE TABLE t1 (
ts datetime,
x integer,
y integer
);
INSERT INTO t1 VALUES ('2020-11-20 10:38:31',1,2);
CREATE TABLE t2 (
x integer,
ts datetime,
KEY i1 (x)
);
INSERT INTO t2 VALUES (1,'2020-11-16 14:18:55');
CREATE TABLE t3 (
ts datetime,
y integer,
z INTEGER,
KEY i2 (y,ts)
);
INSERT INTO t3 VALUES ('2020-12-29 18:23:02',2,100);
CREATE TABLE t4 (
z INTEGER
);
SET optimizer_switch='mrr=on,batched_key_access=on,mrr_cost_based=off';
SELECT COUNT(*)
FROM
t1
LEFT JOIN t2 ON t1.x = t2.x AND t2.ts <= t1.ts
JOIN t3 ON t1.y = t3.y AND t3.ts <= t1.ts
LEFT JOIN t4 ON t3.z = t4.z;
COUNT(*)
0
SET optimizer_switch=DEFAULT;
DROP TABLE t1, t2, t3, t4;
#
# Bug #32623894: RESULT MISMATCH SEEN WITH HYPERGRAPH OPTIMIZER
#
CREATE TABLE t1 ( a INTEGER );
INSERT INTO t1 VALUES (0), (0), (0), (1), (1), (0), (1), (0);
ANALYZE TABLE t1;
Table	Op	Msg_type	Msg_text
test.t1	analyze	status	OK
SELECT * FROM
t1, t1 AS t2, t1 AS t3
WHERE ((t1.a = 5 AND t3.a < t1.a) OR t1.a > 0) AND t3.a <= t2.a;
a	a	a
1	0	0
1	0	0
1	0	0
1	0	0
1	0	0
1	0	0
1	0	0
1	0	0
1	0	0
1	0	0
1	0	0
1	0	0
1	0	0
1	0	0
1	0	0
1	0	0
1	0	0
1	0	0
1	0	0
1	0	0
1	0	0
1	0	0
1	0	0
1	0	0
1	0	0
1	0	0
1	0	0
1	0	0
1	0	0
1	0	0
1	0	0
1	0	0
1	0	0
1	0	0
1	0	0
1	0	0
1	0	0
1	0	0
1	0	0
1	0	0
1	0	0
1	0	0
1	0	0
1	0	0
1	0	0
1	0	0
1	0	0
1	0	0
1	0	0
1	0	0
1	0	0
1	0	0
1	0	0
1	0	0
1	0	0
1	0	0
1	0	0
1	0	0
1	0	0
1	0	0
1	0	0
1	0	0
1	0	0
1	0	0
1	0	0
1	0	0
1	0	0
1	0	0
1	0	0
1	0	0
1	0	0
1	0	0
1	0	0
1	0	0
1	0	0
1	1	0
1	1	0
1	1	0
1	1	0
1	1	0
1	1	0
1	1	0
1	1	0
1	1	0
1	1	0
1	1	0
1	1	0
1	1	0
1	1	0
1	1	0
1	1	0
1	1	0
1	1	0
1	1	0
1	1	0
1	1	0
1	1	0
1	1	0
1	1	0
1	1	0
1	1	0
1	1	0
1	1	0
1	1	0
1	1	0
1	1	0
1	1	0
1	1	0
1	1	0
1	1	0
1	1	0
1	1	0
1	1	0
1	1	0
1	1	0
1	1	0
1	1	0
1	1	0
1	1	0
1	1	0
1	1	1
1	1	1
1	1	1
1	1	1
1	1	1
1	1	1
1	1	1
1	1	1
1	1	1
1	1	1
1	1	1
1	1	1
1	1	1
1	1	1
1	1	1
1	1	1
1	1	1
1	1	1
1	1	1
1	1	1
1	1	1
1	1	1
1	1	1
1	1	1
1	1	1
1	1	1
1	1	1
DROP TABLE t1;
#
# Bug #32637680: RESULT MISMATCH SEEN WITH HYPERGRAPH OPTIMIZER IN QUERIES WITH LEFT JOIN
#
CREATE TABLE t1 ( a VARCHAR(10) );
CREATE TABLE t2 ( a VARCHAR(10) );
INSERT INTO t1 VALUES ('x');
ANALYZE TABLE t1, t2;
Table	Op	Msg_type	Msg_text
test.t1	analyze	status	OK
test.t2	analyze	status	OK
SELECT *
FROM t1
LEFT JOIN t2 ON TRUE
LEFT JOIN ( t1 AS t1i JOIN t2 AS t2i ON t1i.a = t2i.a ) ON t2.a = t2i.a
WHERE t1i.a = '' OR t2i.a = '';
a	a	a	a
DROP TABLE t1, t2;
#
# Bug #32599784: WL#14325: ASSERTION `FD_SET == IT_AND_INSERTED.FIRST->SECOND.ACTIVE_FUNCTIONAL_D
#
CREATE TABLE t1 (
a INTEGER NOT NULL,
KEY (a)
);
INSERT INTO t1 VALUES (1), (2);
ANALYZE TABLE t1;
Table	Op	Msg_type	Msg_text
test.t1	analyze	status	OK
SELECT *
FROM t1 LEFT JOIN t1 AS t2 ON TRUE
WHERE t1.a IS NULL OR t1.a = t2.a
ORDER BY t2.a;
a	a
1	1
2	2
SELECT t1.a
FROM t1 LEFT JOIN t1 AS t2 ON t1.a = t2.a
WHERE t1.a IS NULL OR t1.a = t2.a
GROUP BY t1.a;
a
1
2
DROP TABLE t1;
#
# Bug #32663072: WL#14418: ASSERTION `PATH->TYPE == ACCESSPATH::FILTER' FAILED|JOIN_OPTIMIZER.CC
#
CREATE TABLE t1 (c1 INTEGER, c2 INTEGER, c3 INTEGER, c4 INTEGER, c5 INTEGER, c6 INTEGER, c7 INTEGER, c8 INTEGER, c9 INTEGER, c10 INTEGER, c11 INTEGER, c12 INTEGER, c13 INTEGER, c14 INTEGER, c15 INTEGER, c16 INTEGER, c17 INTEGER, c18 INTEGER, c19 INTEGER, c20 INTEGER, c21 INTEGER, c22 INTEGER, c23 INTEGER, c24 INTEGER, c25 INTEGER, c26 INTEGER, c27 INTEGER, c28 INTEGER, c29 INTEGER, c30 INTEGER, c31 INTEGER, c32 INTEGER, c33 INTEGER, c34 INTEGER, c35 INTEGER, c36 INTEGER, c37 INTEGER, c38 INTEGER, c39 INTEGER, c40 INTEGER, c41 INTEGER, c42 INTEGER, c43 INTEGER, c44 INTEGER, c45 INTEGER, c46 INTEGER, c47 INTEGER, c48 INTEGER, c49 INTEGER, c50 INTEGER, c51 INTEGER, c52 INTEGER, c53 INTEGER, c54 INTEGER, c55 INTEGER, c56 INTEGER, c57 INTEGER, c58 INTEGER, c59 INTEGER, c60 INTEGER, c61 INTEGER);
SELECT *
FROM t1
NATURAL JOIN (
SELECT t2.*
FROM t1 AS t2 JOIN t1 AS t3 ON t3.c1 = t2.c1
WHERE t2.c3 <> ANY (SELECT c3 FROM t1)
) AS d1;
c1	c2	c3	c4	c5	c6	c7	c8	c9	c10	c11	c12	c13	c14	c15	c16	c17	c18	c19	c20	c21	c22	c23	c24	c25	c26	c27	c28	c29	c30	c31	c32	c33	c34	c35	c36	c37	c38	c39	c40	c41	c42	c43	c44	c45	c46	c47	c48	c49	c50	c51	c52	c53	c54	c55	c56	c57	c58	c59	c60	c61
DROP TABLE t1;
#
# Bug #32672275: WL#14418: ASSERTION `ISSINGLEBITSET(PRED.TOTAL_ELIGIBILITY_SET)' FAILED.
#
CREATE TABLE t1 ( a INTEGER );
SELECT *
FROM t1 AS outer_t1
WHERE EXISTS (
SELECT t2.a
FROM t1
LEFT JOIN t1 AS t2 ON t2.a = outer_t1.a
);
a
DROP TABLE t1;
#
# Bug #32643386: WL#14418: ASSERTION `FD_SET == IT_AND_INSERTED.FIRST->SECOND.ACTIVE_FUNCTIONAL_D
#
CREATE TABLE t1 ( a INTEGER );
SELECT *
FROM (t1 STRAIGHT_JOIN t1 AS t2) JOIN t1 AS t3 ON t1.a = t3.a
WHERE t2.a = t3.a
ORDER BY t1.a;
a	a	a
DROP TABLE t1;
CREATE TABLE t1 (a INTEGER, b INTEGER);
SELECT *
FROM (t1 STRAIGHT_JOIN t1 AS t2 ON t1.b = t2.b) JOIN t1 AS t3 ON t1.a = t3.b
WHERE t1.a < t2.b AND t2.a < t3.b
ORDER BY t1.b;
a	b	a	b	a	b
DROP TABLE t1;
#
# Bug #32642893: WL#14418: ASSERTION `!ISMULTIPLEEQUALS(ITEM)' FAILED|MAKE_JOIN_HYPERGRAPH.CC
#
CREATE TABLE t1 ( a INTEGER );
SELECT *
FROM t1
LEFT JOIN t1 AS t2 ON t1.a = t2.a
LEFT JOIN t1 AS t3 ON t2.a = t3.a
WHERE t2.a = t3.a OR t2.a <> t2.a;
a	a	a
DROP TABLE t1;
#
# Bug #32707348: WL#14418: RESULT MISMATCHES SEEN WITH HYPERGRAPH
#
CREATE TABLE t1 ( a INTEGER, b INTEGER );
INSERT INTO t1 VALUES (1,2);
ANALYZE TABLE t1;
Table	Op	Msg_type	Msg_text
test.t1	analyze	status	OK
SELECT * FROM t1, t1 AS t2, t1 AS t3 WHERE t1.a = t2.a AND t1.a = t3.b AND t1.a = t3.a;
a	b	a	b	a	b
DROP TABLE t1;
#
# Bug #32751315: WL#14418: ASSERTION `RIGHT != NULLPTR' FAILED|MAKE_JOIN_HYPERGRAPH.CC
#
CREATE TABLE t1 ( pk INTEGER );
SELECT * FROM
t1
JOIN t1 AS t2 ON t1.pk = t2.pk
JOIN t1 AS t3
LEFT JOIN t1 AS t4 ON t2.pk = t3.pk AND t4.pk = 135;
pk	pk	pk	pk
DROP TABLE t1;
#
# Bug #32757178: WL#14418: ASSERTION `!EQ_ITEMS.IS_EMPTY()' FAILED|MAKE_JOIN_HYPERGRAPH.CC
#
CREATE TABLE t1 ( a INTEGER, b INTEGER );
SELECT *
FROM
t1
JOIN t1 AS t2 ON t1.a = t2.b
LEFT JOIN t1 AS t3 ON t2.b = t3.b
LEFT JOIN (
t1 AS t4
JOIN t1 AS t5 ON t4.b = t5.b
) ON t2.b = t4.a
WHERE t1.b >= 6 OR t3.b <> t4.b;
a	b	a	b	a	b	a	b	a	b
DROP TABLE t1;
# Bug#32508878 - MYSQL SERVER CRASH - ASSERTION FAILURE IN
# DEPS_OF_REMAINING_LATERAL_DERIVED_TABLES::RECALCULATE
#
CREATE TABLE t1(a INT NOT NULL, b INT, PRIMARY KEY(a));
INSERT INTO t1 VALUES (1,1), (2,2), (3,3);
ANALYZE TABLE t1;
Table	Op	Msg_type	Msg_text
test.t1	analyze	status	OK
EXPLAIN SELECT * FROM t1 AS x3 WHERE EXISTS
(SELECT * FROM t1 AS x1 JOIN t1 AS x2 ON x1.b=x2.b
JOIN LATERAL (SELECT COUNT(a) AS c FROM t1
WHERE t1.b=x1.b) AS d3 ON x1.b=c);
id	select_type	table	partitions	type	possible_keys	key	key_len	ref	rows	filtered	Extra
1	PRIMARY	x3	NULL	ALL	NULL	NULL	NULL	NULL	3	100.00	NULL
1	PRIMARY	x1	NULL	ALL	NULL	NULL	NULL	NULL	3	100.00	Using where; Rematerialize (<derived3>)
1	PRIMARY	x2	NULL	ALL	NULL	NULL	NULL	NULL	3	33.33	Using where
1	PRIMARY	<derived3>	NULL	ref	<auto_key0>	<auto_key0>	8	test.x1.b	2	100.00	Using where; Using index; FirstMatch(x3)
3	DEPENDENT DERIVED	t1	NULL	ALL	NULL	NULL	NULL	NULL	3	33.33	Using where
Warnings:
Note	1276	Field or reference 'test.x1.b' of SELECT #3 was resolved in SELECT #2
Note	1003	/* select#1 */ select `test`.`x3`.`a` AS `a`,`test`.`x3`.`b` AS `b` from `test`.`t1` `x3` semi join (`test`.`t1` `x1` join `test`.`t1` `x2` join lateral (/* select#3 */ select count(`test`.`t1`.`a`) AS `c` from `test`.`t1` where (`test`.`t1`.`b` = `test`.`x1`.`b`)) `d3`) where ((`test`.`x2`.`b` = `test`.`x1`.`b`) and (`test`.`x1`.`b` = `d3`.`c`))
DROP TABLE t1;
#
<<<<<<< HEAD
# Bug #32917482: SIG11 IN FLATTENINNERJOINS|MAKE_JOIN_HYPERGRAPH.CC
#
CREATE TABLE t1 (
a VARCHAR(1),
b INTEGER
);
SELECT *
FROM
t1
JOIN t1 AS t2 ON t1.b = t2.b
JOIN t1 AS t3
JOIN (
t1 AS t4 STRAIGHT_JOIN t1 AS t5 ON t4.a = t5.b
) ON t1.b = t4.b
WHERE t1.a = t5.b;
a	b	a	b	a	b	a	b	a	b
DROP TABLE t1;
#
# Bug #32939191: HYPERGRAPH: DIFFERENT RESULTS WHEN HYPERGRAPH_OPTIMIZER IS ON/OFF
#
CREATE TABLE t1 (a INTEGER);
INSERT INTO t1 VALUES (1), (2), (3), (4);
SELECT *
FROM
t1
LEFT JOIN (
t1 AS t2
LEFT JOIN t1 AS t3 ON FALSE
) ON t1.a <=> t3.a
WHERE t1.a <=> t3.a;
a	a	a
DROP TABLE t1;
=======
# Bug#32915307- RECENT REGRESSION: ASSERTION
# `JOIN->DEPS_OF_REMAINING_LATERAL_DERIVED_TABLES
# == CALCULATE_LATERAL_DEPS_OF_FINAL_PLAN(FIRST_TAB_NO)' FAILED.
#
CREATE TABLE t1(a INT);
INSERT INTO t1 VALUES(1);
CREATE TABLE t2(x INT);
INSERT INTO t2 VALUES(2),(3);
EXPLAIN SELECT 6 FROM t1 WHERE EXISTS
(SELECT 7 FROM (SELECT a) d1 WHERE EXISTS (SELECT 8 FROM t2));
id	select_type	table	partitions	type	possible_keys	key	key_len	ref	rows	filtered	Extra
1	PRIMARY	t1	NULL	ALL	NULL	NULL	NULL	NULL	1	100.00	Rematerialize (<derived3>)
1	PRIMARY	<derived3>	NULL	ALL	NULL	NULL	NULL	NULL	2	100.00	NULL
1	PRIMARY	t2	NULL	ALL	NULL	NULL	NULL	NULL	2	100.00	FirstMatch(t1)
3	DEPENDENT DERIVED	NULL	NULL	NULL	NULL	NULL	NULL	NULL	NULL	NULL	No tables used
Warnings:
Note	1276	Field or reference 'test.t1.a' of SELECT #3 was resolved in SELECT #1
Note	1003	/* select#1 */ select 6 AS `6` from `test`.`t1` semi join (lateral (/* select#3 */ select `test`.`t1`.`a` AS `a`) `d1` join `test`.`t2`) where true
DROP TABLE t1,t2;
>>>>>>> b6f9d50e
# Bug#32065606: Inconsistent results when running the same query
CREATE TABLE t1(
k INTEGER PRIMARY KEY,
t2ref INTEGER
);
INSERT INTO t1 VALUES(1,1), (2,NULL), (3,3);
CREATE TABLE t2(
k INTEGER PRIMARY KEY,
d INTEGER,
t3ref INTEGER NOT NULL
);
INSERT INTO t2 VALUES(1,11,1), (3,33,3);
CREATE TABLE t3(
k INTEGER UNIQUE,
e INTEGER
);
INSERT INTO t3 VALUES(1,111), (3,333);
SET optimizer_switch='block_nested_loop=off';
SELECT t1.k, dt.d, t3.e
FROM t1
LEFT JOIN (SELECT t2.*
FROM t2
) AS dt
ON t1.t2ref = dt.k
LEFT JOIN t3
ON dt.t3ref = t3.k
;
k	d	e
1	11	111
2	NULL	NULL
3	33	333
explain SELECT t1.k, dt.d, t3.e
FROM t1
LEFT JOIN (SELECT t2.*
FROM t2
) AS dt
ON t1.t2ref = dt.k
LEFT JOIN t3
ON dt.t3ref = t3.k
;
id	select_type	table	partitions	type	possible_keys	key	key_len	ref	rows	filtered	Extra
1	SIMPLE	t1	NULL	ALL	NULL	NULL	NULL	NULL	3	100.00	NULL
1	SIMPLE	t2	NULL	eq_ref	PRIMARY	PRIMARY	4	test.t1.t2ref	1	100.00	NULL
1	SIMPLE	t3	NULL	eq_ref	k	k	5	test.t2.t3ref	1	100.00	NULL
Warnings:
Note	1003	/* select#1 */ select `test`.`t1`.`k` AS `k`,`test`.`t2`.`d` AS `d`,`test`.`t3`.`e` AS `e` from `test`.`t1` left join (`test`.`t2`) on((`test`.`t2`.`k` = `test`.`t1`.`t2ref`)) left join `test`.`t3` on((`test`.`t3`.`k` = `test`.`t2`.`t3ref`)) where true
DROP TABLE t1, t2, t3;<|MERGE_RESOLUTION|>--- conflicted
+++ resolved
@@ -2466,7 +2466,6 @@
 Note	1003	/* select#1 */ select `test`.`x3`.`a` AS `a`,`test`.`x3`.`b` AS `b` from `test`.`t1` `x3` semi join (`test`.`t1` `x1` join `test`.`t1` `x2` join lateral (/* select#3 */ select count(`test`.`t1`.`a`) AS `c` from `test`.`t1` where (`test`.`t1`.`b` = `test`.`x1`.`b`)) `d3`) where ((`test`.`x2`.`b` = `test`.`x1`.`b`) and (`test`.`x1`.`b` = `d3`.`c`))
 DROP TABLE t1;
 #
-<<<<<<< HEAD
 # Bug #32917482: SIG11 IN FLATTENINNERJOINS|MAKE_JOIN_HYPERGRAPH.CC
 #
 CREATE TABLE t1 (
@@ -2499,7 +2498,6 @@
 WHERE t1.a <=> t3.a;
 a	a	a
 DROP TABLE t1;
-=======
 # Bug#32915307- RECENT REGRESSION: ASSERTION
 # `JOIN->DEPS_OF_REMAINING_LATERAL_DERIVED_TABLES
 # == CALCULATE_LATERAL_DEPS_OF_FINAL_PLAN(FIRST_TAB_NO)' FAILED.
@@ -2519,7 +2517,6 @@
 Note	1276	Field or reference 'test.t1.a' of SELECT #3 was resolved in SELECT #1
 Note	1003	/* select#1 */ select 6 AS `6` from `test`.`t1` semi join (lateral (/* select#3 */ select `test`.`t1`.`a` AS `a`) `d1` join `test`.`t2`) where true
 DROP TABLE t1,t2;
->>>>>>> b6f9d50e
 # Bug#32065606: Inconsistent results when running the same query
 CREATE TABLE t1(
 k INTEGER PRIMARY KEY,
