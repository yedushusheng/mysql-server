drop table if exists t1,t2,t3;
set time_zone="+03:00";
select from_days(to_days("960101")),to_days(960201)-to_days("19960101"),to_days(date_add(curdate(), interval 1 day))-to_days(curdate()),weekday("1997-11-29");
from_days(to_days("960101"))	to_days(960201)-to_days("19960101")	to_days(date_add(curdate(), interval 1 day))-to_days(curdate())	weekday("1997-11-29")
1996-01-01	31	1	5
select period_add("9602",-12),period_diff(199505,"9404") ;
period_add("9602",-12)	period_diff(199505,"9404")
199502	13
select now()-now(),weekday(curdate())-weekday(now()),unix_timestamp()-unix_timestamp(now());
now()-now()	weekday(curdate())-weekday(now())	unix_timestamp()-unix_timestamp(now())
0.000000	0	0
select from_unixtime(unix_timestamp("1994-03-02 10:11:12")),from_unixtime(unix_timestamp("1994-03-02 10:11:12"),"%Y-%m-%d %h:%i:%s"),from_unixtime(unix_timestamp("1994-03-02 10:11:12"))+0;
from_unixtime(unix_timestamp("1994-03-02 10:11:12"))	from_unixtime(unix_timestamp("1994-03-02 10:11:12"),"%Y-%m-%d %h:%i:%s")	from_unixtime(unix_timestamp("1994-03-02 10:11:12"))+0
1994-03-02 10:11:12	1994-03-02 10:11:12	19940302101112.000000
select sec_to_time(9001),sec_to_time(9001)+0,time_to_sec("15:12:22"),
sec_to_time(time_to_sec("0:30:47")/6.21);
sec_to_time(9001)	sec_to_time(9001)+0	time_to_sec("15:12:22")	sec_to_time(time_to_sec("0:30:47")/6.21)
02:30:01	23001.000000	54742	00:04:57
select sec_to_time(time_to_sec('-838:59:59'));
sec_to_time(time_to_sec('-838:59:59'))
-838:59:59
select now()-curdate()*1000000-curtime();
now()-curdate()*1000000-curtime()
0.000000
select strcmp(current_timestamp(),concat(current_date()," ",current_time()));
strcmp(current_timestamp(),concat(current_date()," ",current_time()))
0
select strcmp(localtime(),concat(current_date()," ",current_time()));
strcmp(localtime(),concat(current_date()," ",current_time()))
0
select strcmp(localtimestamp(),concat(current_date()," ",current_time()));
strcmp(localtimestamp(),concat(current_date()," ",current_time()))
0
select date_format("1997-01-02 03:04:05", "%M %W %D %Y %y %m %d %h %i %s %w");
date_format("1997-01-02 03:04:05", "%M %W %D %Y %y %m %d %h %i %s %w")
January Thursday 2nd 1997 97 01 02 03 04 05 4
select date_format("1997-01-02", concat("%M %W %D ","%Y %y %m %d %h %i %s %w"));
date_format("1997-01-02", concat("%M %W %D ","%Y %y %m %d %h %i %s %w"))
January Thursday 2nd 1997 97 01 02 12 00 00 4
select dayofmonth("1997-01-02"),dayofmonth(19970323);
dayofmonth("1997-01-02")	dayofmonth(19970323)
2	23
select month("1997-01-02"),year("98-02-03"),dayofyear("1997-12-31");
month("1997-01-02")	year("98-02-03")	dayofyear("1997-12-31")
1	1998	365
select month("2001-02-00"),year("2001-00-00");
month("2001-02-00")	year("2001-00-00")
2	2001
select DAYOFYEAR("1997-03-03"), WEEK("1998-03-03"), QUARTER(980303);
DAYOFYEAR("1997-03-03")	WEEK("1998-03-03")	QUARTER(980303)
62	9	1
select HOUR("1997-03-03 23:03:22"), MINUTE("23:03:22"), SECOND(230322);
HOUR("1997-03-03 23:03:22")	MINUTE("23:03:22")	SECOND(230322)
23	3	22
select week(19980101),week(19970101),week(19980101,1),week(19970101,1);
week(19980101)	week(19970101)	week(19980101,1)	week(19970101,1)
0	0	1	1
select week(19981231),week(19971231),week(19981231,1),week(19971231,1);
week(19981231)	week(19971231)	week(19981231,1)	week(19971231,1)
52	52	53	53
select week(19950101),week(19950101,1);
week(19950101)	week(19950101,1)
1	0
select yearweek('1981-12-31',1),yearweek('1982-01-01',1),yearweek('1982-12-31',1),yearweek('1983-01-01',1);
yearweek('1981-12-31',1)	yearweek('1982-01-01',1)	yearweek('1982-12-31',1)	yearweek('1983-01-01',1)
198153	198153	198252	198252
select yearweek('1987-01-01',1),yearweek('1987-01-01');
yearweek('1987-01-01',1)	yearweek('1987-01-01')
198701	198652
select week("2000-01-01",0) as '2000', week("2001-01-01",0) as '2001', week("2002-01-01",0) as '2002',week("2003-01-01",0) as '2003', week("2004-01-01",0) as '2004', week("2005-01-01",0) as '2005', week("2006-01-01",0) as '2006';
2000	2001	2002	2003	2004	2005	2006
0	0	0	0	0	0	1
select week("2000-01-06",0) as '2000', week("2001-01-06",0) as '2001', week("2002-01-06",0) as '2002',week("2003-01-06",0) as '2003', week("2004-01-06",0) as '2004', week("2005-01-06",0) as '2005', week("2006-01-06",0) as '2006';
2000	2001	2002	2003	2004	2005	2006
1	0	1	1	1	1	1
select week("2000-01-01",1) as '2000', week("2001-01-01",1) as '2001', week("2002-01-01",1) as '2002',week("2003-01-01",1) as '2003', week("2004-01-01",1) as '2004', week("2005-01-01",1) as '2005', week("2006-01-01",1) as '2006';
2000	2001	2002	2003	2004	2005	2006
0	1	1	1	1	0	0
select week("2000-01-06",1) as '2000', week("2001-01-06",1) as '2001', week("2002-01-06",1) as '2002',week("2003-01-06",1) as '2003', week("2004-01-06",1) as '2004', week("2005-01-06",1) as '2005', week("2006-01-06",1) as '2006';
2000	2001	2002	2003	2004	2005	2006
1	1	1	2	2	1	1
select yearweek("2000-01-01",0) as '2000', yearweek("2001-01-01",0) as '2001', yearweek("2002-01-01",0) as '2002',yearweek("2003-01-01",0) as '2003', yearweek("2004-01-01",0) as '2004', yearweek("2005-01-01",0) as '2005', yearweek("2006-01-01",0) as '2006';
2000	2001	2002	2003	2004	2005	2006
199952	200053	200152	200252	200352	200452	200601
select yearweek("2000-01-06",0) as '2000', yearweek("2001-01-06",0) as '2001', yearweek("2002-01-06",0) as '2002',yearweek("2003-01-06",0) as '2003', yearweek("2004-01-06",0) as '2004', yearweek("2005-01-06",0) as '2005', yearweek("2006-01-06",0) as '2006';
2000	2001	2002	2003	2004	2005	2006
200001	200053	200201	200301	200401	200501	200601
select yearweek("2000-01-01",1) as '2000', yearweek("2001-01-01",1) as '2001', yearweek("2002-01-01",1) as '2002',yearweek("2003-01-01",1) as '2003', yearweek("2004-01-01",1) as '2004', yearweek("2005-01-01",1) as '2005', yearweek("2006-01-01",1) as '2006';
2000	2001	2002	2003	2004	2005	2006
199952	200101	200201	200301	200401	200453	200552
select yearweek("2000-01-06",1) as '2000', yearweek("2001-01-06",1) as '2001', yearweek("2002-01-06",1) as '2002',yearweek("2003-01-06",1) as '2003', yearweek("2004-01-06",1) as '2004', yearweek("2005-01-06",1) as '2005', yearweek("2006-01-06",1) as '2006';
2000	2001	2002	2003	2004	2005	2006
200001	200101	200201	200302	200402	200501	200601
select week(19981231,2), week(19981231,3), week(20000101,2), week(20000101,3);
week(19981231,2)	week(19981231,3)	week(20000101,2)	week(20000101,3)
52	53	52	52
select week(20001231,2),week(20001231,3);
week(20001231,2)	week(20001231,3)
53	52
select week(19981231,0) as '0', week(19981231,1) as '1', week(19981231,2) as '2', week(19981231,3) as '3', week(19981231,4) as '4', week(19981231,5) as '5', week(19981231,6) as '6', week(19981231,7) as '7';
0	1	2	3	4	5	6	7
52	53	52	53	52	52	52	52
select week(20000101,0) as '0', week(20000101,1) as '1', week(20000101,2) as '2', week(20000101,3) as '3', week(20000101,4) as '4', week(20000101,5) as '5', week(20000101,6) as '6', week(20000101,7) as '7';
0	1	2	3	4	5	6	7
0	0	52	52	0	0	52	52
select week(20000106,0) as '0', week(20000106,1) as '1', week(20000106,2) as '2', week(20000106,3) as '3', week(20000106,4) as '4', week(20000106,5) as '5', week(20000106,6) as '6', week(20000106,7) as '7';
0	1	2	3	4	5	6	7
1	1	1	1	1	1	1	1
select week(20001231,0) as '0', week(20001231,1) as '1', week(20001231,2) as '2', week(20001231,3) as '3', week(20001231,4) as '4', week(20001231,5) as '5', week(20001231,6) as '6', week(20001231,7) as '7';
0	1	2	3	4	5	6	7
53	52	53	52	53	52	1	52
select week(20010101,0) as '0', week(20010101,1) as '1', week(20010101,2) as '2', week(20010101,3) as '3', week(20010101,4) as '4', week(20010101,5) as '5', week(20010101,6) as '6', week(20010101,7) as '7';
0	1	2	3	4	5	6	7
0	1	53	1	1	1	1	1
select yearweek(20001231,0), yearweek(20001231,1), yearweek(20001231,2), yearweek(20001231,3), yearweek(20001231,4), yearweek(20001231,5), yearweek(20001231,6), yearweek(20001231,7);
yearweek(20001231,0)	yearweek(20001231,1)	yearweek(20001231,2)	yearweek(20001231,3)	yearweek(20001231,4)	yearweek(20001231,5)	yearweek(20001231,6)	yearweek(20001231,7)
200053	200052	200053	200052	200101	200052	200101	200052
set default_week_format = 6;
select week(20001231), week(20001231,6);
week(20001231)	week(20001231,6)
1	1
set default_week_format = 0;
set default_week_format = 2;
select week(20001231),week(20001231,2),week(20001231,0);
week(20001231)	week(20001231,2)	week(20001231,0)
53	53	53
set default_week_format = 0;
select date_format('1998-12-31','%x-%v'),date_format('1999-01-01','%x-%v');
date_format('1998-12-31','%x-%v')	date_format('1999-01-01','%x-%v')
1998-53	1998-53
select date_format('1999-12-31','%x-%v'),date_format('2000-01-01','%x-%v');
date_format('1999-12-31','%x-%v')	date_format('2000-01-01','%x-%v')
1999-52	1999-52
select dayname("1962-03-03"),dayname("1962-03-03")+0;
dayname("1962-03-03")	dayname("1962-03-03")+0
Saturday	5
select monthname("1972-03-04"),monthname("1972-03-04")+0;
monthname("1972-03-04")	monthname("1972-03-04")+0
March	3
select time_format(19980131000000,'%H|%I|%k|%l|%i|%p|%r|%S|%T');
time_format(19980131000000,'%H|%I|%k|%l|%i|%p|%r|%S|%T')
00|12|0|12|00|AM|12:00:00 AM|00|00:00:00
select time_format(19980131010203,'%H|%I|%k|%l|%i|%p|%r|%S|%T');
time_format(19980131010203,'%H|%I|%k|%l|%i|%p|%r|%S|%T')
01|01|1|1|02|AM|01:02:03 AM|03|01:02:03
select time_format(19980131131415,'%H|%I|%k|%l|%i|%p|%r|%S|%T');
time_format(19980131131415,'%H|%I|%k|%l|%i|%p|%r|%S|%T')
13|01|13|1|14|PM|01:14:15 PM|15|13:14:15
select time_format(19980131010015,'%H|%I|%k|%l|%i|%p|%r|%S|%T');
time_format(19980131010015,'%H|%I|%k|%l|%i|%p|%r|%S|%T')
01|01|1|1|00|AM|01:00:15 AM|15|01:00:15
select date_format(concat('19980131',131415),'%H|%I|%k|%l|%i|%p|%r|%S|%T| %M|%W|%D|%Y|%y|%a|%b|%j|%m|%d|%h|%s|%w');
date_format(concat('19980131',131415),'%H|%I|%k|%l|%i|%p|%r|%S|%T| %M|%W|%D|%Y|%y|%a|%b|%j|%m|%d|%h|%s|%w')
13|01|13|1|14|PM|01:14:15 PM|15|13:14:15| January|Saturday|31st|1998|98|Sat|Jan|031|01|31|01|15|6
select date_format(19980021000000,'%H|%I|%k|%l|%i|%p|%r|%S|%T| %M|%W|%D|%Y|%y|%a|%b|%j|%m|%d|%h|%s|%w');
date_format(19980021000000,'%H|%I|%k|%l|%i|%p|%r|%S|%T| %M|%W|%D|%Y|%y|%a|%b|%j|%m|%d|%h|%s|%w')
NULL
select date_add("1997-12-31 23:59:59",INTERVAL 1 SECOND);
date_add("1997-12-31 23:59:59",INTERVAL 1 SECOND)
1998-01-01 00:00:00
select date_add("1997-12-31 23:59:59",INTERVAL 1 MINUTE);
date_add("1997-12-31 23:59:59",INTERVAL 1 MINUTE)
1998-01-01 00:00:59
select date_add("1997-12-31 23:59:59",INTERVAL 1 HOUR);
date_add("1997-12-31 23:59:59",INTERVAL 1 HOUR)
1998-01-01 00:59:59
select date_add("1997-12-31 23:59:59",INTERVAL 1 DAY);
date_add("1997-12-31 23:59:59",INTERVAL 1 DAY)
1998-01-01 23:59:59
select date_add("1997-12-31 23:59:59",INTERVAL 1 MONTH);
date_add("1997-12-31 23:59:59",INTERVAL 1 MONTH)
1998-01-31 23:59:59
select date_add("1997-12-31 23:59:59",INTERVAL 1 YEAR);
date_add("1997-12-31 23:59:59",INTERVAL 1 YEAR)
1998-12-31 23:59:59
select date_add("1997-12-31 23:59:59",INTERVAL "1:1" MINUTE_SECOND);
date_add("1997-12-31 23:59:59",INTERVAL "1:1" MINUTE_SECOND)
1998-01-01 00:01:00
select date_add("1997-12-31 23:59:59",INTERVAL "1:1" HOUR_MINUTE);
date_add("1997-12-31 23:59:59",INTERVAL "1:1" HOUR_MINUTE)
1998-01-01 01:00:59
select date_add("1997-12-31 23:59:59",INTERVAL "1:1" DAY_HOUR);
date_add("1997-12-31 23:59:59",INTERVAL "1:1" DAY_HOUR)
1998-01-02 00:59:59
select date_add("1997-12-31 23:59:59",INTERVAL "1 1" YEAR_MONTH);
date_add("1997-12-31 23:59:59",INTERVAL "1 1" YEAR_MONTH)
1999-01-31 23:59:59
select date_add("1997-12-31 23:59:59",INTERVAL "1:1:1" HOUR_SECOND);
date_add("1997-12-31 23:59:59",INTERVAL "1:1:1" HOUR_SECOND)
1998-01-01 01:01:00
select date_add("1997-12-31 23:59:59",INTERVAL "1 1:1" DAY_MINUTE);
date_add("1997-12-31 23:59:59",INTERVAL "1 1:1" DAY_MINUTE)
1998-01-02 01:00:59
select date_add("1997-12-31 23:59:59",INTERVAL "1 1:1:1" DAY_SECOND);
date_add("1997-12-31 23:59:59",INTERVAL "1 1:1:1" DAY_SECOND)
1998-01-02 01:01:00
select date_sub("1998-01-01 00:00:00",INTERVAL 1 SECOND);
date_sub("1998-01-01 00:00:00",INTERVAL 1 SECOND)
1997-12-31 23:59:59
select date_sub("1998-01-01 00:00:00",INTERVAL 1 MINUTE);
date_sub("1998-01-01 00:00:00",INTERVAL 1 MINUTE)
1997-12-31 23:59:00
select date_sub("1998-01-01 00:00:00",INTERVAL 1 HOUR);
date_sub("1998-01-01 00:00:00",INTERVAL 1 HOUR)
1997-12-31 23:00:00
select date_sub("1998-01-01 00:00:00",INTERVAL 1 DAY);
date_sub("1998-01-01 00:00:00",INTERVAL 1 DAY)
1997-12-31 00:00:00
select date_sub("1998-01-01 00:00:00",INTERVAL 1 MONTH);
date_sub("1998-01-01 00:00:00",INTERVAL 1 MONTH)
1997-12-01 00:00:00
select date_sub("1998-01-01 00:00:00",INTERVAL 1 YEAR);
date_sub("1998-01-01 00:00:00",INTERVAL 1 YEAR)
1997-01-01 00:00:00
select date_sub("1998-01-01 00:00:00",INTERVAL "1:1" MINUTE_SECOND);
date_sub("1998-01-01 00:00:00",INTERVAL "1:1" MINUTE_SECOND)
1997-12-31 23:58:59
select date_sub("1998-01-01 00:00:00",INTERVAL "1:1" HOUR_MINUTE);
date_sub("1998-01-01 00:00:00",INTERVAL "1:1" HOUR_MINUTE)
1997-12-31 22:59:00
select date_sub("1998-01-01 00:00:00",INTERVAL "1:1" DAY_HOUR);
date_sub("1998-01-01 00:00:00",INTERVAL "1:1" DAY_HOUR)
1997-12-30 23:00:00
select date_sub("1998-01-01 00:00:00",INTERVAL "1 1" YEAR_MONTH);
date_sub("1998-01-01 00:00:00",INTERVAL "1 1" YEAR_MONTH)
1996-12-01 00:00:00
select date_sub("1998-01-01 00:00:00",INTERVAL "1:1:1" HOUR_SECOND);
date_sub("1998-01-01 00:00:00",INTERVAL "1:1:1" HOUR_SECOND)
1997-12-31 22:58:59
select date_sub("1998-01-01 00:00:00",INTERVAL "1 1:1" DAY_MINUTE);
date_sub("1998-01-01 00:00:00",INTERVAL "1 1:1" DAY_MINUTE)
1997-12-30 22:59:00
select date_sub("1998-01-01 00:00:00",INTERVAL "1 1:1:1" DAY_SECOND);
date_sub("1998-01-01 00:00:00",INTERVAL "1 1:1:1" DAY_SECOND)
1997-12-30 22:58:59
select date_add("1997-12-31 23:59:59",INTERVAL 100000 SECOND);
date_add("1997-12-31 23:59:59",INTERVAL 100000 SECOND)
1998-01-02 03:46:39
select date_add("1997-12-31 23:59:59",INTERVAL -100000 MINUTE);
date_add("1997-12-31 23:59:59",INTERVAL -100000 MINUTE)
1997-10-23 13:19:59
select date_add("1997-12-31 23:59:59",INTERVAL 100000 HOUR);
date_add("1997-12-31 23:59:59",INTERVAL 100000 HOUR)
2009-05-29 15:59:59
select date_add("1997-12-31 23:59:59",INTERVAL -100000 DAY);
date_add("1997-12-31 23:59:59",INTERVAL -100000 DAY)
1724-03-17 23:59:59
select date_add("1997-12-31 23:59:59",INTERVAL 100000 MONTH);
date_add("1997-12-31 23:59:59",INTERVAL 100000 MONTH)
NULL
Warnings:
Warning	1441	Datetime function: datetime field overflow
select date_add("1997-12-31 23:59:59",INTERVAL -100000 YEAR);
date_add("1997-12-31 23:59:59",INTERVAL -100000 YEAR)
NULL
Warnings:
Warning	1441	Datetime function: datetime field overflow
select date_add("1997-12-31 23:59:59",INTERVAL "10000:1" MINUTE_SECOND);
date_add("1997-12-31 23:59:59",INTERVAL "10000:1" MINUTE_SECOND)
1998-01-07 22:40:00
select date_add("1997-12-31 23:59:59",INTERVAL "-10000:1" HOUR_MINUTE);
date_add("1997-12-31 23:59:59",INTERVAL "-10000:1" HOUR_MINUTE)
1996-11-10 07:58:59
select date_add("1997-12-31 23:59:59",INTERVAL "10000:1" DAY_HOUR);
date_add("1997-12-31 23:59:59",INTERVAL "10000:1" DAY_HOUR)
2025-05-19 00:59:59
select date_add("1997-12-31 23:59:59",INTERVAL "-100 1" YEAR_MONTH);
date_add("1997-12-31 23:59:59",INTERVAL "-100 1" YEAR_MONTH)
1897-11-30 23:59:59
select date_add("1997-12-31 23:59:59",INTERVAL "10000:99:99" HOUR_SECOND);
date_add("1997-12-31 23:59:59",INTERVAL "10000:99:99" HOUR_SECOND)
1999-02-21 17:40:38
select date_add("1997-12-31 23:59:59",INTERVAL " -10000 99:99" DAY_MINUTE);
date_add("1997-12-31 23:59:59",INTERVAL " -10000 99:99" DAY_MINUTE)
1970-08-11 19:20:59
select date_add("1997-12-31 23:59:59",INTERVAL "10000 99:99:99" DAY_SECOND);
date_add("1997-12-31 23:59:59",INTERVAL "10000 99:99:99" DAY_SECOND)
2025-05-23 04:40:38
select "1997-12-31 23:59:59" + INTERVAL 1 SECOND;
"1997-12-31 23:59:59" + INTERVAL 1 SECOND
1998-01-01 00:00:00
select INTERVAL 1 DAY + "1997-12-31";
INTERVAL 1 DAY + "1997-12-31"
1998-01-01
select "1998-01-01 00:00:00" - INTERVAL 1 SECOND;
"1998-01-01 00:00:00" - INTERVAL 1 SECOND
1997-12-31 23:59:59
select date_sub("1998-01-02",INTERVAL 31 DAY);
date_sub("1998-01-02",INTERVAL 31 DAY)
1997-12-02
select date_add("1997-12-31",INTERVAL 1 SECOND);
date_add("1997-12-31",INTERVAL 1 SECOND)
1997-12-31 00:00:01
select date_add("1997-12-31",INTERVAL 1 DAY);
date_add("1997-12-31",INTERVAL 1 DAY)
1998-01-01
select date_add(NULL,INTERVAL 100000 SECOND);
date_add(NULL,INTERVAL 100000 SECOND)
NULL
select date_add("1997-12-31 23:59:59",INTERVAL NULL SECOND);
date_add("1997-12-31 23:59:59",INTERVAL NULL SECOND)
NULL
select date_add("1997-12-31 23:59:59",INTERVAL NULL MINUTE_SECOND);
date_add("1997-12-31 23:59:59",INTERVAL NULL MINUTE_SECOND)
NULL
select date_add("9999-12-31 23:59:59",INTERVAL 1 SECOND);
date_add("9999-12-31 23:59:59",INTERVAL 1 SECOND)
NULL
Warnings:
Warning	1441	Datetime function: datetime field overflow
select date_sub("0000-00-00 00:00:00",INTERVAL 1 SECOND);
date_sub("0000-00-00 00:00:00",INTERVAL 1 SECOND)
NULL
Warnings:
Warning	1292	Incorrect datetime value: '0000-00-00 00:00:00'
select date_add('1998-01-30',Interval 1 month);
date_add('1998-01-30',Interval 1 month)
1998-02-28
select date_add('1998-01-30',Interval '2:1' year_month);
date_add('1998-01-30',Interval '2:1' year_month)
2000-02-29
select date_add('1996-02-29',Interval '1' year);
date_add('1996-02-29',Interval '1' year)
1997-02-28
select extract(YEAR FROM "1999-01-02 10:11:12");
extract(YEAR FROM "1999-01-02 10:11:12")
1999
select extract(YEAR_MONTH FROM "1999-01-02");
extract(YEAR_MONTH FROM "1999-01-02")
199901
select extract(DAY FROM "1999-01-02");
extract(DAY FROM "1999-01-02")
2
select extract(DAY_HOUR FROM "1999-01-02 10:11:12");
extract(DAY_HOUR FROM "1999-01-02 10:11:12")
210
select extract(DAY_MINUTE FROM "02 10:11:12");
extract(DAY_MINUTE FROM "02 10:11:12")
21011
select extract(DAY_SECOND FROM "225 10:11:12");
extract(DAY_SECOND FROM "225 10:11:12")
8385959
Warnings:
Warning	1292	Truncated incorrect time value: '225 10:11:12'
select extract(HOUR FROM "1999-01-02 10:11:12");
extract(HOUR FROM "1999-01-02 10:11:12")
10
select extract(HOUR_MINUTE FROM "10:11:12");
extract(HOUR_MINUTE FROM "10:11:12")
1011
select extract(HOUR_SECOND FROM "10:11:12");
extract(HOUR_SECOND FROM "10:11:12")
101112
select extract(MINUTE FROM "10:11:12");
extract(MINUTE FROM "10:11:12")
11
select extract(MINUTE_SECOND FROM "10:11:12");
extract(MINUTE_SECOND FROM "10:11:12")
1112
select extract(SECOND FROM "1999-01-02 10:11:12");
extract(SECOND FROM "1999-01-02 10:11:12")
12
select extract(MONTH FROM "2001-02-00");
extract(MONTH FROM "2001-02-00")
2
SELECT EXTRACT(QUARTER FROM '2004-01-15') AS quarter;
quarter
1
SELECT EXTRACT(QUARTER FROM '2004-02-15') AS quarter;
quarter
1
SELECT EXTRACT(QUARTER FROM '2004-03-15') AS quarter;
quarter
1
SELECT EXTRACT(QUARTER FROM '2004-04-15') AS quarter;
quarter
2
SELECT EXTRACT(QUARTER FROM '2004-05-15') AS quarter;
quarter
2
SELECT EXTRACT(QUARTER FROM '2004-06-15') AS quarter;
quarter
2
SELECT EXTRACT(QUARTER FROM '2004-07-15') AS quarter;
quarter
3
SELECT EXTRACT(QUARTER FROM '2004-08-15') AS quarter;
quarter
3
SELECT EXTRACT(QUARTER FROM '2004-09-15') AS quarter;
quarter
3
SELECT EXTRACT(QUARTER FROM '2004-10-15') AS quarter;
quarter
4
SELECT EXTRACT(QUARTER FROM '2004-11-15') AS quarter;
quarter
4
SELECT EXTRACT(QUARTER FROM '2004-12-15') AS quarter;
quarter
4
SELECT DATE_SUB(str_to_date('9999-12-31 00:01:00','%Y-%m-%d %H:%i:%s'), INTERVAL 1 MINUTE);
DATE_SUB(str_to_date('9999-12-31 00:01:00','%Y-%m-%d %H:%i:%s'), INTERVAL 1 MINUTE)
9999-12-31 00:00:00
SELECT DATE_ADD(str_to_date('9999-12-30 23:59:00','%Y-%m-%d %H:%i:%s'), INTERVAL 1 MINUTE);
DATE_ADD(str_to_date('9999-12-30 23:59:00','%Y-%m-%d %H:%i:%s'), INTERVAL 1 MINUTE)
9999-12-31 00:00:00
SELECT "1900-01-01 00:00:00" + INTERVAL 2147483648 SECOND;
"1900-01-01 00:00:00" + INTERVAL 2147483648 SECOND
1968-01-20 03:14:08
SELECT "1900-01-01 00:00:00" + INTERVAL "1:2147483647" MINUTE_SECOND;
"1900-01-01 00:00:00" + INTERVAL "1:2147483647" MINUTE_SECOND
1968-01-20 03:15:07
SELECT "1900-01-01 00:00:00" + INTERVAL "100000000:214748364700" MINUTE_SECOND;
"1900-01-01 00:00:00" + INTERVAL "100000000:214748364700" MINUTE_SECOND
8895-03-27 22:11:40
SELECT "1900-01-01 00:00:00" + INTERVAL 1<<37 SECOND;
"1900-01-01 00:00:00" + INTERVAL 1<<37 SECOND
6255-04-08 15:04:32
SELECT "1900-01-01 00:00:00" + INTERVAL 1<<31 MINUTE;
"1900-01-01 00:00:00" + INTERVAL 1<<31 MINUTE
5983-01-24 02:08:00
SELECT "1900-01-01 00:00:00" + INTERVAL 1<<20 HOUR;
"1900-01-01 00:00:00" + INTERVAL 1<<20 HOUR
2019-08-15 16:00:00
SELECT "1900-01-01 00:00:00" + INTERVAL 1<<38 SECOND;
"1900-01-01 00:00:00" + INTERVAL 1<<38 SECOND
NULL
Warnings:
Warning	1441	Datetime function: datetime field overflow
SELECT "1900-01-01 00:00:00" + INTERVAL 1<<33 MINUTE;
"1900-01-01 00:00:00" + INTERVAL 1<<33 MINUTE
NULL
Warnings:
Warning	1441	Datetime function: datetime field overflow
SELECT "1900-01-01 00:00:00" + INTERVAL 1<<30 HOUR;
"1900-01-01 00:00:00" + INTERVAL 1<<30 HOUR
NULL
Warnings:
Warning	1441	Datetime function: datetime field overflow
SELECT "1900-01-01 00:00:00" + INTERVAL "1000000000:214748364700" MINUTE_SECOND;
"1900-01-01 00:00:00" + INTERVAL "1000000000:214748364700" MINUTE_SECOND
NULL
Warnings:
Warning	1441	Datetime function: datetime field overflow
create table t1 (ctime varchar(20));
insert into t1 values ('2001-01-12 12:23:40');
select ctime, hour(ctime) from t1;
ctime	hour(ctime)
2001-01-12 12:23:40	12
select ctime from t1 where extract(MONTH FROM ctime) = 1 AND extract(YEAR FROM ctime) = 2001;
ctime
2001-01-12 12:23:40
drop table t1;
create table t1 (id int);
create table t2 (id int, date date);
insert into t1 values (1);
insert into t2 values (1, "0000-00-00");
insert into t1 values (2);
insert into t2 values (2, "2000-01-01");
select monthname(date) from t1 inner join t2 on t1.id = t2.id;
monthname(date)
NULL
January
select monthname(date) from t1 inner join t2 on t1.id = t2.id order by t1.id;
monthname(date)
NULL
January
drop table t1,t2;
CREATE TABLE t1 (updated text) ENGINE=MyISAM;
INSERT INTO t1 VALUES ('');
SELECT month(updated) from t1;
month(updated)
NULL
Warnings:
Warning	1292	Incorrect datetime value: ''
SELECT year(updated) from t1;
year(updated)
NULL
Warnings:
Warning	1292	Incorrect datetime value: ''
drop table t1;
create table t1 (d date, dt datetime, t timestamp, c char(10));
insert into t1 values ("0000-00-00", "0000-00-00", "0000-00-00", "0000-00-00");
select dayofyear("0000-00-00"),dayofyear(d),dayofyear(dt),dayofyear(t),dayofyear(c) from t1;
dayofyear("0000-00-00")	dayofyear(d)	dayofyear(dt)	dayofyear(t)	dayofyear(c)
NULL	NULL	NULL	NULL	NULL
Warnings:
Warning	1292	Incorrect datetime value: '0000-00-00'
Warning	1292	Incorrect datetime value: '0000-00-00'
select dayofmonth("0000-00-00"),dayofmonth(d),dayofmonth(dt),dayofmonth(t),dayofmonth(c) from t1;
dayofmonth("0000-00-00")	dayofmonth(d)	dayofmonth(dt)	dayofmonth(t)	dayofmonth(c)
0	0	0	0	0
select month("0000-00-00"),month(d),month(dt),month(t),month(c) from t1;
month("0000-00-00")	month(d)	month(dt)	month(t)	month(c)
0	0	0	0	0
select quarter("0000-00-00"),quarter(d),quarter(dt),quarter(t),quarter(c) from t1;
quarter("0000-00-00")	quarter(d)	quarter(dt)	quarter(t)	quarter(c)
0	0	0	0	0
select week("0000-00-00"),week(d),week(dt),week(t),week(c) from t1;
week("0000-00-00")	week(d)	week(dt)	week(t)	week(c)
NULL	NULL	NULL	NULL	NULL
Warnings:
Warning	1292	Incorrect datetime value: '0000-00-00'
Warning	1292	Incorrect datetime value: '0000-00-00'
select year("0000-00-00"),year(d),year(dt),year(t),year(c) from t1;
year("0000-00-00")	year(d)	year(dt)	year(t)	year(c)
0	0	0	0	0
select yearweek("0000-00-00"),yearweek(d),yearweek(dt),yearweek(t),yearweek(c) from t1;
yearweek("0000-00-00")	yearweek(d)	yearweek(dt)	yearweek(t)	yearweek(c)
NULL	NULL	NULL	NULL	NULL
Warnings:
Warning	1292	Incorrect datetime value: '0000-00-00'
Warning	1292	Incorrect datetime value: '0000-00-00'
select to_days("0000-00-00"),to_days(d),to_days(dt),to_days(t),to_days(c) from t1;
to_days("0000-00-00")	to_days(d)	to_days(dt)	to_days(t)	to_days(c)
NULL	NULL	NULL	NULL	NULL
Warnings:
Warning	1292	Incorrect datetime value: '0000-00-00'
Warning	1292	Incorrect datetime value: '0000-00-00'
select extract(MONTH FROM "0000-00-00"),extract(MONTH FROM d),extract(MONTH FROM dt),extract(MONTH FROM t),extract(MONTH FROM c) from t1;
extract(MONTH FROM "0000-00-00")	extract(MONTH FROM d)	extract(MONTH FROM dt)	extract(MONTH FROM t)	extract(MONTH FROM c)
0	0	0	0	0
drop table t1;
CREATE TABLE t1 ( start datetime default NULL);
INSERT INTO t1 VALUES ('2002-10-21 00:00:00'),('2002-10-28 00:00:00'),('2002-11-04 00:00:00');
CREATE TABLE t2 ( ctime1 timestamp NOT NULL, ctime2 timestamp NOT NULL);
INSERT INTO t2 VALUES (20021029165106,20021105164731);
CREATE TABLE t3 (ctime1 char(19) NOT NULL, ctime2 char(19) NOT NULL);
INSERT INTO t3 VALUES ("2002-10-29 16:51:06","2002-11-05 16:47:31");
select * from t1, t2 where t1.start between t2.ctime1 and t2.ctime2;
start	ctime1	ctime2
2002-11-04 00:00:00	2002-10-29 16:51:06	2002-11-05 16:47:31
select * from t1, t2 where t1.start >= t2.ctime1 and t1.start <= t2.ctime2;
start	ctime1	ctime2
2002-11-04 00:00:00	2002-10-29 16:51:06	2002-11-05 16:47:31
select * from t1, t3 where t1.start between t3.ctime1 and t3.ctime2;
start	ctime1	ctime2
2002-11-04 00:00:00	2002-10-29 16:51:06	2002-11-05 16:47:31
drop table t1,t2,t3;
select @a:=FROM_UNIXTIME(1);
@a:=FROM_UNIXTIME(1)
1970-01-01 03:00:01
select unix_timestamp(@a);
unix_timestamp(@a)
1
select unix_timestamp('1969-12-01 19:00:01');
unix_timestamp('1969-12-01 19:00:01')
0
select from_unixtime(-1);
from_unixtime(-1)
NULL
select from_unixtime(2147483647);
from_unixtime(2147483647)
2038-01-19 06:14:07
select from_unixtime(2147483648);
from_unixtime(2147483648)
NULL
select from_unixtime(0);
from_unixtime(0)
1970-01-01 03:00:00
select unix_timestamp(from_unixtime(2147483647));
unix_timestamp(from_unixtime(2147483647))
2147483647
select unix_timestamp(from_unixtime(2147483648));
unix_timestamp(from_unixtime(2147483648))
NULL
select unix_timestamp('2039-01-20 01:00:00');
unix_timestamp('2039-01-20 01:00:00')
0
select unix_timestamp('1968-01-20 01:00:00');
unix_timestamp('1968-01-20 01:00:00')
0
select unix_timestamp('2038-02-10 01:00:00');
unix_timestamp('2038-02-10 01:00:00')
0
select unix_timestamp('1969-11-20 01:00:00');
unix_timestamp('1969-11-20 01:00:00')
0
select unix_timestamp('2038-01-20 01:00:00');
unix_timestamp('2038-01-20 01:00:00')
0
select unix_timestamp('1969-12-30 01:00:00');
unix_timestamp('1969-12-30 01:00:00')
0
select unix_timestamp('2038-01-17 12:00:00');
unix_timestamp('2038-01-17 12:00:00')
2147331600
select unix_timestamp('1970-01-01 03:00:01');
unix_timestamp('1970-01-01 03:00:01')
1
select unix_timestamp('2038-01-19 07:14:07');
unix_timestamp('2038-01-19 07:14:07')
0
SELECT CHARSET(DAYNAME(19700101));
CHARSET(DAYNAME(19700101))
latin1
SELECT CHARSET(MONTHNAME(19700101));
CHARSET(MONTHNAME(19700101))
latin1
SELECT LOWER(DAYNAME(19700101));
LOWER(DAYNAME(19700101))
thursday
SELECT LOWER(MONTHNAME(19700101));
LOWER(MONTHNAME(19700101))
january
SELECT COERCIBILITY(MONTHNAME('1970-01-01')),COERCIBILITY(DAYNAME('1970-01-01'));
COERCIBILITY(MONTHNAME('1970-01-01'))	COERCIBILITY(DAYNAME('1970-01-01'))
4	4
CREATE TABLE t1 (datetime datetime, timestamp timestamp, date date, time time);
INSERT INTO t1 values ("2001-01-02 03:04:05", "2002-01-02 03:04:05", "2003-01-02", "06:07:08");
SELECT * from t1;
datetime	timestamp	date	time
2001-01-02 03:04:05	2002-01-02 03:04:05	2003-01-02	06:07:08
select date_add("1997-12-31",INTERVAL 1 SECOND);
date_add("1997-12-31",INTERVAL 1 SECOND)
1997-12-31 00:00:01
select date_add("1997-12-31",INTERVAL "1 1" YEAR_MONTH);
date_add("1997-12-31",INTERVAL "1 1" YEAR_MONTH)
1999-01-31
select date_add(datetime, INTERVAL 1 SECOND) from t1;
date_add(datetime, INTERVAL 1 SECOND)
2001-01-02 03:04:06
select date_add(datetime, INTERVAL 1 YEAR) from t1;
date_add(datetime, INTERVAL 1 YEAR)
2002-01-02 03:04:05
select date_add(date,INTERVAL 1 SECOND) from t1;
date_add(date,INTERVAL 1 SECOND)
2003-01-02 00:00:01
select date_add(date,INTERVAL 1 MINUTE) from t1;
date_add(date,INTERVAL 1 MINUTE)
2003-01-02 00:01:00
select date_add(date,INTERVAL 1 HOUR) from t1;
date_add(date,INTERVAL 1 HOUR)
2003-01-02 01:00:00
select date_add(date,INTERVAL 1 DAY) from t1;
date_add(date,INTERVAL 1 DAY)
2003-01-03
select date_add(date,INTERVAL 1 MONTH) from t1;
date_add(date,INTERVAL 1 MONTH)
2003-02-02
select date_add(date,INTERVAL 1 YEAR) from t1;
date_add(date,INTERVAL 1 YEAR)
2004-01-02
select date_add(date,INTERVAL "1:1" MINUTE_SECOND) from t1;
date_add(date,INTERVAL "1:1" MINUTE_SECOND)
2003-01-02 00:01:01
select date_add(date,INTERVAL "1:1" HOUR_MINUTE) from t1;
date_add(date,INTERVAL "1:1" HOUR_MINUTE)
2003-01-02 01:01:00
select date_add(date,INTERVAL "1:1" DAY_HOUR) from t1;
date_add(date,INTERVAL "1:1" DAY_HOUR)
2003-01-03 01:00:00
select date_add(date,INTERVAL "1 1" YEAR_MONTH) from t1;
date_add(date,INTERVAL "1 1" YEAR_MONTH)
2004-02-02
select date_add(date,INTERVAL "1:1:1" HOUR_SECOND) from t1;
date_add(date,INTERVAL "1:1:1" HOUR_SECOND)
2003-01-02 01:01:01
select date_add(date,INTERVAL "1 1:1" DAY_MINUTE) from t1;
date_add(date,INTERVAL "1 1:1" DAY_MINUTE)
2003-01-03 01:01:00
select date_add(date,INTERVAL "1 1:1:1" DAY_SECOND) from t1;
date_add(date,INTERVAL "1 1:1:1" DAY_SECOND)
2003-01-03 01:01:01
select date_add(date,INTERVAL "1" WEEK) from t1;
date_add(date,INTERVAL "1" WEEK)
2003-01-09
select date_add(date,INTERVAL "1" QUARTER) from t1;
date_add(date,INTERVAL "1" QUARTER)
2003-04-02
select timestampadd(MINUTE, 1, date) from t1;
timestampadd(MINUTE, 1, date)
2003-01-02 00:01:00
select timestampadd(WEEK, 1, date) from t1;
timestampadd(WEEK, 1, date)
2003-01-09
select timestampadd(SQL_TSI_SECOND, 1, date) from t1;
timestampadd(SQL_TSI_SECOND, 1, date)
2003-01-02 00:00:01
select timestampdiff(MONTH, '2001-02-01', '2001-05-01') as a;
a
3
select timestampdiff(YEAR, '2002-05-01', '2001-01-01') as a;
a
-1
select timestampdiff(QUARTER, '2002-05-01', '2001-01-01') as a;
a
-5
select timestampdiff(MONTH, '2000-03-28', '2000-02-29') as a;
a
0
select timestampdiff(MONTH, '1991-03-28', '2000-02-29') as a;
a
107
select timestampdiff(SQL_TSI_WEEK, '2001-02-01', '2001-05-01') as a;
a
12
select timestampdiff(SQL_TSI_HOUR, '2001-02-01', '2001-05-01') as a;
a
2136
select timestampdiff(SQL_TSI_DAY, '2001-02-01', '2001-05-01') as a;
a
89
select timestampdiff(SQL_TSI_MINUTE, '2001-02-01 12:59:59', '2001-05-01 12:58:59') as a;
a
128159
select timestampdiff(SQL_TSI_SECOND, '2001-02-01 12:59:59', '2001-05-01 12:58:58') as a;
a
7689539
select timestampdiff(SQL_TSI_DAY, '1986-02-01', '1986-03-01') as a1,
timestampdiff(SQL_TSI_DAY, '1900-02-01', '1900-03-01') as a2,
timestampdiff(SQL_TSI_DAY, '1996-02-01', '1996-03-01') as a3,
timestampdiff(SQL_TSI_DAY, '2000-02-01', '2000-03-01') as a4;
a1	a2	a3	a4
28	28	29	29
SELECT TIMESTAMPDIFF(day,'2006-01-10 14:30:28','2006-01-11 14:30:27');
TIMESTAMPDIFF(day,'2006-01-10 14:30:28','2006-01-11 14:30:27')
0
SELECT TIMESTAMPDIFF(day,'2006-01-10 14:30:28','2006-01-11 14:30:28');
TIMESTAMPDIFF(day,'2006-01-10 14:30:28','2006-01-11 14:30:28')
1
SELECT TIMESTAMPDIFF(day,'2006-01-10 14:30:28','2006-01-11 14:30:29');
TIMESTAMPDIFF(day,'2006-01-10 14:30:28','2006-01-11 14:30:29')
1
SELECT TIMESTAMPDIFF(day,'2006-01-10 14:30:28','2006-01-12 14:30:27');
TIMESTAMPDIFF(day,'2006-01-10 14:30:28','2006-01-12 14:30:27')
1
SELECT TIMESTAMPDIFF(day,'2006-01-10 14:30:28','2006-01-12 14:30:28');
TIMESTAMPDIFF(day,'2006-01-10 14:30:28','2006-01-12 14:30:28')
2
SELECT TIMESTAMPDIFF(day,'2006-01-10 14:30:28','2006-01-12 14:30:29');
TIMESTAMPDIFF(day,'2006-01-10 14:30:28','2006-01-12 14:30:29')
2
SELECT TIMESTAMPDIFF(week,'2006-01-10 14:30:28','2006-01-17 14:30:27');
TIMESTAMPDIFF(week,'2006-01-10 14:30:28','2006-01-17 14:30:27')
0
SELECT TIMESTAMPDIFF(week,'2006-01-10 14:30:28','2006-01-17 14:30:28');
TIMESTAMPDIFF(week,'2006-01-10 14:30:28','2006-01-17 14:30:28')
1
SELECT TIMESTAMPDIFF(week,'2006-01-10 14:30:28','2006-01-17 14:30:29');
TIMESTAMPDIFF(week,'2006-01-10 14:30:28','2006-01-17 14:30:29')
1
SELECT TIMESTAMPDIFF(week,'2006-01-10 14:30:28','2006-01-24 14:30:27');
TIMESTAMPDIFF(week,'2006-01-10 14:30:28','2006-01-24 14:30:27')
1
SELECT TIMESTAMPDIFF(week,'2006-01-10 14:30:28','2006-01-24 14:30:28');
TIMESTAMPDIFF(week,'2006-01-10 14:30:28','2006-01-24 14:30:28')
2
SELECT TIMESTAMPDIFF(week,'2006-01-10 14:30:28','2006-01-24 14:30:29');
TIMESTAMPDIFF(week,'2006-01-10 14:30:28','2006-01-24 14:30:29')
2
SELECT TIMESTAMPDIFF(month,'2006-01-10 14:30:28','2006-02-10 14:30:27');
TIMESTAMPDIFF(month,'2006-01-10 14:30:28','2006-02-10 14:30:27')
0
SELECT TIMESTAMPDIFF(month,'2006-01-10 14:30:28','2006-02-10 14:30:28');
TIMESTAMPDIFF(month,'2006-01-10 14:30:28','2006-02-10 14:30:28')
1
SELECT TIMESTAMPDIFF(month,'2006-01-10 14:30:28','2006-02-10 14:30:29');
TIMESTAMPDIFF(month,'2006-01-10 14:30:28','2006-02-10 14:30:29')
1
SELECT TIMESTAMPDIFF(month,'2006-01-10 14:30:28','2006-03-10 14:30:27');
TIMESTAMPDIFF(month,'2006-01-10 14:30:28','2006-03-10 14:30:27')
1
SELECT TIMESTAMPDIFF(month,'2006-01-10 14:30:28','2006-03-10 14:30:28');
TIMESTAMPDIFF(month,'2006-01-10 14:30:28','2006-03-10 14:30:28')
2
SELECT TIMESTAMPDIFF(month,'2006-01-10 14:30:28','2006-03-10 14:30:29');
TIMESTAMPDIFF(month,'2006-01-10 14:30:28','2006-03-10 14:30:29')
2
SELECT TIMESTAMPDIFF(year,'2006-01-10 14:30:28','2007-01-10 14:30:27');
TIMESTAMPDIFF(year,'2006-01-10 14:30:28','2007-01-10 14:30:27')
0
SELECT TIMESTAMPDIFF(year,'2006-01-10 14:30:28','2007-01-10 14:30:28');
TIMESTAMPDIFF(year,'2006-01-10 14:30:28','2007-01-10 14:30:28')
1
SELECT TIMESTAMPDIFF(year,'2006-01-10 14:30:28','2007-01-10 14:30:29');
TIMESTAMPDIFF(year,'2006-01-10 14:30:28','2007-01-10 14:30:29')
1
SELECT TIMESTAMPDIFF(year,'2006-01-10 14:30:28','2008-01-10 14:30:27');
TIMESTAMPDIFF(year,'2006-01-10 14:30:28','2008-01-10 14:30:27')
1
SELECT TIMESTAMPDIFF(year,'2006-01-10 14:30:28','2008-01-10 14:30:28');
TIMESTAMPDIFF(year,'2006-01-10 14:30:28','2008-01-10 14:30:28')
2
SELECT TIMESTAMPDIFF(year,'2006-01-10 14:30:28','2008-01-10 14:30:29');
TIMESTAMPDIFF(year,'2006-01-10 14:30:28','2008-01-10 14:30:29')
2
select date_add(time,INTERVAL 1 SECOND) from t1;
date_add(time,INTERVAL 1 SECOND)
NULL
Warnings:
Warning	1264	Out of range value for column 'time' at row 1
drop table t1;
select last_day('2000-02-05') as f1, last_day('2002-12-31') as f2,
last_day('2003-03-32') as f3, last_day('2003-04-01') as f4,
last_day('2001-01-01 01:01:01') as f5, last_day(NULL),
last_day('2001-02-12');
f1	f2	f3	f4	f5	last_day(NULL)	last_day('2001-02-12')
2000-02-29	2002-12-31	NULL	2003-04-30	2001-01-31	NULL	2001-02-28
Warnings:
Warning	1292	Incorrect datetime value: '2003-03-32'
create table t1 select last_day('2000-02-05') as a,
from_days(to_days("960101")) as b;
describe t1;
Field	Type	Null	Key	Default	Extra
a	date	YES		NULL	
b	date	YES		NULL	
select * from t1;
a	b
2000-02-29	1996-01-01
drop table t1;
select last_day('2000-02-05') as a,
from_days(to_days("960101")) as b;
a	b
2000-02-29	1996-01-01
select date_add(last_day("1997-12-1"), INTERVAL 1 DAY);
date_add(last_day("1997-12-1"), INTERVAL 1 DAY)
1998-01-01
select length(last_day("1997-12-1"));
length(last_day("1997-12-1"))
10
select last_day("1997-12-1")+0;
last_day("1997-12-1")+0
19971231
select last_day("1997-12-1")+0.0;
last_day("1997-12-1")+0.0
19971231.0
select strcmp(date_sub(localtimestamp(), interval 3 hour), utc_timestamp())=0;
strcmp(date_sub(localtimestamp(), interval 3 hour), utc_timestamp())=0
1
select strcmp(date_format(date_sub(localtimestamp(), interval 3 hour),"%T"), utc_time())=0;
strcmp(date_format(date_sub(localtimestamp(), interval 3 hour),"%T"), utc_time())=0
1
select strcmp(date_format(date_sub(localtimestamp(), interval 3 hour),"%Y-%m-%d"), utc_date())=0;
strcmp(date_format(date_sub(localtimestamp(), interval 3 hour),"%Y-%m-%d"), utc_date())=0
1
select strcmp(date_format(utc_timestamp(),"%T"), utc_time())=0;
strcmp(date_format(utc_timestamp(),"%T"), utc_time())=0
1
select strcmp(date_format(utc_timestamp(),"%Y-%m-%d"), utc_date())=0;
strcmp(date_format(utc_timestamp(),"%Y-%m-%d"), utc_date())=0
1
select strcmp(concat(utc_date(),' ',utc_time()),utc_timestamp())=0;
strcmp(concat(utc_date(),' ',utc_time()),utc_timestamp())=0
1
explain extended select period_add("9602",-12),period_diff(199505,"9404"),from_days(to_days("960101")),dayofmonth("1997-01-02"), month("1997-01-02"), monthname("1972-03-04"),dayofyear("0000-00-00"),HOUR("1997-03-03 23:03:22"),MINUTE("23:03:22"),SECOND(230322),QUARTER(980303),WEEK("1998-03-03"),yearweek("2000-01-01",1),week(19950101,1),year("98-02-03"),weekday(curdate())-weekday(now()),dayname("1962-03-03"),unix_timestamp(),sec_to_time(time_to_sec("0:30:47")/6.21),curtime(),utc_time(),curdate(),utc_date(),utc_timestamp(),date_format("1997-01-02 03:04:05", "%M %W %D %Y %y %m %d %h %i %s %w"),from_unixtime(unix_timestamp("1994-03-02 10:11:12")),"1997-12-31 23:59:59" + INTERVAL 1 SECOND,"1998-01-01 00:00:00" - INTERVAL 1 SECOND,INTERVAL 1 DAY + "1997-12-31", extract(YEAR FROM "1999-01-02 10:11:12"),date_add("1997-12-31 23:59:59",INTERVAL 1 SECOND);
id	select_type	table	type	possible_keys	key	key_len	ref	rows	filtered	Extra
1	SIMPLE	NULL	NULL	NULL	NULL	NULL	NULL	NULL	NULL	No tables used
Warnings:
Note	1003	select period_add('9602',-(12)) AS `period_add("9602",-12)`,period_diff(199505,'9404') AS `period_diff(199505,"9404")`,from_days(to_days('960101')) AS `from_days(to_days("960101"))`,dayofmonth('1997-01-02') AS `dayofmonth("1997-01-02")`,month('1997-01-02') AS `month("1997-01-02")`,monthname('1972-03-04') AS `monthname("1972-03-04")`,dayofyear('0000-00-00') AS `dayofyear("0000-00-00")`,hour('1997-03-03 23:03:22') AS `HOUR("1997-03-03 23:03:22")`,minute('23:03:22') AS `MINUTE("23:03:22")`,second(230322) AS `SECOND(230322)`,quarter(980303) AS `QUARTER(980303)`,week('1998-03-03',0) AS `WEEK("1998-03-03")`,yearweek('2000-01-01',1) AS `yearweek("2000-01-01",1)`,week(19950101,1) AS `week(19950101,1)`,year('98-02-03') AS `year("98-02-03")`,(weekday(curdate()) - weekday(now())) AS `weekday(curdate())-weekday(now())`,dayname('1962-03-03') AS `dayname("1962-03-03")`,unix_timestamp() AS `unix_timestamp()`,sec_to_time((time_to_sec('0:30:47') / 6.21)) AS `sec_to_time(time_to_sec("0:30:47")/6.21)`,curtime() AS `curtime()`,utc_time() AS `utc_time()`,curdate() AS `curdate()`,utc_date() AS `utc_date()`,utc_timestamp() AS `utc_timestamp()`,date_format('1997-01-02 03:04:05','%M %W %D %Y %y %m %d %h %i %s %w') AS `date_format("1997-01-02 03:04:05", "%M %W %D %Y %y %m %d %h %i %s %w")`,from_unixtime(unix_timestamp('1994-03-02 10:11:12')) AS `from_unixtime(unix_timestamp("1994-03-02 10:11:12"))`,('1997-12-31 23:59:59' + interval 1 second) AS `"1997-12-31 23:59:59" + INTERVAL 1 SECOND`,('1998-01-01 00:00:00' - interval 1 second) AS `"1998-01-01 00:00:00" - INTERVAL 1 SECOND`,('1997-12-31' + interval 1 day) AS `INTERVAL 1 DAY + "1997-12-31"`,extract(year from '1999-01-02 10:11:12') AS `extract(YEAR FROM "1999-01-02 10:11:12")`,('1997-12-31 23:59:59' + interval 1 second) AS `date_add("1997-12-31 23:59:59",INTERVAL 1 SECOND)`
SET @TMP='2007-08-01 12:22:49';
CREATE TABLE t1 (d DATETIME);
INSERT INTO t1 VALUES ('2007-08-01 12:22:59');
INSERT INTO t1 VALUES ('2007-08-01 12:23:01');
INSERT INTO t1 VALUES ('2007-08-01 12:23:20');
SELECT count(*) FROM t1 WHERE d>FROM_DAYS(TO_DAYS(@TMP)) AND d<=FROM_DAYS(TO_DAYS(@TMP)+1);
count(*)
3
DROP TABLE t1;
select last_day('2005-00-00');
last_day('2005-00-00')
NULL
Warnings:
Warning	1292	Incorrect datetime value: '2005-00-00'
select last_day('2005-00-01');
last_day('2005-00-01')
NULL
Warnings:
Warning	1292	Incorrect datetime value: '2005-00-01'
select last_day('2005-01-00');
last_day('2005-01-00')
NULL
Warnings:
Warning	1292	Incorrect datetime value: '2005-01-00'
select monthname(str_to_date(null, '%m')), monthname(str_to_date(null, '%m')),
monthname(str_to_date(1, '%m')), monthname(str_to_date(0, '%m'));
monthname(str_to_date(null, '%m'))	monthname(str_to_date(null, '%m'))	monthname(str_to_date(1, '%m'))	monthname(str_to_date(0, '%m'))
NULL	NULL	January	NULL
set time_zone='-6:00';
create table t1(a timestamp);
insert into t1 values (19691231190001);
select * from t1;
a
1969-12-31 19:00:01
drop table t1;
create table t1(f1 date, f2 time, f3 datetime);
insert into t1 values ("2006-01-01", "12:01:01", "2006-01-01 12:01:01");
insert into t1 values ("2006-01-02", "12:01:02", "2006-01-02 12:01:02");
select f1 from t1 where f1 between CAST("2006-1-1" as date) and CAST(20060101 as date);
f1
2006-01-01
select f1 from t1 where f1 between cast("2006-1-1" as date) and cast("2006.1.1" as date);
f1
2006-01-01
select f1 from t1 where date(f1) between cast("2006-1-1" as date) and cast("2006.1.1" as date);
f1
2006-01-01
select f2 from t1 where f2 between cast("12:1:2" as time) and cast("12:2:2" as time);
f2
12:01:02
select f2 from t1 where time(f2) between cast("12:1:2" as time) and cast("12:2:2" as time);
f2
12:01:02
select f3 from t1 where f3 between cast("2006-1-1 12:1:1" as datetime) and cast("2006-1-1 12:1:2" as datetime);
f3
2006-01-01 12:01:01
select f3 from t1 where timestamp(f3) between cast("2006-1-1 12:1:1" as datetime) and cast("2006-1-1 12:1:2" as datetime);
f3
2006-01-01 12:01:01
select f1 from t1 where cast("2006-1-1" as date) between f1 and f3;
f1
2006-01-01
select f1 from t1 where cast("2006-1-1" as date) between date(f1) and date(f3);
f1
2006-01-01
select f1 from t1 where cast("2006-1-1" as date) between f1 and cast('zzz' as date);
f1
Warnings:
Warning	1292	Incorrect datetime value: 'zzz'
select f1 from t1 where makedate(2006,1) between date(f1) and date(f3);
f1
2006-01-01
select f1 from t1 where makedate(2006,2) between date(f1) and date(f3);
f1
2006-01-02
drop table t1;
create table t1 select now() - now(), curtime() - curtime(), 
sec_to_time(1) + 0, from_unixtime(1) + 0;
show create table t1;
Table	Create Table
t1	CREATE TABLE `t1` (
  `now() - now()` double(23,6) NOT NULL DEFAULT '0.000000',
  `curtime() - curtime()` double(23,6) NOT NULL DEFAULT '0.000000',
  `sec_to_time(1) + 0` double(23,6) DEFAULT NULL,
  `from_unixtime(1) + 0` double(23,6) DEFAULT NULL
) ENGINE=MyISAM DEFAULT CHARSET=latin1
drop table t1;
SELECT SEC_TO_TIME(3300000);
SEC_TO_TIME(3300000)
838:59:59
Warnings:
Warning	1292	Truncated incorrect time value: '3300000'
SELECT SEC_TO_TIME(3300000)+0;
SEC_TO_TIME(3300000)+0
8385959.000000
Warnings:
Warning	1292	Truncated incorrect time value: '3300000'
SELECT SEC_TO_TIME(3600 * 4294967296);
SEC_TO_TIME(3600 * 4294967296)
838:59:59
Warnings:
Warning	1292	Truncated incorrect time value: '15461882265600'
SELECT TIME_TO_SEC('916:40:00');
TIME_TO_SEC('916:40:00')
3020399
Warnings:
Warning	1292	Truncated incorrect time value: '916:40:00'
SELECT ADDTIME('500:00:00', '416:40:00');
ADDTIME('500:00:00', '416:40:00')
838:59:59
Warnings:
Warning	1292	Truncated incorrect time value: '916:40:00'
SELECT ADDTIME('916:40:00', '416:40:00');
ADDTIME('916:40:00', '416:40:00')
838:59:59
Warnings:
Warning	1292	Truncated incorrect time value: '916:40:00'
Warning	1292	Truncated incorrect time value: '1255:39:59'
SELECT SUBTIME('916:40:00', '416:40:00');
SUBTIME('916:40:00', '416:40:00')
422:19:59
Warnings:
Warning	1292	Truncated incorrect time value: '916:40:00'
SELECT SUBTIME('-916:40:00', '416:40:00');
SUBTIME('-916:40:00', '416:40:00')
-838:59:59
Warnings:
Warning	1292	Truncated incorrect time value: '-916:40:00'
Warning	1292	Truncated incorrect time value: '-1255:39:59'
SELECT MAKETIME(916,0,0);
MAKETIME(916,0,0)
838:59:59
Warnings:
Warning	1292	Truncated incorrect time value: '916:00:00'
SELECT MAKETIME(4294967296, 0, 0);
MAKETIME(4294967296, 0, 0)
838:59:59
Warnings:
Warning	1292	Truncated incorrect time value: '4294967296:00:00'
SELECT MAKETIME(-4294967296, 0, 0);
MAKETIME(-4294967296, 0, 0)
-838:59:59
Warnings:
Warning	1292	Truncated incorrect time value: '-4294967296:00:00'
SELECT MAKETIME(0, 4294967296, 0);
MAKETIME(0, 4294967296, 0)
NULL
SELECT MAKETIME(0, 0, 4294967296);
MAKETIME(0, 0, 4294967296)
NULL
SELECT MAKETIME(CAST(-1 AS UNSIGNED), 0, 0);
MAKETIME(CAST(-1 AS UNSIGNED), 0, 0)
838:59:59
Warnings:
Warning	1292	Truncated incorrect time value: '18446744073709551615:00:00'
SELECT EXTRACT(HOUR FROM '100000:02:03');
EXTRACT(HOUR FROM '100000:02:03')
838
Warnings:
Warning	1292	Truncated incorrect time value: '100000:02:03'
CREATE TABLE t1(f1 TIME);
INSERT INTO t1 VALUES('916:00:00 a');
Warnings:
Warning	1265	Data truncated for column 'f1' at row 1
Warning	1264	Out of range value for column 'f1' at row 1
SELECT * FROM t1;
f1
838:59:59
DROP TABLE t1;
SELECT SEC_TO_TIME(CAST(-1 AS UNSIGNED));
SEC_TO_TIME(CAST(-1 AS UNSIGNED))
838:59:59
Warnings:
Warning	1292	Truncated incorrect time value: '18446744073709551615'
SET NAMES latin1;
SET character_set_results = NULL;
SHOW VARIABLES LIKE 'character_set_results';
Variable_name	Value
character_set_results	
CREATE TABLE testBug8868 (field1 DATE, field2 VARCHAR(32) CHARACTER SET BINARY);
INSERT INTO testBug8868 VALUES ('2006-09-04', 'abcd');
SELECT DATE_FORMAT(field1,'%b-%e %l:%i%p') as fmtddate, field2 FROM testBug8868;
fmtddate	field2
Sep-4 12:00AM	abcd
DROP TABLE testBug8868;
SET NAMES DEFAULT;
CREATE TABLE t1 (
a TIMESTAMP
);
INSERT INTO t1 VALUES (now()), (now());
SELECT 1 FROM t1 ORDER BY MAKETIME(1, 1, a);
1
1
1
DROP TABLE t1;
(select time_format(timediff(now(), DATE_SUB(now(),INTERVAL 5 DAY)),'%H') As H)
union
(select time_format(timediff(now(), DATE_SUB(now(),INTERVAL 5 DAY)),'%H') As H);
H
120
(select time_format(timediff(now(), DATE_SUB(now(),INTERVAL 5 DAY)),'%k') As H)
union
(select time_format(timediff(now(), DATE_SUB(now(),INTERVAL 5 DAY)),'%k') As H);
H
120
(select time_format(timediff(now(), DATE_SUB(now(),INTERVAL 5 HOUR)),'%H') As H)
union
(select time_format(timediff(now(), DATE_SUB(now(),INTERVAL 5 HOUR)),'%H') As H);
H
05
(select time_format(timediff(now(), DATE_SUB(now(),INTERVAL 5 HOUR)),'%k') As H)
union
(select time_format(timediff(now(), DATE_SUB(now(),INTERVAL 5 HOUR)),'%k') As H);
H
5
select last_day('0000-00-00');
last_day('0000-00-00')
NULL
select isnull(week(now() + 0)), isnull(week(now() + 0.2)),
week(20061108), week(20061108.01), week(20061108085411.000002);
isnull(week(now() + 0))	isnull(week(now() + 0.2))	week(20061108)	week(20061108.01)	week(20061108085411.000002)
0	0	45	45	45
End of 4.1 tests
select time_format('100:00:00', '%H %k %h %I %l');
time_format('100:00:00', '%H %k %h %I %l')
100 100 04 04 4
SET @old_log_bin_trust_function_creators= @@global.log_bin_trust_function_creators;
SET GLOBAL log_bin_trust_function_creators = 1;
create table t1 (a timestamp default '2005-05-05 01:01:01',
b timestamp default '2005-05-05 01:01:01');
drop function if exists t_slow_sysdate;
create function t_slow_sysdate() returns timestamp
begin
do sleep(2);
return sysdate();
end;
//
insert into t1 set a = sysdate(), b = t_slow_sysdate();//
create trigger t_before before insert on t1
for each row begin
set new.b = t_slow_sysdate();
end
//
insert into t1 set a = sysdate();
select a != b from t1;
a != b
1
1
drop trigger t_before;
drop function t_slow_sysdate;
drop table t1;
SET GLOBAL log_bin_trust_function_creators = 0;
create table t1 (a datetime, i int, b datetime);
insert into t1 select sysdate(), sleep(1), sysdate() from dual;
select a != b from t1;
a != b
1
drop table t1;
create procedure t_sysdate()
begin
select sysdate() into @a;
do sleep(2);
select sysdate() into @b;
select @a != @b;
end;
//
call t_sysdate();
@a != @b
1
drop procedure t_sysdate;
SET @@global.log_bin_trust_function_creators= @old_log_bin_trust_function_creators;
select timestampdiff(month,'2004-09-11','2004-09-11');
timestampdiff(month,'2004-09-11','2004-09-11')
0
select timestampdiff(month,'2004-09-11','2005-09-11');
timestampdiff(month,'2004-09-11','2005-09-11')
12
select timestampdiff(month,'2004-09-11','2006-09-11');
timestampdiff(month,'2004-09-11','2006-09-11')
24
select timestampdiff(month,'2004-09-11','2007-09-11');
timestampdiff(month,'2004-09-11','2007-09-11')
36
select timestampdiff(month,'2005-09-11','2004-09-11');
timestampdiff(month,'2005-09-11','2004-09-11')
-12
select timestampdiff(month,'2005-09-11','2003-09-11');
timestampdiff(month,'2005-09-11','2003-09-11')
-24
select timestampdiff(month,'2004-02-28','2005-02-28');
timestampdiff(month,'2004-02-28','2005-02-28')
12
select timestampdiff(month,'2004-02-29','2005-02-28');
timestampdiff(month,'2004-02-29','2005-02-28')
11
select timestampdiff(month,'2004-02-28','2005-02-28');
timestampdiff(month,'2004-02-28','2005-02-28')
12
select timestampdiff(month,'2004-03-29','2005-03-28');
timestampdiff(month,'2004-03-29','2005-03-28')
11
select timestampdiff(month,'2003-02-28','2004-02-29');
timestampdiff(month,'2003-02-28','2004-02-29')
12
select timestampdiff(month,'2003-02-28','2005-02-28');
timestampdiff(month,'2003-02-28','2005-02-28')
24
select timestampdiff(month,'1999-09-11','2001-10-10');
timestampdiff(month,'1999-09-11','2001-10-10')
24
select timestampdiff(month,'1999-09-11','2001-9-11');
timestampdiff(month,'1999-09-11','2001-9-11')
24
select timestampdiff(year,'1999-09-11','2001-9-11');
timestampdiff(year,'1999-09-11','2001-9-11')
2
select timestampdiff(year,'2004-02-28','2005-02-28');
timestampdiff(year,'2004-02-28','2005-02-28')
1
select timestampdiff(year,'2004-02-29','2005-02-28');
timestampdiff(year,'2004-02-29','2005-02-28')
0
CREATE TABLE t1 (id int NOT NULL PRIMARY KEY, day date);
CREATE TABLE t2 (id int NOT NULL PRIMARY KEY, day date);
INSERT INTO t1 VALUES
(1, '2005-06-01'), (2, '2005-02-01'), (3, '2005-07-01');
INSERT INTO t2 VALUES
(1, '2005-08-01'), (2, '2005-06-15'), (3, '2005-07-15');
SELECT * FROM t1, t2 
WHERE t1.day BETWEEN 
'2005.09.01' - INTERVAL 6 MONTH AND t2.day;
id	day	id	day
1	2005-06-01	1	2005-08-01
3	2005-07-01	1	2005-08-01
1	2005-06-01	2	2005-06-15
1	2005-06-01	3	2005-07-15
3	2005-07-01	3	2005-07-15
SELECT * FROM t1, t2 
WHERE CAST(t1.day AS DATE) BETWEEN 
'2005.09.01' - INTERVAL 6 MONTH AND t2.day;
id	day	id	day
1	2005-06-01	1	2005-08-01
3	2005-07-01	1	2005-08-01
1	2005-06-01	2	2005-06-15
1	2005-06-01	3	2005-07-15
3	2005-07-01	3	2005-07-15
DROP TABLE t1,t2;
set time_zone= @@global.time_zone;
select str_to_date('10:00 PM', '%h:%i %p') + INTERVAL 10 MINUTE;
str_to_date('10:00 PM', '%h:%i %p') + INTERVAL 10 MINUTE
NULL
Warnings:
Warning	1411	Incorrect datetime value: '10:00 PM' for function str_to_date
create table t1 (field DATE);
insert into t1 values ('2006-11-06');
select * from t1 where field < '2006-11-06 04:08:36.0';
field
2006-11-06
select * from t1 where field = '2006-11-06 04:08:36.0';
field
select * from t1 where field = '2006-11-06';
field
2006-11-06
select * from t1 where CAST(field as DATETIME) < '2006-11-06 04:08:36.0';
field
2006-11-06
select * from t1 where CAST(field as DATE) < '2006-11-06 04:08:36.0';
field
2006-11-06
drop table t1;
CREATE TABLE t1 (a int, t1 time, t2 time, d date, PRIMARY KEY  (a));
INSERT INTO t1 VALUES (1, '10:00:00', NULL, NULL), 
(2, '11:00:00', '11:15:00', '1972-02-06');
SELECT t1, t2, SEC_TO_TIME( TIME_TO_SEC( t2 ) - TIME_TO_SEC( t1 ) ), QUARTER(d) 
FROM t1;
t1	t2	SEC_TO_TIME( TIME_TO_SEC( t2 ) - TIME_TO_SEC( t1 ) )	QUARTER(d)
10:00:00	NULL	NULL	NULL
11:00:00	11:15:00	00:15:00	1
SELECT t1, t2, SEC_TO_TIME( TIME_TO_SEC( t2 ) - TIME_TO_SEC( t1 ) ), QUARTER(d)
FROM t1 ORDER BY a DESC;
t1	t2	SEC_TO_TIME( TIME_TO_SEC( t2 ) - TIME_TO_SEC( t1 ) )	QUARTER(d)
11:00:00	11:15:00	00:15:00	1
10:00:00	NULL	NULL	NULL
DROP TABLE t1;
SELECT TIME_FORMAT(SEC_TO_TIME(a),"%H:%i:%s") FROM (SELECT 3020399 AS a UNION SELECT 3020398 ) x GROUP BY 1;
TIME_FORMAT(SEC_TO_TIME(a),"%H:%i:%s")
838:59:58
838:59:59
set names latin1;
create table t1 (a varchar(15) character set ascii not null);
insert into t1 values ('070514-000000');
select concat(a,ifnull(min(date_format(now(), '%Y-%m-%d')),' ull')) from t1;
concat(a,ifnull(min(date_format(now(), '%Y-%m-%d')),' ull'))
#
set names swe7;
select concat(a,ifnull(min(date_format(now(), '%Y-%m-%d')),' ull')) from t1;
ERROR HY000: Illegal mix of collations (ascii_general_ci,IMPLICIT) and (swe7_swedish_ci,COERCIBLE) for operation 'concat'
set names latin1;
set lc_time_names=fr_FR;
select concat(a,ifnull(min(date_format(now(), '%Y-%m-%d')),' ull')) from t1;
ERROR HY000: Illegal mix of collations (ascii_general_ci,IMPLICIT) and (latin1_swedish_ci,COERCIBLE) for operation 'concat'
set lc_time_names=en_US;
drop table t1;
select DATE_ADD('20071108181000', INTERVAL 1 DAY);
DATE_ADD('20071108181000', INTERVAL 1 DAY)
2007-11-09 18:10:00
select DATE_ADD(20071108181000,   INTERVAL 1 DAY);
DATE_ADD(20071108181000,   INTERVAL 1 DAY)
2007-11-09 18:10:00
select DATE_ADD('20071108',       INTERVAL 1 DAY);
DATE_ADD('20071108',       INTERVAL 1 DAY)
2007-11-09
select DATE_ADD(20071108,         INTERVAL 1 DAY);
DATE_ADD(20071108,         INTERVAL 1 DAY)
2007-11-09
select LAST_DAY('2007-12-06 08:59:19.05') - INTERVAL 1 SECOND;
LAST_DAY('2007-12-06 08:59:19.05') - INTERVAL 1 SECOND
2007-12-30 23:59:59
<<<<<<< HEAD
select date_add('1000-01-01 00:00:00', interval '1.03:02:01.05' day_microsecond);
date_add('1000-01-01 00:00:00', interval '1.03:02:01.05' day_microsecond)
1000-01-02 03:02:01.050000
select date_add('1000-01-01 00:00:00', interval '1.02' day_microsecond);
date_add('1000-01-01 00:00:00', interval '1.02' day_microsecond)
1000-01-01 00:00:01.020000
=======
SELECT TIMESTAMPADD(FRAC_SECOND, 1, '2008-02-18');
TIMESTAMPADD(FRAC_SECOND, 1, '2008-02-18')
2008-02-18 00:00:00.000001
Warnings:
Warning	1287	'FRAC_SECOND' is deprecated and will be removed in a future release. Please use MICROSECOND instead
SELECT TIMESTAMPDIFF(FRAC_SECOND, '2008-02-17', '2008-02-18');
TIMESTAMPDIFF(FRAC_SECOND, '2008-02-17', '2008-02-18')
86400000000
Warnings:
Warning	1287	'FRAC_SECOND' is deprecated and will be removed in a future release. Please use MICROSECOND instead
SELECT DATE_ADD('2008-02-18', INTERVAL 1 FRAC_SECOND);
ERROR 42000: You have an error in your SQL syntax; check the manual that corresponds to your MySQL server version for the right syntax to use near 'FRAC_SECOND)' at line 1
SELECT DATE_SUB('2008-02-18', INTERVAL 1 FRAC_SECOND);
ERROR 42000: You have an error in your SQL syntax; check the manual that corresponds to your MySQL server version for the right syntax to use near 'FRAC_SECOND)' at line 1
SELECT '2008-02-18' + INTERVAL 1 FRAC_SECOND;
ERROR 42000: You have an error in your SQL syntax; check the manual that corresponds to your MySQL server version for the right syntax to use near 'FRAC_SECOND' at line 1
SELECT '2008-02-18' - INTERVAL 1 FRAC_SECOND;
ERROR 42000: You have an error in your SQL syntax; check the manual that corresponds to your MySQL server version for the right syntax to use near 'FRAC_SECOND' at line 1
#
# Bug #52315 part 2 : utc_date() crashes when system time > year 2037
#
SET TIMESTAMP=-147490000;
SELECT UTC_TIMESTAMP();
SET TIMESTAMP=2147483648;
SELECT UTC_TIMESTAMP();
SET TIMESTAMP=2147483646;
SELECT UTC_TIMESTAMP();
SET TIMESTAMP=2147483647;
SELECT UTC_TIMESTAMP();
SET TIMESTAMP=0;
SELECT UTC_TIMESTAMP();
SET TIMESTAMP=-1;
SELECT UTC_TIMESTAMP();
SET TIMESTAMP=1;
SELECT UTC_TIMESTAMP();
>>>>>>> ac3243c8
End of 5.0 tests
select date_sub("0050-01-01 00:00:01",INTERVAL 2 SECOND);
date_sub("0050-01-01 00:00:01",INTERVAL 2 SECOND)
0049-12-31 23:59:59
select date_sub("0199-01-01 00:00:01",INTERVAL 2 SECOND);
date_sub("0199-01-01 00:00:01",INTERVAL 2 SECOND)
0198-12-31 23:59:59
select date_add("0199-12-31 23:59:59",INTERVAL 2 SECOND);
date_add("0199-12-31 23:59:59",INTERVAL 2 SECOND)
0200-01-01 00:00:01
select date_sub("0200-01-01 00:00:01",INTERVAL 2 SECOND);
date_sub("0200-01-01 00:00:01",INTERVAL 2 SECOND)
0199-12-31 23:59:59
select date_sub("0200-01-01 00:00:01",INTERVAL 1 SECOND);
date_sub("0200-01-01 00:00:01",INTERVAL 1 SECOND)
0200-01-01 00:00:00
select date_sub("0200-01-01 00:00:01",INTERVAL 2 SECOND);
date_sub("0200-01-01 00:00:01",INTERVAL 2 SECOND)
0199-12-31 23:59:59
select date_add("2001-01-01 23:59:59",INTERVAL -2000 YEAR);
date_add("2001-01-01 23:59:59",INTERVAL -2000 YEAR)
0001-01-01 23:59:59
select date_sub("50-01-01 00:00:01",INTERVAL 2 SECOND);
date_sub("50-01-01 00:00:01",INTERVAL 2 SECOND)
2049-12-31 23:59:59
select date_sub("90-01-01 00:00:01",INTERVAL 2 SECOND);
date_sub("90-01-01 00:00:01",INTERVAL 2 SECOND)
1989-12-31 23:59:59
select date_sub("0069-01-01 00:00:01",INTERVAL 2 SECOND);
date_sub("0069-01-01 00:00:01",INTERVAL 2 SECOND)
0068-12-31 23:59:59
select date_sub("0169-01-01 00:00:01",INTERVAL 2 SECOND);
date_sub("0169-01-01 00:00:01",INTERVAL 2 SECOND)
0168-12-31 23:59:59
CREATE TABLE t1(a DOUBLE NOT NULL);
INSERT INTO t1 VALUES (0),(9.216e-096);
# should not crash
SELECT 1 FROM t1 ORDER BY @x:=makedate(a,a);
1
1
1
DROP TABLE t1;
#
# Bug #52160: crash and inconsistent results when grouping
#             by a function and column
#
CREATE TABLE t1(a CHAR(10) NOT NULL);
INSERT INTO t1 VALUES (''),('');
SELECT COUNT(*) FROM t1 GROUP BY TIME_TO_SEC(a);
COUNT(*)
2
Warnings:
Warning	1292	Truncated incorrect time value: ''
Warning	1292	Truncated incorrect time value: ''
Warning	1292	Truncated incorrect time value: ''
DROP TABLE t1;
End of 5.1 tests
#
# Bug#57039: constant subtime expression returns incorrect result.
#
CREATE TABLE t1 (`date_date` datetime NOT NULL);
INSERT INTO t1 VALUES ('2008-01-03 00:00:00'), ('2008-01-03 00:00:00');
SELECT * FROM t1 WHERE date_date >= subtime(now(), "00:30:00");
date_date
SELECT * FROM t1 WHERE date_date <= addtime(date_add("2000-1-1", INTERVAL "1:1:1" HOUR_SECOND), "00:20:00");
date_date
DROP TABLE t1;
#
# Bug#57512 str_to_date crash...
#
SELECT WEEK(STR_TO_DATE(NULL,0));
WEEK(STR_TO_DATE(NULL,0))
NULL
SELECT SUBDATE(STR_TO_DATE(NULL,0), INTERVAL 1 HOUR);
SUBDATE(STR_TO_DATE(NULL,0), INTERVAL 1 HOUR)
NULL
#<|MERGE_RESOLUTION|>--- conflicted
+++ resolved
@@ -1267,32 +1267,12 @@
 select LAST_DAY('2007-12-06 08:59:19.05') - INTERVAL 1 SECOND;
 LAST_DAY('2007-12-06 08:59:19.05') - INTERVAL 1 SECOND
 2007-12-30 23:59:59
-<<<<<<< HEAD
 select date_add('1000-01-01 00:00:00', interval '1.03:02:01.05' day_microsecond);
 date_add('1000-01-01 00:00:00', interval '1.03:02:01.05' day_microsecond)
 1000-01-02 03:02:01.050000
 select date_add('1000-01-01 00:00:00', interval '1.02' day_microsecond);
 date_add('1000-01-01 00:00:00', interval '1.02' day_microsecond)
 1000-01-01 00:00:01.020000
-=======
-SELECT TIMESTAMPADD(FRAC_SECOND, 1, '2008-02-18');
-TIMESTAMPADD(FRAC_SECOND, 1, '2008-02-18')
-2008-02-18 00:00:00.000001
-Warnings:
-Warning	1287	'FRAC_SECOND' is deprecated and will be removed in a future release. Please use MICROSECOND instead
-SELECT TIMESTAMPDIFF(FRAC_SECOND, '2008-02-17', '2008-02-18');
-TIMESTAMPDIFF(FRAC_SECOND, '2008-02-17', '2008-02-18')
-86400000000
-Warnings:
-Warning	1287	'FRAC_SECOND' is deprecated and will be removed in a future release. Please use MICROSECOND instead
-SELECT DATE_ADD('2008-02-18', INTERVAL 1 FRAC_SECOND);
-ERROR 42000: You have an error in your SQL syntax; check the manual that corresponds to your MySQL server version for the right syntax to use near 'FRAC_SECOND)' at line 1
-SELECT DATE_SUB('2008-02-18', INTERVAL 1 FRAC_SECOND);
-ERROR 42000: You have an error in your SQL syntax; check the manual that corresponds to your MySQL server version for the right syntax to use near 'FRAC_SECOND)' at line 1
-SELECT '2008-02-18' + INTERVAL 1 FRAC_SECOND;
-ERROR 42000: You have an error in your SQL syntax; check the manual that corresponds to your MySQL server version for the right syntax to use near 'FRAC_SECOND' at line 1
-SELECT '2008-02-18' - INTERVAL 1 FRAC_SECOND;
-ERROR 42000: You have an error in your SQL syntax; check the manual that corresponds to your MySQL server version for the right syntax to use near 'FRAC_SECOND' at line 1
 #
 # Bug #52315 part 2 : utc_date() crashes when system time > year 2037
 #
@@ -1310,7 +1290,7 @@
 SELECT UTC_TIMESTAMP();
 SET TIMESTAMP=1;
 SELECT UTC_TIMESTAMP();
->>>>>>> ac3243c8
+SET TIMESTAMP=0;
 End of 5.0 tests
 select date_sub("0050-01-01 00:00:01",INTERVAL 2 SECOND);
 date_sub("0050-01-01 00:00:01",INTERVAL 2 SECOND)
