--- conflicted
+++ resolved
@@ -1984,26 +1984,6 @@
 #
 # Bug#26877788 SELECT FROM INFORMATION_SCHEMA.FILES RETURNS NO RECORDS WHEN ORDER BY IS USED
 #
-<<<<<<< HEAD
-EXPLAIN SELECT ENGINE, SUPPORT, TRANSACTIONS FROM INFORMATION_SCHEMA.ENGINES
-WHERE
-SUPPORT IN (
-SELECT DISTINCT SUPPORT
-FROM INFORMATION_SCHEMA.ENGINES
-WHERE
-ENGINE IN (
-SELECT DISTINCT ENGINE FROM INFORMATION_SCHEMA.ENGINES
-WHERE ENGINE IN ('MEMORY')))
-ORDER BY ENGINE;
-id	select_type	table	partitions	type	possible_keys	key	key_len	ref	rows	filtered	Extra
-1	SIMPLE	<subquery2>	NULL	ALL	NULL	NULL	NULL	NULL	NULL	100.00	Using temporary; Using filesort
-1	SIMPLE	ENGINES	NULL	ALL	NULL	NULL	NULL	NULL	NULL	NULL	Using where; Using join buffer (Block Nested Loop)
-2	MATERIALIZED	ENGINES	NULL	ALL	NULL	NULL	NULL	NULL	NULL	NULL	Using where
-2	MATERIALIZED	ENGINES	NULL	ALL	NULL	NULL	NULL	NULL	NULL	NULL	Using where; Using join buffer (Block Nested Loop)
-Warnings:
-Note	1003	/* select#1 */ select `information_schema`.`ENGINES`.`ENGINE` AS `ENGINE`,`information_schema`.`ENGINES`.`SUPPORT` AS `SUPPORT`,`information_schema`.`ENGINES`.`TRANSACTIONS` AS `TRANSACTIONS` from `information_schema`.`ENGINES` semi join (`information_schema`.`ENGINES` join `information_schema`.`ENGINES`) where ((`information_schema`.`ENGINES`.`SUPPORT` = `<subquery2>`.`SUPPORT`) and (`information_schema`.`ENGINES`.`ENGINE` = `information_schema`.`ENGINES`.`ENGINE`) and (`information_schema`.`ENGINES`.`ENGINE` = 'MEMORY')) order by `information_schema`.`ENGINES`.`ENGINE`
-=======
->>>>>>> 5c025576
 SELECT ENGINE, SUPPORT, TRANSACTIONS FROM INFORMATION_SCHEMA.ENGINES
 WHERE
 SUPPORT IN (
@@ -2017,15 +1997,6 @@
 LIMIT 1;
 ENGINE	SUPPORT	TRANSACTIONS
 ARCHIVE	YES	NO
-<<<<<<< HEAD
-BLACKHOLE	YES	NO
-CSV	YES	NO
-MEMORY	YES	NO
-MRG_MYISAM	YES	NO
-MyISAM	YES	NO
-PERFORMANCE_SCHEMA	YES	NO
-=======
->>>>>>> 5c025576
 #
 # End of 5.6 tests
 #
