--- conflicted
+++ resolved
@@ -1329,18 +1329,6 @@
 fld1	7cf7a6782be951a1f2464a350da926a5	65532	1
 DROP TABLE bug23037;
 DROP FUNCTION get_value;
-<<<<<<< HEAD
-End of 5.0 tests.
-select * from information_schema.engines WHERE ENGINE="MyISAM";
-ENGINE	SUPPORT	COMMENT	TRANSACTIONS	XA	SAVEPOINTS
-MyISAM	ENABLED	Default engine as of MySQL 3.23 with great performance	NO	NO	NO
-grant select on *.* to user3148@localhost;
-select user,db from information_schema.processlist;
-user	db
-user3148	test
-drop user user3148@localhost;
-End of 5.1 tests.
-=======
 create view v1 as
 select table_schema as object_schema,
 table_name   as object_name,
@@ -1356,4 +1344,13 @@
 1	PRIMARY	<derived2>	system	NULL	NULL	NULL	NULL	0	const row not found
 2	DERIVED	tables	ALL	NULL	NULL	NULL	NULL	2	
 drop view v1;
->>>>>>> ff384091
+End of 5.0 tests.
+select * from information_schema.engines WHERE ENGINE="MyISAM";
+ENGINE	SUPPORT	COMMENT	TRANSACTIONS	XA	SAVEPOINTS
+MyISAM	ENABLED	Default engine as of MySQL 3.23 with great performance	NO	NO	NO
+grant select on *.* to user3148@localhost;
+select user,db from information_schema.processlist;
+user	db
+user3148	test
+drop user user3148@localhost;
+End of 5.1 tests.