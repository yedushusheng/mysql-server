drop table if exists t1;
create table t1 (t datetime);
insert into t1 values (101),(691231),(700101),(991231),(10000101),(99991231),(101000000),(691231000000),(700101000000),(991231235959),(10000101000000),(99991231235959),(20030100000000),(20030000000000);
select * from t1;
t
2000-01-01 00:00:00
2069-12-31 00:00:00
1970-01-01 00:00:00
1999-12-31 00:00:00
1000-01-01 00:00:00
9999-12-31 00:00:00
2000-01-01 00:00:00
2069-12-31 00:00:00
1970-01-01 00:00:00
1999-12-31 23:59:59
1000-01-01 00:00:00
9999-12-31 23:59:59
2003-01-00 00:00:00
2003-00-00 00:00:00
delete from t1 where t > 0;
optimize table t1;
Table	Op	Msg_type	Msg_text
test.t1	optimize	status	OK
check table t1;
Table	Op	Msg_type	Msg_text
test.t1	check	status	OK
delete from t1;
insert into t1 values("000101"),("691231"),("700101"),("991231"),("00000101"),("00010101"),("99991231"),("00101000000"),("691231000000"),("700101000000"),("991231235959"),("10000101000000"),("99991231235959"),("20030100000000"),("20030000000000");
insert into t1 values ("2003-003-03");
insert into t1 values ("20030102T131415"),("2001-01-01T01:01:01"), ("2001-1-1T1:01:01");
select * from t1;
t
2000-01-01 00:00:00
2069-12-31 00:00:00
1970-01-01 00:00:00
1999-12-31 00:00:00
0000-01-01 00:00:00
0001-01-01 00:00:00
9999-12-31 00:00:00
2000-10-10 00:00:00
2069-12-31 00:00:00
1970-01-01 00:00:00
1999-12-31 23:59:59
1000-01-01 00:00:00
9999-12-31 23:59:59
2003-01-00 00:00:00
2003-00-00 00:00:00
2003-03-03 00:00:00
2003-01-02 13:14:15
2001-01-01 01:01:01
2001-01-01 01:01:01
truncate table t1;
insert into t1 values("2003-0303 12:13:14");
Warnings:
Warning	1264	Out of range value for column 't' at row 1
select * from t1;
t
0000-00-00 00:00:00
drop table t1;
CREATE TABLE t1 (a timestamp, b date, c time, d datetime);
insert into t1 (b,c,d) values(now(),curtime(),now());
select date_format(a,"%Y-%m-%d")=b,right(a+0,6)=c+0,a=d+0 from t1;
date_format(a,"%Y-%m-%d")=b	right(a+0,6)=c+0	a=d+0
1	1	1
drop table t1;
CREATE TABLE t1 (a datetime not null);
insert into t1 values (0);
select * from t1 where a is null;
a
0000-00-00 00:00:00
drop table t1;
create table t1 (id int, dt datetime);
insert into t1 values (1,"2001-08-14 00:00:00"),(2,"2001-08-15 00:00:00"),(3,"2001-08-16 00:00:00"),(4,"2003-09-15 01:20:30");
select * from t1 where dt='2001-08-14 00:00:00' and dt =  if(id=1,'2001-08-14 00:00:00','1999-08-15');
id	dt
1	2001-08-14 00:00:00
create index dt on t1 (dt);
select * from t1 where dt > 20021020;
id	dt
4	2003-09-15 01:20:30
select * from t1 ignore index (dt) where dt > 20021020;
id	dt
4	2003-09-15 01:20:30
drop table t1;
CREATE TABLE `t1` (
`date` datetime NOT NULL default '0000-00-00 00:00:00',
`numfacture` int(6) unsigned NOT NULL default '0',
`expedition` datetime NOT NULL default '0000-00-00 00:00:00',
PRIMARY KEY  (`numfacture`),
KEY `date` (`date`),
KEY `expedition` (`expedition`)
) ENGINE=MyISAM;
INSERT INTO t1 (expedition) VALUES ('0001-00-00 00:00:00');
SELECT * FROM t1 WHERE expedition='0001-00-00 00:00:00';
date	numfacture	expedition
0000-00-00 00:00:00	0	0001-00-00 00:00:00
INSERT INTO t1 (numfacture,expedition) VALUES ('1212','0001-00-00 00:00:00');
SELECT * FROM t1 WHERE expedition='0001-00-00 00:00:00';
date	numfacture	expedition
0000-00-00 00:00:00	0	0001-00-00 00:00:00
0000-00-00 00:00:00	1212	0001-00-00 00:00:00
EXPLAIN SELECT * FROM t1 WHERE expedition='0001-00-00 00:00:00';
id	select_type	table	type	possible_keys	key	key_len	ref	rows	Extra
1	SIMPLE	t1	ref	expedition	expedition	8	const	1	
drop table t1;
create table t1 (a datetime not null, b datetime not null);
insert into t1 values (now(), now());
insert into t1 values (now(), now());
select * from t1 where a is null or b is null;
a	b
drop table t1;
create table t1 (t datetime);
insert into t1 values (20030102030460),(20030102036301),(20030102240401),
(20030132030401),(20031302030401),(100001202030401);
Warnings:
Warning	1264	Out of range value for column 't' at row 1
Warning	1264	Out of range value for column 't' at row 2
Warning	1264	Out of range value for column 't' at row 3
Warning	1264	Out of range value for column 't' at row 4
Warning	1264	Out of range value for column 't' at row 5
Warning	1264	Out of range value for column 't' at row 6
select * from t1;
t
0000-00-00 00:00:00
0000-00-00 00:00:00
0000-00-00 00:00:00
0000-00-00 00:00:00
0000-00-00 00:00:00
0000-00-00 00:00:00
delete from t1;
insert into t1 values
("2003-01-02 03:04:60"),("2003-01-02 03:63:01"),("2003-01-02 24:04:01"),
("2003-01-32 03:04:01"),("2003-13-02 03:04:01"), ("10000-12-02 03:04:00");
Warnings:
Warning	1264	Out of range value for column 't' at row 1
Warning	1264	Out of range value for column 't' at row 2
Warning	1264	Out of range value for column 't' at row 3
Warning	1264	Out of range value for column 't' at row 4
Warning	1264	Out of range value for column 't' at row 5
Warning	1264	Out of range value for column 't' at row 6
select * from t1;
t
0000-00-00 00:00:00
0000-00-00 00:00:00
0000-00-00 00:00:00
0000-00-00 00:00:00
0000-00-00 00:00:00
0000-00-00 00:00:00
delete from t1;
insert into t1 values ("0000-00-00 00:00:00 some trailer"),("2003-01-01 00:00:00 some trailer");
Warnings:
Warning	1264	Out of range value for column 't' at row 1
Warning	1264	Out of range value for column 't' at row 2
select * from t1 order by t;
t
0000-00-00 00:00:00
2003-01-01 00:00:00
drop table t1;
create table t1 (dt datetime);
insert into t1 values ("12-00-00"), ("00-00-00 01:00:00");
insert into t1 values ("00-00-00"), ("00-00-00 00:00:00");
select * from t1;
dt
2012-00-00 00:00:00
2000-00-00 01:00:00
0000-00-00 00:00:00
0000-00-00 00:00:00
drop table t1;
select cast('2006-12-05 22:10:10' as datetime) + 0;
cast('2006-12-05 22:10:10' as datetime) + 0
20061205221010.000000
CREATE TABLE t1(a DATETIME NOT NULL);
INSERT INTO t1 VALUES ('20060606155555');
SELECT a FROM t1 WHERE a=(SELECT MAX(a) FROM t1) AND (a="20060606155555");
a
2006-06-06 15:55:55
PREPARE s FROM 'SELECT a FROM t1 WHERE a=(SELECT MAX(a) FROM t1) AND (a="20060606155555")';
EXECUTE s;
a
2006-06-06 15:55:55
DROP PREPARE s;
DROP TABLE t1;
SELECT CAST(CAST('2006-08-10' AS DATE) AS DECIMAL(20,6));
CAST(CAST('2006-08-10' AS DATE) AS DECIMAL(20,6))
20060810.000000
SELECT CAST(CAST('2006-08-10 10:11:12' AS DATETIME) AS DECIMAL(20,6));
CAST(CAST('2006-08-10 10:11:12' AS DATETIME) AS DECIMAL(20,6))
20060810101112.000000
SELECT CAST(CAST('2006-08-10 10:11:12' AS DATETIME) + INTERVAL 14 MICROSECOND AS DECIMAL(20,6));
CAST(CAST('2006-08-10 10:11:12' AS DATETIME) + INTERVAL 14 MICROSECOND AS DECIMAL(20,6))
20060810101112.000014
SELECT CAST(CAST('10:11:12.098700' AS TIME) AS DECIMAL(20,6));
CAST(CAST('10:11:12.098700' AS TIME) AS DECIMAL(20,6))
101112.098700
set @org_mode=@@sql_mode;
create table t1 (da date default '1962-03-03 23:33:34', dt datetime default '1962-03-03');
Warnings:
Note	1265	Data truncated for column 'da' at row 1
show create table t1;
Table	Create Table
t1	CREATE TABLE `t1` (
  `da` date DEFAULT '1962-03-03',
  `dt` datetime DEFAULT '1962-03-03 00:00:00'
) ENGINE=MyISAM DEFAULT CHARSET=latin1
insert into t1 values ();
insert into t1 values ('2007-03-23 13:49:38','2007-03-23 13:49:38');
Warnings:
Note	1265	Data truncated for column 'da' at row 1
set @@sql_mode='ansi,traditional';
insert into t1 values ('2007-03-23 13:49:38','2007-03-23 13:49:38');
Warnings:
Note	1265	Data truncated for column 'da' at row 1
insert into t1 set dt='2007-03-23 13:49:38',da=dt;
Warnings:
Note	1265	Data truncated for column 'da' at row 1
insert into t1 values ('2007-03-32','2007-03-23 13:49:38');
ERROR 22007: Incorrect date value: '2007-03-32' for column 'da' at row 1
select * from t1;
da	dt
1962-03-03	1962-03-03 00:00:00
2007-03-23	2007-03-23 13:49:38
2007-03-23	2007-03-23 13:49:38
2007-03-23	2007-03-23 13:49:38
drop table t1;
create table t1 (da date default '1962-03-32 23:33:34', dt datetime default '1962-03-03');
ERROR 42000: Invalid default value for 'da'
create table t1 (t time default '916:00:00 a');
ERROR 42000: Invalid default value for 't'
set @@sql_mode= @org_mode;
create table t1 (f1 date, f2 datetime, f3 timestamp);
insert into t1(f1) values(curdate());
select curdate() < now(), f1 < now(), cast(f1 as date) < now() from t1;
curdate() < now()	f1 < now()	cast(f1 as date) < now()
1	1	1
delete from t1;
insert into t1 values('2001-01-01','2001-01-01 01:01:01','2001-01-01 01:01:01');
insert into t1 values('2001-02-05','2001-02-05 00:00:00','2001-02-05 01:01:01');
insert into t1 values('2001-03-10','2001-03-09 01:01:01','2001-03-10 01:01:01');
insert into t1 values('2001-04-15','2001-04-15 00:00:00','2001-04-15 00:00:00');
insert into t1 values('2001-05-20','2001-05-20 01:01:01','2001-05-20 01:01:01');
select f1, f3 from t1 where f1 >= '2001-02-05 00:00:00' and f3 <= '2001-04-15';
f1	f3
2001-02-05	2001-02-05 01:01:01
2001-03-10	2001-03-10 01:01:01
2001-04-15	2001-04-15 00:00:00
select f1, f3 from t1 where f1 >= '2001-2-5 0:0:0' and f2 <= '2001-4-15';
f1	f3
2001-02-05	2001-02-05 01:01:01
2001-03-10	2001-03-10 01:01:01
2001-04-15	2001-04-15 00:00:00
select f1, f2 from t1 where if(1, f1, 0) >= f2;
f1	f2
2001-02-05	2001-02-05 00:00:00
2001-03-10	2001-03-09 01:01:01
2001-04-15	2001-04-15 00:00:00
select 1 from dual where cast('2001-1-1 2:3:4' as date) = cast('2001-01-01' as datetime);
1
1
select f1, f2, f1 > f2, f1 = f2, f1 < f2 from t1;
f1	f2	f1 > f2	f1 = f2	f1 < f2
2001-01-01	2001-01-01 01:01:01	0	0	1
2001-02-05	2001-02-05 00:00:00	0	1	0
2001-03-10	2001-03-09 01:01:01	1	0	0
2001-04-15	2001-04-15 00:00:00	0	1	0
2001-05-20	2001-05-20 01:01:01	0	0	1
drop table t1;
create table t1 (f1 date, f2 datetime, f3 timestamp);
insert into t1 values('2001-01-01','2001-01-01 01:01:01','2001-01-01 01:01:01');
insert into t1 values('2001-02-05','2001-02-05 00:00:00','2001-02-05 01:01:01');
insert into t1 values('2001-03-10','2001-03-09 01:01:01','2001-03-10 01:01:01');
insert into t1 values('2001-04-15','2001-04-15 00:00:00','2001-04-15 00:00:00');
insert into t1 values('2001-05-20','2001-05-20 01:01:01','2001-05-20 01:01:01');
select f2 from t1 where f2 between '2001-2-5' and '01-04-14';
f2
2001-02-05 00:00:00
2001-03-09 01:01:01
select f1, f2, f3 from t1 where f1 between f2 and f3;
f1	f2	f3
2001-02-05	2001-02-05 00:00:00	2001-02-05 01:01:01
2001-03-10	2001-03-09 01:01:01	2001-03-10 01:01:01
2001-04-15	2001-04-15 00:00:00	2001-04-15 00:00:00
select f1, f2, f3 from t1 where cast(f1 as datetime) between f2 and
cast(f3 as date);
f1	f2	f3
2001-02-05	2001-02-05 00:00:00	2001-02-05 01:01:01
2001-03-10	2001-03-09 01:01:01	2001-03-10 01:01:01
2001-04-15	2001-04-15 00:00:00	2001-04-15 00:00:00
select f2 from t1 where '2001-04-10 12:34:56' between f2 and '01-05-01';
f2
2001-01-01 01:01:01
2001-02-05 00:00:00
2001-03-09 01:01:01
select f2, f3 from t1 where '01-03-10' between f2 and f3;
f2	f3
2001-03-09 01:01:01	2001-03-10 01:01:01
select f2 from t1 where DATE(f2) between "2001-4-15" AND "01-4-15";
f2
2001-04-15 00:00:00
SELECT 1 from dual where NOW() BETWEEN CURRENT_DATE() - INTERVAL 1 DAY AND CURRENT_DATE();
1
drop table t1;
create table t1 (f1 date);
insert into t1 values('01-01-01'),('01-01-02'),('01-01-03');
select * from t1 where f1 in ('01-01-01','2001-01-02','2001-01-03 00:00:00');
f1
2001-01-01
2001-01-02
2001-01-03
create table t2(f2 datetime);
insert into t2 values('01-01-01 00:00:00'),('01-02-03 12:34:56'),('02-04-06 11:22:33');
select * from t2 where f2 in ('01-01-01','01-02-03 12:34:56','01-02-03');
f2
2001-01-01 00:00:00
2001-02-03 12:34:56
select * from t1,t2 where '01-01-02' in (f1, cast(f2 as date));
f1	f2
2001-01-02	2001-01-01 00:00:00
2001-01-02	2001-02-03 12:34:56
2001-01-02	2002-04-06 11:22:33
select * from t1,t2 where '01-01-01' in (f1, '01-02-03');
f1	f2
2001-01-01	2001-01-01 00:00:00
2001-01-01	2001-02-03 12:34:56
2001-01-01	2002-04-06 11:22:33
select * from t1,t2 where if(1,'01-02-03 12:34:56','') in (f1, f2);
f1	f2
2001-01-01	2001-02-03 12:34:56
2001-01-02	2001-02-03 12:34:56
2001-01-03	2001-02-03 12:34:56
create table t3(f3 varchar(20));
insert into t3 select * from t2;
select * from t2,t3 where f2 in (f3,'03-04-05');
f2	f3
2001-01-01 00:00:00	2001-01-01 00:00:00
2001-02-03 12:34:56	2001-02-03 12:34:56
2002-04-06 11:22:33	2002-04-06 11:22:33
select f1,f2,f3 from t1,t2,t3 where (f1,'1') in ((f2,'1'),(f3,'1'));
f1	f2	f3
2001-01-01	2001-01-01 00:00:00	2001-01-01 00:00:00
2001-01-01	2001-02-03 12:34:56	2001-01-01 00:00:00
2001-01-01	2002-04-06 11:22:33	2001-01-01 00:00:00
2001-01-01	2001-01-01 00:00:00	2001-02-03 12:34:56
2001-01-01	2001-01-01 00:00:00	2002-04-06 11:22:33
select f1 from t1 where ('1',f1) in (('1','01-01-01'),('1','2001-1-1 0:0:0'),('1','02-02-02'));
f1
2001-01-01
drop table t1,t2,t3;
select least(cast('01-01-01' as date), '01-01-02');
least(cast('01-01-01' as date), '01-01-02')
2001-01-01
select greatest(cast('01-01-01' as date), '01-01-02');
greatest(cast('01-01-01' as date), '01-01-02')
01-01-02
select least(cast('01-01-01' as date), '01-01-02') + 0;
least(cast('01-01-01' as date), '01-01-02') + 0
20010101
select greatest(cast('01-01-01' as date), '01-01-02') + 0;
greatest(cast('01-01-01' as date), '01-01-02') + 0
20010102
select least(cast('01-01-01' as datetime), '01-01-02') + 0;
least(cast('01-01-01' as datetime), '01-01-02') + 0
20010101000000
select cast(least(cast('01-01-01' as datetime), '01-01-02') as signed);
cast(least(cast('01-01-01' as datetime), '01-01-02') as signed)
20010101000000
select cast(least(cast('01-01-01' as datetime), '01-01-02') as decimal(16,2));
cast(least(cast('01-01-01' as datetime), '01-01-02') as decimal(16,2))
20010101000000.00
DROP PROCEDURE IF EXISTS test27759 ;
CREATE PROCEDURE test27759()
BEGIN
declare v_a date default '2007-4-10';
declare v_b date default '2007-4-11';
declare v_c datetime default '2004-4-9 0:0:0';
select v_a as a,v_b as b,
least( v_a, v_b ) as a_then_b,
least( v_b, v_a ) as b_then_a,
least( v_c, v_a ) as c_then_a;
END;|
call test27759();
a	b	a_then_b	b_then_a	c_then_a
2007-04-10	2007-04-11	2007-04-10	2007-04-10	2004-04-09 00:00:00
drop procedure test27759;
create table t1 (f1 date);
insert into t1 values (curdate());
select left(f1,10) = curdate() from t1;
left(f1,10) = curdate()
1
drop table t1;
create table t1(f1 date);
insert into t1 values('01-01-01'),('02-02-02'),('01-01-01'),('02-02-02');
set @bug28261='';
select if(@bug28261 = f1, '', @bug28261:= f1) from t1;
if(@bug28261 = f1, '', @bug28261:= f1)
2001-01-01
2002-02-02
2001-01-01
2002-02-02
Warnings:
Warning	1292	Incorrect date value: '' for column 'f1' at row 1
select if(@bug28261 = f1, '', @bug28261:= f1) from t1;
if(@bug28261 = f1, '', @bug28261:= f1)
2001-01-01
2002-02-02
2001-01-01
2002-02-02
select if(@bug28261 = f1, '', @bug28261:= f1) from t1;
if(@bug28261 = f1, '', @bug28261:= f1)
2001-01-01
2002-02-02
2001-01-01
2002-02-02
drop table t1;
create table t1(f1 datetime);
insert into t1 values('2001-01-01'),('2002-02-02');
select * from t1 where f1 between 20020101 and 20070101000000;
f1
2002-02-02 00:00:00
select * from t1 where f1 between 2002010 and 20070101000000;
f1
2001-01-01 00:00:00
2002-02-02 00:00:00
Warnings:
Warning	1292	Incorrect datetime value: '2002010' for column 'f1' at row 1
select * from t1 where f1 between 20020101 and 2007010100000;
f1
Warnings:
Warning	1292	Incorrect datetime value: '2007010100000' for column 'f1' at row 1
drop table t1;
<<<<<<< HEAD
set @org_mode=@@sql_mode;
create table t1 (da date default '1962-03-03 23:33:34', dt datetime default '1962-03-03');
Warnings:
Note	1265	Data truncated for column 'da' at row 1
show create table t1;
Table	Create Table
t1	CREATE TABLE `t1` (
  `da` date DEFAULT '1962-03-03',
  `dt` datetime DEFAULT '1962-03-03 00:00:00'
) ENGINE=MyISAM DEFAULT CHARSET=latin1
insert into t1 values ();
insert into t1 values ('2007-03-23 13:49:38','2007-03-23 13:49:38');
Warnings:
Note	1265	Data truncated for column 'da' at row 1
set @@sql_mode='ansi,traditional';
insert into t1 values ('2007-03-23 13:49:38','2007-03-23 13:49:38');
Warnings:
Note	1265	Data truncated for column 'da' at row 1
insert into t1 set dt='2007-03-23 13:49:38',da=dt;
Warnings:
Note	1265	Data truncated for column 'da' at row 1
insert into t1 values ('2007-03-32','2007-03-23 13:49:38');
ERROR 22007: Incorrect date value: '2007-03-32' for column 'da' at row 1
select * from t1;
da	dt
1962-03-03	1962-03-03 00:00:00
2007-03-23	2007-03-23 13:49:38
2007-03-23	2007-03-23 13:49:38
2007-03-23	2007-03-23 13:49:38
drop table t1;
create table t1 (da date default '1962-03-32 23:33:34', dt datetime default '1962-03-03');
ERROR 42000: Invalid default value for 'da'
create table t1 (t time default '916:00:00 a');
ERROR 42000: Invalid default value for 't'
set @@sql_mode= @org_mode;
=======
create table t1 (f1 time);
insert into t1 set f1 = '45:44:44';
insert into t1 set f1 = '15:44:44';
select * from t1 where (convert(f1,datetime)) != 1;
f1
15:44:44
Warnings:
Warning	1292	Truncated incorrect datetime value: '0000-00-00 45:44:44'
drop table t1;
>>>>>>> 455c05ab
<|MERGE_RESOLUTION|>--- conflicted
+++ resolved
@@ -427,7 +427,15 @@
 Warnings:
 Warning	1292	Incorrect datetime value: '2007010100000' for column 'f1' at row 1
 drop table t1;
-<<<<<<< HEAD
+create table t1 (f1 time);
+insert into t1 set f1 = '45:44:44';
+insert into t1 set f1 = '15:44:44';
+select * from t1 where (convert(f1,datetime)) != 1;
+f1
+15:44:44
+Warnings:
+Warning	1292	Truncated incorrect datetime value: '0000-00-00 45:44:44'
+drop table t1;
 set @org_mode=@@sql_mode;
 create table t1 (da date default '1962-03-03 23:33:34', dt datetime default '1962-03-03');
 Warnings:
@@ -462,15 +470,4 @@
 ERROR 42000: Invalid default value for 'da'
 create table t1 (t time default '916:00:00 a');
 ERROR 42000: Invalid default value for 't'
-set @@sql_mode= @org_mode;
-=======
-create table t1 (f1 time);
-insert into t1 set f1 = '45:44:44';
-insert into t1 set f1 = '15:44:44';
-select * from t1 where (convert(f1,datetime)) != 1;
-f1
-15:44:44
-Warnings:
-Warning	1292	Truncated incorrect datetime value: '0000-00-00 45:44:44'
-drop table t1;
->>>>>>> 455c05ab
+set @@sql_mode= @org_mode;