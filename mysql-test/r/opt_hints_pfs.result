#
# Bug #21286261: QUERY DIGEST DOES NOT REFLECT NEW OPTIMIZER HINTS
#
CREATE TABLE t1(i INT);
CREATE TABLE t2(i INT);
# Digests should be same (empty hint comment):
SELECT        * FROM t1;
SELECT /*+ */ * FROM t1;
SELECT digest, digest_text FROM performance_schema.events_statements_history ORDER BY timer_start DESC LIMIT 2;
digest	digest_text
<<<<<<< HEAD
ba900514a928fb0cf4a05679cf586879	SELECT * FROM `t1` 
ba900514a928fb0cf4a05679cf586879	SELECT * FROM `t1` 
=======
52efb366ff07b747f41a99d625b6169e	SELECT * FROM `t1` 
52efb366ff07b747f41a99d625b6169e	SELECT * FROM `t1` 
>>>>>>> e6713b85
# Digests should be different:
SELECT * FROM t1, t2;
SELECT /*+
BKA(t1@qb1)
BNL(@qb1 t1)
DUPSWEEDOUT
FIRSTMATCH
INTOEXISTS
LOOSESCAN
MATERIALIZATION
MRR(t1)
NO_BKA(t2)
NO_BNL(t2)
NO_ICP(t2)
NO_MRR(t2)
NO_RANGE_OPTIMIZATION(t2)
NO_SEMIJOIN(t2)
QB_NAME(qb1)
SEMIJOIN(t1)
SUBQUERY(t1)
*/ * FROM t1, t2;
SELECT digest, digest_text FROM performance_schema.events_statements_history ORDER BY timer_start DESC LIMIT 2;
digest	digest_text
<<<<<<< HEAD
404c0a9f1473d5e8cbd0fd2ef0d97b71	SELECT /*+ BKA ( `t1`@`qb1` ) BNL ( @`qb1` `t1` ) DUPSWEEDOUT FIRSTMATCH INTOEXISTS LOOSESCAN MATERIALIZATION MRR ( `t1` ) NO_BKA ( `t2` ) NO_BNL ( `t2` ) NO_ICP ( `t2` ) NO_MRR ( `t2` ) NO_RANGE_OPTIMIZATION ( `t2` ) NO_SEMIJOIN ( `t2` ) QB_NAME ( `qb1` ) SEMIJOIN ( `t1` ) SUBQUERY ( `t1` ) */ * FROM `t1` , `t2` 
dbdda4765196e63d64f90af763179f03	SELECT * FROM `t1` , `t2` 
=======
fec6917f393db4a4ab0aa807a5571b5a	SELECT /*+ BKA ( `t1`@`qb1` ) BNL ( @`qb1` `t1` ) DUPSWEEDOUT FIRSTMATCH INTOEXISTS LOOSESCAN MATERIALIZATION MRR ( `t1` ) NO_BKA ( `t2` ) NO_BNL ( `t2` ) NO_ICP ( `t2` ) NO_MRR ( `t2` ) NO_RANGE_OPTIMIZATION ( `t2` ) NO_SEMIJOIN ( `t2` ) QB_NAME ( `qb1` ) SEMIJOIN ( `t1` ) SUBQUERY ( `t1` ) */ * FROM `t1` , `t2` 
3a823be8a3decc4895780d814f38c6cb	SELECT * FROM `t1` , `t2` 
>>>>>>> e6713b85
SELECT * FROM t2, t1;
SELECT /*+ MAX_EXECUTION_TIME(10) */ * FROM t2, t1;
SELECT digest, digest_text FROM performance_schema.events_statements_history ORDER BY timer_start DESC LIMIT 2;
digest	digest_text
<<<<<<< HEAD
4f98d0e009d76de5d1fe9670ef73a69b	SELECT /*+ MAX_EXECUTION_TIME (?) */ * FROM `t2` , `t1` 
965134f3888e471ae6b7a01779a71d2d	SELECT * FROM `t2` , `t1` 
=======
636155394b2f53391a970c2c8c13ed9f	SELECT /*+ MAX_EXECUTION_TIME (?) */ * FROM `t2` , `t1` 
17ba1f25fb5e2b957bbd51689455864f	SELECT * FROM `t2` , `t1` 
>>>>>>> e6713b85
SELECT 1;
SELECT /*+ bad_hint_also_goes_to_digest */ 1;
SELECT digest, digest_text FROM performance_schema.events_statements_history ORDER BY timer_start DESC LIMIT 2;
digest	digest_text
<<<<<<< HEAD
d132be3977da2f298cf677f3430dc17f	SELECT /*+ `bad_hint_also_goes_to_digest` */ ? 
2c7e64d74a4f06d8ceff62d23ae9180c	SELECT ? 
=======
11f1f8f16ba99049bfabf724f29a195a	SELECT /*+ `bad_hint_also_goes_to_digest` */ ? 
f29eded39dd5fa102f18987679dd0c14	SELECT ? 
>>>>>>> e6713b85
DROP TABLE t1, t2;
#<|MERGE_RESOLUTION|>--- conflicted
+++ resolved
@@ -8,13 +8,8 @@
 SELECT /*+ */ * FROM t1;
 SELECT digest, digest_text FROM performance_schema.events_statements_history ORDER BY timer_start DESC LIMIT 2;
 digest	digest_text
-<<<<<<< HEAD
-ba900514a928fb0cf4a05679cf586879	SELECT * FROM `t1` 
-ba900514a928fb0cf4a05679cf586879	SELECT * FROM `t1` 
-=======
-52efb366ff07b747f41a99d625b6169e	SELECT * FROM `t1` 
-52efb366ff07b747f41a99d625b6169e	SELECT * FROM `t1` 
->>>>>>> e6713b85
+577cc5be136dbfb87483881f3eff64b4	SELECT * FROM `t1` 
+577cc5be136dbfb87483881f3eff64b4	SELECT * FROM `t1` 
 # Digests should be different:
 SELECT * FROM t1, t2;
 SELECT /*+
@@ -38,34 +33,19 @@
 */ * FROM t1, t2;
 SELECT digest, digest_text FROM performance_schema.events_statements_history ORDER BY timer_start DESC LIMIT 2;
 digest	digest_text
-<<<<<<< HEAD
-404c0a9f1473d5e8cbd0fd2ef0d97b71	SELECT /*+ BKA ( `t1`@`qb1` ) BNL ( @`qb1` `t1` ) DUPSWEEDOUT FIRSTMATCH INTOEXISTS LOOSESCAN MATERIALIZATION MRR ( `t1` ) NO_BKA ( `t2` ) NO_BNL ( `t2` ) NO_ICP ( `t2` ) NO_MRR ( `t2` ) NO_RANGE_OPTIMIZATION ( `t2` ) NO_SEMIJOIN ( `t2` ) QB_NAME ( `qb1` ) SEMIJOIN ( `t1` ) SUBQUERY ( `t1` ) */ * FROM `t1` , `t2` 
-dbdda4765196e63d64f90af763179f03	SELECT * FROM `t1` , `t2` 
-=======
-fec6917f393db4a4ab0aa807a5571b5a	SELECT /*+ BKA ( `t1`@`qb1` ) BNL ( @`qb1` `t1` ) DUPSWEEDOUT FIRSTMATCH INTOEXISTS LOOSESCAN MATERIALIZATION MRR ( `t1` ) NO_BKA ( `t2` ) NO_BNL ( `t2` ) NO_ICP ( `t2` ) NO_MRR ( `t2` ) NO_RANGE_OPTIMIZATION ( `t2` ) NO_SEMIJOIN ( `t2` ) QB_NAME ( `qb1` ) SEMIJOIN ( `t1` ) SUBQUERY ( `t1` ) */ * FROM `t1` , `t2` 
-3a823be8a3decc4895780d814f38c6cb	SELECT * FROM `t1` , `t2` 
->>>>>>> e6713b85
+ac735c045ef0eea2a37cd183592aa5fc	SELECT /*+ BKA ( `t1`@`qb1` ) BNL ( @`qb1` `t1` ) DUPSWEEDOUT FIRSTMATCH INTOEXISTS LOOSESCAN MATERIALIZATION MRR ( `t1` ) NO_BKA ( `t2` ) NO_BNL ( `t2` ) NO_ICP ( `t2` ) NO_MRR ( `t2` ) NO_RANGE_OPTIMIZATION ( `t2` ) NO_SEMIJOIN ( `t2` ) QB_NAME ( `qb1` ) SEMIJOIN ( `t1` ) SUBQUERY ( `t1` ) */ * FROM `t1` , `t2` 
+ee50c8a603743b26c0a4c3e278843d18	SELECT * FROM `t1` , `t2` 
 SELECT * FROM t2, t1;
 SELECT /*+ MAX_EXECUTION_TIME(10) */ * FROM t2, t1;
 SELECT digest, digest_text FROM performance_schema.events_statements_history ORDER BY timer_start DESC LIMIT 2;
 digest	digest_text
-<<<<<<< HEAD
-4f98d0e009d76de5d1fe9670ef73a69b	SELECT /*+ MAX_EXECUTION_TIME (?) */ * FROM `t2` , `t1` 
-965134f3888e471ae6b7a01779a71d2d	SELECT * FROM `t2` , `t1` 
-=======
-636155394b2f53391a970c2c8c13ed9f	SELECT /*+ MAX_EXECUTION_TIME (?) */ * FROM `t2` , `t1` 
-17ba1f25fb5e2b957bbd51689455864f	SELECT * FROM `t2` , `t1` 
->>>>>>> e6713b85
+2224361b1531983485f404829c3f6549	SELECT /*+ MAX_EXECUTION_TIME (?) */ * FROM `t2` , `t1` 
+af301c4a1a1a4505fbedab55eb57dfae	SELECT * FROM `t2` , `t1` 
 SELECT 1;
 SELECT /*+ bad_hint_also_goes_to_digest */ 1;
 SELECT digest, digest_text FROM performance_schema.events_statements_history ORDER BY timer_start DESC LIMIT 2;
 digest	digest_text
-<<<<<<< HEAD
-d132be3977da2f298cf677f3430dc17f	SELECT /*+ `bad_hint_also_goes_to_digest` */ ? 
-2c7e64d74a4f06d8ceff62d23ae9180c	SELECT ? 
-=======
-11f1f8f16ba99049bfabf724f29a195a	SELECT /*+ `bad_hint_also_goes_to_digest` */ ? 
+f639a503c014cd805953ba1ce42160cf	SELECT /*+ `bad_hint_also_goes_to_digest` */ ? 
 f29eded39dd5fa102f18987679dd0c14	SELECT ? 
->>>>>>> e6713b85
 DROP TABLE t1, t2;
 #