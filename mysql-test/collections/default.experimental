--- conflicted
+++ resolved
@@ -12,11 +12,7 @@
 main.gis-rtree @freebsd                  # Bug#38965 2010-05-04 alik test cases gis-rtree, type_float, type_newdecimal fail in embedded server
 main.information_schema                  # Bug#47449 2009-09-19 alik main.information_schema and innodb.innodb_information_schema fail sporadically
 main.lock_multi_bug38499                 # Bug#47448 2009-09-19 alik main.lock_multi_bug38499 times out sporadically
-<<<<<<< HEAD
-main.lowercase_table2 @darwin            # Bug#55509 2010-07-26 alik main.lowercase_table2 fails on Mac OSX (again)
 main.mysqlslap @windows                  # Bug#54024 2010-08-10 alik mysqlslap fails sporadically starting from Dahlia
-=======
->>>>>>> b23c9fd2
 main.outfile_loaddata @solaris           # Bug#46895 2010-01-20 alik Test "outfile_loaddata" fails (reproducible)
 main.signal_demo3 @solaris               # Bug#47791 2010-01-20 alik Several test cases fail on Solaris with error Thread stack overrun
 main.sp @solaris                         # Bug#47791 2010-01-20 alik Several test cases fail on Solaris with error Thread stack overrun
