# For easier human reading (MTR doesn't care), please keep entries
# in alphabetical order. This also helps with merge conflict resolution.

binlog.binlog_multi_engine               # joro : NDB tests marked as experimental as agreed with bochklin
binlog.binlog_bug23533                   # skozlov: BUG#12371924

funcs_1.charset_collation_1              # depends on compile-time decisions

main.func_math @freebsd                  # Bug#43020 2010-05-04 alik main.func_math fails on FreeBSD in PB2
main.gis-rtree @freebsd                  # Bug#38965 2010-05-04 alik test cases gis-rtree, type_float, type_newdecimal fail in embedded server
main.lock_multi_bug38499                 # Bug#47448 2009-09-19 alik main.lock_multi_bug38499 times out sporadically
main.mysqlbinlog_raw_mode                # BUG#11761610 2011-04-11 sven fails on pb2
main.mysqlslap @windows                  # Bug#54024 2010-08-10 alik mysqlslap fails sporadically starting from Dahlia
main.outfile_loaddata @solaris           # Bug#46895 2010-01-20 alik Test "outfile_loaddata" fails (reproducible)
main.signal_demo3 @solaris               # Bug#47791 2010-01-20 alik Several test cases fail on Solaris with error Thread stack overrun
main.sp @solaris                         # Bug#47791 2010-01-20 alik Several test cases fail on Solaris with error Thread stack overrun
main.subquery_sj_none @solaris           # Bug#47791 2011-01-28 anitha Several test cases fail on Solaris with error Thread stack overrun
main.type_float @freebsd                 # Bug#38965 2010-05-04 alik test cases gis-rtree, type_float, type_newdecimal fail in embedded server
main.wait_timeout @solaris               # Bug#51244 2010-04-26 alik wait_timeout fails on OpenSolaris

<<<<<<< HEAD
rpl.rpl_checksum                         # BUG#12370830 2011-04-18 sven rpl_checksum failed on pb2 (server crash)
=======
rpl.rpl_heartbeat_basic                  # BUG#12403008 2011-04-27 sven fails sporadically
>>>>>>> 5759b05f
rpl.rpl_innodb_bug28430                  # Bug#46029
rpl.rpl_row_sp011  @solaris              # Bug#47791 2010-01-20 alik Several test cases fail on Solaris with error Thread stack overrun
rpl.rpl_delayed_slave                    # BUG#57514 rpl_delayed_slave fails sporadically in pb
rpl.rpl_seconds_behind_master            # BUG#58053 2010-11-24 luis fails sporadically on pb2
rpl.rpl_show_slave_running               # BUG#12346048 2011-04-11 sven fails sporadically on pb2

sys_vars.max_sp_recursion_depth_func @solaris # Bug#47791 2010-01-20 alik Several test cases fail on Solaris with error Thread stack overrun
sys_vars.plugin_dir_basic                     # Bug#52223 2010-11-24 alik Test "plugin_dir_basic" does not support RPM build (test) directory structure
sys_vars.wait_timeout_func                    # Bug#41255 2010-04-26 alik wait_timeout_func fails

# BUG #59055 : All ndb tests should be removed from the repository
# Leaving the sys_vars tests for now. sys_vars.all_vars.test fails on removing ndb tests
sys_vars.ndb_log_update_as_write_basic
sys_vars.have_ndbcluster_basic
sys_vars.ndb_log_updated_only_basic


rpl_bhs.*                                # skozlov : WL#5139 - rpl_bhs suite generated "on-the-fly" at testing moment from rpl suite
main.gis-rtree                           # svoj: due to BUG#38965
main.type_float                          # svoj: due to BUG#38965
main.type_newdecimal                     # svoj: due to BUG#38965
<|MERGE_RESOLUTION|>--- conflicted
+++ resolved
@@ -18,11 +18,8 @@
 main.type_float @freebsd                 # Bug#38965 2010-05-04 alik test cases gis-rtree, type_float, type_newdecimal fail in embedded server
 main.wait_timeout @solaris               # Bug#51244 2010-04-26 alik wait_timeout fails on OpenSolaris
 
-<<<<<<< HEAD
 rpl.rpl_checksum                         # BUG#12370830 2011-04-18 sven rpl_checksum failed on pb2 (server crash)
-=======
 rpl.rpl_heartbeat_basic                  # BUG#12403008 2011-04-27 sven fails sporadically
->>>>>>> 5759b05f
 rpl.rpl_innodb_bug28430                  # Bug#46029
 rpl.rpl_row_sp011  @solaris              # Bug#47791 2010-01-20 alik Several test cases fail on Solaris with error Thread stack overrun
 rpl.rpl_delayed_slave                    # BUG#57514 rpl_delayed_slave fails sporadically in pb
