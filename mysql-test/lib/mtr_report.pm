--- conflicted
+++ resolved
@@ -26,12 +26,8 @@
 		mtr_print_header mtr_report mtr_report_stats
 		mtr_warning mtr_error mtr_debug mtr_verbose
 		mtr_verbose_restart mtr_report_test_passed
-<<<<<<< HEAD
 		mtr_report_test_failed mtr_report_test_skipped
-		mtr_report_stats mtr_report_test);
-=======
-		mtr_report_test_failed mtr_report_test_skipped);
->>>>>>> ffe4385b
+		mtr_report_test);
 
 use mtr_match;
 require "mtr_io.pl";
@@ -39,14 +35,11 @@
 my $tot_real_time= 0;
 
 our $timestamp= 0;
-<<<<<<< HEAD
+our $timediff= 1;
 our $name;
 our $verbose;
 our $verbose_restart= 0;
 
-=======
-our $timediff= 1;
->>>>>>> ffe4385b
 
 sub report_option {
   my ($opt, $value)= @_;
