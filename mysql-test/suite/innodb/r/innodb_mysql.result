set global innodb_support_xa=default;
set session innodb_support_xa=default;
SET SESSION DEFAULT_STORAGE_ENGINE = InnoDB;
SET SESSION DEFAULT_TMP_STORAGE_ENGINE = InnoDB;
drop table if exists t1,t2,t3,t1m,t1i,t2m,t2i,t4;
drop procedure if exists p1;
create table t1 (
c_id int(11) not null default '0',
org_id int(11) default null,
unique key contacts$c_id (c_id),
key contacts$org_id (org_id)
);
insert into t1 values
(2,null),(120,null),(141,null),(218,7), (128,1),
(151,2),(234,2),(236,2),(243,2),(255,2),(259,2),(232,3),(235,3),(238,3),
(246,3),(253,3),(269,3),(285,3),(291,3),(293,3),(131,4),(230,4),(231,4);
create table t2 (
slai_id int(11) not null default '0',
owner_tbl int(11) default null,
owner_id int(11) default null,
sla_id int(11) default null,
inc_web int(11) default null,
inc_email int(11) default null,
inc_chat int(11) default null,
inc_csr int(11) default null,
inc_total int(11) default null,
time_billed int(11) default null,
activedate timestamp null default null,
expiredate timestamp null default null,
state int(11) default null,
sla_set int(11) default null,
unique key t2$slai_id (slai_id),
key t2$owner_id (owner_id),
key t2$sla_id (sla_id)
);
insert into t2(slai_id, owner_tbl, owner_id, sla_id) values
(1,3,1,1), (3,3,10,2), (4,3,3,6), (5,3,2,5), (6,3,8,3), (7,3,9,7),
(8,3,6,8), (9,3,4,9), (10,3,5,10), (11,3,11,11), (12,3,7,12);
flush tables;
select si.slai_id
from t1 c join t2 si on
((si.owner_tbl = 3 and si.owner_id = c.org_id) or
( si.owner_tbl = 2 and si.owner_id = c.c_id))
where
c.c_id = 218 and expiredate is null;
slai_id
12
select * from t1 where org_id is null;
c_id	org_id
2	NULL
120	NULL
141	NULL
select si.slai_id
from t1 c join t2 si on
((si.owner_tbl = 3 and si.owner_id = c.org_id) or
( si.owner_tbl = 2 and si.owner_id = c.c_id))
where
c.c_id = 218 and expiredate is null;
slai_id
12
drop table t1, t2;
CREATE TABLE t1 (a int, b int, KEY b (b));
CREATE TABLE t2 (a int, b int, PRIMARY KEY  (a,b));
CREATE TABLE t3 (a int, b int, c int, PRIMARY KEY  (a),
UNIQUE KEY b (b,c), KEY a (a,b,c));
INSERT INTO t1 VALUES (1, 1);
INSERT INTO t1 SELECT a + 1, b + 1 FROM t1;
INSERT INTO t1 SELECT a + 2, b + 2 FROM t1;
INSERT INTO t2 VALUES (1,1),(1,2),(1,3),(1,4),(1,5),(1,6),(1,7),(1,8);
INSERT INTO t2 SELECT a + 1, b FROM t2;
DELETE FROM t2 WHERE a = 1 AND b < 2;
INSERT INTO t3 VALUES (1,1,1),(2,1,2);
INSERT INTO t3 SELECT a + 2, a + 2, 3 FROM t3;
INSERT INTO t3 SELECT a + 4, a + 4, 3 FROM t3;
SELECT STRAIGHT_JOIN SQL_NO_CACHE t1.b, t1.a FROM t1, t3, t2 WHERE
t3.a = t2.a AND t2.b = t1.a AND t3.b = 1 AND t3.c IN (1, 2)
ORDER BY t1.b LIMIT 2;
b	a
1	1
2	2
SELECT STRAIGHT_JOIN SQL_NO_CACHE t1.b, t1.a FROM t1, t3, t2 WHERE
t3.a = t2.a AND t2.b = t1.a AND t3.b = 1 AND t3.c IN (1, 2)
ORDER BY t1.b LIMIT 5;
b	a
1	1
2	2
2	2
3	3
3	3
DROP TABLE t1, t2, t3;
CREATE TABLE `t1` (`id1` INT) ;
INSERT INTO `t1` (`id1`) VALUES (1),(5),(2);
CREATE TABLE `t2` (
`id1` INT,
`id2` INT NOT NULL,
`id3` INT,
`id4` INT NOT NULL,
UNIQUE (`id2`,`id4`),
KEY (`id1`)
);
INSERT INTO `t2`(`id1`,`id2`,`id3`,`id4`) VALUES
(1,1,1,0),
(1,1,2,1),
(5,1,2,2),
(6,1,2,3),
(1,2,2,2),
(1,2,1,1);
SELECT `id1` FROM `t1` WHERE `id1` NOT IN (SELECT `id1` FROM `t2` WHERE `id2` = 1 AND `id3` = 2);
id1
2
DROP TABLE t1, t2;
create table t1 (c1 int) engine=innodb;
handler t1 open;
handler t1 read first;
c1
Before and after comparison
0
drop table t1;
CREATE TABLE t1(c1 TEXT, UNIQUE (c1(1)), cnt INT DEFAULT 1)
ENGINE=INNODB CHARACTER SET UTF8;
INSERT INTO t1 (c1) VALUES ('1a');
SELECT * FROM t1;
c1	cnt
1a	1
INSERT INTO t1 (c1) VALUES ('1b') ON DUPLICATE KEY UPDATE cnt=cnt+1;
SELECT * FROM t1;
c1	cnt
1a	2
DROP TABLE t1;
CREATE TABLE t1(c1 VARCHAR(2), UNIQUE (c1(1)), cnt INT DEFAULT 1)
ENGINE=INNODB CHARACTER SET UTF8;
INSERT INTO t1 (c1) VALUES ('1a');
SELECT * FROM t1;
c1	cnt
1a	1
INSERT INTO t1 (c1) VALUES ('1b') ON DUPLICATE KEY UPDATE cnt=cnt+1;
SELECT * FROM t1;
c1	cnt
1a	2
DROP TABLE t1;
CREATE TABLE t1(c1 CHAR(2), UNIQUE (c1(1)), cnt INT DEFAULT 1)
ENGINE=INNODB CHARACTER SET UTF8;
INSERT INTO t1 (c1) VALUES ('1a');
SELECT * FROM t1;
c1	cnt
1a	1
INSERT INTO t1 (c1) VALUES ('1b') ON DUPLICATE KEY UPDATE cnt=cnt+1;
SELECT * FROM t1;
c1	cnt
1a	2
DROP TABLE t1;
CREATE TABLE t1 (
a1 decimal(10,0) DEFAULT NULL,
a2 blob,
a3 time DEFAULT NULL,
a4 blob,
a5 char(175) DEFAULT NULL,
a6 timestamp NOT NULL DEFAULT '0000-00-00 00:00:00',
a7 tinyblob,
INDEX idx (a6,a7(239),a5)
) ENGINE=InnoDB;
EXPLAIN SELECT a4 FROM t1 WHERE
a6=NULL AND
a4='UNcT5pIde4I6c2SheTo4gt92OV1jgJCVkXmzyf325R1DwLURkbYHwhydANIZMbKTgdcR5xS';
id	select_type	table	type	possible_keys	key	key_len	ref	rows	Extra
1	SIMPLE	NULL	NULL	NULL	NULL	NULL	NULL	NULL	Impossible WHERE noticed after reading const tables
EXPLAIN SELECT t1.a4 FROM t1, t1 t WHERE
t.a6=t.a6 AND t1.a6=NULL AND
t1.a4='UNcT5pIde4I6c2SheTo4gt92OV1jgJCVkXmzyf325R1DwLURkbYHwhydANIZMbKTgdcR5xS';
id	select_type	table	type	possible_keys	key	key_len	ref	rows	Extra
1	SIMPLE	NULL	NULL	NULL	NULL	NULL	NULL	NULL	Impossible WHERE noticed after reading const tables
DROP TABLE t1;
create table t1m (a int) engine = MEMORY;
create table t1i (a int);
create table t2m (a int) engine = MEMORY;
create table t2i (a int);
insert into t2m values (5);
insert into t2i values (5);
select min(a) from t1i;
min(a)
NULL
select min(7) from t1i;
min(7)
NULL
select min(7) from DUAL;
min(7)
7
explain select min(7) from t2i join t1i;
id	select_type	table	type	possible_keys	key	key_len	ref	rows	Extra
1	SIMPLE	t2i	ALL	NULL	NULL	NULL	NULL	1	NULL
1	SIMPLE	t1i	ALL	NULL	NULL	NULL	NULL	1	Using join buffer (Block Nested Loop)
select min(7) from t2i join t1i;
min(7)
NULL
select max(a) from t1i;
max(a)
NULL
select max(7) from t1i;
max(7)
NULL
select max(7) from DUAL;
max(7)
7
explain select max(7) from t2i join t1i;
id	select_type	table	type	possible_keys	key	key_len	ref	rows	Extra
1	SIMPLE	t2i	ALL	NULL	NULL	NULL	NULL	1	NULL
1	SIMPLE	t1i	ALL	NULL	NULL	NULL	NULL	1	Using join buffer (Block Nested Loop)
select max(7) from t2i join t1i;
max(7)
NULL
select 1, min(a) from t1i where a=99;
1	min(a)
1	NULL
select 1, min(a) from t1i where 1=99;
1	min(a)
1	NULL
select 1, min(1) from t1i where a=99;
1	min(1)
1	NULL
select 1, min(1) from t1i where 1=99;
1	min(1)
1	NULL
select 1, max(a) from t1i where a=99;
1	max(a)
1	NULL
select 1, max(a) from t1i where 1=99;
1	max(a)
1	NULL
select 1, max(1) from t1i where a=99;
1	max(1)
1	NULL
select 1, max(1) from t1i where 1=99;
1	max(1)
1	NULL
explain select count(*), min(7), max(7) from t1m, t1i;
id	select_type	table	type	possible_keys	key	key_len	ref	rows	Extra
1	SIMPLE	t1m	system	NULL	NULL	NULL	NULL	0	const row not found
1	SIMPLE	t1i	ALL	NULL	NULL	NULL	NULL	1	NULL
select count(*), min(7), max(7) from t1m, t1i;
count(*)	min(7)	max(7)
0	NULL	NULL
explain select count(*), min(7), max(7) from t1m, t2i;
id	select_type	table	type	possible_keys	key	key_len	ref	rows	Extra
1	SIMPLE	t1m	system	NULL	NULL	NULL	NULL	0	const row not found
1	SIMPLE	t2i	ALL	NULL	NULL	NULL	NULL	1	NULL
select count(*), min(7), max(7) from t1m, t2i;
count(*)	min(7)	max(7)
0	NULL	NULL
explain select count(*), min(7), max(7) from t2m, t1i;
id	select_type	table	type	possible_keys	key	key_len	ref	rows	Extra
1	SIMPLE	t2m	system	NULL	NULL	NULL	NULL	1	NULL
1	SIMPLE	t1i	ALL	NULL	NULL	NULL	NULL	1	NULL
select count(*), min(7), max(7) from t2m, t1i;
count(*)	min(7)	max(7)
0	NULL	NULL
drop table t1m, t1i, t2m, t2i;
create table t1 (
a1 char(64), a2 char(64), b char(16), c char(16) not null, d char(16), dummy char(64) default ' '
) ENGINE = MEMORY;
insert into t1 (a1, a2, b, c, d) values
('a','a','a','a111','xy1'),('a','a','a','b111','xy2'),('a','a','a','c111','xy3'),('a','a','a','d111','xy4'),
('a','a','b','e112','xy1'),('a','a','b','f112','xy2'),('a','a','b','g112','xy3'),('a','a','b','h112','xy4'),
('a','b','a','i121','xy1'),('a','b','a','j121','xy2'),('a','b','a','k121','xy3'),('a','b','a','l121','xy4'),
('a','b','b','m122','xy1'),('a','b','b','n122','xy2'),('a','b','b','o122','xy3'),('a','b','b','p122','xy4'),
('b','a','a','a211','xy1'),('b','a','a','b211','xy2'),('b','a','a','c211','xy3'),('b','a','a','d211','xy4'),
('b','a','b','e212','xy1'),('b','a','b','f212','xy2'),('b','a','b','g212','xy3'),('b','a','b','h212','xy4'),
('b','b','a','i221','xy1'),('b','b','a','j221','xy2'),('b','b','a','k221','xy3'),('b','b','a','l221','xy4'),
('b','b','b','m222','xy1'),('b','b','b','n222','xy2'),('b','b','b','o222','xy3'),('b','b','b','p222','xy4'),
('c','a','a','a311','xy1'),('c','a','a','b311','xy2'),('c','a','a','c311','xy3'),('c','a','a','d311','xy4'),
('c','a','b','e312','xy1'),('c','a','b','f312','xy2'),('c','a','b','g312','xy3'),('c','a','b','h312','xy4'),
('c','b','a','i321','xy1'),('c','b','a','j321','xy2'),('c','b','a','k321','xy3'),('c','b','a','l321','xy4'),
('c','b','b','m322','xy1'),('c','b','b','n322','xy2'),('c','b','b','o322','xy3'),('c','b','b','p322','xy4'),
('d','a','a','a411','xy1'),('d','a','a','b411','xy2'),('d','a','a','c411','xy3'),('d','a','a','d411','xy4'),
('d','a','b','e412','xy1'),('d','a','b','f412','xy2'),('d','a','b','g412','xy3'),('d','a','b','h412','xy4'),
('d','b','a','i421','xy1'),('d','b','a','j421','xy2'),('d','b','a','k421','xy3'),('d','b','a','l421','xy4'),
('d','b','b','m422','xy1'),('d','b','b','n422','xy2'),('d','b','b','o422','xy3'),('d','b','b','p422','xy4'),
('a','a','a','a111','xy1'),('a','a','a','b111','xy2'),('a','a','a','c111','xy3'),('a','a','a','d111','xy4'),
('a','a','b','e112','xy1'),('a','a','b','f112','xy2'),('a','a','b','g112','xy3'),('a','a','b','h112','xy4'),
('a','b','a','i121','xy1'),('a','b','a','j121','xy2'),('a','b','a','k121','xy3'),('a','b','a','l121','xy4'),
('a','b','b','m122','xy1'),('a','b','b','n122','xy2'),('a','b','b','o122','xy3'),('a','b','b','p122','xy4'),
('b','a','a','a211','xy1'),('b','a','a','b211','xy2'),('b','a','a','c211','xy3'),('b','a','a','d211','xy4'),
('b','a','b','e212','xy1'),('b','a','b','f212','xy2'),('b','a','b','g212','xy3'),('b','a','b','h212','xy4'),
('b','b','a','i221','xy1'),('b','b','a','j221','xy2'),('b','b','a','k221','xy3'),('b','b','a','l221','xy4'),
('b','b','b','m222','xy1'),('b','b','b','n222','xy2'),('b','b','b','o222','xy3'),('b','b','b','p222','xy4'),
('c','a','a','a311','xy1'),('c','a','a','b311','xy2'),('c','a','a','c311','xy3'),('c','a','a','d311','xy4'),
('c','a','b','e312','xy1'),('c','a','b','f312','xy2'),('c','a','b','g312','xy3'),('c','a','b','h312','xy4'),
('c','b','a','i321','xy1'),('c','b','a','j321','xy2'),('c','b','a','k321','xy3'),('c','b','a','l321','xy4'),
('c','b','b','m322','xy1'),('c','b','b','n322','xy2'),('c','b','b','o322','xy3'),('c','b','b','p322','xy4'),
('d','a','a','a411','xy1'),('d','a','a','b411','xy2'),('d','a','a','c411','xy3'),('d','a','a','d411','xy4'),
('d','a','b','e412','xy1'),('d','a','b','f412','xy2'),('d','a','b','g412','xy3'),('d','a','b','h412','xy4'),
('d','b','a','i421','xy1'),('d','b','a','j421','xy2'),('d','b','a','k421','xy3'),('d','b','a','l421','xy4'),
('d','b','b','m422','xy1'),('d','b','b','n422','xy2'),('d','b','b','o422','xy3'),('d','b','b','p422','xy4');
create table t4 (
pk_col int auto_increment primary key, a1 char(64), a2 char(64), b char(16), c char(16) not null, d char(16), dummy char(64) default ' '
);
insert into t4 (a1, a2, b, c, d, dummy) select * from t1;
create index idx12672_0 on t4 (a1);
create index idx12672_1 on t4 (a1,a2,b,c);
create index idx12672_2 on t4 (a1,a2,b);
analyze table t4;
Table	Op	Msg_type	Msg_text
test.t4	analyze	status	OK
select distinct a1 from t4 where pk_col not in (1,2,3,4);
a1
a
b
c
d
drop table t1,t4;
DROP TABLE IF EXISTS t2, t1;
CREATE TABLE t1 (i INT NOT NULL PRIMARY KEY) ENGINE= InnoDB;
CREATE TABLE t2 (
i INT NOT NULL,
FOREIGN KEY (i) REFERENCES t1 (i) ON DELETE NO ACTION
) ENGINE= InnoDB;
INSERT INTO t1 VALUES (1);
INSERT INTO t2 VALUES (1);
DELETE IGNORE FROM t1 WHERE i = 1;
Warnings:
Error	1451	Cannot delete or update a parent row: a foreign key constraint fails (`test`.`t2`, CONSTRAINT `t2_ibfk_1` FOREIGN KEY (`i`) REFERENCES `t1` (`i`) ON DELETE NO ACTION)
SELECT * FROM t1, t2;
i	i
1	1
DROP TABLE t2, t1;
End of 4.1 tests.
create table t1 (
a varchar(30), b varchar(30), primary key(a), key(b)
);
select distinct a from t1;
a
drop table t1;
create table t1(a int, key(a));
insert into t1 values(1);
select a, count(a) from t1 group by a with rollup;
a	count(a)
1	1
NULL	1
drop table t1;
create table t1 (f1 int, f2 char(1), primary key(f1,f2)) stats_persistent=0;
insert into t1 values ( 1,"e"),(2,"a"),( 3,"c"),(4,"d");
alter table t1 drop primary key, add primary key (f2, f1);
explain select distinct f1 a, f1 b from t1;
id	select_type	table	type	possible_keys	key	key_len	ref	rows	Extra
1	SIMPLE	t1	index	NULL	PRIMARY	5	NULL	4	Using index; Using temporary
explain select distinct f1, f2 from t1;
id	select_type	table	type	possible_keys	key	key_len	ref	rows	Extra
1	SIMPLE	t1	index	NULL	PRIMARY	5	NULL	4	Using index
drop table t1;
CREATE TABLE t1 (id int(11) NOT NULL PRIMARY KEY, name varchar(20),
INDEX (name));
CREATE TABLE t2 (id int(11) NOT NULL PRIMARY KEY, fkey int(11));
ALTER TABLE t2 ADD FOREIGN KEY (fkey) REFERENCES t2(id);
INSERT INTO t1 VALUES (1,'A1'),(2,'A2'),(3,'B');
INSERT INTO t2 VALUES (1,1),(2,2),(3,2),(4,3),(5,3);
EXPLAIN
SELECT COUNT(*) FROM t2 LEFT JOIN t1 ON t2.fkey = t1.id
WHERE t1.name LIKE 'A%';
id	select_type	table	type	possible_keys	key	key_len	ref	rows	Extra
1	SIMPLE	t1	index	PRIMARY,name	name	23	NULL	3	Using where; Using index
1	SIMPLE	t2	ref	fkey	fkey	5	test.t1.id	1	Using index
EXPLAIN
SELECT COUNT(*) FROM t2 LEFT JOIN t1 ON t2.fkey = t1.id
WHERE t1.name LIKE 'A%' OR FALSE;
id	select_type	table	type	possible_keys	key	key_len	ref	rows	Extra
1	SIMPLE	t2	index	NULL	fkey	5	NULL	5	Using index
1	SIMPLE	t1	eq_ref	PRIMARY	PRIMARY	4	test.t2.fkey	1	Using where
DROP TABLE t1,t2;
CREATE TABLE t1 (
id int NOT NULL,
name varchar(20) NOT NULL,
dept varchar(20) NOT NULL,
age tinyint(3) unsigned NOT NULL,
PRIMARY KEY (id),
INDEX (name,dept)
) ENGINE=InnoDB STATS_PERSISTENT=0;
INSERT INTO t1(id, dept, age, name) VALUES
(3987, 'cs1', 10, 'rs1'), (3988, 'cs2', 20, 'rs1'), (3995, 'cs3', 10, 'rs2'),
(3996, 'cs4', 20, 'rs2'), (4003, 'cs5', 10, 'rs3'), (4004, 'cs6', 20, 'rs3'),
(4011, 'cs7', 10, 'rs4'), (4012, 'cs8', 20, 'rs4'), (4019, 'cs9', 10, 'rs5'),
(4020, 'cs10', 20, 'rs5'),(4027, 'cs11', 10, 'rs6'),(4028, 'cs12', 20, 'rs6');
EXPLAIN SELECT DISTINCT t1.name, t1.dept FROM t1 WHERE t1.name='rs5';
id	select_type	table	type	possible_keys	key	key_len	ref	rows	Extra
1	SIMPLE	t1	range	name	name	44	NULL	2	Using where; Using index for group-by
SELECT DISTINCT t1.name, t1.dept FROM t1 WHERE t1.name='rs5';
name	dept
rs5	cs10
rs5	cs9
DELETE FROM t1;
# Masking (#) number in "rows" column of the following EXPLAIN output, as it may vary (bug#47746).
EXPLAIN SELECT DISTINCT t1.name, t1.dept FROM t1 WHERE t1.name='rs5';
id	select_type	table	type	possible_keys	key	key_len	ref	rows	Extra
1	SIMPLE	t1	range	name	name	44	NULL	#	Using where; Using index for group-by
SELECT DISTINCT t1.name, t1.dept FROM t1 WHERE t1.name='rs5';
name	dept
DROP TABLE t1;
drop table if exists t1;
show variables like 'innodb_rollback_on_timeout';
Variable_name	Value
innodb_rollback_on_timeout	OFF
create table t1 (a int unsigned not null primary key) engine = innodb;
insert into t1 values (1);
commit;
begin work;
insert into t1 values (2);
select * from t1;
a
1
2
begin work;
insert into t1 values (5);
select * from t1;
a
1
5
insert into t1 values (2);
ERROR HY000: Lock wait timeout exceeded; try restarting transaction
select * from t1;
a
1
5
commit;
select * from t1;
a
1
2
commit;
select * from t1;
a
1
2
5
drop table t1;
set @save_qcache_size=@@global.query_cache_size;
set @save_qcache_type=@@global.query_cache_type;
set global query_cache_size=10*1024*1024;
set global query_cache_type=1;
drop table if exists `test`;
Warnings:
Note	1051	Unknown table 'test.test'
CREATE TABLE `test` (`test1` varchar(3) NOT NULL,
`test2` varchar(4) NOT NULL,PRIMARY KEY  (`test1`))
ENGINE=InnoDB DEFAULT CHARSET=latin1;
INSERT INTO `test` (`test1`, `test2`) VALUES ('tes', '5678');
select * from test;
test1	test2
tes	5678
INSERT INTO `test` (`test1`, `test2`) VALUES ('tes', '1234')
ON DUPLICATE KEY UPDATE `test2` = '1234';
select * from test;
test1	test2
tes	1234
flush tables;
select * from test;
test1	test2
tes	1234
drop table test;
set global query_cache_type=@save_qcache_type;
set global query_cache_size=@save_qcache_size;
drop table if exists t1;
show variables like 'innodb_rollback_on_timeout';
Variable_name	Value
innodb_rollback_on_timeout	OFF
create table t1 (a int unsigned not null primary key) engine = innodb;
insert into t1 values (1);
commit;
begin work;
insert into t1 values (2);
select * from t1;
a
1
2
begin work;
insert into t1 values (5);
select * from t1;
a
1
5
insert into t1 values (2);
ERROR HY000: Lock wait timeout exceeded; try restarting transaction
select * from t1;
a
1
5
commit;
select * from t1;
a
1
2
commit;
select * from t1;
a
1
2
5
drop table t1;
create table t1(
id int auto_increment,
c char(1) not null,
counter int not null default 1,
primary key (id),
unique key (c)
) engine=innodb;
insert into t1 (id, c) values
(NULL, 'a'),
(NULL, 'a')
on duplicate key update id = values(id), counter = counter + 1;
select * from t1;
id	c	counter
2	a	2
insert into t1 (id, c) values
(NULL, 'b')
on duplicate key update id = values(id), counter = counter + 1;
select * from t1;
id	c	counter
2	a	2
3	b	1
truncate table t1;
insert into t1 (id, c) values (NULL, 'a');
select * from t1;
id	c	counter
1	a	1
insert into t1 (id, c) values (NULL, 'b'), (NULL, 'b')
on duplicate key update id = values(id), c = values(c), counter = counter + 1;
select * from t1;
id	c	counter
1	a	1
3	b	2
insert into t1 (id, c) values (NULL, 'a')
on duplicate key update id = values(id), c = values(c), counter = counter + 1;
select * from t1;
id	c	counter
3	b	2
4	a	2
drop table t1;
CREATE TABLE t1(
id int AUTO_INCREMENT PRIMARY KEY,
stat_id int NOT NULL,
acct_id int DEFAULT NULL,
INDEX idx1 (stat_id, acct_id),
INDEX idx2 (acct_id)
) ENGINE=MyISAM;
CREATE TABLE t2(
id int AUTO_INCREMENT PRIMARY KEY,
stat_id int NOT NULL,
acct_id int DEFAULT NULL,
INDEX idx1 (stat_id, acct_id),
INDEX idx2 (acct_id)
) ENGINE=InnoDB STATS_PERSISTENT=0;
INSERT INTO t1(stat_id,acct_id) VALUES
(1,759), (2,831), (3,785), (4,854), (1,921),
(1,553), (2,589), (3,743), (2,827), (2,545),
(4,779), (4,783), (1,597), (1,785), (4,832),
(1,741), (1,833), (3,788), (2,973), (1,907);
INSERT INTO t1(stat_id,acct_id) SELECT stat_id, mod(id+100000, acct_id) FROM t1;
INSERT INTO t1(stat_id,acct_id) SELECT stat_id, mod(id+100000, acct_id) FROM t1;
INSERT INTO t1(stat_id,acct_id) SELECT stat_id, mod(id+100000, acct_id) FROM t1;
INSERT INTO t1(stat_id,acct_id) SELECT stat_id, mod(id+100000, acct_id) FROM t1;
INSERT INTO t1(stat_id,acct_id) SELECT stat_id, mod(id+100000, acct_id) FROM t1;
INSERT INTO t1(stat_id,acct_id) SELECT stat_id, mod(id+100000, acct_id) FROM t1;
INSERT INTO t1(stat_id,acct_id) SELECT stat_id, mod(id+100000, acct_id) FROM t1;
INSERT INTO t1(stat_id,acct_id) SELECT stat_id, mod(id+100000, acct_id) FROM t1;
INSERT INTO t1(stat_id,acct_id) SELECT stat_id, mod(id+100000, acct_id) FROM t1;
INSERT INTO t1(stat_id,acct_id) SELECT stat_id, mod(id+100000, acct_id) FROM t1;
INSERT INTO t1(stat_id,acct_id) SELECT stat_id, mod(id+100000, acct_id) FROM t1;
UPDATE t1 SET acct_id=785 
WHERE MOD(stat_id,2)=0 AND MOD(id,stat_id)=MOD(acct_id,stat_id);
OPTIMIZE TABLE t1;
Table	Op	Msg_type	Msg_text
test.t1	optimize	status	OK
SELECT COUNT(*) FROM t1;
COUNT(*)
40960
SELECT COUNT(*) FROM t1 WHERE acct_id=785;
COUNT(*)
8702
EXPLAIN SELECT COUNT(*) FROM t1 WHERE stat_id IN (1,3) AND acct_id=785;
id	select_type	table	type	possible_keys	key	key_len	ref	rows	Extra
1	SIMPLE	t1	range	idx1,idx2	idx1	9	NULL	2	Using where; Using index
INSERT INTO t2 SELECT * FROM t1;
OPTIMIZE TABLE t2;
Table	Op	Msg_type	Msg_text
test.t2	optimize	note	Table does not support optimize, doing recreate + analyze instead
test.t2	optimize	status	OK
EXPLAIN SELECT COUNT(*) FROM t2 WHERE stat_id IN (1,3) AND acct_id=785;
id	select_type	table	type	possible_keys	key	key_len	ref	rows	Extra
1	SIMPLE	t2	range	idx1,idx2	idx1	9	NULL	2	Using where; Using index
DROP TABLE t1,t2;
create table t1(a int) engine=innodb;
alter table t1 comment '123';
show create table t1;
Table	Create Table
t1	CREATE TABLE `t1` (
  `a` int(11) DEFAULT NULL
) ENGINE=InnoDB DEFAULT CHARSET=latin1 COMMENT='123'
drop table t1;
CREATE TABLE t1 (a CHAR(2), KEY (a)) ENGINE = InnoDB DEFAULT CHARSET=UTF8;
INSERT INTO t1 VALUES ('uk'),('bg');
SELECT * FROM t1 WHERE a = 'uk';
a
uk
DELETE FROM t1 WHERE a = 'uk';
SELECT * FROM t1 WHERE a = 'uk';
a
UPDATE t1 SET a = 'us' WHERE a = 'uk';
SELECT * FROM t1 WHERE a = 'uk';
a
CREATE TABLE t2 (a CHAR(2), KEY (a)) ENGINE = InnoDB;
INSERT INTO t2 VALUES ('uk'),('bg');
SELECT * FROM t2 WHERE a = 'uk';
a
uk
DELETE FROM t2 WHERE a = 'uk';
SELECT * FROM t2 WHERE a = 'uk';
a
INSERT INTO t2 VALUES ('uk');
UPDATE t2 SET a = 'us' WHERE a = 'uk';
SELECT * FROM t2 WHERE a = 'uk';
a
CREATE TABLE t3 (a CHAR(2), KEY (a)) ENGINE = MyISAM;
INSERT INTO t3 VALUES ('uk'),('bg');
SELECT * FROM t3 WHERE a = 'uk';
a
uk
DELETE FROM t3 WHERE a = 'uk';
SELECT * FROM t3 WHERE a = 'uk';
a
INSERT INTO t3 VALUES ('uk');
UPDATE t3 SET a = 'us' WHERE a = 'uk';
SELECT * FROM t3 WHERE a = 'uk';
a
DROP TABLE t1,t2,t3;
create table t1 (a int) engine=innodb;
select * from bug29807;
ERROR 42S02: Table 'test.bug29807' doesn't exist
drop table t1;
drop table bug29807;
ERROR 42S02: Unknown table 'test.bug29807'
create table bug29807 (a int);
drop table bug29807;
CREATE TABLE t1 (a INT) ENGINE=InnoDB;
CREATE TABLE t2 (a INT) ENGINE=InnoDB;
switch to connection c1
SET AUTOCOMMIT=0;
INSERT INTO t2 VALUES (1);
switch to connection c2
SET AUTOCOMMIT=0;
LOCK TABLES t1 READ, t2 READ;
ERROR HY000: Lock wait timeout exceeded; try restarting transaction
switch to connection c1
COMMIT;
INSERT INTO t1 VALUES (1);
switch to connection default
SET AUTOCOMMIT=default;
DROP TABLE t1,t2;
CREATE TABLE t1 (
id int NOT NULL auto_increment PRIMARY KEY,
b int NOT NULL,
c datetime NOT NULL,
INDEX idx_b(b),
INDEX idx_c(c)
) ENGINE=InnoDB;
CREATE TABLE t2 (
b int NOT NULL auto_increment PRIMARY KEY,
c datetime NOT NULL
) ENGINE= MyISAM;
INSERT INTO t2(c) VALUES ('2007-01-01');
INSERT INTO t2(c) SELECT c FROM t2;
INSERT INTO t2(c) SELECT c FROM t2;
INSERT INTO t2(c) SELECT c FROM t2;
INSERT INTO t2(c) SELECT c FROM t2;
INSERT INTO t2(c) SELECT c FROM t2;
INSERT INTO t2(c) SELECT c FROM t2;
INSERT INTO t2(c) SELECT c FROM t2;
INSERT INTO t2(c) SELECT c FROM t2;
INSERT INTO t2(c) SELECT c FROM t2;
INSERT INTO t2(c) SELECT c FROM t2;
INSERT INTO t1(b,c) SELECT b,c FROM t2;
UPDATE t2 SET c='2007-01-02';
INSERT INTO t1(b,c) SELECT b,c FROM t2;
UPDATE t2 SET c='2007-01-03';
INSERT INTO t1(b,c) SELECT b,c FROM t2;
set @@sort_buffer_size=8192;
Warnings:
Warning	1292	Truncated incorrect sort_buffer_size value: '8192'
SELECT COUNT(*) FROM t1;
COUNT(*)
3072
EXPLAIN 
SELECT COUNT(*) FROM t1 
WHERE (c >= '2007-01-02' AND c <= '2007-01-03') OR b >= 1;
id	select_type	table	type	possible_keys	key	key_len	ref	rows	Extra
1	SIMPLE	t1	ALL	idx_b,idx_c	NULL	NULL	NULL	#	Using where
SELECT COUNT(*) FROM t1 
WHERE (c >= '2007-01-02' AND c <= '2007-01-03') OR b >= 1;
COUNT(*)
3072
EXPLAIN 
SELECT COUNT(*) FROM t1 FORCE INDEX(idx_b, idx_c) 
WHERE (c >= '2007-01-02' AND c <= '2007-01-03') OR b >= 1;
id	select_type	table	type	possible_keys	key	key_len	ref	rows	Extra
1	SIMPLE	t1	index_merge	idx_b,idx_c	idx_c,idx_b	5,4	NULL	#	Using sort_union(idx_c,idx_b); Using where
SELECT COUNT(*) FROM t1 FORCE INDEX(idx_b, idx_c)
WHERE (c >= '2007-01-02' AND c <= '2007-01-03') OR b >= 1;
COUNT(*)
3072
set @@sort_buffer_size=default;
DROP TABLE t1,t2;
CREATE TABLE t1 (a int, b int);
insert into t1 values (1,1),(1,2);
CREATE TABLE t2 (primary key (a)) select * from t1;
ERROR 23000: Duplicate entry '1' for key 'PRIMARY'
drop table if exists t2;
Warnings:
Note	1051	Unknown table 'test.t2'
CREATE TEMPORARY TABLE t2 (primary key (a)) select * from t1;
ERROR 23000: Duplicate entry '1' for key 'PRIMARY'
drop table if exists t2;
Warnings:
Note	1051	Unknown table 'test.t2'
CREATE TABLE t2 (a int, b int, primary key (a));
BEGIN;
INSERT INTO t2 values(100,100);
CREATE TABLE IF NOT EXISTS t2 (primary key (a)) select * from t1;
Warnings:
Note	1050	Table 't2' already exists
SELECT * from t2;
a	b
100	100
ROLLBACK;
SELECT * from t2;
a	b
100	100
TRUNCATE table t2;
INSERT INTO t2 select * from t1;
ERROR 23000: Duplicate entry '1' for key 'PRIMARY'
SELECT * from t2;
a	b
drop table t2;
CREATE TEMPORARY TABLE t2 (a int, b int, primary key (a));
BEGIN;
INSERT INTO t2 values(100,100);
CREATE TEMPORARY TABLE IF NOT EXISTS t2 (primary key (a)) select * from t1;
Warnings:
Note	1050	Table 't2' already exists
SELECT * from t2;
a	b
100	100
COMMIT;
BEGIN;
INSERT INTO t2 values(101,101);
CREATE TEMPORARY TABLE IF NOT EXISTS t2 (primary key (a)) select * from t1;
Warnings:
Note	1050	Table 't2' already exists
SELECT * from t2;
a	b
100	100
101	101
ROLLBACK;
SELECT * from t2;
a	b
100	100
TRUNCATE table t2;
INSERT INTO t2 select * from t1;
ERROR 23000: Duplicate entry '1' for key 'PRIMARY'
SELECT * from t2;
a	b
drop table t1,t2;
create table t1(f1 varchar(800) binary not null, key(f1))
character set utf8 collate utf8_general_ci;
Warnings:
Warning	1071	Specified key was too long; max key length is 767 bytes
insert into t1 values('aaa');
drop table t1;
CREATE TABLE t1 (a INT PRIMARY KEY, b INT, c FLOAT, KEY b(b)) ENGINE = INNODB;
INSERT INTO t1 VALUES (    1 , 1              , 1);
INSERT INTO t1 SELECT  a + 1 , MOD(a + 1 , 20), 1 FROM t1;
INSERT INTO t1 SELECT  a + 2 , MOD(a + 2 , 20), 1 FROM t1;
INSERT INTO t1 SELECT  a + 4 , MOD(a + 4 , 20), 1 FROM t1;
INSERT INTO t1 SELECT  a + 8 , MOD(a + 8 , 20), 1 FROM t1;
INSERT INTO t1 SELECT  a + 16, MOD(a + 16, 20), 1 FROM t1;
INSERT INTO t1 SELECT  a + 32, MOD(a + 32, 20), 1 FROM t1;
INSERT INTO t1 SELECT  a + 64, MOD(a + 64, 20), 1 FROM t1;
EXPLAIN SELECT b, SUM(c) FROM t1 GROUP BY b;
id	select_type	table	type	possible_keys	key	key_len	ref	rows	Extra
1	SIMPLE	t1	index	NULL	b	5	NULL	128	NULL
EXPLAIN SELECT SQL_BIG_RESULT b, SUM(c) FROM t1 GROUP BY b;
id	select_type	table	type	possible_keys	key	key_len	ref	rows	Extra
1	SIMPLE	t1	ALL	NULL	NULL	NULL	NULL	128	Using filesort
DROP TABLE t1;
drop table if exists t1;
show variables like 'innodb_rollback_on_timeout';
Variable_name	Value
innodb_rollback_on_timeout	OFF
create table t1 (a int unsigned not null primary key) engine = innodb;
insert into t1 values (1);
commit;
begin work;
insert into t1 values (2);
select * from t1;
a
1
2
begin work;
insert into t1 values (5);
select * from t1;
a
1
5
insert into t1 values (2);
ERROR HY000: Lock wait timeout exceeded; try restarting transaction
select * from t1;
a
1
5
commit;
select * from t1;
a
1
2
commit;
select * from t1;
a
1
2
5
drop table t1;
drop table if exists t1;
create table t1 (a int) engine=innodb;
alter table t1 alter a set default 1;
drop table t1;

Bug#24918 drop table and lock / inconsistent between 
perm and temp tables

Check transactional tables under LOCK TABLES

drop table if exists t24918, t24918_tmp, t24918_trans, t24918_trans_tmp, 
t24918_access;
create table t24918_access (id int);
create table t24918 (id int) engine=myisam;
create temporary table t24918_tmp (id int) engine=myisam;
create table t24918_trans (id int) engine=innodb;
create temporary table t24918_trans_tmp (id int) engine=innodb;
lock table t24918 write, t24918_tmp write, t24918_trans write, t24918_trans_tmp write;
drop table t24918;
select * from t24918_access;
ERROR HY000: Table 't24918_access' was not locked with LOCK TABLES
drop table t24918_trans;
select * from t24918_access;
ERROR HY000: Table 't24918_access' was not locked with LOCK TABLES
drop table t24918_trans_tmp;
select * from t24918_access;
ERROR HY000: Table 't24918_access' was not locked with LOCK TABLES
drop table t24918_tmp;
select * from t24918_access;
ERROR HY000: Table 't24918_access' was not locked with LOCK TABLES
unlock tables;
drop table t24918_access;
CREATE TABLE t1 (a int, b int, PRIMARY KEY (a), KEY bkey (b)) ENGINE=InnoDB;
INSERT INTO t1 VALUES (1,2),(3,2),(2,2),(4,2),(5,2),(6,2),(7,2),(8,2);
INSERT INTO t1 SELECT a + 8, 2 FROM t1;
INSERT INTO t1 SELECT a + 16, 1 FROM t1;
EXPLAIN SELECT * FROM t1 WHERE b=2 ORDER BY a;
id	1
select_type	SIMPLE
table	t1
type	ref
possible_keys	bkey
key	bkey
key_len	5
ref	const
rows	16
Extra	Using where; Using index
SELECT * FROM t1 WHERE b=2 ORDER BY a;
a	b
1	2
2	2
3	2
4	2
5	2
6	2
7	2
8	2
9	2
10	2
11	2
12	2
13	2
14	2
15	2
16	2
EXPLAIN SELECT * FROM t1 WHERE b BETWEEN 1 AND 2 ORDER BY a;
id	1
select_type	SIMPLE
table	t1
type	index
possible_keys	bkey
key	PRIMARY
key_len	4
ref	NULL
rows	32
Extra	Using where
SELECT * FROM t1 WHERE b BETWEEN 1 AND 2 ORDER BY a;
a	b
1	2
2	2
3	2
4	2
5	2
6	2
7	2
8	2
9	2
10	2
11	2
12	2
13	2
14	2
15	2
16	2
17	1
18	1
19	1
20	1
21	1
22	1
23	1
24	1
25	1
26	1
27	1
28	1
29	1
30	1
31	1
32	1
EXPLAIN SELECT * FROM t1 WHERE b BETWEEN 1 AND 2 ORDER BY b,a;
id	1
select_type	SIMPLE
table	t1
type	index
possible_keys	bkey
key	bkey
key_len	5
ref	NULL
rows	32
Extra	Using where; Using index
SELECT * FROM t1 WHERE b BETWEEN 1 AND 2 ORDER BY b,a;
a	b
17	1
18	1
19	1
20	1
21	1
22	1
23	1
24	1
25	1
26	1
27	1
28	1
29	1
30	1
31	1
32	1
1	2
2	2
3	2
4	2
5	2
6	2
7	2
8	2
9	2
10	2
11	2
12	2
13	2
14	2
15	2
16	2
CREATE TABLE t2 (a int, b int, c int, PRIMARY KEY (a), KEY bkey (b,c))
ENGINE=InnoDB;
INSERT INTO t2 VALUES (1,1,1),(3,1,1),(2,1,1),(4,1,1);
INSERT INTO t2 SELECT a + 4, 1, 1 FROM t2;
INSERT INTO t2 SELECT a + 8, 1, 1 FROM t2;
EXPLAIN SELECT * FROM t2 WHERE b=1 ORDER BY a;
id	1
select_type	SIMPLE
table	t2
type	ref
possible_keys	bkey
key	bkey
key_len	5
ref	const
rows	16
Extra	Using where; Using index; Using filesort
SELECT * FROM t2 WHERE b=1 ORDER BY a;
a	b	c
1	1	1
2	1	1
3	1	1
4	1	1
5	1	1
6	1	1
7	1	1
8	1	1
9	1	1
10	1	1
11	1	1
12	1	1
13	1	1
14	1	1
15	1	1
16	1	1
EXPLAIN SELECT * FROM t2 WHERE b=1 AND c=1 ORDER BY a;
id	1
select_type	SIMPLE
table	t2
type	ref
possible_keys	bkey
key	bkey
key_len	10
ref	const,const
rows	16
Extra	Using where; Using index
SELECT * FROM t2 WHERE b=1 AND c=1 ORDER BY a;
a	b	c
1	1	1
2	1	1
3	1	1
4	1	1
5	1	1
6	1	1
7	1	1
8	1	1
9	1	1
10	1	1
11	1	1
12	1	1
13	1	1
14	1	1
15	1	1
16	1	1
EXPLAIN SELECT * FROM t2 WHERE b=1 AND c=1 ORDER BY b,c,a;
id	1
select_type	SIMPLE
table	t2
type	ref
possible_keys	bkey
key	bkey
key_len	10
ref	const,const
rows	16
Extra	Using where; Using index
SELECT * FROM t2 WHERE b=1 AND c=1 ORDER BY b,c,a;
a	b	c
1	1	1
2	1	1
3	1	1
4	1	1
5	1	1
6	1	1
7	1	1
8	1	1
9	1	1
10	1	1
11	1	1
12	1	1
13	1	1
14	1	1
15	1	1
16	1	1
EXPLAIN SELECT * FROM t2 WHERE b=1 AND c=1 ORDER BY c,a;
id	1
select_type	SIMPLE
table	t2
type	ref
possible_keys	bkey
key	bkey
key_len	10
ref	const,const
rows	16
Extra	Using where; Using index
SELECT * FROM t2 WHERE b=1 AND c=1 ORDER BY c,a;
a	b	c
1	1	1
2	1	1
3	1	1
4	1	1
5	1	1
6	1	1
7	1	1
8	1	1
9	1	1
10	1	1
11	1	1
12	1	1
13	1	1
14	1	1
15	1	1
16	1	1
DROP TABLE t1,t2;
CREATE TABLE t1 (a INT, PRIMARY KEY (a)) ENGINE=InnoDB;
INSERT INTO t1 VALUES (1),(2),(3),(4),(5),(6),(7),(8);
INSERT INTO t1 SELECT a + 8  FROM t1;
INSERT INTO t1 SELECT a + 16 FROM t1;
CREATE PROCEDURE p1 ()
BEGIN
DECLARE i INT DEFAULT 50;
DECLARE cnt INT;
# Continue even in the presence of ER_LOCK_DEADLOCK.
DECLARE CONTINUE HANDLER FOR 1213 BEGIN END;
START TRANSACTION;
ALTER TABLE t1 ENGINE=InnoDB;
COMMIT;
START TRANSACTION;
WHILE (i > 0) DO
SET i = i - 1;
SELECT COUNT(*) INTO cnt FROM t1 LOCK IN SHARE MODE;
END WHILE;
COMMIT;
END;|
CALL p1();
CALL p1();
CALL p1();
DROP PROCEDURE p1;
DROP TABLE t1;
create table t1(a text) engine=innodb default charset=utf8;
insert into t1 values('aaa');
alter table t1 add index(a(1024));
Warnings:
Warning	1071	Specified key was too long; max key length is 767 bytes
show create table t1;
Table	Create Table
t1	CREATE TABLE `t1` (
  `a` text,
  KEY `a` (`a`(255))
) ENGINE=InnoDB DEFAULT CHARSET=utf8
drop table t1;
CREATE TABLE t1 (
a INT,
b INT,
KEY (b)
) ENGINE=InnoDB;
INSERT INTO t1 VALUES (1,10), (2,10), (2,20), (3,30);
START TRANSACTION;
SELECT * FROM t1 WHERE b=20 FOR UPDATE;
a	b
2	20
START TRANSACTION;
SELECT * FROM t1 WHERE b=10 ORDER BY A FOR UPDATE;
a	b
1	10
2	10
ROLLBACK;
ROLLBACK;
DROP TABLE t1;
CREATE TABLE t1(
a INT, 
b INT NOT NULL, 
c INT NOT NULL, 
d INT, 
UNIQUE KEY (c,b)
) engine=innodb;
INSERT INTO t1 VALUES (1,1,1,50), (1,2,3,40), (2,1,3,4);
EXPLAIN SELECT c,b,d FROM t1 GROUP BY c,b,d;
id	select_type	table	type	possible_keys	key	key_len	ref	rows	Extra
1	SIMPLE	t1	ALL	NULL	NULL	NULL	NULL	3	Using filesort
SELECT c,b,d FROM t1 GROUP BY c,b,d;
c	b	d
1	1	50
3	1	4
3	2	40
EXPLAIN SELECT c,b,d FROM t1 GROUP BY c,b,d ORDER BY NULL;
id	select_type	table	type	possible_keys	key	key_len	ref	rows	Extra
1	SIMPLE	t1	ALL	NULL	NULL	NULL	NULL	3	NULL
SELECT c,b,d FROM t1 GROUP BY c,b,d ORDER BY NULL;
c	b	d
1	1	50
3	1	4
3	2	40
EXPLAIN SELECT c,b,d FROM t1 ORDER BY c,b,d;
id	select_type	table	type	possible_keys	key	key_len	ref	rows	Extra
1	SIMPLE	t1	ALL	NULL	NULL	NULL	NULL	3	Using filesort
SELECT c,b,d FROM t1 ORDER BY c,b,d;
c	b	d
1	1	50
3	1	4
3	2	40
EXPLAIN SELECT c,b,d FROM t1 GROUP BY c,b;
id	select_type	table	type	possible_keys	key	key_len	ref	rows	Extra
1	SIMPLE	t1	index	NULL	c	8	NULL	3	NULL
SELECT c,b,d FROM t1 GROUP BY c,b;
c	b	d
1	1	50
3	1	4
3	2	40
EXPLAIN SELECT c,b   FROM t1 GROUP BY c,b;
id	select_type	table	type	possible_keys	key	key_len	ref	rows	Extra
1	SIMPLE	t1	index	NULL	c	8	NULL	3	Using index
SELECT c,b   FROM t1 GROUP BY c,b;
c	b
1	1
3	1
3	2
DROP TABLE t1;
CREATE TABLE t1 (a INT, b INT, PRIMARY KEY (a), INDEX b (b)) ENGINE=InnoDB;
INSERT INTO t1(a,b) VALUES (1,1), (2,2), (3,2);
EXPLAIN SELECT * FROM t1 WHERE b=2 ORDER BY a ASC;
id	1
select_type	SIMPLE
table	t1
type	ref
possible_keys	b
key	b
key_len	5
ref	const
rows	2
Extra	Using where; Using index
SELECT * FROM t1 WHERE b=2 ORDER BY a ASC;
a	b
2	2
3	2
EXPLAIN SELECT * FROM t1 WHERE b=2 ORDER BY a DESC;
id	1
select_type	SIMPLE
table	t1
type	ref
possible_keys	b
key	b
key_len	5
ref	const
rows	2
Extra	Using where; Using index
SELECT * FROM t1 WHERE b=2 ORDER BY a DESC;
a	b
3	2
2	2
EXPLAIN SELECT * FROM t1 ORDER BY b ASC, a ASC;
id	1
select_type	SIMPLE
table	t1
type	index
possible_keys	NULL
key	b
key_len	5
ref	NULL
rows	3
Extra	Using index
SELECT * FROM t1 ORDER BY b ASC, a ASC;
a	b
1	1
2	2
3	2
EXPLAIN SELECT * FROM t1 ORDER BY b DESC, a DESC;
id	1
select_type	SIMPLE
table	t1
type	index
possible_keys	NULL
key	b
key_len	5
ref	NULL
rows	3
Extra	Using index
SELECT * FROM t1 ORDER BY b DESC, a DESC;
a	b
3	2
2	2
1	1
EXPLAIN SELECT * FROM t1 ORDER BY b ASC, a DESC;
id	1
select_type	SIMPLE
table	t1
type	index
possible_keys	NULL
key	b
key_len	5
ref	NULL
rows	3
Extra	Using index; Using filesort
SELECT * FROM t1 ORDER BY b ASC, a DESC;
a	b
1	1
3	2
2	2
EXPLAIN SELECT * FROM t1 ORDER BY b DESC, a ASC;
id	1
select_type	SIMPLE
table	t1
type	index
possible_keys	NULL
key	b
key_len	5
ref	NULL
rows	3
Extra	Using index; Using filesort
SELECT * FROM t1 ORDER BY b DESC, a ASC;
a	b
2	2
3	2
1	1
DROP TABLE t1;

#
# Bug#27610: ALTER TABLE ROW_FORMAT=... does not rebuild the table.
#

# - prepare;

DROP TABLE IF EXISTS t1;

CREATE TABLE t1(c INT)
ENGINE = InnoDB
ROW_FORMAT = COMPACT;

# - initial check;

SELECT table_schema, table_name, row_format
FROM INFORMATION_SCHEMA.TABLES
WHERE table_schema = DATABASE() AND table_name = 't1';
table_schema	table_name	row_format
test	t1	Compact

# - change ROW_FORMAT and check;

ALTER TABLE t1 ROW_FORMAT = REDUNDANT;

SELECT table_schema, table_name, row_format
FROM INFORMATION_SCHEMA.TABLES
WHERE table_schema = DATABASE() AND table_name = 't1';
table_schema	table_name	row_format
test	t1	Redundant

# - that's it, cleanup.

DROP TABLE t1;
create table t1(a char(10) not null, unique key aa(a(1)),
b char(4) not null, unique key bb(b(4))) engine=innodb;
desc t1;
Field	Type	Null	Key	Default	Extra
a	char(10)	NO	UNI	NULL	
b	char(4)	NO	PRI	NULL	
show create table t1;
Table	Create Table
t1	CREATE TABLE `t1` (
  `a` char(10) NOT NULL,
  `b` char(4) NOT NULL,
  UNIQUE KEY `bb` (`b`),
  UNIQUE KEY `aa` (`a`(1))
) ENGINE=InnoDB DEFAULT CHARSET=latin1
drop table t1;
CREATE TABLE t1 (id int, type char(6), d int, INDEX idx(id,d)) ENGINE=InnoDB;
INSERT INTO t1 VALUES 
(191, 'member', 1), (NULL, 'member', 3), (NULL, 'member', 4), (201, 'member', 2);
EXPLAIN SELECT * FROM t1 WHERE id=191 OR id IS NULL ORDER BY d;
id	select_type	table	type	possible_keys	key	key_len	ref	rows	Extra
1	SIMPLE	t1	ALL	idx	NULL	NULL	NULL	4	Using where; Using filesort
SELECT * FROM t1 WHERE id=191 OR id IS NULL ORDER BY d;
id	type	d
191	member	1
NULL	member	3
NULL	member	4
DROP TABLE t1;
set @my_innodb_autoextend_increment=@@global.innodb_autoextend_increment;
set global innodb_autoextend_increment=8;
set global innodb_autoextend_increment=@my_innodb_autoextend_increment;
set @my_innodb_commit_concurrency=@@global.innodb_commit_concurrency;
set global innodb_commit_concurrency=0;
set global innodb_commit_concurrency=@my_innodb_commit_concurrency;
CREATE TABLE t1 (a int, b int, c int, PRIMARY KEY (a), KEY t1_b (b))
ENGINE=InnoDB;
INSERT INTO t1 (a,b,c) VALUES (1,1,1), (2,1,1), (3,1,1), (4,1,1);
INSERT INTO t1 (a,b,c) SELECT a+4,b,c FROM t1;
EXPLAIN SELECT a, b, c FROM t1 WHERE b = 1 ORDER BY a DESC LIMIT 5;
id	select_type	table	type	possible_keys	key	key_len	ref	rows	Extra
1	SIMPLE	t1	range	t1_b	t1_b	5	NULL	8	Using index condition
SELECT a, b, c FROM t1 WHERE b = 1 ORDER BY a DESC LIMIT 5;
a	b	c
8	1	1
7	1	1
6	1	1
5	1	1
4	1	1
DROP TABLE t1;
DROP TABLE IF EXISTS t1;
CREATE TABLE t1 (a char(50)) ENGINE=InnoDB;
CREATE INDEX i1 on t1 (a(3));
SELECT * FROM t1 WHERE a = 'abcde';
a
DROP TABLE t1;
#
# BUG #26288: savepoint are not deleted on comit, if the transaction 
# was otherwise empty
#
BEGIN;
SAVEPOINT s1;
COMMIT;
RELEASE SAVEPOINT s1;
ERROR 42000: SAVEPOINT s1 does not exist
BEGIN;
SAVEPOINT s2;
COMMIT;
ROLLBACK TO SAVEPOINT s2;
ERROR 42000: SAVEPOINT s2 does not exist
BEGIN;
SAVEPOINT s3;
ROLLBACK;
RELEASE SAVEPOINT s3;
ERROR 42000: SAVEPOINT s3 does not exist
BEGIN;
SAVEPOINT s4;
ROLLBACK;
ROLLBACK TO SAVEPOINT s4;
ERROR 42000: SAVEPOINT s4 does not exist
CREATE TABLE t1 (f1 INTEGER PRIMARY KEY COMMENT 'My ID#', f2 INTEGER DEFAULT NULL, f3 CHAR(10) DEFAULT 'My ID#', CONSTRAINT f2_ref FOREIGN KEY (f2) REFERENCES t1 (f1)) ENGINE=INNODB;
SHOW CREATE TABLE t1;
Table	Create Table
t1	CREATE TABLE `t1` (
  `f1` int(11) NOT NULL COMMENT 'My ID#',
  `f2` int(11) DEFAULT NULL,
  `f3` char(10) DEFAULT 'My ID#',
  PRIMARY KEY (`f1`),
  KEY `f2_ref` (`f2`),
  CONSTRAINT `f2_ref` FOREIGN KEY (`f2`) REFERENCES `t1` (`f1`)
) ENGINE=InnoDB DEFAULT CHARSET=latin1
DROP TABLE t1;
#
# Bug #36995: valgrind error in remove_const during subquery executions
#
create table t1 (a bit(1) not null,b int) engine=myisam;
create table t2 (c int) engine=innodb;
explain
select b from t1 where a not in (select b from t1,t2 group by a) group by a;
id	select_type	table	type	possible_keys	key	key_len	ref	rows	Extra
1	PRIMARY	NULL	NULL	NULL	NULL	NULL	NULL	NULL	Impossible WHERE noticed after reading const tables
<<<<<<< HEAD
2	SUBQUERY	t1	system	NULL	NULL	NULL	NULL	0	const row not found
2	SUBQUERY	t2	ALL	NULL	NULL	NULL	NULL	1	NULL
=======
2	DEPENDENT SUBQUERY	NULL	NULL	NULL	NULL	NULL	NULL	NULL	Impossible WHERE noticed after reading const tables
>>>>>>> 23ac7487
DROP TABLE t1,t2;
End of 5.0 tests
CREATE TABLE `t2` (
`k` int(11) NOT NULL auto_increment,
`a` int(11) default NULL,
`c` int(11) default NULL,
PRIMARY KEY  (`k`),
UNIQUE KEY `idx_1` (`a`)
);
insert into t2 ( a ) values ( 6 ) on duplicate key update c =
ifnull( c,
0 ) + 1;
insert into t2 ( a ) values ( 7 ) on duplicate key update c =
ifnull( c,
0 ) + 1;
select last_insert_id();
last_insert_id()
2
select * from t2;
k	a	c
1	6	NULL
2	7	NULL
insert into t2 ( a ) values ( 6 ) on duplicate key update c =
ifnull( c,
0 ) + 1;
select last_insert_id();
last_insert_id()
2
select last_insert_id(0);
last_insert_id(0)
0
insert into t2 ( a ) values ( 6 ) on duplicate key update c =
ifnull( c,
0 ) + 1;
select last_insert_id();
last_insert_id()
0
select * from t2;
k	a	c
1	6	2
2	7	NULL
insert ignore into t2 values (null,6,1),(10,8,1);
select last_insert_id();
last_insert_id()
0
insert ignore into t2 values (null,6,1),(null,8,1),(null,15,1),(null,20,1);
select last_insert_id();
last_insert_id()
11
select * from t2;
k	a	c
1	6	2
2	7	NULL
10	8	1
11	15	1
12	20	1
insert into t2 ( a ) values ( 6 ) on duplicate key update c =
ifnull( c,
0 ) + 1, k=last_insert_id(k);
select last_insert_id();
last_insert_id()
1
select * from t2;
k	a	c
1	6	3
2	7	NULL
10	8	1
11	15	1
12	20	1
drop table t2;
drop table if exists t1, t2;
create table t1 (i int);
alter table t1 modify i int default 1;
alter table t1 modify i int default 2, rename t2;
lock table t2 write;
alter table t2 modify i int default 3;
unlock tables;
lock table t2 write;
alter table t2 modify i int default 4, rename t1;
unlock tables;
drop table t1;
drop table if exists t1;
create table t1 (i int);
insert into t1 values ();
lock table t1 write;
alter table t1 modify i int default 1;
insert into t1 values ();
select * from t1;
i
NULL
1
alter table t1 change i c char(10) default "Two";
insert into t1 values ();
select * from t1;
c
NULL
1
Two
unlock tables;
select * from t1;
c
NULL
1
Two
drop tables t1;
create table t1(f1 varchar(5) unique, f2 timestamp NOT NULL DEFAULT
CURRENT_TIMESTAMP ON UPDATE CURRENT_TIMESTAMP);
insert into t1(f1) values(1);
select @a:=f2 from t1;
@a:=f2
#
update t1 set f1=1;
select @b:=f2 from t1;
@b:=f2
#
select if(@a=@b,"ok","wrong");
if(@a=@b,"ok","wrong")
ok
insert into t1(f1) values (1) on duplicate key update f1="1";
select @b:=f2 from t1;
@b:=f2
#
select if(@a=@b,"ok","wrong");
if(@a=@b,"ok","wrong")
ok
insert into t1(f1) select f1 from t1 on duplicate key update f1="1";
select @b:=f2 from t1;
@b:=f2
#
select if(@a=@b,"ok","wrong");
if(@a=@b,"ok","wrong")
ok
drop table t1;
SET SESSION AUTOCOMMIT = 0;
SET SESSION TRANSACTION ISOLATION LEVEL READ COMMITTED;
set binlog_format=mixed;
# Switch to connection con1
CREATE TABLE t1 (a INT PRIMARY KEY, b VARCHAR(256))
ENGINE = InnoDB;
INSERT INTO t1 VALUES (1,2);
# 1. test for locking:
BEGIN;
UPDATE t1 SET b = 12 WHERE a = 1;
affected rows: 1
info: Rows matched: 1  Changed: 1  Warnings: 0
SELECT * FROM t1;
a	b
1	12
# Switch to connection con2
UPDATE t1 SET b = 21 WHERE a = 1;
ERROR HY000: Lock wait timeout exceeded; try restarting transaction
# Switch to connection con1
SELECT * FROM t1;
a	b
1	12
ROLLBACK;
# Switch to connection con2
ROLLBACK;
# Switch to connection con1
# 2. test for serialized update:
CREATE TABLE t2 (a INT);
TRUNCATE t1;
INSERT INTO t1 VALUES (1,'init');
CREATE PROCEDURE p1()
BEGIN
UPDATE t1 SET b = CONCAT(b, '+con2')  WHERE a = 1;
INSERT INTO t2 VALUES ();
END|
BEGIN;
UPDATE t1 SET b = CONCAT(b, '+con1') WHERE a = 1;
affected rows: 1
info: Rows matched: 1  Changed: 1  Warnings: 0
SELECT * FROM t1;
a	b
1	init+con1
# Switch to connection con2
CALL p1;;
# Switch to connection con1
SELECT * FROM t1;
a	b
1	init+con1
COMMIT;
SELECT * FROM t1;
a	b
1	init+con1
# Switch to connection con2
SELECT * FROM t1;
a	b
1	init+con1+con2
COMMIT;
# Switch to connection con1
# 3. test for updated key column:
TRUNCATE t1;
TRUNCATE t2;
INSERT INTO t1 VALUES (1,'init');
BEGIN;
UPDATE t1 SET a = 2, b = CONCAT(b, '+con1') WHERE a = 1;
affected rows: 1
info: Rows matched: 1  Changed: 1  Warnings: 0
SELECT * FROM t1;
a	b
2	init+con1
# Switch to connection con2
CALL p1;;
# Switch to connection con1
SELECT * FROM t1;
a	b
2	init+con1
COMMIT;
SELECT * FROM t1;
a	b
2	init+con1
# Switch to connection con2
SELECT * FROM t1;
a	b
2	init+con1
DROP PROCEDURE p1;
DROP TABLE t1, t2;
CREATE TABLE t1 (a INT NOT NULL, b INT NOT NULL, PRIMARY KEY (a,b)) engine=innodb;
CREATE TABLE t2 (c INT NOT NULL, d INT NOT NULL, PRIMARY KEY (c,d),
CONSTRAINT c2 FOREIGN KEY f2 (c) REFERENCES t1 (a,b) ON UPDATE NO ACTION) engine=innodb;
ERROR 42000: Incorrect foreign key definition for 'f2': Key reference and table reference don't match
CREATE TABLE t2 (c INT NOT NULL, d INT NOT NULL, PRIMARY KEY (c,d),
CONSTRAINT c2 FOREIGN KEY (c) REFERENCES t1 (a,b) ON UPDATE NO ACTION) engine=innodb;
ERROR 42000: Incorrect foreign key definition for 'c2': Key reference and table reference don't match
CREATE TABLE t2 (c INT NOT NULL, d INT NOT NULL, PRIMARY KEY (c,d),
CONSTRAINT c1 FOREIGN KEY c2 (c) REFERENCES t1 (a) ON DELETE NO ACTION,
CONSTRAINT c2 FOREIGN KEY (c) REFERENCES t1 (a) ON UPDATE NO ACTION) engine=innodb;
ALTER TABLE t2 DROP FOREIGN KEY c2;
DROP TABLE t2;
CREATE TABLE t2 (c INT NOT NULL, d INT NOT NULL, PRIMARY KEY (c,d),
FOREIGN KEY (c) REFERENCES t1 (a,k) ON UPDATE NO ACTION) engine=innodb;
ERROR 42000: Incorrect foreign key definition for 'foreign key without name': Key reference and table reference don't match
CREATE TABLE t2 (c INT NOT NULL, d INT NOT NULL, PRIMARY KEY (c,d),
FOREIGN KEY f1 (c) REFERENCES t1 (a,k) ON UPDATE NO ACTION) engine=innodb;
ERROR 42000: Incorrect foreign key definition for 'f1': Key reference and table reference don't match
CREATE TABLE t2 (c INT NOT NULL, d INT NOT NULL, PRIMARY KEY (c,d),
CONSTRAINT c1 FOREIGN KEY f1 (c) REFERENCES t1 (a) ON DELETE NO ACTION,
CONSTRAINT c2 FOREIGN KEY (c) REFERENCES t1 (a) ON UPDATE NO ACTION,
FOREIGN KEY f3 (c) REFERENCES t1 (a) ON UPDATE NO ACTION,
FOREIGN KEY (c) REFERENCES t1 (a) ON UPDATE NO ACTION) engine=innodb;
SHOW CREATE TABLE t2;
Table	Create Table
t2	CREATE TABLE `t2` (
  `c` int(11) NOT NULL,
  `d` int(11) NOT NULL,
  PRIMARY KEY (`c`,`d`),
  CONSTRAINT `c1` FOREIGN KEY (`c`) REFERENCES `t1` (`a`) ON DELETE NO ACTION,
  CONSTRAINT `c2` FOREIGN KEY (`c`) REFERENCES `t1` (`a`) ON UPDATE NO ACTION,
  CONSTRAINT `t2_ibfk_1` FOREIGN KEY (`c`) REFERENCES `t1` (`a`) ON UPDATE NO ACTION,
  CONSTRAINT `t2_ibfk_2` FOREIGN KEY (`c`) REFERENCES `t1` (`a`) ON UPDATE NO ACTION
) ENGINE=InnoDB DEFAULT CHARSET=latin1
DROP TABLE t2;
DROP TABLE t1;
create table t1 (a int auto_increment primary key) engine=innodb;
alter table t1 order by a;
Warnings:
Warning	1105	ORDER BY ignored as there is a user-defined clustered index in the table 't1'
drop table t1;
CREATE TABLE t1
(vid integer NOT NULL,
tid integer NOT NULL,
idx integer NOT NULL,
name varchar(128) NOT NULL,
type varchar(128) NULL,
PRIMARY KEY(idx, vid, tid),
UNIQUE(vid, tid, name)
) ENGINE=InnoDB;
INSERT INTO t1 VALUES
(1,1,1,'pk',NULL),(2,1,1,'pk',NULL),(3,1,1,'pk',NULL),(4,1,1,'c1',NULL),
(5,1,1,'pk',NULL),(1,1,2,'c1',NULL),(2,1,2,'c1',NULL),(3,1,2,'c1',NULL),
(4,1,2,'c2',NULL),(5,1,2,'c1',NULL),(2,1,3,'c2',NULL),(3,1,3,'c2',NULL),
(4,1,3,'pk',NULL),(5,1,3,'c2',NULL),
(2,1,4,'c_extra',NULL),(3,1,4,'c_extra',NULL);
EXPLAIN SELECT * FROM t1 FORCE INDEX (PRIMARY) WHERE tid = 1 AND vid = 3 ORDER BY idx DESC;
id	select_type	table	type	possible_keys	key	key_len	ref	rows	Extra
1	SIMPLE	t1	index	NULL	PRIMARY	12	NULL	16	Using where
SELECT * FROM t1 FORCE INDEX (PRIMARY) WHERE tid = 1 AND vid = 3 ORDER BY idx DESC;
vid	tid	idx	name	type
3	1	4	c_extra	NULL
3	1	3	c2	NULL
3	1	2	c1	NULL
3	1	1	pk	NULL
DROP TABLE t1;
#
# Bug #44290: explain crashes for subquery with distinct in
#             SQL_SELECT::test_quick_select
#             (reproduced only with InnoDB tables)
#
CREATE TABLE t1 (c1 INT, c2 INT, c3 INT, KEY (c3), KEY (c2, c3))
ENGINE=InnoDB;
INSERT INTO t1 VALUES (1,1,1), (1,1,1), (1,1,2), (1,1,1), (1,1,2);
SELECT 1 FROM (SELECT COUNT(DISTINCT c1) 
FROM t1 WHERE c2 IN (1, 1) AND c3 = 2 GROUP BY c2) x;
1
1
EXPLAIN 
SELECT 1 FROM (SELECT COUNT(DISTINCT c1) 
FROM t1 WHERE c2 IN (1, 1) AND c3 = 2 GROUP BY c2) x;
id	select_type	table	type	possible_keys	key	key_len	ref	rows	Extra
1	PRIMARY	<derived2>	ALL	NULL	NULL	NULL	NULL	2	NULL
2	DERIVED	t1	ref	c3,c2	c3	5	const	2	Using where; Using filesort
DROP TABLE t1;
CREATE TABLE t1 (c1 REAL, c2 REAL, c3 REAL, KEY (c3), KEY (c2, c3))
ENGINE=InnoDB;
INSERT INTO t1 VALUES (1,1,1), (1,1,1), (1,1,2), (1,1,1), (1,1,2);
SELECT 1 FROM (SELECT COUNT(DISTINCT c1) 
FROM t1 WHERE c2 IN (1, 1) AND c3 = 2 GROUP BY c2) x;
1
1
EXPLAIN 
SELECT 1 FROM (SELECT COUNT(DISTINCT c1) 
FROM t1 WHERE c2 IN (1, 1) AND c3 = 2 GROUP BY c2) x;
id	select_type	table	type	possible_keys	key	key_len	ref	rows	Extra
1	PRIMARY	<derived2>	ALL	NULL	NULL	NULL	NULL	2	NULL
2	DERIVED	t1	ref	c3,c2	c3	9	const	2	Using where; Using filesort
DROP TABLE t1;
CREATE TABLE t1 (c1 DECIMAL(12,2), c2 DECIMAL(12,2), c3 DECIMAL(12,2), 
KEY (c3), KEY (c2, c3))
ENGINE=InnoDB;
INSERT INTO t1 VALUES (1,1,1), (1,1,1), (1,1,2), (1,1,1), (1,1,2);
SELECT 1 FROM (SELECT COUNT(DISTINCT c1) 
FROM t1 WHERE c2 IN (1, 1) AND c3 = 2 GROUP BY c2) x;
1
1
EXPLAIN 
SELECT 1 FROM (SELECT COUNT(DISTINCT c1) 
FROM t1 WHERE c2 IN (1, 1) AND c3 = 2 GROUP BY c2) x;
id	select_type	table	type	possible_keys	key	key_len	ref	rows	Extra
1	PRIMARY	<derived2>	ALL	NULL	NULL	NULL	NULL	2	NULL
2	DERIVED	t1	ref	c3,c2	c3	7	const	2	Using where; Using filesort
DROP TABLE t1;
End of 5.1 tests
#
# Bug#43600: Incorrect type conversion caused wrong result.
#
CREATE TABLE t1 (
a int NOT NULL
) engine= innodb;
CREATE TABLE t2 (
a int NOT NULL,
b int NOT NULL,
filler char(100) DEFAULT NULL,
KEY a (a,b)
) engine= innodb;
insert into t1 values (0),(1),(2),(3),(4);
insert into t2 select A.a + 10 *B.a, 1, 'filler' from t1 A, t1 B;
explain select * from t1, t2 where t2.a=t1.a and t2.b + 1;
id	select_type	table	type	possible_keys	key	key_len	ref	rows	Extra
1	SIMPLE	t1	ALL	NULL	NULL	NULL	NULL	5	NULL
1	SIMPLE	t2	ref	a	a	4	test.t1.a	1	Using index condition
select * from t1, t2 where t2.a=t1.a and t2.b + 1;
a	a	b	filler
0	0	1	filler
1	1	1	filler
2	2	1	filler
3	3	1	filler
4	4	1	filler
drop table t1,t2;
# End of test case for the bug#43600
#
# Bug#42643: InnoDB does not support replication of TRUNCATE TABLE
#
# Check that a TRUNCATE TABLE statement, needing an exclusive meta
# data lock, waits for a shared metadata lock owned by a concurrent
# transaction.
#
CREATE TABLE t1 (a INT) ENGINE=InnoDB;
INSERT INTO t1 VALUES (1),(2),(3);
BEGIN;
SELECT * FROM t1 ORDER BY a;
a
1
2
3
# Connection con1
TRUNCATE TABLE t1;;
# Connection default
SELECT * FROM t1 ORDER BY a;
a
1
2
3
ROLLBACK;
# Connection con1
# Reaping TRUNCATE TABLE
SELECT * FROM t1;
a
# Disconnect con1
# Connection default
DROP TABLE t1;
drop table if exists t1, t2, t3;
#
# BUG#35850: Performance regression in 5.1.23/5.1.24
#
create table t1(a int);
insert into t1 values (0),(1),(2),(3),(4),(5),(6),(7),(8),(9);
create table t2 (a int, b int, pk int, key(a,b), primary key(pk)) engine=innodb;
insert into t2 select @a:=A.a+10*(B.a + 10*C.a),@a, @a from t1 A, t1 B, t1 C;
# this must use key 'a', not PRIMARY:
explain select a from t2 where a=b;
id	select_type	table	type	possible_keys	key	key_len	ref	rows	Extra
1	SIMPLE	t2	index	NULL	a	10	NULL	#	Using where; Using index
drop table t1, t2;
#
# Bug #40360: Binlog related errors with binlog off
#
SET SESSION BINLOG_FORMAT=STATEMENT;
SET SESSION TRANSACTION ISOLATION LEVEL READ COMMITTED;
select @@session.sql_log_bin, @@session.binlog_format, @@session.tx_isolation;
@@session.sql_log_bin	1
@@session.binlog_format	STATEMENT
@@session.tx_isolation	READ-COMMITTED
CREATE TABLE t1 ( a INT ) ENGINE=InnoDB;
INSERT INTO t1 VALUES(1);
DROP TABLE t1;
#
# Bug#37284 Crash in Field_string::type()
#
DROP TABLE IF EXISTS t1;
CREATE TABLE t1 (a char(50)) ENGINE=InnoDB;
CREATE INDEX i1 on t1 (a(3));
SELECT * FROM t1 WHERE a = 'abcde';
a
DROP TABLE t1;
#
# Bug #37742: HA_EXTRA_KEYREAD flag is set when key contains only prefix of
# requested column
#
CREATE TABLE foo (a int, b int, c char(10),
PRIMARY KEY (c(3)),
KEY b (b)
) engine=innodb;
CREATE TABLE foo2 (a int, b int, c char(10),
PRIMARY KEY (c),
KEY b (b)
) engine=innodb;
CREATE TABLE bar (a int, b int, c char(10),
PRIMARY KEY (c(3)),
KEY b (b)
) engine=myisam;
INSERT INTO foo VALUES
(1,2,'abcdefghij'), (2,3,''), (3,4,'klmnopqrst'),
(4,5,'uvwxyz'), (5,6,'meotnsyglt'), (4,5,'asfdewe');
INSERT INTO bar SELECT * FROM foo;
INSERT INTO foo2 SELECT * FROM foo;
ANALYZE TABLE bar;
ANALYZE TABLE foo;
ANALYZE TABLE foo2;
EXPLAIN SELECT c FROM bar WHERE b>2;;
id	1
select_type	SIMPLE
table	bar
type	ALL
possible_keys	b
key	NULL
key_len	NULL
ref	NULL
rows	6
Extra	Using where
EXPLAIN SELECT c FROM foo WHERE b>2;;
id	1
select_type	SIMPLE
table	foo
type	ALL
possible_keys	b
key	NULL
key_len	NULL
ref	NULL
rows	6
Extra	Using where
EXPLAIN SELECT c FROM foo2 WHERE b>2;;
id	1
select_type	SIMPLE
table	foo2
type	range
possible_keys	b
key	b
key_len	5
ref	NULL
rows	5
Extra	Using where; Using index
EXPLAIN SELECT c FROM bar WHERE c>2;;
id	1
select_type	SIMPLE
table	bar
type	ALL
possible_keys	PRIMARY
key	NULL
key_len	NULL
ref	NULL
rows	6
Extra	Using where
EXPLAIN SELECT c FROM foo WHERE c>2;;
id	1
select_type	SIMPLE
table	foo
type	ALL
possible_keys	PRIMARY
key	NULL
key_len	NULL
ref	NULL
rows	6
Extra	Using where
EXPLAIN SELECT c FROM foo2 WHERE c>2;;
id	1
select_type	SIMPLE
table	foo2
type	index
possible_keys	PRIMARY
key	b
key_len	5
ref	NULL
rows	6
Extra	Using where; Using index
DROP TABLE foo, bar, foo2;
#
# Bug#41348: INSERT INTO tbl SELECT * FROM temp_tbl overwrites locking type of temp table
#
DROP TABLE IF EXISTS t1,t3,t2;
DROP FUNCTION IF EXISTS f1;
CREATE FUNCTION f1() RETURNS VARCHAR(250)
BEGIN
return 'hhhhhhh' ;
END|
CREATE TABLE t1 (a VARCHAR(20), b VARCHAR(20), c VARCHAR(20)) ENGINE=INNODB;
BEGIN WORK;
CREATE TEMPORARY TABLE t2 (a VARCHAR(20), b VARCHAR(20), c varchar(20)) ENGINE=INNODB;
CREATE TEMPORARY TABLE t3 LIKE t2;
INSERT INTO t1 VALUES ('a','b',NULL),('c','d',NULL),('e','f',NULL);
SET @stmt := CONCAT('INSERT INTO t2 SELECT tbl.a, tbl.b, f1()',' FROM t1 tbl');
PREPARE stmt1 FROM @stmt;
SET @stmt := CONCAT('INSERT INTO t3', ' SELECT * FROM t2');
PREPARE stmt3 FROM @stmt;
EXECUTE stmt1;
COMMIT;
DEALLOCATE PREPARE stmt1;
DEALLOCATE PREPARE stmt3;
DROP TABLE t1,t3,t2;
DROP FUNCTION f1;
#
# Bug#37016: TRUNCATE TABLE removes some rows but not all
#
DROP TABLE IF EXISTS t1,t2;
CREATE TABLE t1 (id INT NOT NULL, PRIMARY KEY (id)) ENGINE=INNODB;
CREATE TABLE t2 (id INT PRIMARY KEY,
t1_id INT, INDEX par_ind (t1_id),
FOREIGN KEY (t1_id) REFERENCES t1(id)) ENGINE=INNODB;
INSERT INTO t1 VALUES (1),(2);
INSERT INTO t2 VALUES (3,2);
SET AUTOCOMMIT = 0;
START TRANSACTION;
TRUNCATE TABLE t1;
ERROR 42000: Cannot truncate a table referenced in a foreign key constraint (`test`.`t2`, CONSTRAINT `t2_ibfk_1` FOREIGN KEY (`t1_id`) REFERENCES `test`.`t1` (`id`))
SELECT * FROM t1;
id
1
2
COMMIT;
SELECT * FROM t1;
id
1
2
START TRANSACTION;
TRUNCATE TABLE t1;
ERROR 42000: Cannot truncate a table referenced in a foreign key constraint (`test`.`t2`, CONSTRAINT `t2_ibfk_1` FOREIGN KEY (`t1_id`) REFERENCES `test`.`t1` (`id`))
SELECT * FROM t1;
id
1
2
ROLLBACK;
SELECT * FROM t1;
id
1
2
SET AUTOCOMMIT = 1;
START TRANSACTION;
SELECT * FROM t1;
id
1
2
COMMIT;
TRUNCATE TABLE t1;
ERROR 42000: Cannot truncate a table referenced in a foreign key constraint (`test`.`t2`, CONSTRAINT `t2_ibfk_1` FOREIGN KEY (`t1_id`) REFERENCES `test`.`t1` (`id`))
SELECT * FROM t1;
id
1
2
DELETE FROM t2 WHERE id = 3;
START TRANSACTION;
SELECT * FROM t1;
id
1
2
TRUNCATE TABLE t1;
ERROR 42000: Cannot truncate a table referenced in a foreign key constraint (`test`.`t2`, CONSTRAINT `t2_ibfk_1` FOREIGN KEY (`t1_id`) REFERENCES `test`.`t1` (`id`))
ROLLBACK;
SELECT * FROM t1;
id
1
2
TRUNCATE TABLE t2;
DROP TABLE t2;
DROP TABLE t1;
#
# Bug#40127 Multiple table DELETE IGNORE hangs on foreign key constraint violation on 5.0
#
CREATE TABLE t1 (
id INT UNSIGNED NOT NULL AUTO_INCREMENT,
PRIMARY KEY (id)
) ENGINE=InnoDB;
CREATE TABLE t2 (
id INT UNSIGNED NOT NULL AUTO_INCREMENT,
aid INT UNSIGNED NOT NULL,
PRIMARY KEY (id),
FOREIGN KEY (aid) REFERENCES t1 (id)
) ENGINE=InnoDB;
CREATE TABLE t3 (
bid INT UNSIGNED NOT NULL,
FOREIGN KEY (bid) REFERENCES t2 (id)
) ENGINE=InnoDB;
CREATE TABLE t4 (
a INT
) ENGINE=InnoDB;
CREATE TABLE t5 (
a INT
) ENGINE=InnoDB;
INSERT INTO t1 (id) VALUES (1);
INSERT INTO t2 (id, aid) VALUES (1, 1),(2,1),(3,1),(4,1);
INSERT INTO t3 (bid) VALUES (1);
INSERT INTO t4 VALUES (1),(2),(3),(4),(5);
INSERT INTO t5 VALUES (1);
DELETE t5 FROM t4 LEFT JOIN t5 ON t4.a= t5.a;
DELETE t2, t1 FROM t2 INNER JOIN t1 ON (t2.aid = t1.id) WHERE t2.id = 1;
ERROR 23000: Cannot delete or update a parent row: a foreign key constraint fails (`test`.`t3`, CONSTRAINT `t3_ibfk_1` FOREIGN KEY (`bid`) REFERENCES `t2` (`id`))
DELETE t2, t1 FROM t2 INNER JOIN t1 ON (t2.aid = t1.id) WHERE t2.id = 1;
ERROR 23000: Cannot delete or update a parent row: a foreign key constraint fails (`test`.`t3`, CONSTRAINT `t3_ibfk_1` FOREIGN KEY (`bid`) REFERENCES `t2` (`id`))
DELETE IGNORE t2, t1 FROM t2 INNER JOIN t1 ON (t2.aid = t1.id) WHERE t2.id = 1;
DROP TABLE t3;
DROP TABLE t2;
DROP TABLE t1;
DROP TABLES t4,t5;
# Bug#40127 Multiple table DELETE IGNORE hangs on foreign key constraint violation on 5.0
# Testing for any side effects of IGNORE on AFTER DELETE triggers used with
# transactional tables.
#
CREATE TABLE t1 (i INT NOT NULL PRIMARY KEY) ENGINE=InnoDB;
CREATE TABLE t2 (a VARCHAR(100)) ENGINE=InnoDB;
CREATE TABLE t3 (i INT NOT NULL PRIMARY KEY) ENGINE=InnoDB;
CREATE TABLE t4 (i INT NOT NULL PRIMARY KEY, t1i INT, 
FOREIGN KEY (t1i) REFERENCES t1(i))
ENGINE=InnoDB;
CREATE TRIGGER trg AFTER DELETE ON t1 FOR EACH ROW
BEGIN
SET @b:='EXECUTED TRIGGER';
INSERT INTO t2 VALUES (@b);
SET @a:= error_happens_here;
END||
SET @b:="";
SET @a:="";
INSERT INTO t1 VALUES (1),(2),(3),(4);
INSERT INTO t3 SELECT * FROM t1;
** An error in a trigger causes rollback of the statement.
DELETE t1 FROM t3 LEFT JOIN t1 ON t1.i=t3.i;
ERROR 42S22: Unknown column 'error_happens_here' in 'field list'
SELECT @a,@b;
@a	@b
	EXECUTED TRIGGER
SELECT * FROM t2;
a
SELECT * FROM t1 LEFT JOIN t3 ON t1.i=t3.i;
i	i
1	1
2	2
3	3
4	4
** Same happens with the IGNORE option
DELETE IGNORE t1 FROM t3 LEFT JOIN t1 ON t1.i=t3.i;
ERROR 42S22: Unknown column 'error_happens_here' in 'field list'
SELECT * FROM t2;
a
SELECT * FROM t1 LEFT JOIN t3 ON t1.i=t3.i;
i	i
1	1
2	2
3	3
4	4
**
** The following is an attempt to demonstrate
** error handling inside a row iteration.
**
DROP TRIGGER trg;
DELETE FROM t1;
DELETE FROM t2;
DELETE FROM t3;
INSERT INTO t1 VALUES (1),(2),(3),(4);
INSERT INTO t3 VALUES (1),(2),(3),(4);
INSERT INTO t4 VALUES (3,3),(4,4);
CREATE TRIGGER trg AFTER DELETE ON t1 FOR EACH ROW
BEGIN
SET @b:= CONCAT('EXECUTED TRIGGER FOR ROW ',CAST(OLD.i AS CHAR));
INSERT INTO t2 VALUES (@b);
END||
** DELETE is prevented by foreign key constrains but errors are silenced.
** The AFTER trigger isn't fired.
DELETE IGNORE t1 FROM t3 LEFT JOIN t1 ON t1.i=t3.i;
** Tables are modified by best effort:
SELECT * FROM t1 LEFT JOIN t3 ON t1.i=t3.i;
i	i
3	3
4	4
** The AFTER trigger was only executed on successful rows:
SELECT * FROM t2;
a
EXECUTED TRIGGER FOR ROW 1
EXECUTED TRIGGER FOR ROW 2
DROP TRIGGER trg;
**
** Induce an error midway through an AFTER-trigger
**
DELETE FROM t4;
DELETE FROM t1;
DELETE FROM t3;
INSERT INTO t1 VALUES (1),(2),(3),(4);
INSERT INTO t3 VALUES (1),(2),(3),(4);
CREATE TRIGGER trg AFTER DELETE ON t1 FOR EACH ROW
BEGIN
SET @a:= @a+1;
IF @a > 2 THEN
INSERT INTO t4 VALUES (5,5);
END IF;
END||
SET @a:=0;
** Errors in the trigger causes the statement to abort.
DELETE IGNORE t1 FROM t3 LEFT JOIN t1 ON t1.i=t3.i;
ERROR 23000: Cannot add or update a child row: a foreign key constraint fails (`test`.`t4`, CONSTRAINT `t4_ibfk_1` FOREIGN KEY (`t1i`) REFERENCES `t1` (`i`))
SELECT * FROM t1 LEFT JOIN t3 ON t1.i=t3.i;
i	i
1	1
2	2
3	3
4	4
SELECT * FROM t4;
i	t1i
DROP TRIGGER trg;
DROP TABLE t4;
DROP TABLE t1;
DROP TABLE t2;
DROP TABLE t3;
#
# Bug#43580: Issue with Innodb on multi-table update
#
CREATE TABLE t1 (a INT, b INT, KEY (a)) ENGINE = INNODB;
CREATE TABLE t2 (a INT KEY, b INT, KEY (b)) ENGINE = INNODB;
CREATE TABLE t3 (a INT, b INT KEY, KEY (a)) ENGINE = INNODB;
CREATE TABLE t4 (a INT KEY, b INT, KEY (b)) ENGINE = INNODB;
INSERT INTO t1 VALUES (1, 1), (2, 2), (3, 3), (4, 4), (5, 5), (6, 6);
INSERT INTO t2 VALUES (1, 1), (2, 2), (3, 3), (4, 4), (5, 5);
INSERT INTO t3 VALUES (1, 101), (2, 102), (3, 103), (4, 104), (5, 105), (6, 106);
INSERT INTO t4 VALUES (1, 1), (2, 2), (3, 3), (4, 4), (5, 5);
UPDATE t1, t2 SET t1.a = t1.a + 100, t2.b = t1.a + 10 
WHERE t1.a BETWEEN 2 AND 4 AND t2.a = t1.b;
SELECT * FROM t2;
a	b
1	1
2	12
3	13
4	14
5	5
UPDATE t3, t4 SET t3.a = t3.a + 100, t4.b = t3.a + 10 
WHERE t3.a BETWEEN 2 AND 4 AND t4.a = t3.b - 100;
SELECT * FROM t4;
a	b
1	1
2	12
3	13
4	14
5	5
DROP TABLE t1, t2, t3, t4;
#
# Bug#44886: SIGSEGV in test_if_skip_sort_order() -
#            uninitialized variable used as subscript 
#
CREATE TABLE t1 (a INT, b INT, c INT, d INT, PRIMARY KEY (b), KEY (a,c))
ENGINE=InnoDB;
INSERT INTO t1 VALUES (1,1,1,0);
CREATE TABLE t2 (a INT, b INT, e INT, KEY (e)) ENGINE=InnoDB;
INSERT INTO t2 VALUES (1,1,2);
CREATE TABLE t3 (a INT, b INT) ENGINE=MyISAM;
INSERT INTO t3 VALUES (1, 1);
SELECT * FROM t1, t2, t3
WHERE t1.a = t3.a AND (t1.b = t3.b OR t1.d) AND t2.b = t1.b AND t2.e = 2
GROUP BY t1.b;
a	b	c	d	a	b	e	a	b
1	1	1	0	1	1	2	1	1
DROP TABLE t1, t2, t3;
#
# Bug #45828: Optimizer won't use partial primary key if another 
# index can prevent filesort
#
CREATE TABLE `t1` (
c1 int NOT NULL,
c2 int NOT NULL,
c3 int NOT NULL,
PRIMARY KEY (c1,c2),
KEY  (c3)
) ENGINE=InnoDB;
INSERT INTO t1 VALUES (5,2,1246276747);
INSERT INTO t1 VALUES (2,1,1246281721);
INSERT INTO t1 VALUES (7,3,1246281756);
INSERT INTO t1 VALUES (4,2,1246282139);
INSERT INTO t1 VALUES (3,1,1246282230);
INSERT INTO t1 VALUES (1,0,1246282712);
INSERT INTO t1 VALUES (8,3,1246282765);
INSERT INTO t1 SELECT c1+10,c2+10,c3+10 FROM t1;
INSERT INTO t1 SELECT c1+100,c2+100,c3+100 from t1;
INSERT INTO t1 SELECT c1+1000,c2+1000,c3+1000 from t1;
INSERT INTO t1 SELECT c1+10000,c2+10000,c3+10000 from t1;
INSERT INTO t1 SELECT c1+100000,c2+100000,c3+100000 from t1;
INSERT INTO t1 SELECT c1+1000000,c2+1000000,c3+1000000 from t1;
SELECT * FROM t1 WHERE c1 = 99999999 AND c3 > 1 ORDER BY c3;
c1	c2	c3
EXPLAIN SELECT * FROM t1 WHERE c1 = 99999999 AND c3 > 1 ORDER BY c3;
id	select_type	table	type	possible_keys	key	key_len	ref	rows	Extra
1	SIMPLE	t1	ref	PRIMARY,c3	PRIMARY	4	const	1	Using where; Using filesort
EXPLAIN SELECT * FROM t1 FORCE INDEX (PRIMARY) WHERE c1 = 99999999 AND c3 > 1 ORDER BY c3;
id	select_type	table	type	possible_keys	key	key_len	ref	rows	Extra
1	SIMPLE	t1	ref	PRIMARY	PRIMARY	4	const	1	Using where; Using filesort
CREATE TABLE t2 (
c1 int NOT NULL,
c2 int NOT NULL,
c3 int NOT NULL,
KEY (c1,c2),
KEY (c3)
) ENGINE=InnoDB;
explain SELECT * FROM t2 WHERE c1 = 99999999 AND c3 > 1 ORDER BY c3;
id	select_type	table	type	possible_keys	key	key_len	ref	rows	Extra
1	SIMPLE	t2	ref	c1,c3	c1	4	const	1	Using where; Using filesort
DROP TABLE t1,t2;
#
# 36259: Optimizing with ORDER BY
#
CREATE TABLE t1 (
a INT NOT NULL AUTO_INCREMENT,
b INT NOT NULL,
c INT NOT NULL,
d VARCHAR(5),
e INT NOT NULL,
PRIMARY KEY (a), KEY i2 (b,c,d)
) ENGINE=InnoDB;
INSERT INTO t1 (b,c,d,e) VALUES (1,1,'a',1), (2,2,'b',2);
INSERT INTO t1 (b,c,d,e) SELECT RAND()*10000, RAND()*10000, d, e FROM t1;
INSERT INTO t1 (b,c,d,e) SELECT RAND()*10000, RAND()*10000, d, e FROM t1;
INSERT INTO t1 (b,c,d,e) SELECT RAND()*10000, RAND()*10000, d, e FROM t1;
INSERT INTO t1 (b,c,d,e) SELECT RAND()*10000, RAND()*10000, d, e FROM t1;
INSERT INTO t1 (b,c,d,e) SELECT RAND()*10000, RAND()*10000, d, e FROM t1;
INSERT INTO t1 (b,c,d,e) SELECT RAND()*10000, RAND()*10000, d, e FROM t1;
ANALYZE TABLE t1;
EXPLAIN SELECT * FROM t1 WHERE b=1 AND c=1 ORDER BY a;
id	select_type	table	type	possible_keys	key	key_len	ref	rows	Extra
1	SIMPLE	t1	ref	i2	i2	8	const,const	1	Using where; Using filesort
EXPLAIN SELECT * FROM t1 FORCE INDEX(i2) WHERE b=1 and c=1 ORDER BY a;
id	select_type	table	type	possible_keys	key	key_len	ref	rows	Extra
1	SIMPLE	t1	ref	i2	i2	8	const,const	1	Using where; Using filesort
EXPLAIN SELECT * FROM t1 FORCE INDEX(PRIMARY) WHERE b=1 AND c=1 ORDER BY a;
id	select_type	table	type	possible_keys	key	key_len	ref	rows	Extra
1	SIMPLE	t1	index	NULL	PRIMARY	4	NULL	{checked}	Using where
DROP TABLE t1;
#
# Bug #47963: Wrong results when index is used
#
CREATE TABLE t1(
a VARCHAR(5) NOT NULL, 
b VARCHAR(5) NOT NULL,
c DATETIME NOT NULL,
KEY (c) 
) ENGINE=InnoDB;
INSERT INTO t1 VALUES('TEST', 'TEST', '2009-10-09 00:00:00');
SELECT * FROM t1 WHERE a = 'TEST' AND 
c >= '2009-10-09 00:00:00' AND c <= '2009-10-09 00:00:00';
a	b	c
TEST	TEST	2009-10-09 00:00:00
SELECT * FROM t1 WHERE a = 'TEST' AND 
c >= '2009-10-09 00:00:00.0' AND c <= '2009-10-09 00:00:00.0';
a	b	c
TEST	TEST	2009-10-09 00:00:00
SELECT * FROM t1 WHERE a = 'TEST' AND 
c >= '2009-10-09 00:00:00.0' AND c <= '2009-10-09 00:00:00';
a	b	c
TEST	TEST	2009-10-09 00:00:00
SELECT * FROM t1 WHERE a = 'TEST' AND 
c >= '2009-10-09 00:00:00' AND c <= '2009-10-09 00:00:00.0';
a	b	c
TEST	TEST	2009-10-09 00:00:00
SELECT * FROM t1 WHERE a = 'TEST' AND 
c >= '2009-10-09 00:00:00.000' AND c <= '2009-10-09 00:00:00.000';
a	b	c
TEST	TEST	2009-10-09 00:00:00
SELECT * FROM t1 WHERE a = 'TEST' AND 
c >= '2009-10-09 00:00:00.00' AND c <= '2009-10-09 00:00:00.001';
a	b	c
TEST	TEST	2009-10-09 00:00:00
SELECT * FROM t1 WHERE a = 'TEST' AND 
c >= '2009-10-09 00:00:00.001' AND c <= '2009-10-09 00:00:00.00';
a	b	c
EXPLAIN SELECT * FROM t1 WHERE a = 'TEST' AND 
c >= '2009-10-09 00:00:00.001' AND c <= '2009-10-09 00:00:00.00';
id	select_type	table	type	possible_keys	key	key_len	ref	rows	Extra
1	SIMPLE	NULL	NULL	NULL	NULL	NULL	NULL	NULL	Impossible WHERE noticed after reading const tables
DROP TABLE t1;
#
# Bug #46175: NULL read_view and consistent read assertion
#
CREATE TABLE t1(a CHAR(13),KEY(a)) ENGINE=innodb;
CREATE TABLE t2(b DATETIME,KEY(b)) ENGINE=innodb;
INSERT INTO t1 VALUES (),();
INSERT INTO t2 VALUES (),();
CREATE OR REPLACE VIEW v1 AS SELECT 1 FROM t2 
WHERE b =(SELECT a FROM t1 LIMIT 1);
CREATE PROCEDURE p1(num INT)
BEGIN
DECLARE i INT DEFAULT 0;
REPEAT
SHOW CREATE VIEW v1;
SET i:=i+1;
UNTIL i>num END REPEAT;
END|
# Should not crash
# Should not crash
DROP PROCEDURE p1;
DROP VIEW v1;
DROP TABLE t1,t2;
#
# Bug #49324: more valgrind errors in test_if_skip_sort_order
#
CREATE TABLE t1 (a INT PRIMARY KEY) ENGINE=innodb ;
# should not cause valgrind warnings
SELECT 1 FROM t1 JOIN t1 a USING(a) GROUP BY t1.a,t1.a;
1
DROP TABLE t1;
#
# Bug#50843: Filesort used instead of clustered index led to
#            performance degradation.
#
create table t1(f1 int not null primary key, f2 int) engine=innodb;
create table t2(f1 int not null, key (f1)) engine=innodb;
insert into t1 values (1,1),(2,2),(3,3);
insert into t2 values (1),(2),(3);
analyze table t1;
analyze table t2;
explain select t1.* from t1 left join t2 using(f1) group by t1.f1;
id	select_type	table	type	possible_keys	key	key_len	ref	rows	Extra
1	SIMPLE	t1	index	NULL	PRIMARY	4	NULL	3	NULL
1	SIMPLE	t2	ref	f1	f1	4	test.t1.f1	1	Using index
drop table t1,t2;
#
#
# Bug #39653: find_shortest_key in sql_select.cc does not consider
#             clustered primary keys
#
CREATE TABLE t1 (a INT PRIMARY KEY, b INT, c INT, d INT, e INT, f INT,
KEY (b,c)) ENGINE=INNODB;
INSERT INTO t1 VALUES (1,1,1,1,1,1), (2,2,2,2,2,2), (3,3,3,3,3,3),
(4,4,4,4,4,4), (5,5,5,5,5,5), (6,6,6,6,6,6),
(7,7,7,7,7,7), (8,8,8,8,8,8), (9,9,9,9,9,9),
(11,11,11,11,11,11);
ANALYZE TABLE t1;
Table	Op	Msg_type	Msg_text
test.t1	analyze	status	OK
EXPLAIN SELECT COUNT(*) FROM t1;
id	1
select_type	SIMPLE
table	t1
type	index
possible_keys	NULL
key	b
key_len	10
ref	NULL
rows	10
Extra	Using index
DROP TABLE t1;
#
# Bug #49838: DROP INDEX and ADD UNIQUE INDEX for same index may
#   corrupt definition at engine
#
CREATE TABLE t1 (a INT NOT NULL, b INT NOT NULL, KEY k (a,b)) 
ENGINE=InnoDB;
ALTER TABLE t1 DROP INDEX k, ADD UNIQUE INDEX k (a,b);
SHOW INDEXES FROM t1;;
Table	t1
Non_unique	0
Key_name	k
Seq_in_index	1
Column_name	a
Collation	A
Cardinality	0
Sub_part	NULL
Packed	NULL
Null	
Index_type	BTREE
Comment	
Index_comment	
Table	t1
Non_unique	0
Key_name	k
Seq_in_index	2
Column_name	b
Collation	A
Cardinality	0
Sub_part	NULL
Packed	NULL
Null	
Index_type	BTREE
Comment	
Index_comment	
DROP TABLE t1;
#
# Bug #47453: InnoDB incorrectly changes TIMESTAMP columns when 
#  JOINed during an UPDATE
#
CREATE TABLE t1 (d INT) ENGINE=InnoDB;
CREATE TABLE t2 (a INT, b INT, 
c TIMESTAMP NOT NULL DEFAULT CURRENT_TIMESTAMP
ON UPDATE CURRENT_TIMESTAMP) ENGINE=InnoDB;
# set up our data elements
INSERT INTO t1 (d) VALUES (1);
INSERT INTO t2 (a,b) VALUES (1,1);
SELECT SECOND(c) INTO @bug47453 FROM t2;
SELECT SECOND(c)-@bug47453 FROM t1 JOIN t2 ON d=a;
SECOND(c)-@bug47453
0
UPDATE t1 JOIN t2 ON d=a SET b=1 WHERE a=1;
SELECT SECOND(c)-@bug47453 FROM t1 JOIN t2 ON d=a;
SECOND(c)-@bug47453
0
SELECT SLEEP(1);
SLEEP(1)
0
UPDATE t1 JOIN t2 ON d=a SET b=1 WHERE a=1;
# should be 0
SELECT SECOND(c)-@bug47453 FROM t1 JOIN t2 ON d=a;
SECOND(c)-@bug47453
0
DROP TABLE t1, t2;
#
# Bug #53334: wrong result for outer join with impossible ON condition
# (see the same test case for MyISAM in join.test)
#
CREATE TABLE t1 (id INT PRIMARY KEY);
CREATE TABLE t2 (id INT);
INSERT INTO t1 VALUES (75);
INSERT INTO t1 VALUES (79);
INSERT INTO t1 VALUES (78);
INSERT INTO t1 VALUES (77);
REPLACE INTO t1 VALUES (76);
REPLACE INTO t1 VALUES (76);
INSERT INTO t1 VALUES (104);
INSERT INTO t1 VALUES (103);
INSERT INTO t1 VALUES (102);
INSERT INTO t1 VALUES (101);
INSERT INTO t1 VALUES (105);
INSERT INTO t1 VALUES (106);
INSERT INTO t1 VALUES (107);
INSERT INTO t2 VALUES (107),(75),(1000);
SELECT t1.id,t2.id FROM t2 LEFT JOIN t1 ON t1.id>=74 AND t1.id<=0
WHERE t2.id=75 AND t1.id IS NULL;
id	id
NULL	75
EXPLAIN SELECT t1.id,t2.id FROM t2 LEFT JOIN t1 ON t1.id>=74 AND t1.id<=0
WHERE t2.id=75 AND t1.id IS NULL;
id	select_type	table	type	possible_keys	key	key_len	ref	rows	Extra
1	SIMPLE	t1	const	PRIMARY	NULL	NULL	NULL	1	Impossible ON condition
1	SIMPLE	t2	ALL	NULL	NULL	NULL	NULL	3	Using where
DROP TABLE t1,t2;
#
# Bug#38999 valgrind warnings for update statement in function compare_record()
#
CREATE TABLE t1 (a INT PRIMARY KEY) ENGINE=InnoDB;
CREATE TABLE t2 (a INT PRIMARY KEY) ENGINE=InnoDB;
INSERT INTO t1 values (1),(2),(3),(4),(5);
INSERT INTO t2 values (1);
SELECT * FROM t1 WHERE a = 2;
a
2
UPDATE t1,t2 SET t1.a = t1.a + 100 WHERE t1.a = 1;
DROP TABLE t1,t2;
#
# Bug #53830: !table || (!table->read_set || bitmap_is_set(table->read_set, field_index))
#
CREATE TABLE t1 (a INT, b INT, c INT, d INT,
PRIMARY KEY(a,b,c), KEY(b,d))
ENGINE=InnoDB;
INSERT INTO t1 VALUES (0, 77, 1, 3);
UPDATE t1 SET d = 0 WHERE b = 77 AND c = 25;
DROP TABLE t1;
#
# Bug#50389 Using intersect does not return all rows
#
CREATE TABLE t1 (
f1 INT(10) NOT NULL,
f2 INT(10),
f3 INT(10),
f4 TINYINT(4),
f5 VARCHAR(50),
PRIMARY KEY (f1),
KEY idx1 (f2,f5,f4),
KEY idx2 (f2,f4)
) ENGINE=InnoDB;
LOAD DATA INFILE '../../std_data/intersect-bug50389.tsv' INTO TABLE t1;
ANALYZE TABLE t1;
SELECT * FROM t1 WHERE f1 IN
(3305028,3353871,3772880,3346860,4228206,3336022,
3470988,3305175,3329875,3817277,3856380,3796193,
3784744,4180925,4559596,3963734,3856391,4494153)
AND f5 = 'abcdefghijklmnopwrst' AND f2 = 1221457 AND f4 = 0 ;
f1	f2	f3	f4	f5
3305175	1221457	0	0	abcdefghijklmnopwrst
3329875	1221457	1382427	0	abcdefghijklmnopwrst
3336022	1221457	0	0	abcdefghijklmnopwrst
3346860	1221457	0	0	abcdefghijklmnopwrst
3772880	1221457	0	0	abcdefghijklmnopwrst
3784744	1221457	1382427	0	abcdefghijklmnopwrst
3796193	1221457	0	0	abcdefghijklmnopwrst
4228206	1221457	0	0	abcdefghijklmnopwrst
4494153	1221457	0	0	abcdefghijklmnopwrst
4559596	1221457	0	0	abcdefghijklmnopwrst
EXPLAIN SELECT * FROM t1 WHERE f1 IN
(3305028,3353871,3772880,3346860,4228206,3336022,
3470988,3305175,3329875,3817277,3856380,3796193,
3784744,4180925,4559596,3963734,3856391,4494153)
AND f5 = 'abcdefghijklmnopwrst' AND f2 = 1221457 AND f4 = 0 ;
id	select_type	table	type	possible_keys	key	key_len	ref	rows	Extra
1	SIMPLE	t1	index_merge	PRIMARY,idx1,idx2	idx1,PRIMARY	60,4	NULL	1	Using intersect(idx1,PRIMARY); Using where
DROP TABLE t1;
#
# Bug#51431 Wrong sort order after import of dump file
#
CREATE TABLE t1 (
f1 INT(11) NOT NULL,
f2 int(11) NOT NULL,
f3 int(11) NOT NULL,
f4 tinyint(1) NOT NULL,
PRIMARY KEY (f1),
UNIQUE KEY (f2, f3),
KEY (f4)
) ENGINE=InnoDB STATS_PERSISTENT=0;
INSERT INTO t1 VALUES
(1,1,991,1), (2,1,992,1), (3,1,993,1), (4,1,994,1), (5,1,995,1),
(6,1,996,1), (7,1,997,1), (8,1,998,1), (10,1,999,1), (11,1,9910,1),
(16,1,9911,1), (17,1,9912,1), (18,1,9913,1), (19,1,9914,1), (20,1,9915,1),
(21,1,9916,1), (22,1,9917,1), (23,1,9918,1), (24,1,9919,1), (25,1,9920,1),
(26,1,9921,1), (27,1,9922,1);
FLUSH TABLES;
SELECT * FROM t1 WHERE f2 = 1 AND f4 = TRUE
ORDER BY f1 DESC LIMIT 5;
f1	f2	f3	f4
27	1	9922	1
26	1	9921	1
25	1	9920	1
24	1	9919	1
23	1	9918	1
EXPLAIN SELECT * FROM t1 WHERE f2 = 1 AND f4 = TRUE
ORDER BY f1 DESC LIMIT 5;
id	select_type	table	type	possible_keys	key	key_len	ref	rows	Extra
1	SIMPLE	t1	range	f2,f4	f4	1	NULL	22	Using where
DROP TABLE t1;
#
# Bug#54117 crash in thr_multi_unlock, temporary table
#
CREATE TEMPORARY TABLE t1(a INT) ENGINE = InnoDB;
LOCK TABLES t1 READ;
ALTER TABLE t1 COMMENT 'test';
UNLOCK TABLES;
DROP TABLE t1;
#
# Bug#55656: mysqldump can be slower after bug #39653 fix
#
CREATE TABLE t1 (a INT , b INT, c INT, d INT,
KEY (b), PRIMARY KEY (a,b)) ENGINE=INNODB STATS_PERSISTENT=0;
INSERT INTO t1 VALUES (1,1,1,1), (2,2,2,2), (3,3,3,3);
EXPLAIN SELECT COUNT(*) FROM t1;
id	1
select_type	SIMPLE
table	t1
type	index
possible_keys	NULL
key	b
key_len	4
ref	NULL
rows	3
Extra	Using index
DROP INDEX b ON t1;
CREATE INDEX b ON t1(a,b);
EXPLAIN SELECT COUNT(*) FROM t1;
id	1
select_type	SIMPLE
table	t1
type	index
possible_keys	NULL
key	b
key_len	8
ref	NULL
rows	3
Extra	Using index
DROP INDEX b ON t1;
CREATE INDEX b ON t1(a,b,c);
EXPLAIN SELECT COUNT(*) FROM t1;
id	1
select_type	SIMPLE
table	t1
type	index
possible_keys	NULL
key	b
key_len	13
ref	NULL
rows	3
Extra	Using index
DROP INDEX b ON t1;
CREATE INDEX b ON t1(a,b,c,d);
EXPLAIN SELECT COUNT(*) FROM t1;
id	1
select_type	SIMPLE
table	t1
type	index
possible_keys	NULL
key	PRIMARY
key_len	8
ref	NULL
rows	3
Extra	Using index
DROP TABLE t1;
#
# Bug#55826: create table .. select crashes with when KILL_BAD_DATA 
#  is returned
#
CREATE TABLE t1(a INT) ENGINE=innodb;
INSERT INTO t1 VALUES (0);
SET SQL_MODE='STRICT_ALL_TABLES';
CREATE TABLE t2 
SELECT LEAST((SELECT '' FROM t1),NOW()) FROM `t1`;
ERROR 22007: Incorrect datetime value: '' for column 'NOW()' at row 2
DROP TABLE t1;
SET SQL_MODE=DEFAULT;
#
# Bug#56862 Moved to innodb_16k.test
#
#
# Test for bug #39932 "create table fails if column for FK is in different
#                      case than in corr index".
#
drop tables if exists t1, t2;
create table t1 (pk int primary key) engine=InnoDB;
create table t2 (fk int, key x (fk),
constraint x foreign key (FK) references t1 (PK)) engine=InnoDB;
show create table t2;
Table	Create Table
t2	CREATE TABLE `t2` (
  `fk` int(11) DEFAULT NULL,
  KEY `x` (`fk`),
  CONSTRAINT `x` FOREIGN KEY (`fk`) REFERENCES `t1` (`pk`)
) ENGINE=InnoDB DEFAULT CHARSET=latin1
drop table t2, t1;
#
# Test for bug #11762012 - "54553: INNODB ASSERTS IN HA_INNOBASE::
#                           UPDATE_ROW, TEMPORARY TABLE, TABLE LOCK".
#
DROP TABLE IF EXISTS t1;
CREATE TEMPORARY TABLE t1 (c int) ENGINE = InnoDB;
INSERT INTO t1 VALUES (1);
LOCK TABLES t1 READ;
# Even though temporary table was locked for READ we
# still allow writes to it to be compatible with MyISAM.
# This is possible since due to fact that temporary tables
# are specific to connection and therefore locking for them
# is irrelevant.
UPDATE t1 SET c = 5;
UNLOCK TABLES;
DROP TEMPORARY TABLE t1;
# End of 5.1 tests
#
# Bug#49604 "6.0 processing compound WHERE clause incorrectly 
#            with Innodb - extra rows"
#
CREATE TABLE t1 (
c1 INT NOT NULL,
c2 INT,
PRIMARY KEY (c1),
KEY k1 (c2)
) ENGINE=InnoDB;
INSERT INTO t1 VALUES (12,1);
INSERT INTO t1 VALUES (15,1);
INSERT INTO t1 VALUES (16,1);
INSERT INTO t1 VALUES (22,1);
INSERT INTO t1 VALUES (20,2);
CREATE TABLE t2 (
c1 INT NOT NULL,
c2 INT,
PRIMARY KEY (c1)
) ENGINE=InnoDB;
INSERT INTO t2 VALUES (1,2);
INSERT INTO t2 VALUES (2,9);
SELECT STRAIGHT_JOIN t2.c2, t1.c2, t2.c1
FROM t1 JOIN t2 ON t1.c2 = t2.c1  
WHERE t2.c1 IN (2, 1, 6) OR t2.c1 NOT IN (1);
c2	c2	c1
2	1	1
2	1	1
2	1	1
2	1	1
9	2	2
DROP TABLE t1, t2;
#
# Bug#44613 SELECT statement inside FUNCTION takes a shared lock
#
DROP TABLE IF EXISTS t1;
DROP FUNCTION IF EXISTS f1;
CREATE TABLE t1(x INT PRIMARY KEY, y INT) ENGINE=innodb;
INSERT INTO t1 VALUES (1, 0), (2, 0);
CREATE FUNCTION f1(z INT) RETURNS INT READS SQL DATA
RETURN (SELECT x FROM t1 WHERE x = z);
# Connection default
START TRANSACTION;
SELECT f1(1);
f1(1)
1
# Connection con2
START TRANSACTION;
SELECT f1(1);
f1(1)
1
UPDATE t1 SET y = 1 WHERE x = 1;
COMMIT;
# Connection default
COMMIT;
DROP TABLE t1;
DROP FUNCTION f1;
#
# Bug#42744: Crash when using a join buffer to join a table with a blob
# column and an additional column used for duplicate elimination.
#
CREATE TABLE t1 (a tinyblob) ENGINE=InnoDB;
CREATE TABLE t2 (a int PRIMARY KEY,  b tinyblob) ENGINE=InnoDB;
INSERT INTO t1 VALUES ('1'), (NULL);
INSERT INTO t2 VALUES (1, '1');
EXPLAIN
SELECT t2.b FROM t1,t2 WHERE t1.a IN (SELECT 1 FROM t2);
id	select_type	table	type	possible_keys	key	key_len	ref	rows	Extra
1	SIMPLE	t2	ALL	NULL	NULL	NULL	NULL	1	Start temporary
1	SIMPLE	t2	index	NULL	PRIMARY	4	NULL	1	Using index; Using join buffer (Block Nested Loop)
1	SIMPLE	t1	ALL	NULL	NULL	NULL	NULL	2	Using where; End temporary; Using join buffer (Block Nested Loop)
SELECT t2.b FROM t1,t2 WHERE t1.a IN (SELECT 1 FROM t2);
b
1
DROP TABLE t1,t2;
#
# Bug#48093: 6.0 Server not processing equivalent IN clauses properly 
#            with Innodb tables
#
CREATE TABLE t1 (
i int(11) DEFAULT NULL,
v1 varchar(1) DEFAULT NULL,
v2 varchar(20) DEFAULT NULL,
KEY i (i),
KEY v (v1,i)
) ENGINE=innodb;
INSERT INTO t1 VALUES (1,'f','no');
INSERT INTO t1 VALUES (2,'u','yes-u');
INSERT INTO t1 VALUES (2,'h','yes-h');
INSERT INTO t1 VALUES (3,'d','no');

SELECT v2  
FROM t1
WHERE v1  IN  ('f', 'd', 'h', 'u' ) AND i  =  2;
v2
yes-u
yes-h

# Should not use index_merge
EXPLAIN
SELECT v2  
FROM t1
WHERE v1  IN  ('f', 'd', 'h', 'u' ) AND i  =  2;
id	select_type	table	type	possible_keys	key	key_len	ref	rows	Extra
1	SIMPLE	t1	ref	i,v	i	5	const	2	Using where
DROP TABLE t1;
#
# Bug#54606 innodb fast alter table + pack_keys=0 
#           prevents adding new indexes
#
DROP TABLE IF EXISTS t1;
CREATE TABLE t1 (a INT, b CHAR(9), c INT, key(b)) 
ENGINE=InnoDB 
PACK_KEYS=0;
CREATE INDEX a ON t1 (a);
CREATE INDEX c on t1 (c);
DROP TABLE t1;
#
# Additional coverage for refactoring which is made as part
# of fix for Bug#27480 "Extend CREATE TEMPORARY TABLES privilege
# to allow temp table operations".
#
# Check that OPTIMIZE table works for temporary InnoDB tables.
DROP TABLE IF EXISTS t1;
CREATE TEMPORARY TABLE t1 (a INT) ENGINE=InnoDB;
OPTIMIZE TABLE t1;
Table	Op	Msg_type	Msg_text
test.t1	optimize	note	Table does not support optimize, doing recreate + analyze instead
test.t1	optimize	status	OK
DROP TABLE t1;
#
# Bug#11762345 54927: DROPPING AND ADDING AN INDEX IN ONE
#              COMMAND CAN FAIL IN INNODB PLUGIN 1.0
#
DROP TABLE IF EXISTS t1;
CREATE TABLE t1 (id int, a  int, b  int, PRIMARY KEY (id),
INDEX a (a)) ENGINE=innodb;
ALTER TABLE t1 DROP INDEX a, ADD INDEX a (b, a);
ALTER TABLE t1 DROP INDEX a, ADD INDEX (a, b);
DROP TABLE t1;
End of 6.0 tests<|MERGE_RESOLUTION|>--- conflicted
+++ resolved
@@ -1435,12 +1435,7 @@
 select b from t1 where a not in (select b from t1,t2 group by a) group by a;
 id	select_type	table	type	possible_keys	key	key_len	ref	rows	Extra
 1	PRIMARY	NULL	NULL	NULL	NULL	NULL	NULL	NULL	Impossible WHERE noticed after reading const tables
-<<<<<<< HEAD
-2	SUBQUERY	t1	system	NULL	NULL	NULL	NULL	0	const row not found
-2	SUBQUERY	t2	ALL	NULL	NULL	NULL	NULL	1	NULL
-=======
 2	DEPENDENT SUBQUERY	NULL	NULL	NULL	NULL	NULL	NULL	NULL	Impossible WHERE noticed after reading const tables
->>>>>>> 23ac7487
 DROP TABLE t1,t2;
 End of 5.0 tests
 CREATE TABLE `t2` (
