--source include/have_innodb.inc

--echo #
--echo # Bug #19027905 ASSERT RET.SECOND DICT_CREATE_FOREIGN_CONSTRAINTS_LOW
--echo # DICT_CREATE_FOREIGN_CONSTR
--echo #

create table t1 (f1 int primary key) engine=InnoDB;
--error ER_FK_DUP_NAME
create table t2 (f1 int primary key,
constraint c1 foreign key (f1) references t1(f1),
constraint c1 foreign key (f1) references t1(f1)) engine=InnoDB;
create table t2 (f1 int primary key,
   constraint c1 foreign key (f1) references t1(f1)) engine=innodb;

--error ER_FK_DUP_NAME
alter table t2 add constraint c1 foreign key (f1) references t1(f1);

set foreign_key_checks = 0;
--error ER_FK_DUP_NAME
alter table t2 add constraint c1 foreign key (f1) references t1(f1);

drop table t2, t1;

--echo #
--echo # Bug #20031243 CREATE TABLE FAILS TO CHECK IF FOREIGN KEY COLUMN
--echo # NULL/NOT NULL MISMATCH
--echo #

set foreign_key_checks = 1;
show variables like 'foreign_key_checks';

CREATE TABLE t1
(a INT NOT NULL,
 b INT NOT NULL,
 INDEX idx(a)) ENGINE=InnoDB;

CREATE TABLE t2
(a INT KEY,
 b INT,
 INDEX ind(b),
 FOREIGN KEY (b) REFERENCES t1(a) ON DELETE CASCADE ON UPDATE CASCADE)
 ENGINE=InnoDB;

show create table t1;
show create table t2;

INSERT INTO t1 VALUES (1, 80);
INSERT INTO t1 VALUES (2, 81);
INSERT INTO t1 VALUES (3, 82);
INSERT INTO t1 VALUES (4, 83);
INSERT INTO t1 VALUES (5, 84);

INSERT INTO t2 VALUES (51, 1);
INSERT INTO t2 VALUES (52, 2);
INSERT INTO t2 VALUES (53, 3);
INSERT INTO t2 VALUES (54, 4);
INSERT INTO t2 VALUES (55, 5);

SELECT a, b FROM t1 ORDER BY a;
SELECT a, b FROM t2 ORDER BY a;

--error ER_NO_REFERENCED_ROW_2
INSERT INTO t2 VALUES (56, 6);

ALTER TABLE t1 CHANGE a id INT;

SELECT id, b FROM t1 ORDER BY id;
SELECT a, b FROM t2 ORDER BY a;

--echo # Operations on child table
--error ER_NO_REFERENCED_ROW_2
INSERT INTO t2 VALUES (56, 6);
--error ER_NO_REFERENCED_ROW_2
UPDATE t2 SET b = 99 WHERE a = 51;
DELETE FROM t2 WHERE a = 53;
SELECT id, b FROM t1 ORDER BY id;
SELECT a, b FROM t2 ORDER BY a;

--echo # Operations on parent table
DELETE FROM t1 WHERE id = 1;
UPDATE t1 SET id = 50 WHERE id = 5;
SELECT id, b FROM t1 ORDER BY id;
SELECT a, b FROM t2 ORDER BY a;

DROP TABLE t2, t1;

--echo #
<<<<<<< HEAD
--echo # Bug#20752436: INNODB: FAILING ASSERTION: 0 IN FILE HANDLER0ALTER.CC
--echo # LINE 6647
--echo #
--echo # Verify that index types that cannot be used as foreign keys are
--echo # ignored when creating foreign keys.

let $SAVED_foreign_key_checks= `SELECT @@foreign_key_checks`;
set @@foreign_key_checks=0;

CREATE TABLE t1(a CHAR(100), b GEOMETRY NOT NULL) ENGINE InnoDB;

--echo # Creating a foreign key on a GEOMETRY column is not supported
--error ER_BLOB_KEY_WITHOUT_LENGTH
ALTER TABLE t1 ADD CONSTRAINT fi_b FOREIGN KEY(b) REFERENCES ti2(b);

--echo # Adds FULLTEXT and SPATAL indices which cannot be used as foreign keys
ALTER TABLE t1 ADD FULLTEXT INDEX(a), ADD SPATIAL INDEX(b);

--echo # Adds a foreign key on column with FULLTEXT index.
--echo # The FULLTEXT index cannot be used and the generated key must be kept
ALTER TABLE t1 ADD CONSTRAINT fi_a FOREIGN KEY(a) REFERENCES ti2(a);
ANALYZE TABLE t1;
SHOW INDEXES FROM t1;

--echo # Attempt to add a foreign key on column with SPATIAL index.
--echo # The SPATIAL index cannot be used so this becomes an attempt at
--echo # creating a foreign key on a GEOMETRY column which is not supported
--error ER_BLOB_KEY_WITHOUT_LENGTH
ALTER TABLE t1 ADD CONSTRAINT fi_b FOREIGN KEY(b) REFERENCES ti2(b);

DROP TABLE t1;
eval set @@foreign_key_checks= $SAVED_foreign_key_checks;
=======
--echo # bug#25126722 FOREIGN KEY CONSTRAINT NAME IS NULL AFTER RESTART
--echo # base bug#24818604 [GR]
--echo #

CREATE TABLE t1 (c1 INT PRIMARY KEY);
CREATE TABLE t2 (c1 INT PRIMARY KEY, FOREIGN KEY (c1) REFERENCES t1(c1));

INSERT INTO t1 VALUES (1);
INSERT INTO t2 VALUES (1);

SELECT unique_constraint_name FROM information_schema.referential_constraints
WHERE table_name = 't2';

--source include/restart_mysqld.inc

SELECT unique_constraint_name FROM information_schema.referential_constraints
WHERE table_name = 't2';

SELECT * FROM t1;

SELECT unique_constraint_name FROM information_schema.referential_constraints
WHERE table_name = 't2';

DROP TABLE t2;
DROP TABLE t1;
>>>>>>> a2682989
<|MERGE_RESOLUTION|>--- conflicted
+++ resolved
@@ -86,7 +86,6 @@
 DROP TABLE t2, t1;
 
 --echo #
-<<<<<<< HEAD
 --echo # Bug#20752436: INNODB: FAILING ASSERTION: 0 IN FILE HANDLER0ALTER.CC
 --echo # LINE 6647
 --echo #
@@ -119,7 +118,7 @@
 
 DROP TABLE t1;
 eval set @@foreign_key_checks= $SAVED_foreign_key_checks;
-=======
+
 --echo # bug#25126722 FOREIGN KEY CONSTRAINT NAME IS NULL AFTER RESTART
 --echo # base bug#24818604 [GR]
 --echo #
@@ -144,5 +143,4 @@
 WHERE table_name = 't2';
 
 DROP TABLE t2;
-DROP TABLE t1;
->>>>>>> a2682989
+DROP TABLE t1;