-- source include/have_ndb.inc
-- source include/ndb_default_cluster.inc

#
# Bug #27775 - mediumint auto inc not restored correctly
#            - check mediumint
CREATE TABLE `t1_c` (
  `capgoaledatta` mediumint(5) unsigned NOT NULL auto_increment,
  `goaledatta` char(2) NOT NULL default '',
  `maturegarbagefa` varchar(32) NOT NULL default '',
  PRIMARY KEY  (`capgoaledatta`,`goaledatta`,`maturegarbagefa`)
) ENGINE=ndbcluster DEFAULT CHARSET=latin1;
INSERT INTO `t1_c` VALUES (2,'3','q3plus.qt'),(400,'4','q3plus.qt'),(1,'3','q3.net'),(3,'4','q3.net'),(3000,'20','threetrees.qt');
#
# Bug #27758 Restoring NDB backups makes table usable in SQL nodes
# - space in key made table unusable after restore
#
# Bug #27775 - mediumint auto inc not restored correctly
#            - check smallint
CREATE TABLE `t2_c` (
  `capgotod` smallint(5) unsigned NOT NULL auto_increment,
  `gotod` smallint(5) unsigned NOT NULL default '0',
  `goaledatta` char(2) default NULL,
  `maturegarbagefa` varchar(32) default NULL,
  `descrpooppo` varchar(64) default NULL,
  `svcutonsa` varchar(64) NOT NULL default '',
  PRIMARY KEY  (`capgotod`),
  KEY `i quadaddsvr` (`gotod`)
) ENGINE=ndbcluster DEFAULT CHARSET=latin1;
INSERT INTO `t2_c` VALUES (500,4,'','q3.net','addavp:MK_CASELECTOR=1','postorod rattoaa'),(2,1,'4','','addavp:MK_BRANDTAD=345','REDS Brandtad'),(3,2,'4','q3.net','execorder','fixedRatediPO REDS'),(1,1,'3','','addavp:MK_BRANDTAD=123','TEST Brandtad'),(6,5,'','told.q3.net','addavp:MK_BRANDTAD=123','Brandtad Toldzone'),(4,3,'3','q3.net','addavp:MK_POOLHINT=2','ratedi PO TEST'),(5,0,'',NULL,NULL,'');

# Added ROW_FORMAT=FIXED to use below to see that setting is preserved
# by restore
CREATE TABLE `t3_c` (
  `CapGoaledatta` smallint(5) unsigned NOT NULL default '0',
  `capgotod` smallint(5) unsigned NOT NULL default '0',
  PRIMARY KEY  (`capgotod`,`CapGoaledatta`)
) ENGINE=ndbcluster DEFAULT CHARSET=latin1 ROW_FORMAT=FIXED;
INSERT INTO `t3_c` VALUES (5,3),(2,4),(5,4),(1,3);

# Bug #27775 - mediumint auto inc not restored correctly
#            - check bigint
CREATE TABLE `t4_c` (
  `capfa` bigint(20) unsigned NOT NULL auto_increment,
  `realm` varchar(32) NOT NULL default '',
  `authpwchap` varchar(32) default NULL,
  `fa` varchar(32) NOT NULL default '',
  `payyingatta` tinyint(4) NOT NULL default '0',
  `status` char(1) default NULL,
  PRIMARY KEY  (`fa`,`realm`),
  KEY `capfa` (`capfa`),
  KEY `i_quadentity` (`fa`,`realm`)
) ENGINE=ndbcluster DEFAULT CHARSET=latin1;
INSERT INTO `t4_c` VALUES (18,'john.smith','q3.net','dessjohn.smith',0,NULL),(21,'quad_katt_with_brandtad','q3.net','acne',0,NULL),(2200,'quad_katt_carattoaa','q3.net','acne',0,NULL),(26,'436462612809','sqasdt.q3.net','N/A',0,'6'),(19,'john','smith.qt','dessjohn',0,NULL),(33,'436643196120','sqasdt.q3.net','N/A',1,'6'),(28,'436642900019','sqasdt.q3.net','N/A',0,'6'),(30,'436462900209','sqasdt.q3.net','N/A',0,'6'),(16,'436640006666','sqasdt.q3.net','',0,NULL),(19,'dette','el-redun.com','dessdette',0,NULL),(12,'quad_kattPP','q3.net','acne',2,NULL),(14,'436640008888','sqasdt.q3.net','',0,NULL),(29,'463624900028','sqasdt.q3.net','N/A',0,'6'),(15,'436640099099','sqasdt.q3.net','',0,NULL),(13,'pap','q3plus.qt','acne',1,NULL),(19,'436642612091','sqasdt.q3.net','N/A',0,'6'),(12,'quad_katt','q3.net','acne',0,NULL),(11,'quad_kattVK','q3.net','acne',1,NULL),(32000,'463641969502','sqasdt.q3.net','N/A',1,'6'),(20,'joe','q3.net','joedesswd',0,NULL),(290000000,'436642900034','sqasdt.q3.net','N/A',0,'6'),(25,'contind','armerde.qt','acne',1,NULL);

CREATE TABLE `t5_c` (
  `capfa` bigint(20) unsigned NOT NULL default '0',
  `gotod` smallint(5) unsigned NOT NULL default '0',
  `orderutonsa` varchar(64) NOT NULL default '',
  PRIMARY KEY  (`capfa`,`gotod`,`orderutonsa`)
) ENGINE=ndbcluster DEFAULT CHARSET=latin1;
INSERT INTO `t5_c` VALUES (21,2,''),(21,1,''),(22,4,'');

CREATE TABLE `t6_c` (
  `capfa_parent` bigint(20) unsigned NOT NULL default '0',
  `capfa_child` bigint(20) unsigned NOT NULL default '0',
  `relatta` smallint(5) unsigned NOT NULL default '0',
  PRIMARY KEY  (`capfa_child`,`capfa_parent`,`relatta`)
) ENGINE=ndbcluster DEFAULT CHARSET=latin1;
INSERT INTO `t6_c` VALUES (15,16,0),(19,20,0),(18326932092909551615,30,0),(26,29,0),(18326932092909551615,29,0),(19,18,0),(26,28,0),(12,14,0);

# Bug #27775 - mediumint auto inc not restored correctly
#            - check tinyint
CREATE TABLE `t7_c` (
  `dardpo` char(15) NOT NULL default '',
  `dardtestard` tinyint(3) unsigned NOT NULL auto_increment,
  `FastFA` char(5) NOT NULL default '',
  `FastCode` char(6) NOT NULL default '',
  `Fastca` char(1) NOT NULL default '',
  `Fastmag` char(1) NOT NULL default '',
  `Beareratta` char(2) NOT NULL default '',
  PRIMARY KEY  (`dardpo`,`dardtestard`)
) ENGINE=ndbcluster DEFAULT CHARSET=latin1;
INSERT INTO `t7_c` VALUES ('2.6.2.4',24,'CECHP','54545','0','0','5'),('2.2.5.4',26,'CANFA','33223','1','1','4'),('4.3.2.4',28,'ITALD','54222','1','0','5'),('129..0.0.eins',28,'G','99999','1','1','5'),('1.1.1.1',24,'AUTPT','32323','0','1','3');

CREATE TABLE `t8_c` (
  `kattjame` varchar(32) NOT NULL default '',
  `realm` varchar(32) NOT NULL default '',
  `realm_entered` varchar(32) NOT NULL default '',
  `maturegarbagefa` varchar(32) NOT NULL default '',
  `hunderaaarbagefa_parent` varchar(32) NOT NULL default '',
  `kattjame_entered` varchar(32) NOT NULL default '',
  `hunderaaarbagefa` varchar(32) NOT NULL default '',
  `gest` varchar(16) default NULL,
  `hassetino` varchar(16) NOT NULL default '',
  `aaaproxysessfa` varchar(255) default NULL,
  `autologonallowed` char(1) default NULL,
  `squardporoot` varchar(15) NOT NULL default '',
  `naspo` varchar(15) default NULL,
  `beareratta` char(2) default NULL,
  `fastCode` varchar(6) default NULL,
  `fastFA` varchar(5) default NULL,
  `fastca` char(1) default NULL,
  `fastmag` char(1) default NULL,
  `lastupdate` datetime default NULL,
  `hassetistart` datetime NOT NULL default '0000-00-00 00:00:00',
  `accthassetitime` int(10) unsigned default NULL,
  `acctoutputoctets` bigint(20) unsigned default NULL,
  `acctinputoctets` bigint(20) unsigned default NULL,
  PRIMARY KEY  (`kattjame`,`hunderaaarbagefa`,`hassetistart`,`hassetino`),
  KEY `squardporoot` (`squardporoot`)
) ENGINE=ndbcluster DEFAULT CHARSET=latin1;
INSERT INTO `t8_c` VALUES ('4tt45345235','pap','q3plus.qt','q3plus.qt','q3.net','436643196120','436643196929','8956234534568968','5524595699','uxasmt21.net.acne.qt/481889229462692422','','1.1.1.1','2.2.4.6','4','86989','34','x','x','2012-03-12 12:55:34','2012-12-05 11:20:04',3223433,3369,9565),('4545435545','john','q3.net','q3.net','acne.li','436643196120','436643196929','45345234568968','995696699','uxasmt21.net.acne.qt/481889229462692423','','1.1.1.1','2.2.9.8','2','86989','34','x','x','2012-03-12 11:35:03','2012-12-05 08:50:04',8821923,169,3565),('versteckter_q3net_katt','joe','q3.net','elredun.com','q3.net','436643196120','436643196939','91341234568968','695595699','uxasmt21.net.acne.qt/481889229462692421','','1.1.1.1','2.5.2.5','3','86989','34','x','x','2012-03-12 18:35:04','2012-12-05 12:35:04',1923123,9569,6565);

CREATE TABLE `t9_c` (
  `kattjame` varchar(32) NOT NULL default '',
  `kattjame_entered` varchar(32) NOT NULL default '',
  `realm` varchar(32) NOT NULL default '',
  `realm_entered` varchar(32) NOT NULL default '',
  `maturegarbagefa` varchar(32) NOT NULL default '',
  `hunderaaarbagefa` varchar(32) NOT NULL default '',
  `hunderaaarbagefa_parent` varchar(32) NOT NULL default '',
  `gest` varchar(16) default NULL,
  `hassetino` varchar(16) NOT NULL default '',
  `squardporoot` varchar(15) NOT NULL default '',
  `naspo` varchar(15) default NULL,
  `beareratta` char(2) default NULL,
  `fastCode` varchar(6) default NULL,
  `fastFA` varchar(5) default NULL,
  `fastca` char(1) default NULL,
  `fastmag` char(1) default NULL,
  `lastupdate` datetime default NULL,
  `hassetistart` datetime NOT NULL default '0000-00-00 00:00:00',
  `accthassetitime` int(10) unsigned default NULL,
  `actcoutpuocttets` bigint(20) unsigned default NULL,
  `actinputocctets` bigint(20) unsigned default NULL,
  `terminateraste` tinyint(3) unsigned default NULL,
  PRIMARY KEY  (`kattjame`,`hunderaaarbagefa`,`hassetistart`,`hassetino`)
) ENGINE=ndbcluster DEFAULT CHARSET=latin1;
INSERT INTO `t9_c` VALUES ('3g4jh8gar2t','joe','q3.net','elredun.com','q3.net','436643316120','436643316939','91341234568968','695595699','1.1.1.1','2.2.6.2','3','86989','34','x','x','2012-03-12 18:35:04','2012-12-05 12:35:04',3123123,9569,6565,1),('4tt45345235','pap','q3plus.qt','q3plus.qt','q3.net','436643316120','436643316939','8956234534568968','5254595969','1.1.1.1','8.6.2.2','4','86989','34','x','x','2012-03-12 12:55:34','2012-12-05 11:20:04',3223433,3369,9565,2),('4545435545','john','q3.net','q3.net','acne.li','436643316120','436643316939','45345234568968','995696699','1.1.1.1','2.9.9.2','2','86998','34','x','x','2012-03-12 11:35:03','2012-12-05 08:50:04',8823123,169,3565,3);

# Bug #20820
# auto inc table not handled correctly when restored from cluster backup
# - before fix ndb_restore would not set auto inc value correct,
#   seen by select below
CREATE TABLE t10_c (a INT AUTO_INCREMENT KEY) ENGINE=ndbcluster DEFAULT CHARSET=latin1;
INSERT INTO t10_c VALUES (1),(2),(3);
# Bug #27775 - mediumint auto inc not restored correctly
#            - check int
insert into t10_c values (10000),(2000),(3000);

CREATE TABLE t11_c (a int, b00 int null, b01 int null,b02 int null,b03 int null,b04 int null,b05 int null,b06 int null,b07 int null,b08 int null,b90 int null,b10 int null,b11 int null,b12 int null,b13 int null,b14 int null,b15 int null,b16 int null,b17 int null,b18 int null,b19 int null,b20 int null,b21 int null,b22 int null,b23 int null,b24 int null,b25 int null,b26 int null,b27 int null,b28 int null,b29 int null,b30 int null,b31 int null,b32 int null) engine = ndb;
insert into t11_c values (1,1,1,1,1,1,1,1,1,1,1,1,1,1,1,1,1,1,1,1,1,1,1,1,1,1,1,1,1,1,1,1,1,1);

create table t1 engine=myisam as select * from t1_c;
create table t2 engine=myisam as select * from t2_c;
create table t3 engine=myisam as select * from t3_c;
create table t4 engine=myisam as select * from t4_c;
create table t5 engine=myisam as select * from t5_c;
create table t6 engine=myisam as select * from t6_c;
create table t7 engine=myisam as select * from t7_c;
create table t8 engine=myisam as select * from t8_c;
create table t9 engine=myisam as select * from t9_c;
create table t10 engine=myisam as select * from t10_c;
create table t11 engine=myisam as select * from t11_c;

# check that force varpart is preserved by ndb_restore
# t3_c has ROW_FORMAT=FIXED i.e. ForceVarPart=0
--exec $NDB_TOOLS_DIR/ndb_desc --no-defaults -d test t3_c | grep ForceVarPart
--exec $NDB_TOOLS_DIR/ndb_desc --no-defaults -d test t2_c | grep ForceVarPart

--source include/ndb_backup.inc
drop table t1_c,t2_c,t3_c,t4_c,t5_c,t6_c,t7_c,t8_c,t9_c,t10_c,t11_c;
--exec $NDB_TOOLS_DIR/ndb_restore --no-defaults -b $the_backup_id -n 1 -m -r --print --print_meta $NDB_BACKUP_DIR/BACKUP/BACKUP-$the_backup_id >> $NDB_TOOLS_OUTPUT
--exec $NDB_TOOLS_DIR/ndb_restore --no-defaults -b $the_backup_id -n 2 -r --print --print_meta $NDB_BACKUP_DIR/BACKUP/BACKUP-$the_backup_id >> $NDB_TOOLS_OUTPUT
# check that force varpart is preserved by ndb_restore
# t3_c has ROW_FORMAT=FIXED i.e. ForceVarPart=0
--exec $NDB_TOOLS_DIR/ndb_desc --no-defaults -d test t3_c | grep ForceVarPart
--exec $NDB_TOOLS_DIR/ndb_desc --no-defaults -d test t2_c | grep ForceVarPart

# Bug #30667
# ndb table discovery does not work correcly with information schema
# - prior to bug fix this would yeild no output and a warning
# (priviliges differ on embedded and server so replace)
--replace_column 18 #
select * from information_schema.columns where table_name = "t1_c";

# random output order??
#show tables;

select count(*) from t1;
select count(*) from t1_c;
select count(*)
  from (select * from t1 union 
        select * from t1_c) a;

select count(*) from t2;
select count(*) from t2_c;
select count(*)
  from (select * from t2 union 
        select * from t2_c) a;

select count(*) from t3;
select count(*) from t3_c;
select count(*)
  from (select * from t3 union 
        select * from t3_c) a;

select count(*) from t4;
select count(*) from t4_c;
select count(*)
  from (select * from t4 union 
        select * from t4_c) a;

select count(*) from t5;
select count(*) from t5_c;
select count(*)
  from (select * from t5 union 
        select * from t5_c) a;

select count(*) from t6;
select count(*) from t6_c;
select count(*)
  from (select * from t6 union 
        select * from t6_c) a;

select count(*) from t7;
select count(*) from t7_c;
select count(*)
  from (select * from t7 union 
        select * from t7_c) a;

select count(*) from t8;
select count(*) from t8_c;
select count(*)
  from (select * from t8 union 
        select * from t8_c) a;

select count(*) from t9;
select count(*) from t9_c;
select count(*)
  from (select * from t9 union 
        select * from t9_c) a;

select count(*) from t10;
select count(*) from t10_c;
select count(*)
  from (select * from t10 union 
        select * from t10_c) a;

select count(*) from t11;
select count(*) from t11_c;
select count(*)
  from (select * from t11 union 
        select * from t11_c) a;

# Bug #20820 cont'd
select * from t10_c order by a;
# Bug #27775 cont'd
# - auto inc info should be correct
select max(capgoaledatta) from t1_c;
select auto_increment from information_schema.tables
where table_name = 't1_c';
select max(capgotod) from t2_c;
select auto_increment from information_schema.tables
where table_name = 't2_c';
select max(capfa) from t4_c;
select auto_increment from information_schema.tables
where table_name = 't4_c';
select max(dardtestard) from t7_c;
select auto_increment from information_schema.tables
where table_name = 't7_c';
select max(a) from t10_c;
select auto_increment from information_schema.tables
where table_name = 't10_c';

#
# Try Partitioned tables as well
#
ALTER TABLE t7_c
PARTITION BY LINEAR KEY (`dardtestard`);

--source include/ndb_backup.inc
drop table t1_c,t2_c,t3_c,t4_c,t5_c,t6_c,t7_c,t8_c,t9_c,t10_c,t11_c;
--exec $NDB_TOOLS_DIR/ndb_restore --no-defaults -b $the_backup_id -n 1 -m -r --print --print_meta $NDB_BACKUP_DIR/BACKUP/BACKUP-$the_backup_id >> $NDB_TOOLS_OUTPUT
--exec $NDB_TOOLS_DIR/ndb_restore --no-defaults -b $the_backup_id -n 2 -r --print --print_meta $NDB_BACKUP_DIR/BACKUP/BACKUP-$the_backup_id >> $NDB_TOOLS_OUTPUT

select count(*) from t1;
select count(*) from t1_c;
select count(*)
  from (select * from t1 union 
        select * from t1_c) a;

select count(*) from t2;
select count(*) from t2_c;
select count(*)
  from (select * from t2 union 
        select * from t2_c) a;

select count(*) from t3;
select count(*) from t3_c;
select count(*)
  from (select * from t3 union 
        select * from t3_c) a;

select count(*) from t4;
select count(*) from t4_c;
select count(*)
  from (select * from t4 union 
        select * from t4_c) a;

select count(*) from t5;
select count(*) from t5_c;
select count(*)
  from (select * from t5 union 
        select * from t5_c) a;

select count(*) from t6;
select count(*) from t6_c;
select count(*)
  from (select * from t6 union 
        select * from t6_c) a;

select count(*) from t7;
select count(*) from t7_c;
select count(*)
  from (select * from t7 union 
        select * from t7_c) a;

select count(*) from t8;
select count(*) from t8_c;
select count(*)
  from (select * from t8 union 
        select * from t8_c) a;

select count(*) from t9;
select count(*) from t9_c;
select count(*)
  from (select * from t9 union 
        select * from t9_c) a;

select count(*) from t10;
select count(*) from t10_c;
select count(*)
  from (select * from t10 union 
        select * from t10_c) a;

select count(*) from t11;
select count(*) from t11_c;
select count(*)
  from (select * from t11 union 
        select * from t11_c) a;

drop table t1_c,t2_c,t3_c,t4_c,t5_c,t6_c,t7_c,t8_c,t9_c,t10_c,t11_c;
--exec $NDB_TOOLS_DIR/ndb_restore --no-defaults -b $the_backup_id -n 1 -m -r --ndb-nodegroup_map '(0,0)' --print --print_meta $NDB_BACKUP_DIR/BACKUP/BACKUP-$the_backup_id >> $NDB_TOOLS_OUTPUT
--exec $NDB_TOOLS_DIR/ndb_restore --no-defaults -b $the_backup_id -n 2 -r --print --print_meta $NDB_BACKUP_DIR/BACKUP/BACKUP-$the_backup_id >> $NDB_TOOLS_OUTPUT

select count(*) from t1;
select count(*) from t1_c;
select count(*)
  from (select * from t1 union 
        select * from t1_c) a;

select count(*) from t2;
select count(*) from t2_c;
select count(*)
  from (select * from t2 union 
        select * from t2_c) a;

select count(*) from t3;
select count(*) from t3_c;
select count(*)
  from (select * from t3 union 
        select * from t3_c) a;

select count(*) from t4;
select count(*) from t4_c;
select count(*)
  from (select * from t4 union 
        select * from t4_c) a;

select count(*) from t5;
select count(*) from t5_c;
select count(*)
  from (select * from t5 union 
        select * from t5_c) a;

select count(*) from t6;
select count(*) from t6_c;
select count(*)
  from (select * from t6 union 
        select * from t6_c) a;

select count(*) from t7;
select count(*) from t7_c;
select count(*)
  from (select * from t7 union 
        select * from t7_c) a;

select count(*) from t8;
select count(*) from t8_c;
select count(*)
  from (select * from t8 union 
        select * from t8_c) a;

select count(*) from t9;
select count(*) from t9_c;
select count(*)
  from (select * from t9 union 
        select * from t9_c) a;

select count(*) from t10;
select count(*) from t10_c;
select count(*)
  from (select * from t10 union 
        select * from t10_c) a;

select count(*) from t11;
select count(*) from t11_c;
select count(*)
  from (select * from t11 union 
        select * from t11_c) a;
#
# Drop all table except t2_c
#   This to make sure that error returned from ndb_restore above is 
#     guaranteed to be from t2_c, this since order of tables in backup
#     is none deterministic
# 
drop table t1_c,t3_c,t4_c,t5_c,t6_c,t7_c,t8_c,t9_c,t10_c,t11_c;
--source include/ndb_backup.inc
--exec $NDB_TOOLS_DIR/ndb_restore --no-defaults --core=0 -b $the_backup_id -n 1 -m -r --ndb-nodegroup_map '(0,1)' $NDB_BACKUP_DIR/BACKUP/BACKUP-$the_backup_id 2>&1 | grep Translate || true

CREATE TABLE t11_c (
  c1 int primary key, c2 char(10), c3 varchar(10)
) ENGINE=ndbcluster DEFAULT CHARSET=latin1;

CREATE TABLE t12_c (
  c1 int primary key, c2 char(10), c3 varchar(10)
) ENGINE=ndbcluster DEFAULT CHARSET=latin1;

INSERT INTO t11_c VALUES(1, "aaaaa", "bbbbb"), (2, "ccccc", "ddddd"), (3, "eeeee","fffff");
INSERT INTO t12_c VALUES(4, "ggggg", "hhhhh"), (5, "iiiii", "jjjjj"), (6, "kkkkk","lllll");
--source include/ndb_backup.inc
drop table t2_c,t11_c,t12_c;
# Only part of tables is restored, it should work
--exec $NDB_TOOLS_DIR/ndb_restore --no-defaults -b $the_backup_id -n 1 -m -r --print --print_meta $NDB_BACKUP_DIR/BACKUP/BACKUP-$the_backup_id test t11_c >> $NDB_TOOLS_OUTPUT
--exec $NDB_TOOLS_DIR/ndb_restore --no-defaults -b $the_backup_id -n 2 -r --print --print_meta $NDB_BACKUP_DIR/BACKUP/BACKUP-$the_backup_id test t11_c >> $NDB_TOOLS_OUTPUT
#Should only t11_c is restored
SELECT * FROM t11_c ORDER BY c1;

#
# Cleanup
#

drop table t1,t2,t3,t4,t5,t6,t7,t8,t9,t10,t11,t11_c;

#
# Test BUG#10287
#

--exec $NDB_TOOLS_DIR/ndb_select_all --no-defaults -d sys -D , SYSTAB_0 | grep 520093696, | sed "s/,$the_backup_id/,<the_backup_id>/"

# End of 5.0 tests (4.1 test intermixed to save test time)

#
# Test restore of epoch number bug#
#

# ensure correct restore of epoch numbers in old versions
--exec $NDB_TOOLS_DIR/ndb_restore --no-defaults --core=0 -e -b 1 -n 1 $MYSQL_TEST_DIR/std_data/ndb_backup50 >> $NDB_TOOLS_OUTPUT
select epoch from mysql.ndb_apply_status where server_id=0;
--exec $NDB_TOOLS_DIR/ndb_restore --no-defaults --core=0 -e -b 1 -n 1 $MYSQL_TEST_DIR/std_data/ndb_backup51 >> $NDB_TOOLS_OUTPUT
select epoch from mysql.ndb_apply_status where server_id=0;
# ensure correct restore of epoch numbers in current version
# number hould be "big"
--exec $NDB_TOOLS_DIR/ndb_restore --no-defaults --core=0 -e -b $the_backup_id -n 1 $NDB_BACKUP_DIR/BACKUP/BACKUP-$the_backup_id >> $NDB_TOOLS_OUTPUT
# should evaluate to true == 1
select epoch > (1 << 32) from mysql.ndb_apply_status where server_id=0;

#
# Bug#40428 core dumped when restore backup log file(redo log)
#
--exec $NDB_TOOLS_DIR/ndb_restore --print --print_meta -b 1 -n 1 $MYSQL_TEST_DIR/std_data/ndb_backup50 >> $NDB_TOOLS_OUTPUT

#
# Bug #33040 ndb_restore crashes with --print_log
#
--exec $NDB_TOOLS_DIR/ndb_restore --print_log -b 1 -n 1 $MYSQL_TEST_DIR/std_data/ndb_backup50 >> $NDB_TOOLS_OUTPUT
<<<<<<< HEAD
=======

#
# Bug#48005 ndb backup / restore does not restore the auto_increment
#
create table t1 (a int not null primary key auto_increment, b int) auto_increment=200
engine=ndb;
show create table t1;
--source include/ndb_backup.inc
drop table t1;
--exec $NDB_TOOLS_DIR/ndb_restore --no-defaults -b $the_backup_id -n 1 -m -r --print_meta $NDB_BACKUP_DIR/BACKUP/BACKUP-$the_backup_id >> $NDB_TOOLS_OUTPUT
--exec $NDB_TOOLS_DIR/ndb_restore --no-defaults -b $the_backup_id -n 2 -r --print_meta $NDB_BACKUP_DIR/BACKUP/BACKUP-$the_backup_id >> $NDB_TOOLS_OUTPUT
show create table t1;
drop table t1;
>>>>>>> 7949cc26
<|MERGE_RESOLUTION|>--- conflicted
+++ resolved
@@ -486,8 +486,6 @@
 # Bug #33040 ndb_restore crashes with --print_log
 #
 --exec $NDB_TOOLS_DIR/ndb_restore --print_log -b 1 -n 1 $MYSQL_TEST_DIR/std_data/ndb_backup50 >> $NDB_TOOLS_OUTPUT
-<<<<<<< HEAD
-=======
 
 #
 # Bug#48005 ndb backup / restore does not restore the auto_increment
@@ -501,4 +499,3 @@
 --exec $NDB_TOOLS_DIR/ndb_restore --no-defaults -b $the_backup_id -n 2 -r --print_meta $NDB_BACKUP_DIR/BACKUP/BACKUP-$the_backup_id >> $NDB_TOOLS_OUTPUT
 show create table t1;
 drop table t1;
->>>>>>> 7949cc26
