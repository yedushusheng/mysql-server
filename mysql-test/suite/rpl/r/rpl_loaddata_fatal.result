include/master-slave.inc
[connection master]
CREATE TABLE t1 (a INT, b INT);
INSERT INTO t1 VALUES (1,10);
LOAD DATA INFILE '../../std_data/rpl_loaddata.dat' INTO TABLE t1;
call mtr.add_suppression("Slave SQL.*Fatal error: Not enough memory, Error_code: 1593");
<<<<<<< HEAD
=======
call mtr.add_suppression("The slave coordinator and worker threads are stopped, possibly leaving data in inconsistent state");
>>>>>>> fb5f6ee8
include/wait_for_slave_sql_error_and_skip.inc [errno=1593]
Last_SQL_Error = 'Fatal error: Not enough memory'
DROP TABLE t1;
include/rpl_end.inc<|MERGE_RESOLUTION|>--- conflicted
+++ resolved
@@ -4,10 +4,7 @@
 INSERT INTO t1 VALUES (1,10);
 LOAD DATA INFILE '../../std_data/rpl_loaddata.dat' INTO TABLE t1;
 call mtr.add_suppression("Slave SQL.*Fatal error: Not enough memory, Error_code: 1593");
-<<<<<<< HEAD
-=======
 call mtr.add_suppression("The slave coordinator and worker threads are stopped, possibly leaving data in inconsistent state");
->>>>>>> fb5f6ee8
 include/wait_for_slave_sql_error_and_skip.inc [errno=1593]
 Last_SQL_Error = 'Fatal error: Not enough memory'
 DROP TABLE t1;
