include/master-slave.inc
[connection master]
call mtr.add_suppression("Slave: Unknown table 'test.t6' Error_code: 1051");
call mtr.add_suppression("Slave SQL.*Column [0-9] of table .test.t[0-9]*. cannot be converted from type.* Error_code: 1677");
<<<<<<< HEAD
=======
call mtr.add_suppression("The slave coordinator and worker threads are stopped, possibly leaving data in inconsistent state");
>>>>>>> fb5f6ee8
**** Diff Table Def Start ****
*** On Slave ***
STOP SLAVE;
RESET SLAVE;
SET @saved_slave_type_conversions = @@slave_type_conversions;
SET GLOBAL SLAVE_TYPE_CONVERSIONS = 'ALL_NON_LOSSY';
CREATE TABLE t1 (a INT, b INT PRIMARY KEY, c CHAR(20),
d FLOAT DEFAULT '2.00', 
e CHAR(4) DEFAULT 'TEST') 
ENGINE='MyISAM';
*** Create t1 on Master ***
CREATE TABLE t1 (a INT PRIMARY KEY, b INT, c CHAR(10)
) ENGINE='MyISAM';
RESET MASTER;
*** Start Slave ***
START SLAVE;
*** Master Data Insert ***
INSERT INTO t1 () VALUES(1,2,'TEXAS'),(2,1,'AUSTIN'),(3,4,'QA');
SELECT * FROM t1 ORDER BY a;
a	b	c
1	2	TEXAS
2	1	AUSTIN
3	4	QA
*** Select from slave ***
SELECT * FROM t1 ORDER BY a;
a	b	c	d	e
1	2	TEXAS	2	TEST
2	1	AUSTIN	2	TEST
3	4	QA	2	TEST
SET GLOBAL SLAVE_TYPE_CONVERSIONS = @saved_slave_type_conversions;
*** Drop t1  ***
DROP TABLE t1;
*** Create t2 on slave  ***
STOP SLAVE;
RESET SLAVE;
CREATE TABLE t2 (a INT, b INT PRIMARY KEY, c CHAR(5),
d FLOAT DEFAULT '2.00',
e CHAR(5) DEFAULT 'TEST2')
ENGINE='MyISAM';
*** Create t2 on Master ***
CREATE TABLE t2 (a INT PRIMARY KEY, b INT, c CHAR(10)
) ENGINE='MyISAM';
RESET MASTER;
*** Master Data Insert ***
INSERT INTO t2 () VALUES(1,2,'Kyle, TEX'),(2,1,'JOE AUSTIN'),(3,4,'QA TESTING');
SELECT * FROM t2 ORDER BY a;
a	b	c
1	2	Kyle, TEX
2	1	JOE AUSTIN
3	4	QA TESTING
*** Start Slave ***
START SLAVE;
include/wait_for_slave_sql_error.inc [errno=1677]
Last_SQL_Error = 'Column 2 of table 'test.t2' cannot be converted from type 'char(10)' to type 'char(5)''
STOP SLAVE;
RESET SLAVE;
SELECT * FROM t2 ORDER BY a;
a	b	c	d	e
RESET MASTER;
START SLAVE;
*** Drop t2  ***
DROP TABLE t2;
*** Create t3 on slave  ***
STOP SLAVE;
RESET SLAVE;
CREATE TABLE t3 (a INT, b INT PRIMARY KEY, c CHAR(20),
d FLOAT DEFAULT '2.00',
e CHAR(5) DEFAULT 'TEST2')
ENGINE='MyISAM';
*** Create t3 on Master ***
CREATE TABLE t3 (a BLOB, b INT PRIMARY KEY, c CHAR(20)
) ENGINE='MyISAM';
RESET MASTER;
*** Start Slave ***
START SLAVE;
*** Master Data Insert ***
set @b1 = 'b1';
set @b1 = concat(@b1,@b1);
INSERT INTO t3 () VALUES(@b1,2,'Kyle, TEX'),(@b1,1,'JOE AUSTIN'),(@b1,4,'QA TESTING');
********************************************
*** Expect slave to fail with Error 1677 ***
********************************************
include/wait_for_slave_sql_error_and_skip.inc [errno=1677]
Last_SQL_Error = 'Column 0 of table 'test.t3' cannot be converted from type 'tinyblob' to type 'int(11)''
*** Drop t3  ***
DROP TABLE t3;
*** Create t4 on slave  ***
STOP SLAVE;
RESET SLAVE;
CREATE TABLE t4 (a INT, b INT PRIMARY KEY, c CHAR(20),
d FLOAT DEFAULT '2.00',
e CHAR(5) DEFAULT 'TEST2')
ENGINE='MyISAM';
*** Create t4 on Master ***
CREATE TABLE t4 (a DECIMAL(8,2), b INT PRIMARY KEY, c CHAR(20)
) ENGINE='MyISAM';
RESET MASTER;
*** Start Slave ***
START SLAVE;
*** Master Data Insert ***
INSERT INTO t4 () VALUES(100.22,2,'Kyle, TEX'),(200.26,1,'JOE AUSTIN'),
(30000.22,4,'QA TESTING');
********************************************
*** Expect slave to fail with Error 1677 ***
********************************************
include/wait_for_slave_sql_error_and_skip.inc [errno=1677]
Last_SQL_Error = 'Column 0 of table 'test.t4' cannot be converted from type 'decimal(8,2)' to type 'int(11)''
*** Drop t4  ***
DROP TABLE t4;
*** Create t5 on slave  ***
STOP SLAVE;
RESET SLAVE;
CREATE TABLE t5 (a INT PRIMARY KEY, b CHAR(5),
c FLOAT, d INT, e DOUBLE,
f DECIMAL(8,2))ENGINE='MyISAM';
*** Create t5 on Master ***
CREATE TABLE t5 (a INT PRIMARY KEY, b VARCHAR(6),
c DECIMAL(8,2), d BIT, e BLOB,
f FLOAT) ENGINE='MyISAM';
RESET MASTER;
*** Start Slave ***
START SLAVE;
*** Master Data Insert ***
INSERT INTO t5 () VALUES(1,'Kyle',200.23,1,'b1b1',23.00098),
(2,'JOE',300.01,0,'b2b2',1.0000009);
********************************************
*** Expect slave to fail with Error 1677 ***
********************************************
include/wait_for_slave_sql_error_and_skip.inc [errno=1677]
Last_SQL_Error = 'Column 1 of table 'test.t5' cannot be converted from type 'varchar(6)' to type 'char(5)''
*** Drop t5  ***
DROP TABLE t5;
*** Create t6 on slave  ***
STOP SLAVE;
RESET SLAVE;
CREATE TABLE t6 (a INT PRIMARY KEY, b CHAR(5),
c FLOAT, d INT)ENGINE='MyISAM';
*** Create t6 on Master ***
CREATE TABLE t6 (a INT PRIMARY KEY, b VARCHAR(6),
c DECIMAL(8,2), d BIT 
) ENGINE='MyISAM';
RESET MASTER;
*** Start Slave ***
START SLAVE;
*** Master Data Insert ***
INSERT INTO t6 () VALUES(1,'Kyle',200.23,1),
(2,'JOE',300.01,0);
********************************************
*** Expect slave to fail with Error 1677 ***
********************************************
include/wait_for_slave_sql_error.inc [errno=1677]
Last_SQL_Error = 'Column 1 of table 'test.t6' cannot be converted from type 'varchar(6)' to type 'char(5)''
*** Drop t6  ***
include/rpl_reset.inc
DROP TABLE t6;
**** Diff Table Def End ****
**** Extra Colums Start ****
*** Create t7 on slave  ***
STOP SLAVE;
RESET SLAVE;
CREATE TABLE t7 (a INT KEY, b BLOB, c CHAR(5),
d TIMESTAMP NULL DEFAULT '0000-00-00 00:00:00',
e CHAR(20) DEFAULT 'Extra Column Testing')
ENGINE='MyISAM';
*** Create t7 on Master ***
CREATE TABLE t7 (a INT PRIMARY KEY, b BLOB, c CHAR(5)
) ENGINE='MyISAM';
RESET MASTER;
*** Start Slave ***
START SLAVE;
*** Master Data Insert ***
set @b1 = 'b1';
set @b1 = concat(@b1,@b1);
INSERT INTO t7 () VALUES(1,@b1,'Kyle'),(2,@b1,'JOE'),(3,@b1,'QA');
SELECT * FROM t7 ORDER BY a;
a	b	c
1	b1b1	Kyle
2	b1b1	JOE
3	b1b1	QA
*** Select from slave ***
SELECT * FROM t7 ORDER BY a;
a	b	c	d	e
1	b1b1	Kyle	0000-00-00 00:00:00	Extra Column Testing
2	b1b1	JOE	0000-00-00 00:00:00	Extra Column Testing
3	b1b1	QA	0000-00-00 00:00:00	Extra Column Testing
*** Drop t7  ***
DROP TABLE t7;
*** Create t8 on slave  ***
STOP SLAVE;
RESET SLAVE;
CREATE TABLE t8 (a INT KEY, b BLOB, c CHAR(5),
d TIMESTAMP NULL DEFAULT '0000-00-00 00:00:00',
e INT)ENGINE='MyISAM';
*** Create t8 on Master ***
CREATE TABLE t8 (a INT PRIMARY KEY, b BLOB, c CHAR(5)
) ENGINE='MyISAM';
RESET MASTER;
*** Start Slave ***
START SLAVE;
*** Master Data Insert ***
set @b1 = 'b1b1b1b1';
set @b1 = concat(@b1,@b1);
INSERT INTO t8 () VALUES(1,@b1,'Kyle'),(2,@b1,'JOE'),(3,@b1,'QA');
*** Drop t8  ***
DROP TABLE t8;
STOP SLAVE;
RESET SLAVE;
CREATE TABLE t9 (a INT KEY, b BLOB, c CHAR(5),
d TIMESTAMP,
e INT NOT NULL,
f text not null,
g text,
h blob not null,
i blob) ENGINE='MyISAM';
*** Create t9 on Master ***
CREATE TABLE t9 (a INT PRIMARY KEY, b BLOB, c CHAR(5)
) ENGINE='MyISAM';
RESET MASTER;
*** Start Slave ***
START SLAVE;
*** Master Data Insert ***
set @b1 = 'b1b1b1b1';
set @b1 = concat(@b1,@b1);
INSERT INTO t9 () VALUES(1,@b1,'Kyle'),(2,@b1,'JOE'),(3,@b1,'QA');
select * from t9;
a	b	c	d	e	f	g	h	i
1	b1b1b1b1b1b1b1b1	Kyle	0000-00-00 00:00:00	0		NULL		NULL
2	b1b1b1b1b1b1b1b1	JOE	0000-00-00 00:00:00	0		NULL		NULL
3	b1b1b1b1b1b1b1b1	QA	0000-00-00 00:00:00	0		NULL		NULL
DROP TABLE t9;
*** Create t10 on slave  ***
STOP SLAVE;
RESET SLAVE;
CREATE TABLE t10 (a INT KEY, b BLOB, f DOUBLE DEFAULT '233', 
c CHAR(5), e INT DEFAULT '1')ENGINE='MyISAM';
*** Create t10 on Master ***
CREATE TABLE t10 (a INT PRIMARY KEY, b BLOB, c CHAR(5)
) ENGINE='MyISAM';
RESET MASTER;
*** Start Slave ***
START SLAVE;
*** Master Data Insert ***
set @b1 = 'b1b1b1b1';
set @b1 = concat(@b1,@b1);
INSERT INTO t10 () VALUES(1,@b1,'Kyle'),(2,@b1,'JOE'),(3,@b1,'QA');
********************************************
*** Expect slave to fail with Error 1677 ***
********************************************
include/wait_for_slave_sql_error_and_skip.inc [errno=1677]
Last_SQL_Error = 'Column 2 of table 'test.t10' cannot be converted from type 'char(5)' to type 'double''
*** Drop t10  ***
DROP TABLE t10;
*** Create t11 on slave  ***
STOP SLAVE;
RESET SLAVE;
CREATE TABLE t11 (a INT KEY, b BLOB, f INT,
c CHAR(5) DEFAULT 'test', e INT DEFAULT '1')ENGINE='MyISAM';
*** Create t11 on Master ***
CREATE TABLE t11 (a INT PRIMARY KEY, b BLOB, c VARCHAR(254)
) ENGINE='MyISAM';
RESET MASTER;
*** Start Slave ***
START SLAVE;
*** Master Data Insert ***
set @b1 = 'b1b1b1b1';
set @b1 = concat(@b1,@b1);
INSERT INTO t11 () VALUES(1,@b1,'Kyle'),(2,@b1,'JOE'),(3,@b1,'QA');
********************************************
*** Expect slave to fail with Error 1677 ***
********************************************
include/wait_for_slave_sql_error_and_skip.inc [errno=1677]
Last_SQL_Error = 'Column 2 of table 'test.t11' cannot be converted from type 'varchar(254)' to type 'int(11)''
*** Drop t11  ***
DROP TABLE t11;
*** Create t12 on slave  ***
STOP SLAVE;
RESET SLAVE;
CREATE TABLE t12 (a INT KEY, b BLOB, f TEXT,
c CHAR(5) DEFAULT 'test', e INT DEFAULT '1')ENGINE='MyISAM';
*** Create t12 on Master ***
CREATE TABLE t12 (a INT PRIMARY KEY, b BLOB, c BLOB
) ENGINE='MyISAM';
RESET MASTER;
*** Start Slave ***
START SLAVE;
*** Master Data Insert ***
set @b1 = 'b1b1b1b1';
set @b1 = concat(@b1,@b1);
INSERT INTO t12 () VALUES(1,@b1,'Kyle'),(2,@b1,'JOE'),(3,@b1,'QA');
SELECT * FROM t12 ORDER BY a;
a	b	c
1	b1b1b1b1b1b1b1b1	Kyle
2	b1b1b1b1b1b1b1b1	JOE
3	b1b1b1b1b1b1b1b1	QA
*** Select on Slave ***
SELECT * FROM t12 ORDER BY a;
a	b	f	c	e
1	b1b1b1b1b1b1b1b1	Kyle	test	1
2	b1b1b1b1b1b1b1b1	JOE	test	1
3	b1b1b1b1b1b1b1b1	QA	test	1
*** Drop t12  ***
DROP TABLE t12;
**** Extra Colums End ****
*** BUG 22177 Start ***
*** Create t13 on slave  ***
STOP SLAVE;
RESET SLAVE;
CREATE TABLE t13 (a INT KEY, b BLOB, c CHAR(5),
d INT DEFAULT '1',
e TIMESTAMP NULL DEFAULT CURRENT_TIMESTAMP
)ENGINE='MyISAM';
*** Create t13 on Master ***
CREATE TABLE t13 (a INT PRIMARY KEY, b BLOB, c CHAR(5)
) ENGINE='MyISAM';
RESET MASTER;
*** Start Slave ***
START SLAVE;
*** Master Data Insert ***
set @b1 = 'b1b1b1b1';
set @b1 = concat(@b1,@b1);
INSERT INTO t13 () VALUES(1,@b1,'Kyle'),(2,@b1,'JOE'),(3,@b1,'QA');
SELECT * FROM t13 ORDER BY a;
a	b	c
1	b1b1b1b1b1b1b1b1	Kyle
2	b1b1b1b1b1b1b1b1	JOE
3	b1b1b1b1b1b1b1b1	QA
*** Select on Slave ****
SELECT * FROM t13 ORDER BY a;
a	b	c	d	e
1	b1b1b1b1b1b1b1b1	Kyle	1	CURRENT_TIMESTAMP
2	b1b1b1b1b1b1b1b1	JOE	1	CURRENT_TIMESTAMP
3	b1b1b1b1b1b1b1b1	QA	1	CURRENT_TIMESTAMP
*** Drop t13  ***
DROP TABLE t13;
*** 22117 END *** 
*** Alter Master Table Testing Start ***
*** Create t14 on slave  ***
STOP SLAVE;
RESET SLAVE;
CREATE TABLE t14 (c1 INT KEY, c4 BLOB, c5 CHAR(5),
c6 INT DEFAULT '1',
c7 TIMESTAMP NULL DEFAULT CURRENT_TIMESTAMP
)ENGINE='MyISAM';
*** Create t14 on Master ***
CREATE TABLE t14 (c1 INT PRIMARY KEY, c4 BLOB, c5 CHAR(5)
) ENGINE='MyISAM';
RESET MASTER;
*** Start Slave ***
START SLAVE;
*** Master Data Insert ***
ALTER TABLE t14 ADD COLUMN c2 DECIMAL(8,2) AFTER c1;
ALTER TABLE t14 ADD COLUMN c3 TEXT AFTER c2;
set @b1 = 'b1b1b1b1';
set @b1 = concat(@b1,@b1);
INSERT INTO t14 () VALUES(1,1.00,'Replication Testing Extra Col',@b1,'Kyle'),
(2,2.00,'This Test Should work',@b1,'JOE'),
(3,3.00,'If is does not, I will open a bug',@b1,'QA');
SELECT * FROM t14 ORDER BY c1;
c1	c2	c3	c4	c5
1	1.00	Replication Testing Extra Col	b1b1b1b1b1b1b1b1	Kyle
2	2.00	This Test Should work	b1b1b1b1b1b1b1b1	JOE
3	3.00	If is does not, I will open a bug	b1b1b1b1b1b1b1b1	QA
*** Select on Slave ****
SELECT * FROM t14 ORDER BY c1;
c1	c2	c3	c4	c5	c6	c7
1	1.00	Replication Testing Extra Col	b1b1b1b1b1b1b1b1	Kyle	1	CURRENT_TIMESTAMP
2	2.00	This Test Should work	b1b1b1b1b1b1b1b1	JOE	1	CURRENT_TIMESTAMP
3	3.00	If is does not, I will open a bug	b1b1b1b1b1b1b1b1	QA	1	CURRENT_TIMESTAMP
*** Create t14a on slave  ***
STOP SLAVE;
RESET SLAVE;
CREATE TABLE t14a (c1 INT KEY, c4 BLOB, c5 CHAR(5),
c6 INT DEFAULT '1',
c7 TIMESTAMP NULL DEFAULT CURRENT_TIMESTAMP
)ENGINE='MyISAM';
*** Create t14a on Master ***
CREATE TABLE t14a (c1 INT PRIMARY KEY, c4 BLOB, c5 CHAR(5)
) ENGINE='MyISAM';
RESET MASTER;
*** Start Slave ***
START SLAVE;
*** Master Data Insert ***
set @b1 = 'b1b1b1b1';
set @b1 = concat(@b1,@b1);
INSERT INTO t14a () VALUES(1,@b1,'Kyle'),
(2,@b1,'JOE'),
(3,@b1,'QA');
SELECT * FROM t14a ORDER BY c1;
c1	c4	c5
1	b1b1b1b1b1b1b1b1	Kyle
2	b1b1b1b1b1b1b1b1	JOE
3	b1b1b1b1b1b1b1b1	QA
*** Select on Slave ****
SELECT * FROM t14a ORDER BY c1;
c1	c4	c5	c6	c7
1	b1b1b1b1b1b1b1b1	Kyle	1	CURRENT_TIMESTAMP
2	b1b1b1b1b1b1b1b1	JOE	1	CURRENT_TIMESTAMP
3	b1b1b1b1b1b1b1b1	QA	1	CURRENT_TIMESTAMP
STOP SLAVE;
RESET SLAVE;
*** Master Drop c5 ***
ALTER TABLE t14a DROP COLUMN c5;
RESET MASTER;
*** Start Slave ***
START SLAVE;
*** Master Data Insert ***
set @b1 = 'b1b1b1b1';
set @b1 = concat(@b1,@b1);
INSERT INTO t14a () VALUES(4,@b1),
(5,@b1),
(6,@b1);
SELECT * FROM t14a ORDER BY c1;
c1	c4
1	b1b1b1b1b1b1b1b1
2	b1b1b1b1b1b1b1b1
3	b1b1b1b1b1b1b1b1
4	b1b1b1b1b1b1b1b1
5	b1b1b1b1b1b1b1b1
6	b1b1b1b1b1b1b1b1
*** Select on Slave ****
SELECT * FROM t14a ORDER BY c1;
c1	c4	c5	c6	c7
1	b1b1b1b1b1b1b1b1	Kyle	1	CURRENT_TIMESTAMP
2	b1b1b1b1b1b1b1b1	JOE	1	CURRENT_TIMESTAMP
3	b1b1b1b1b1b1b1b1	QA	1	CURRENT_TIMESTAMP
4	b1b1b1b1b1b1b1b1	NULL	1	CURRENT_TIMESTAMP
5	b1b1b1b1b1b1b1b1	NULL	1	CURRENT_TIMESTAMP
6	b1b1b1b1b1b1b1b1	NULL	1	CURRENT_TIMESTAMP
DROP TABLE t14a;
*** connect to master and drop columns ***
ALTER TABLE t14 DROP COLUMN c2;
ALTER TABLE t14 DROP COLUMN c4;
*** Select from Master ***
SELECT * FROM t14 ORDER BY c1;
c1	c3	c5
1	Replication Testing Extra Col	Kyle
2	This Test Should work	JOE
3	If is does not, I will open a bug	QA
*** Select from Slave ***
SELECT * FROM t14 ORDER BY c1;
c1	c3	c5	c6	c7
1	Replication Testing Extra Col	Kyle	1	CURRENT_TIMESTAMP
2	This Test Should work	JOE	1	CURRENT_TIMESTAMP
3	If is does not, I will open a bug	QA	1	CURRENT_TIMESTAMP
*** Drop t14  ***
DROP TABLE t14;
*** Create t15 on slave  ***
STOP SLAVE;
RESET SLAVE;
CREATE TABLE t15 (c1 INT KEY, c2 DECIMAL(8,2), c3 TEXT,
c4 BLOB, c5 CHAR(5),
c6 INT DEFAULT '1',
c7 TIMESTAMP NULL DEFAULT CURRENT_TIMESTAMP
)ENGINE='MyISAM';
*** Create t15 on Master ***
CREATE TABLE t15 (c1 INT PRIMARY KEY, c2 DECIMAL(8,2), c3 TEXT,
c4 BLOB, c5 CHAR(5)) ENGINE='MyISAM';
RESET MASTER;
*** Start Slave ***
START SLAVE;
call mtr.add_suppression("Error .Unknown table .t6.. on query.* Error_code: 1051");
call mtr.add_suppression("Error .Duplicate column name .c6.. on query.* Error_code: 1060");
call mtr.add_suppression("Table definition on master and slave does not match: Column . ...e mismatch.* Error_code: 1535");
*** Master Data Insert ***
set @b1 = 'b1b1b1b1';
set @b1 = concat(@b1,@b1);
INSERT INTO t15 () VALUES(1,1.00,'Replication Testing Extra Col',@b1,'Kyle'),
(2,2.00,'This Test Should work',@b1,'JOE'),
(3,3.00,'If is does not, I will open a bug',@b1,'QA');
SELECT * FROM t15 ORDER BY c1;
c1	c2	c3	c4	c5
1	1.00	Replication Testing Extra Col	b1b1b1b1b1b1b1b1	Kyle
2	2.00	This Test Should work	b1b1b1b1b1b1b1b1	JOE
3	3.00	If is does not, I will open a bug	b1b1b1b1b1b1b1b1	QA
*** Select on Slave ****
SELECT * FROM t15 ORDER BY c1;
c1	c2	c3	c4	c5	c6	c7
1	1.00	Replication Testing Extra Col	b1b1b1b1b1b1b1b1	Kyle	1	CURRENT_TIMESTAMP
2	2.00	This Test Should work	b1b1b1b1b1b1b1b1	JOE	1	CURRENT_TIMESTAMP
3	3.00	If is does not, I will open a bug	b1b1b1b1b1b1b1b1	QA	1	CURRENT_TIMESTAMP
*** Add column on master that is a Extra on Slave ***
ALTER TABLE t15 ADD COLUMN c6 INT AFTER c5;
********************************************
*** Expect slave to fail with Error 1060 ***
********************************************
include/wait_for_slave_sql_error_and_skip.inc [errno=1060]
Last_SQL_Error = 'Error 'Duplicate column name 'c6'' on query. Default database: 'test'. Query: 'ALTER TABLE t15 ADD COLUMN c6 INT AFTER c5''
*** Try to insert in master ****
INSERT INTO t15 () VALUES(5,2.00,'Replication Testing',@b1,'Buda',2);
SELECT * FROM t15 ORDER BY c1;
c1	c2	c3	c4	c5	c6
1	1.00	Replication Testing Extra Col	b1b1b1b1b1b1b1b1	Kyle	NULL
2	2.00	This Test Should work	b1b1b1b1b1b1b1b1	JOE	NULL
3	3.00	If is does not, I will open a bug	b1b1b1b1b1b1b1b1	QA	NULL
5	2.00	Replication Testing	b1b1b1b1b1b1b1b1	Buda	2
*** Try to select from slave ****
SELECT * FROM t15 ORDER BY c1;
c1	c2	c3	c4	c5	c6	c7
1	1.00	Replication Testing Extra Col	b1b1b1b1b1b1b1b1	Kyle	1	CURRENT_TIMESTAMP
2	2.00	This Test Should work	b1b1b1b1b1b1b1b1	JOE	1	CURRENT_TIMESTAMP
3	3.00	If is does not, I will open a bug	b1b1b1b1b1b1b1b1	QA	1	CURRENT_TIMESTAMP
5	2.00	Replication Testing	b1b1b1b1b1b1b1b1	Buda	2	CURRENT_TIMESTAMP
*** DROP TABLE t15 ***
DROP TABLE t15;
*** Create t16 on slave  ***
STOP SLAVE;
RESET SLAVE;
CREATE TABLE t16 (c1 INT KEY, c2 DECIMAL(8,2), c3 TEXT,
c4 BLOB, c5 CHAR(5),
c6 INT DEFAULT '1',
c7 TIMESTAMP NULL DEFAULT CURRENT_TIMESTAMP
)ENGINE='MyISAM';
*** Create t16 on Master ***
CREATE TABLE t16 (c1 INT PRIMARY KEY, c2 DECIMAL(8,2), c3 TEXT,
c4 BLOB, c5 CHAR(5))ENGINE='MyISAM';
RESET MASTER;
*** Start Slave ***
START SLAVE;
*** Master Data Insert ***
set @b1 = 'b1b1b1b1';
set @b1 = concat(@b1,@b1);
INSERT INTO t16 () VALUES(1,1.00,'Replication Testing Extra Col',@b1,'Kyle'),
(2,2.00,'This Test Should work',@b1,'JOE'),
(3,3.00,'If is does not, I will open a bug',@b1,'QA');
SELECT * FROM t16 ORDER BY c1;
c1	c2	c3	c4	c5
1	1.00	Replication Testing Extra Col	b1b1b1b1b1b1b1b1	Kyle
2	2.00	This Test Should work	b1b1b1b1b1b1b1b1	JOE
3	3.00	If is does not, I will open a bug	b1b1b1b1b1b1b1b1	QA
*** Select on Slave ****
SELECT * FROM t16 ORDER BY c1;
c1	c2	c3	c4	c5	c6	c7
1	1.00	Replication Testing Extra Col	b1b1b1b1b1b1b1b1	Kyle	1	CURRENT_TIMESTAMP
2	2.00	This Test Should work	b1b1b1b1b1b1b1b1	JOE	1	CURRENT_TIMESTAMP
3	3.00	If is does not, I will open a bug	b1b1b1b1b1b1b1b1	QA	1	CURRENT_TIMESTAMP
*** Add Partition on master ***
ALTER TABLE t16 PARTITION BY KEY(c1) PARTITIONS 4;
INSERT INTO t16 () VALUES(4,1.00,'Replication Rocks',@b1,'Omer');
SHOW CREATE TABLE t16;
Table	Create Table
t16	CREATE TABLE `t16` (
  `c1` int(11) NOT NULL,
  `c2` decimal(8,2) DEFAULT NULL,
  `c3` text,
  `c4` blob,
  `c5` char(5) DEFAULT NULL,
  PRIMARY KEY (`c1`)
) ENGINE=MyISAM DEFAULT CHARSET=latin1
/*!50100 PARTITION BY KEY (c1)
PARTITIONS 4 */
*** Show table on Slave ****
SHOW CREATE TABLE t16;
Table	Create Table
t16	CREATE TABLE `t16` (
  `c1` int(11) NOT NULL,
  `c2` decimal(8,2) DEFAULT NULL,
  `c3` text,
  `c4` blob,
  `c5` char(5) DEFAULT NULL,
  `c6` int(11) DEFAULT '1',
  `c7` timestamp NULL DEFAULT CURRENT_TIMESTAMP,
  PRIMARY KEY (`c1`)
) ENGINE=MyISAM DEFAULT CHARSET=latin1
/*!50100 PARTITION BY KEY (c1)
PARTITIONS 4 */
*** DROP TABLE t16 ***
DROP TABLE t16;
*** Alter Master End ***
*** Create t17 on slave  ***
STOP SLAVE;
RESET SLAVE;
CREATE TABLE t17 (a SMALLINT, b INT PRIMARY KEY, c CHAR(5),
d FLOAT DEFAULT '2.00',
e CHAR(5) DEFAULT 'TEST2')
ENGINE='MyISAM';
*** Create t17 on Master ***
CREATE TABLE t17 (a BIGINT PRIMARY KEY, b INT, c CHAR(10)
) ENGINE='MyISAM';
RESET MASTER;
*** Start Slave ***
START SLAVE;
*** Master Data Insert ***
INSERT INTO t17 () VALUES(9223372036854775807,2,'Kyle, TEX');
********************************************
*** Expect slave to fail with Error 1677 ***
********************************************
include/wait_for_slave_sql_error_and_skip.inc [errno=1677]
Last_SQL_Error = 'Column 0 of table 'test.t17' cannot be converted from type 'bigint' to type 'smallint(6)''
** DROP table t17 ***
DROP TABLE t17;
include/rpl_end.inc<|MERGE_RESOLUTION|>--- conflicted
+++ resolved
@@ -2,10 +2,7 @@
 [connection master]
 call mtr.add_suppression("Slave: Unknown table 'test.t6' Error_code: 1051");
 call mtr.add_suppression("Slave SQL.*Column [0-9] of table .test.t[0-9]*. cannot be converted from type.* Error_code: 1677");
-<<<<<<< HEAD
-=======
 call mtr.add_suppression("The slave coordinator and worker threads are stopped, possibly leaving data in inconsistent state");
->>>>>>> fb5f6ee8
 **** Diff Table Def Start ****
 *** On Slave ***
 STOP SLAVE;
