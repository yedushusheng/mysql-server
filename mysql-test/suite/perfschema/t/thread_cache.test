--- conflicted
+++ resolved
@@ -30,25 +30,15 @@
 
 let $con1_ID=`select connection_id()`;
 
-<<<<<<< HEAD
-let $con1_THREAD_ID=`select thread_id from performance_schema.THREADS
-  where ID = connection_id()`;
-=======
 let $con1_THREAD_ID=`select thread_id from performance_schema.threads
   where PROCESSLIST_ID = connection_id()`;
->>>>>>> d782fe04
 
 connect (con2, localhost, root, , );
 
 let $con2_ID=`select connection_id()`;
 
-<<<<<<< HEAD
-let $con2_THREAD_ID=`select thread_id from performance_schema.THREADS
-  where ID = connection_id()`;
-=======
 let $con2_THREAD_ID=`select thread_id from performance_schema.threads
   where PROCESSLIST_ID = connection_id()`;
->>>>>>> d782fe04
 
 connection default;
 
@@ -68,13 +58,8 @@
 
 let $con3_ID=`select connection_id()`;
 
-<<<<<<< HEAD
-let $con3_THREAD_ID=`select thread_id from performance_schema.THREADS
-  where ID = connection_id()`;
-=======
 let $con3_THREAD_ID=`select thread_id from performance_schema.threads
   where PROCESSLIST_ID = connection_id()`;
->>>>>>> d782fe04
 
 disconnect con3;
 disconnect con1;
@@ -97,25 +82,15 @@
 
 let $con1_ID=`select connection_id()`;
 
-<<<<<<< HEAD
-let $con1_THREAD_ID=`select thread_id from performance_schema.THREADS
-  where ID = connection_id()`;
-=======
 let $con1_THREAD_ID=`select thread_id from performance_schema.threads
   where PROCESSLIST_ID = connection_id()`;
->>>>>>> d782fe04
 
 connect (con2, localhost, root, , );
 
 let $con2_ID=`select connection_id()`;
 
-<<<<<<< HEAD
-let $con2_THREAD_ID=`select thread_id from performance_schema.THREADS
-  where ID = connection_id()`;
-=======
 let $con2_THREAD_ID=`select thread_id from performance_schema.threads
   where PROCESSLIST_ID = connection_id()`;
->>>>>>> d782fe04
 
 connection default;
 
@@ -133,13 +108,8 @@
 
 let $con3_ID=`select connection_id()`;
 
-<<<<<<< HEAD
-let $con3_THREAD_ID=`select thread_id from performance_schema.THREADS
-  where ID = connection_id()`;
-=======
 let $con3_THREAD_ID=`select thread_id from performance_schema.threads
   where PROCESSLIST_ID = connection_id()`;
->>>>>>> d782fe04
 
 disconnect con3;
 disconnect con1;
