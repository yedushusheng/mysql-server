--- conflicted
+++ resolved
@@ -98,32 +98,6 @@
 ####################################
 SELECT digest, digest_text, count_star FROM performance_schema.events_statements_summary_by_digest;
 digest	digest_text	count_star
-<<<<<<< HEAD
-dee8f4f04e57a5e456c31892855e6835	TRUNCATE TABLE performance_schema . events_statements_summary_by_digest  	1
-658a159558b029617bfa7c090827fc31	SELECT ? FROM t1  	1
-66c495c9ee7e052e0db2212a0cd7a3cd	SELECT ? FROM `t1`  	1
-e7f8dc15f1156f57978116e457cc7488	SELECT ?, ... FROM t1  	2
-5098d41dbf74d89d261b29400c46dae7	SELECT ? FROM t2  	1
-3b8d5477aa795a19c9e9183e4ad04e6b	SELECT ?, ... FROM t2  	2
-5737343d989b1c42464fd3632614d25e	INSERT INTO t1 VALUES (?)  	1
-1e7fe109d5dd49394ee079690a029452	INSERT INTO t2 VALUES (?)  	1
-d63092ea2fa59316f398af6283bf80a5	INSERT INTO t3 VALUES (...)  	4
-7383272b3a17c661872524713abae82f	INSERT INTO t4 VALUES (...)  	1
-42e8c9d8a502b06ac931886d3ff1ed1e	INSERT INTO t5 VALUES (...)  	1
-db545539039d269501474510fbc2da56	INSERT INTO t1 VALUES (?) /* , ... */  	2
-446dead39135f87b4fc4168f00dff254	INSERT INTO t3 VALUES (...) /* , ... */  	1
-3ec23fcc5b568c4ad359703ff996e0bd	INSERT INTO t5 VALUES (...) /* , ... */  	1
-d6eac9eb14e3e67fcd647c754f06e87f	INSERT INTO t1 VALUES ( NULL )  	1
-6a1b3810f32f521701aecb1cc695048d	INSERT INTO t6 VALUES (...)  	5
-6b473a776aa59140774b6ee689e68c9e	SELECT ? + ?  	3
-b608da273ea6dffe2120354f751cc8ba	SELECT ?  	1
-30046d97cfdc44c95bdaa7f3987d0a20	CREATE SCHEMA statements_digest_temp  	2
-8e40e6461f3ab4454ddb8f21b5cda3ba	DROP SCHEMA statements_digest_temp  	2
-b2a18812618a648d37136507aa1abf76	SELECT ? FROM t11  	1
-26b3a8aaadea1ef0afd3658728b3b2c9	CREATE TABLE t11 ( c CHARACTER (?) )  	2
-fe695877d27d136594145ebd4f683491	INSERT INTO t11 VALUES (?)  	1
-09dae9a52da4bcb4bd4f396e3f723980	SHOW WARNINGS  	1
-=======
 125e2368c3eaf351aed3ebfee58be90d	TRUNCATE TABLE performance_schema . events_statements_summary_by_digest  	1
 bc4eed5041e2d6b5ded147735fbe8b1f	SELECT ? FROM t1  	1
 f65353b17370cbfb2baebad10c33fa7e	SELECT ? FROM `t1`  	1
@@ -132,12 +106,14 @@
 ceee8936a87a0f5175734f5f10e7057c	SELECT ?, ... FROM t2  	2
 8706d275b70cc0e0be3278bcfd11425b	INSERT INTO t1 VALUES (?)  	1
 078618f67231c7030acb33e57a83cfd8	INSERT INTO t2 VALUES (?)  	1
-8ad1b5c85b289e58d0f7b427da91a6ce	INSERT INTO t3 VALUES (...)  	1
+8ad1b5c85b289e58d0f7b427da91a6ce	INSERT INTO t3 VALUES (...)  	4
 d66ea0477cde3db52d29b929fb1d2aca	INSERT INTO t4 VALUES (...)  	1
 dbe42331568bef0faca4a83edb21e87b	INSERT INTO t5 VALUES (...)  	1
 a9ae07204bf4a980fdb9e735c8b5efaa	INSERT INTO t1 VALUES (?) /* , ... */  	2
 15bad11ceed55668da6a92334afc07e9	INSERT INTO t3 VALUES (...) /* , ... */  	1
 56b93d153e0ee2c70de8306ef1fb8d18	INSERT INTO t5 VALUES (...) /* , ... */  	1
+9517ed3fd8d1d4201eae52f4baa4212b	INSERT INTO t1 VALUES ( NULL )  	1
+9c759641f43efd1e0b193d5357cb74b4	INSERT INTO t6 VALUES (...)  	5
 9dc07462e059ac4602d4c14545dc0fe8	SELECT ? + ?  	3
 52d466db2e44df4a904d2800fc3af99e	SELECT ?  	1
 fb40aece1f68b5c3fbaf220bc21ad353	CREATE SCHEMA statements_digest_temp  	2
@@ -146,7 +122,6 @@
 7627748ac774cc7db2d160ea197a1d20	CREATE TABLE t11 ( c CHARACTER (?) )  	2
 13090b5cd13a544b442804d16f8fe1f9	INSERT INTO t11 VALUES (?)  	1
 bc929dc8b518d3e83c072ea8a2aa485c	SHOW WARNINGS  	1
->>>>>>> 0bb2e4f6
 SELECT digest, digest_text FROM performance_schema.events_statements_current;
 digest	digest_text
 ####################################
